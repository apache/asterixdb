--- conflicted
+++ resolved
@@ -961,13 +961,8 @@
 {
     "insert" "into" <DATASET> nameComponents = QualifiedName() query = Query() (<RETURN> "records"{returnRecord = true;} | "returning" returnField = NestedField())?
     {
-<<<<<<< HEAD
       query.setTopLevel(false);
       return new InsertStatement(nameComponents.first, nameComponents.second, query, getVarCounter(), returnRecord, returnField);
-=======
-      query.setTopLevel(true);
-      return new InsertStatement(nameComponents.first, nameComponents.second, query, getVarCounter());
->>>>>>> 31ee8b74
     }
 }
 
