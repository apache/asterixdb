/*
 * Copyright 2009-2010 by The Regents of the University of California
 * Licensed under the Apache License, Version 2.0 (the "License");
 * you may not use this file except in compliance with the License.
 * you may obtain a copy of the License from
 * 
 *     http://www.apache.org/licenses/LICENSE-2.0
 * 
 * Unless required by applicable law or agreed to in writing, software
 * distributed under the License is distributed on an "AS IS" BASIS,
 * WITHOUT WARRANTIES OR CONDITIONS OF ANY KIND, either express or implied.
 * See the License for the specific language governing permissions and
 * limitations under the License.
 */
package edu.uci.ics.hyracks.dataflow.std.connectors;

<<<<<<< HEAD
import edu.uci.ics.hyracks.api.application.ICCApplicationContext;
import edu.uci.ics.hyracks.api.comm.IConnectionDemultiplexer;
import edu.uci.ics.hyracks.api.comm.IFrameReader;
=======
import java.util.BitSet;

import edu.uci.ics.hyracks.api.application.ICCApplicationContext;
>>>>>>> d0f1ffb9
import edu.uci.ics.hyracks.api.comm.IFrameWriter;
import edu.uci.ics.hyracks.api.comm.IPartitionCollector;
import edu.uci.ics.hyracks.api.comm.IPartitionWriterFactory;
import edu.uci.ics.hyracks.api.constraints.Constraint;
import edu.uci.ics.hyracks.api.constraints.IConstraintAcceptor;
import edu.uci.ics.hyracks.api.constraints.expressions.PartitionCountExpression;
import edu.uci.ics.hyracks.api.context.IHyracksTaskContext;
import edu.uci.ics.hyracks.api.dataflow.IOperatorDescriptor;
import edu.uci.ics.hyracks.api.dataflow.value.RecordDescriptor;
import edu.uci.ics.hyracks.api.exceptions.HyracksDataException;
import edu.uci.ics.hyracks.api.job.JobActivityGraph;
import edu.uci.ics.hyracks.api.job.JobSpecification;
import edu.uci.ics.hyracks.dataflow.std.base.AbstractConnectorDescriptor;
import edu.uci.ics.hyracks.dataflow.std.collectors.NonDeterministicPartitionCollector;

public class OneToOneConnectorDescriptor extends AbstractConnectorDescriptor {
    private static final long serialVersionUID = 1L;

    public OneToOneConnectorDescriptor(JobSpecification spec) {
        super(spec);
    }

    @Override
    public IFrameWriter createPartitioner(IHyracksTaskContext ctx, RecordDescriptor recordDesc,
            IPartitionWriterFactory edwFactory, int index, int nProducerPartitions, int nConsumerPartitions)
            throws HyracksDataException {
        return edwFactory.createFrameWriter(index);
    }

    @Override
    public IPartitionCollector createPartitionCollector(IHyracksTaskContext ctx, RecordDescriptor recordDesc,
            int index, int nProducerPartitions, int nConsumerPartitions) throws HyracksDataException {
        BitSet expectedPartitions = new BitSet(nProducerPartitions);
        expectedPartitions.set(index);
        return new NonDeterministicPartitionCollector(ctx, getConnectorId(), index, nProducerPartitions,
                expectedPartitions);
    }

    @Override
<<<<<<< HEAD
    public void contributeSchedulingConstraints(IConstraintExpressionAcceptor constraintAcceptor, JobPlan plan,
=======
    public void contributeSchedulingConstraints(IConstraintAcceptor constraintAcceptor, JobActivityGraph plan,
>>>>>>> d0f1ffb9
            ICCApplicationContext appCtx) {
        JobSpecification jobSpec = plan.getJobSpecification();
        IOperatorDescriptor consumer = jobSpec.getConsumer(this);
        IOperatorDescriptor producer = jobSpec.getProducer(this);

        constraintAcceptor.addConstraint(new Constraint(new PartitionCountExpression(consumer.getOperatorId()),
                new PartitionCountExpression(producer.getOperatorId())));
    }

    @Override
    public void indicateTargetPartitions(int nProducerPartitions, int nConsumerPartitions, int producerIndex,
            BitSet targetBitmap) {
        targetBitmap.clear();
        targetBitmap.set(producerIndex);
    }
}<|MERGE_RESOLUTION|>--- conflicted
+++ resolved
@@ -14,15 +14,9 @@
  */
 package edu.uci.ics.hyracks.dataflow.std.connectors;
 
-<<<<<<< HEAD
-import edu.uci.ics.hyracks.api.application.ICCApplicationContext;
-import edu.uci.ics.hyracks.api.comm.IConnectionDemultiplexer;
-import edu.uci.ics.hyracks.api.comm.IFrameReader;
-=======
 import java.util.BitSet;
 
 import edu.uci.ics.hyracks.api.application.ICCApplicationContext;
->>>>>>> d0f1ffb9
 import edu.uci.ics.hyracks.api.comm.IFrameWriter;
 import edu.uci.ics.hyracks.api.comm.IPartitionCollector;
 import edu.uci.ics.hyracks.api.comm.IPartitionWriterFactory;
@@ -62,11 +56,7 @@
     }
 
     @Override
-<<<<<<< HEAD
-    public void contributeSchedulingConstraints(IConstraintExpressionAcceptor constraintAcceptor, JobPlan plan,
-=======
     public void contributeSchedulingConstraints(IConstraintAcceptor constraintAcceptor, JobActivityGraph plan,
->>>>>>> d0f1ffb9
             ICCApplicationContext appCtx) {
         JobSpecification jobSpec = plan.getJobSpecification();
         IOperatorDescriptor consumer = jobSpec.getConsumer(this);
