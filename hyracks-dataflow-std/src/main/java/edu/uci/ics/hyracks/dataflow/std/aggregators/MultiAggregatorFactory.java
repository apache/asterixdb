--- conflicted
+++ resolved
@@ -35,11 +35,7 @@
     }
 
     @Override
-<<<<<<< HEAD
-    public IAccumulatingAggregator createAggregator(IHyracksStageletContext ctx, RecordDescriptor inRecordDesc,
-=======
     public IAccumulatingAggregator createAggregator(IHyracksTaskContext ctx, RecordDescriptor inRecordDesc,
->>>>>>> d0f1ffb9
             RecordDescriptor outRecordDescriptor) throws HyracksDataException {
         final IFieldValueResultingAggregator aggregators[] = new IFieldValueResultingAggregator[aFactories.length];
         for (int i = 0; i < aFactories.length; ++i) {
