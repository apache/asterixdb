--- conflicted
+++ resolved
@@ -179,7 +179,7 @@
                 <dependency>
                         <groupId>edu.uci.ics.asterix</groupId>
                         <artifactId>asterix-common</artifactId>
-                        <version>0.0.5-SNAPSHOT</version>
+                        <version>0.0.6-SNAPSHOT</version>
                         <type>test-jar</type>
                         <scope>test</scope>
                 </dependency>
@@ -216,19 +216,6 @@
 			<type>jar</type>
 			<scope>test</scope>
 		</dependency>
-<<<<<<< HEAD
-		<dependency>
-			<groupId>net.sourceforge.cobertura</groupId>
-			<artifactId>cobertura</artifactId>
-			<version>1.9.4</version>
-		</dependency>
-		<dependency>
-			<groupId>edu.uci.ics.asterix</groupId>
-			<artifactId>asterix-test-framework</artifactId>
-			<version>0.0.5-SNAPSHOT</version>
-			<scope>test</scope>
-		</dependency>
-=======
                 <dependency>
                     <groupId>net.sourceforge.cobertura</groupId>
                     <artifactId>cobertura</artifactId>
@@ -240,7 +227,6 @@
                 	<version>0.0.6-SNAPSHOT</version>
                 	<scope>test</scope>
                 </dependency>
->>>>>>> fff2a04d
 	</dependencies>
 
 </project>