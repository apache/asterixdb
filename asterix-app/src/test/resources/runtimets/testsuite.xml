--- conflicted
+++ resolved
@@ -5760,45 +5760,25 @@
         <test-case FilePath="cross-dataverse">
             <compilation-unit name="drop-dataverse">
                 <output-dir compare="Text">drop-dataverse</output-dir>
-<<<<<<< HEAD
-                <expected-error>org.apache.asterix.metadata.MetadataException
-                </expected-error>
-=======
                 <expected-error>SyntaxError: org.apache.asterix.metadata.MetadataException: Cannot drop dataverse. Type a.a used by dataset b.b1</expected-error>
->>>>>>> 13dd35fe
             </compilation-unit>
         </test-case>
         <test-case FilePath="cross-dataverse">
             <compilation-unit name="drop-type-used-elsewhere">
                 <output-dir compare="Text">drop-type-used-elsewhere</output-dir>
-<<<<<<< HEAD
-                <expected-error>org.apache.asterix.metadata.MetadataException
-                </expected-error>
-=======
                 <expected-error>SyntaxError: Cannot drop type a.a being used by dataset b.b1</expected-error>
->>>>>>> 13dd35fe
             </compilation-unit>
         </test-case>
         <test-case FilePath="cross-dataverse">
             <compilation-unit name="drop-type-used-here-dataset">
                 <output-dir compare="Text">drop-type-used-here-dataset</output-dir>
-<<<<<<< HEAD
-                <expected-error>org.apache.asterix.metadata.MetadataException
-                </expected-error>
-=======
                 <expected-error>SyntaxError: Cannot drop type c.a being used by dataset c.a1</expected-error>
->>>>>>> 13dd35fe
             </compilation-unit>
         </test-case>
         <test-case FilePath="cross-dataverse">
             <compilation-unit name="drop-type-used-here-type">
                 <output-dir compare="Text">drop-type-used-here-type</output-dir>
-<<<<<<< HEAD
-                <expected-error>org.apache.asterix.metadata.MetadataException
-                </expected-error>
-=======
                 <expected-error>SyntaxError: Cannot drop type c.a being used by type c.b</expected-error>
->>>>>>> 13dd35fe
             </compilation-unit>
         </test-case>
         <test-case FilePath="cross-dataverse">
