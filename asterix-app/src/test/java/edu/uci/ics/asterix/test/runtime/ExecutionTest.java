package edu.uci.ics.asterix.test.runtime;

import java.io.File;
import java.util.ArrayList;
import java.util.Collection;

import org.apache.commons.io.FileUtils;
import org.junit.AfterClass;
import org.junit.BeforeClass;
import org.junit.Test;
import org.junit.runner.RunWith;
import org.junit.runners.Parameterized;
import org.junit.runners.Parameterized.Parameters;

import edu.uci.ics.asterix.api.common.AsterixHyracksIntegrationUtil;
import edu.uci.ics.asterix.common.config.GlobalConfig;
import edu.uci.ics.asterix.external.dataset.adapter.FileSystemBasedAdapter;
import edu.uci.ics.asterix.external.util.IdentitiyResolverFactory;
import edu.uci.ics.asterix.test.aql.TestsUtils;
import edu.uci.ics.asterix.testframework.context.TestCaseContext;

/**
 * Runs the runtime test cases under 'asterix-app/src/test/resources/runtimets'.
 */
@RunWith(Parameterized.class)
public class ExecutionTest {
    private static final String PATH_ACTUAL = "rttest/";
    private static final String PATH_BASE = "src/test/resources/runtimets/";

    private static final String TEST_CONFIG_FILE_NAME = "asterix-build-configuration.xml";
    private static final String[] ASTERIX_DATA_DIRS = new String[] { "nc1data", "nc2data" };

    @BeforeClass
    public static void setUp() throws Exception {
        System.setProperty(GlobalConfig.CONFIG_FILE_PROPERTY, TEST_CONFIG_FILE_NAME);
        System.setProperty(GlobalConfig.WEB_SERVER_PORT_PROPERTY, "19002");
        File outdir = new File(PATH_ACTUAL);
        outdir.mkdirs();

        File log = new File("asterix_logs");
        if (log.exists()) {
            FileUtils.deleteDirectory(log);
        }

        AsterixHyracksIntegrationUtil.init();

        // TODO: Uncomment when hadoop version is upgraded and adapters are
        // ported. 
        HDFSCluster.getInstance().setup();

        // Set the node resolver to be the identity resolver that expects node names 
        // to be node controller ids; a valid assumption in test environment. 
        System.setProperty(FileSystemBasedAdapter.NODE_RESOLVER_FACTORY_PROPERTY,
                IdentitiyResolverFactory.class.getName());
    }

    @AfterClass
    public static void tearDown() throws Exception {
        AsterixHyracksIntegrationUtil.deinit();
        File outdir = new File(PATH_ACTUAL);
        File[] files = outdir.listFiles();
        if (files == null || files.length == 0) {
            outdir.delete();
        }
        // clean up the files written by the ASTERIX storage manager
        for (String d : ASTERIX_DATA_DIRS) {
            TestsUtils.deleteRec(new File(d));
        }

        File log = new File("asterix_logs");
        if (log.exists()) {
            FileUtils.deleteDirectory(log);
        }
        HDFSCluster.getInstance().cleanup();
    }

    @Parameters
    public static Collection<Object[]> tests() throws Exception {
        Collection<Object[]> testArgs = new ArrayList<Object[]>();
        TestCaseContext.Builder b = new TestCaseContext.Builder();
        for (TestCaseContext ctx : b.build(new File(PATH_BASE))) {
            testArgs.add(new Object[] { ctx });
        }
        return testArgs;
    }

    private TestCaseContext tcCtx;

    public ExecutionTest(TestCaseContext tcCtx) {
        this.tcCtx = tcCtx;
    }

<<<<<<< HEAD
    // Method that reads a DDL/Update/Query File
    // and returns the contents as a string
    // This string is later passed to REST API for execution.
    public String readTestFile(File testFile) throws Exception {
        BufferedReader reader = new BufferedReader(new FileReader(testFile));
        String line = null;
        StringBuilder stringBuilder = new StringBuilder();
        String ls = System.getProperty("line.separator");

        while ((line = reader.readLine()) != null) {
            stringBuilder.append(line);
            stringBuilder.append(ls);
        }

        return stringBuilder.toString();
    }

    // To execute DDL and Update statements
    // create type statement
    // create dataset statement
    // create index statement
    // create dataverse statement
    // create function statement
    public void executeDDL(String str) throws Exception {
        final String url = "http://localhost:19101/ddl";

        // Create an instance of HttpClient.
        HttpClient client = new HttpClient();

        // Create a method instance.
        GetMethod method = new GetMethod(url);

        method.setQueryString(new NameValuePair[] { new NameValuePair("ddl", str) });

        // Provide custom retry handler is necessary
        method.getParams().setParameter(HttpMethodParams.RETRY_HANDLER, new DefaultHttpMethodRetryHandler(3, false));

        // Execute the method.
        int statusCode = client.executeMethod(method);

        LOGGER.info("DDL: " + method.getResponseBodyAsString());

        // Check if the method was executed successfully.
        if (statusCode != HttpStatus.SC_OK) {
            System.err.println("Method failed: " + method.getStatusLine());
        }
    }

    // To execute Update statements
    // Insert and Delete statements are executed here
    public void executeUpdate(String str) throws Exception {
        final String url = "http://localhost:19101/update";

        // Create an instance of HttpClient.
        HttpClient client = new HttpClient();

        // Create a method instance.
        GetMethod method = new GetMethod(url);

        method.setQueryString(new NameValuePair[] { new NameValuePair("statements", str) });

        // Provide custom retry handler is necessary
        method.getParams().setParameter(HttpMethodParams.RETRY_HANDLER, new DefaultHttpMethodRetryHandler(3, false));

        // Execute the method.
        int statusCode = client.executeMethod(method);

        LOGGER.info("Update: " + method.getResponseBodyAsString());

        // Check if the method was executed successfully.
        if (statusCode != HttpStatus.SC_OK) {
            System.err.println("Method failed: " + method.getStatusLine());
        }
    }

    // Executes Query and returns results as JSONArray
    public JSONObject executeQuery(String str) throws Exception {

        final String url = "http://localhost:19101/query";

        // Create an instance of HttpClient.
        HttpClient client = new HttpClient();

        // Create a method instance.
        GetMethod method = new GetMethod(url);

        method.setQueryString(new NameValuePair[] { new NameValuePair("query", str) });

        // Provide custom retry handler is necessary
        method.getParams().setParameter(HttpMethodParams.RETRY_HANDLER, new DefaultHttpMethodRetryHandler(3, false));

        JSONObject result = null;

        try {
            // Execute the method.
            int statusCode = client.executeMethod(method);

            // Check if the method was executed successfully.
            if (statusCode != HttpStatus.SC_OK) {
                System.err.println("Method failed: " + method.getStatusLine());
            }

            // Read the response body as String.
            String responseBody = method.getResponseBodyAsString();

            result = new JSONObject(responseBody);
        } catch (Exception e) {
            System.out.println(e.getMessage());
            e.printStackTrace();
        }
        return result;
    }

=======
>>>>>>> 93b74a81
    @Test
    public void test() throws Exception {
        TestsUtils.executeTest(PATH_ACTUAL, tcCtx);
    }
}<|MERGE_RESOLUTION|>--- conflicted
+++ resolved
@@ -90,122 +90,6 @@
         this.tcCtx = tcCtx;
     }
 
-<<<<<<< HEAD
-    // Method that reads a DDL/Update/Query File
-    // and returns the contents as a string
-    // This string is later passed to REST API for execution.
-    public String readTestFile(File testFile) throws Exception {
-        BufferedReader reader = new BufferedReader(new FileReader(testFile));
-        String line = null;
-        StringBuilder stringBuilder = new StringBuilder();
-        String ls = System.getProperty("line.separator");
-
-        while ((line = reader.readLine()) != null) {
-            stringBuilder.append(line);
-            stringBuilder.append(ls);
-        }
-
-        return stringBuilder.toString();
-    }
-
-    // To execute DDL and Update statements
-    // create type statement
-    // create dataset statement
-    // create index statement
-    // create dataverse statement
-    // create function statement
-    public void executeDDL(String str) throws Exception {
-        final String url = "http://localhost:19101/ddl";
-
-        // Create an instance of HttpClient.
-        HttpClient client = new HttpClient();
-
-        // Create a method instance.
-        GetMethod method = new GetMethod(url);
-
-        method.setQueryString(new NameValuePair[] { new NameValuePair("ddl", str) });
-
-        // Provide custom retry handler is necessary
-        method.getParams().setParameter(HttpMethodParams.RETRY_HANDLER, new DefaultHttpMethodRetryHandler(3, false));
-
-        // Execute the method.
-        int statusCode = client.executeMethod(method);
-
-        LOGGER.info("DDL: " + method.getResponseBodyAsString());
-
-        // Check if the method was executed successfully.
-        if (statusCode != HttpStatus.SC_OK) {
-            System.err.println("Method failed: " + method.getStatusLine());
-        }
-    }
-
-    // To execute Update statements
-    // Insert and Delete statements are executed here
-    public void executeUpdate(String str) throws Exception {
-        final String url = "http://localhost:19101/update";
-
-        // Create an instance of HttpClient.
-        HttpClient client = new HttpClient();
-
-        // Create a method instance.
-        GetMethod method = new GetMethod(url);
-
-        method.setQueryString(new NameValuePair[] { new NameValuePair("statements", str) });
-
-        // Provide custom retry handler is necessary
-        method.getParams().setParameter(HttpMethodParams.RETRY_HANDLER, new DefaultHttpMethodRetryHandler(3, false));
-
-        // Execute the method.
-        int statusCode = client.executeMethod(method);
-
-        LOGGER.info("Update: " + method.getResponseBodyAsString());
-
-        // Check if the method was executed successfully.
-        if (statusCode != HttpStatus.SC_OK) {
-            System.err.println("Method failed: " + method.getStatusLine());
-        }
-    }
-
-    // Executes Query and returns results as JSONArray
-    public JSONObject executeQuery(String str) throws Exception {
-
-        final String url = "http://localhost:19101/query";
-
-        // Create an instance of HttpClient.
-        HttpClient client = new HttpClient();
-
-        // Create a method instance.
-        GetMethod method = new GetMethod(url);
-
-        method.setQueryString(new NameValuePair[] { new NameValuePair("query", str) });
-
-        // Provide custom retry handler is necessary
-        method.getParams().setParameter(HttpMethodParams.RETRY_HANDLER, new DefaultHttpMethodRetryHandler(3, false));
-
-        JSONObject result = null;
-
-        try {
-            // Execute the method.
-            int statusCode = client.executeMethod(method);
-
-            // Check if the method was executed successfully.
-            if (statusCode != HttpStatus.SC_OK) {
-                System.err.println("Method failed: " + method.getStatusLine());
-            }
-
-            // Read the response body as String.
-            String responseBody = method.getResponseBodyAsString();
-
-            result = new JSONObject(responseBody);
-        } catch (Exception e) {
-            System.out.println(e.getMessage());
-            e.printStackTrace();
-        }
-        return result;
-    }
-
-=======
->>>>>>> 93b74a81
     @Test
     public void test() throws Exception {
         TestsUtils.executeTest(PATH_ACTUAL, tcCtx);
