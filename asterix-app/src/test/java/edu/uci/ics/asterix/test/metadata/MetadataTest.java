--- conflicted
+++ resolved
@@ -105,13 +105,7 @@
 
     @Test
     public void test() throws Exception {
-<<<<<<< HEAD
         TestsUtils.executeTest(PATH_ACTUAL, tcCtx, null);
-=======
-        // if (tcCtx.getTestCase().getCompilationUnit().get(0).getName().contains("meta09")) {
-        TestsUtils.executeTest(PATH_ACTUAL, tcCtx);
-        // }
->>>>>>> 98c0a600
     }
 
 }