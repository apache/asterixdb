/*
 * Copyright 2009-2012 by The Regents of the University of California
 * Licensed under the Apache License, Version 2.0 (the "License");
 * you may not use this file except in compliance with the License.
 * you may obtain a copy of the License from
 * 
 *     http://www.apache.org/licenses/LICENSE-2.0
 * 
 * Unless required by applicable law or agreed to in writing, software
 * distributed under the License is distributed on an "AS IS" BASIS,
 * WITHOUT WARRANTIES OR CONDITIONS OF ANY KIND, either express or implied.
 * See the License for the specific language governing permissions and
 * limitations under the License.
 */
package edu.uci.ics.asterix.test.metadata;

import java.io.BufferedReader;
import java.io.File;
import java.io.FileReader;
import java.io.PrintWriter;
import java.util.ArrayList;
import java.util.Collection;
import java.util.List;
import java.util.logging.Logger;

import org.apache.commons.io.FileUtils;
import org.junit.AfterClass;
import org.junit.BeforeClass;
import org.junit.Test;
import org.junit.runner.RunWith;
import org.junit.runners.Parameterized;
import org.junit.runners.Parameterized.Parameters;

import org.apache.commons.httpclient.DefaultHttpMethodRetryHandler;
import org.apache.commons.httpclient.HttpClient;
import org.apache.commons.httpclient.HttpStatus;
import org.apache.commons.httpclient.NameValuePair;
import org.apache.commons.httpclient.methods.GetMethod;
import org.apache.commons.httpclient.params.HttpMethodParams;
import org.apache.commons.io.FileUtils;
import org.json.JSONObject;

import edu.uci.ics.asterix.api.common.AsterixHyracksIntegrationUtil;
import edu.uci.ics.asterix.common.config.GlobalConfig;
import edu.uci.ics.asterix.test.aql.TestsUtils;
import edu.uci.ics.asterix.testframework.context.TestCaseContext;

import edu.uci.ics.asterix.external.dataset.adapter.FileSystemBasedAdapter;
import edu.uci.ics.asterix.external.util.IdentitiyResolverFactory;
import edu.uci.ics.asterix.testframework.context.TestFileContext;
import edu.uci.ics.asterix.testframework.xml.TestCase.CompilationUnit;


/**
 * Executes the Metadata tests.
 */
@RunWith(Parameterized.class)
public class MetadataTest {

    private TestCaseContext tcCtx;

    private static final Logger LOGGER = Logger.getLogger(MetadataTest.class.getName());
    private static final String PATH_ACTUAL = "mdtest/";
    private static final String PATH_BASE = "src/test/resources/metadata/";
    private static final String TEST_CONFIG_FILE_NAME = "test.properties";
    private static final String WEB_SERVER_PORT = "19002";

<<<<<<< HEAD
    public MetadataTest(TestCaseContext tcCtx) {
        this.tcCtx = tcCtx;
    }

    @Test
    public void test() throws Exception {
        // TODO(madhusudancs): Uncomment
        /*
        List<CompilationUnit> cUnits = tcCtx.getTestCase().getCompilationUnit();
        for (CompilationUnit cUnit : cUnits) {
            File testFile = tcCtx.getTestFile(cUnit);
            
            File expectedResultFile = tcCtx.getExpectedResultFile(cUnit);
            File actualFile = new File(PATH_ACTUAL + File.separator
                    + tcCtx.getTestCase().getFilePath().replace(File.separator, "_") + "_" + cUnit.getName() + ".adm");

            File actualResultFile = tcCtx.getActualResultFile(cUnit, new File(PATH_ACTUAL));
            actualResultFile.getParentFile().mkdirs();
            try {
                // Khurram
                //TestsUtils.runScriptAndCompareWithResult(AsterixHyracksIntegrationUtil.getHyracksClientConnection(),
                        // testFile, new PrintWriter(System.err), expectedResultFile, actualFile);
            } catch (Exception e) {
                LOGGER.severe("Test \"" + testFile + "\" FAILED!");
                e.printStackTrace();
                if (cUnit.getExpectedError().isEmpty()) {
                    throw new Exception("Test \"" + testFile + "\" FAILED!", e);
                }
            }
        }*/
    }

=======
>>>>>>> 16a9720e
    @BeforeClass
    public static void setUp() throws Exception {
        System.setProperty(GlobalConfig.CONFIG_FILE_PROPERTY, TEST_CONFIG_FILE_NAME);
        System.setProperty(GlobalConfig.WEB_SERVER_PORT_PROPERTY, WEB_SERVER_PORT);
        File outdir = new File(PATH_ACTUAL);
        outdir.mkdirs();

        File log = new File("asterix_logs");
        if (log.exists()) {
            FileUtils.deleteDirectory(log); 
        }

        AsterixHyracksIntegrationUtil.init();

    }

    @AfterClass
    public static void tearDown() throws Exception {
        AsterixHyracksIntegrationUtil.deinit();
        File outdir = new File(PATH_ACTUAL);
        File[] files = outdir.listFiles();
        if (files == null || files.length == 0) {
            outdir.delete();
        }

        // clean up the files written by the ASTERIX storage manager
        for (String d : AsterixHyracksIntegrationUtil.ASTERIX_DATA_DIRS) {
            TestsUtils.deleteRec(new File(d));
        }

        File log = new File("asterix_logs");
        if (log.exists()) {
            FileUtils.deleteDirectory(log); 
        }
    }

    @Parameters
    public static Collection<Object[]> tests() throws Exception {
        Collection<Object[]> testArgs = new ArrayList<Object[]>();
        TestCaseContext.Builder b = new TestCaseContext.Builder();
        for (TestCaseContext ctx : b.build(new File(PATH_BASE))) {
            testArgs.add(new Object[] { ctx });
        }
        return testArgs;
    }

    public MetadataTest(TestCaseContext tcCtx) {
        this.tcCtx = tcCtx;
    }

    // Method that reads a DDL/Update/Query File
    // and returns the contents as a string
    // This string is later passed to REST API for execution.
    public String readTestFile(File testFile) throws Exception {
        BufferedReader reader = new BufferedReader(new FileReader(testFile));
        String line = null;
        StringBuilder stringBuilder = new StringBuilder();
        String ls = System.getProperty("line.separator");

        while ((line = reader.readLine()) != null) {
            stringBuilder.append(line);
            stringBuilder.append(ls);
        }

        return stringBuilder.toString();
    }

    // To execute DDL and Update statements
    // create type statement
    // create dataset statement
    // create index statement
    // create dataverse statement
    // create function statement
    public void executeDDL(String str) throws Exception {
        final String url = "http://localhost:19101/ddl";

        // Create an instance of HttpClient.
        HttpClient client = new HttpClient();

        // Create a method instance.
        GetMethod method = new GetMethod(url);

        method.setQueryString(new NameValuePair[] { new NameValuePair("ddl", str) });

        // Provide custom retry handler is necessary
        method.getParams().setParameter(HttpMethodParams.RETRY_HANDLER, new DefaultHttpMethodRetryHandler(3, false));

        // Execute the method.
        int statusCode = client.executeMethod(method);

        // Read the response body as String.
        String responseBody = method.getResponseBodyAsString();

        // Check if the method was executed successfully.
        if (statusCode != HttpStatus.SC_OK) {
            System.err.println("Method failed: " + method.getStatusLine());
        }
    }

   // To execute Update statements
    // Insert and Delete statements are executed here
    public void executeUpdate(String str) throws Exception {
        final String url = "http://localhost:19101/update";

        // Create an instance of HttpClient.
        HttpClient client = new HttpClient();

        // Create a method instance.
        GetMethod method = new GetMethod(url);

        method.setQueryString(new NameValuePair[] { new NameValuePair("statements", str) });

        // Provide custom retry handler is necessary
        method.getParams().setParameter(HttpMethodParams.RETRY_HANDLER, new DefaultHttpMethodRetryHandler(3, false));

        // Execute the method.
        int statusCode = client.executeMethod(method);

        // Read the response body as String.
        String responseBody = method.getResponseBodyAsString();

        // Check if the method was executed successfully.
        if (statusCode != HttpStatus.SC_OK) {
            System.err.println("Method failed: " + method.getStatusLine());
        }
    }
 
   // Executes Query and returns results as JSONArray
    public JSONObject executeQuery(String str) throws Exception {

        final String url = "http://localhost:19101/query";

        // Create an instance of HttpClient.
        HttpClient client = new HttpClient();

        // Create a method instance.
        GetMethod method = new GetMethod(url);

        method.setQueryString(new NameValuePair[] { new NameValuePair("query", str) });

        // Provide custom retry handler is necessary
        method.getParams().setParameter(HttpMethodParams.RETRY_HANDLER, new DefaultHttpMethodRetryHandler(3, false));

        JSONObject result = null;

        try {
            // Execute the method.
            int statusCode = client.executeMethod(method);

            // Check if the method was executed successfully.
            if (statusCode != HttpStatus.SC_OK) {
                System.err.println("Method failed: " + method.getStatusLine());
            }

            // Read the response body as String.
            String responseBody = method.getResponseBodyAsString();

            result = new JSONObject(responseBody);
        } catch (Exception e) {
            System.out.println(e.getMessage());
            e.printStackTrace();
        }
        return result;
    }
 
   @Test
    public void test() throws Exception {
        List<TestFileContext> testFileCtxs;
        List<TestFileContext> expectedResultFileCtxs;

        File testFile;
        File expectedResultFile;
        String statement;

        int queryCount = 0;
        JSONObject result;

        List<CompilationUnit> cUnits = tcCtx.getTestCase().getCompilationUnit();
        for (CompilationUnit cUnit : cUnits) {
            testFileCtxs = tcCtx.getTestFiles(cUnit);
            expectedResultFileCtxs = tcCtx.getExpectedResultFiles(cUnit);

            for (TestFileContext ctx : testFileCtxs) {
                testFile = ctx.getFile();
                statement = readTestFile(testFile);
                try {
                    switch (ctx.getType()) {
                        case "ddl":
                            executeDDL(statement);
                            break;
                        case "update":
                            executeUpdate(statement);
                            break;
                        case "query":
                            result = executeQuery(statement);
                            if (!cUnit.getExpectedError().isEmpty()) {
                                if (!result.has("error")) {
                                    throw new Exception("Test \"" + testFile + "\" FAILED!");
                                }
                            } else {
                                expectedResultFile = expectedResultFileCtxs.get(queryCount).getFile();
                                TestsUtils
                                        .runScriptAndCompareWithResult(
                                                AsterixHyracksIntegrationUtil.getHyracksClientConnection(), testFile,
                                                new PrintWriter(System.err), expectedResultFile,
                                                result.getJSONArray("results"));
                            }
                            queryCount++;
                            break;
                       default:
                            throw new IllegalArgumentException("No statements of type " + ctx.getType());
                    }
                } catch (Exception e) {
                    LOGGER.severe("Test \"" + testFile + "\" FAILED!");
                    e.printStackTrace();
                    if (cUnit.getExpectedError().isEmpty()) {
                        throw new Exception("Test \"" + testFile + "\" FAILED!", e);
                    }
                }
            }
        }
    }
     
}<|MERGE_RESOLUTION|>--- conflicted
+++ resolved
@@ -23,14 +23,6 @@
 import java.util.List;
 import java.util.logging.Logger;
 
-import org.apache.commons.io.FileUtils;
-import org.junit.AfterClass;
-import org.junit.BeforeClass;
-import org.junit.Test;
-import org.junit.runner.RunWith;
-import org.junit.runners.Parameterized;
-import org.junit.runners.Parameterized.Parameters;
-
 import org.apache.commons.httpclient.DefaultHttpMethodRetryHandler;
 import org.apache.commons.httpclient.HttpClient;
 import org.apache.commons.httpclient.HttpStatus;
@@ -39,17 +31,19 @@
 import org.apache.commons.httpclient.params.HttpMethodParams;
 import org.apache.commons.io.FileUtils;
 import org.json.JSONObject;
+import org.junit.AfterClass;
+import org.junit.BeforeClass;
+import org.junit.Test;
+import org.junit.runner.RunWith;
+import org.junit.runners.Parameterized;
+import org.junit.runners.Parameterized.Parameters;
 
 import edu.uci.ics.asterix.api.common.AsterixHyracksIntegrationUtil;
 import edu.uci.ics.asterix.common.config.GlobalConfig;
 import edu.uci.ics.asterix.test.aql.TestsUtils;
 import edu.uci.ics.asterix.testframework.context.TestCaseContext;
-
-import edu.uci.ics.asterix.external.dataset.adapter.FileSystemBasedAdapter;
-import edu.uci.ics.asterix.external.util.IdentitiyResolverFactory;
 import edu.uci.ics.asterix.testframework.context.TestFileContext;
 import edu.uci.ics.asterix.testframework.xml.TestCase.CompilationUnit;
-
 
 /**
  * Executes the Metadata tests.
@@ -65,41 +59,6 @@
     private static final String TEST_CONFIG_FILE_NAME = "test.properties";
     private static final String WEB_SERVER_PORT = "19002";
 
-<<<<<<< HEAD
-    public MetadataTest(TestCaseContext tcCtx) {
-        this.tcCtx = tcCtx;
-    }
-
-    @Test
-    public void test() throws Exception {
-        // TODO(madhusudancs): Uncomment
-        /*
-        List<CompilationUnit> cUnits = tcCtx.getTestCase().getCompilationUnit();
-        for (CompilationUnit cUnit : cUnits) {
-            File testFile = tcCtx.getTestFile(cUnit);
-            
-            File expectedResultFile = tcCtx.getExpectedResultFile(cUnit);
-            File actualFile = new File(PATH_ACTUAL + File.separator
-                    + tcCtx.getTestCase().getFilePath().replace(File.separator, "_") + "_" + cUnit.getName() + ".adm");
-
-            File actualResultFile = tcCtx.getActualResultFile(cUnit, new File(PATH_ACTUAL));
-            actualResultFile.getParentFile().mkdirs();
-            try {
-                // Khurram
-                //TestsUtils.runScriptAndCompareWithResult(AsterixHyracksIntegrationUtil.getHyracksClientConnection(),
-                        // testFile, new PrintWriter(System.err), expectedResultFile, actualFile);
-            } catch (Exception e) {
-                LOGGER.severe("Test \"" + testFile + "\" FAILED!");
-                e.printStackTrace();
-                if (cUnit.getExpectedError().isEmpty()) {
-                    throw new Exception("Test \"" + testFile + "\" FAILED!", e);
-                }
-            }
-        }*/
-    }
-
-=======
->>>>>>> 16a9720e
     @BeforeClass
     public static void setUp() throws Exception {
         System.setProperty(GlobalConfig.CONFIG_FILE_PROPERTY, TEST_CONFIG_FILE_NAME);
@@ -109,7 +68,7 @@
 
         File log = new File("asterix_logs");
         if (log.exists()) {
-            FileUtils.deleteDirectory(log); 
+            FileUtils.deleteDirectory(log);
         }
 
         AsterixHyracksIntegrationUtil.init();
@@ -132,7 +91,7 @@
 
         File log = new File("asterix_logs");
         if (log.exists()) {
-            FileUtils.deleteDirectory(log); 
+            FileUtils.deleteDirectory(log);
         }
     }
 
@@ -199,7 +158,7 @@
         }
     }
 
-   // To execute Update statements
+    // To execute Update statements
     // Insert and Delete statements are executed here
     public void executeUpdate(String str) throws Exception {
         final String url = "http://localhost:19101/update";
@@ -226,8 +185,8 @@
             System.err.println("Method failed: " + method.getStatusLine());
         }
     }
- 
-   // Executes Query and returns results as JSONArray
+
+    // Executes Query and returns results as JSONArray
     public JSONObject executeQuery(String str) throws Exception {
 
         final String url = "http://localhost:19101/query";
@@ -264,8 +223,8 @@
         }
         return result;
     }
- 
-   @Test
+
+    @Test
     public void test() throws Exception {
         List<TestFileContext> testFileCtxs;
         List<TestFileContext> expectedResultFileCtxs;
@@ -309,7 +268,7 @@
                             }
                             queryCount++;
                             break;
-                       default:
+                        default:
                             throw new IllegalArgumentException("No statements of type " + ctx.getType());
                     }
                 } catch (Exception e) {
@@ -322,5 +281,5 @@
             }
         }
     }
-     
+
 }