<!-- ! Copyright 2009-2013 by The Regents of the University of California 
	! Licensed under the Apache License, Version 2.0 (the "License"); ! you may 
	not use this file except in compliance with the License. ! you may obtain 
	a copy of the License from ! ! http://www.apache.org/licenses/LICENSE-2.0 
	! ! Unless required by applicable law or agreed to in writing, software ! 
	distributed under the License is distributed on an "AS IS" BASIS, ! WITHOUT 
	WARRANTIES OR CONDITIONS OF ANY KIND, either express or implied. ! See the 
	License for the specific language governing permissions and ! limitations 
	under the License. ! -->
<asterixConfiguration xmlns="asterixconf">
	<metadataNode>nc1</metadataNode>
	<store>
		<ncId>nc1</ncId>
		<storeDirs>nc1data</storeDirs>
	</store>
	<store>
		<ncId>nc2</ncId>
		<storeDirs>nc2data</storeDirs>
	</store>
	<transactionLogDir>
		<ncId>nc1</ncId>
		<txnLogDirPath>target/txnLogDir/nc1</txnLogDirPath>
	</transactionLogDir>
	<transactionLogDir>
		<ncId>nc2</ncId>
		<txnLogDirPath>target/txnLogDir/nc2</txnLogDirPath>
	</transactionLogDir>
	<property>
		<name>log.level</name>
		<value>WARNING</value>
		<description>Log level for running tests/build</description>
	</property>
	<property>
<<<<<<< HEAD
=======
		<name>storage.buffercache.pagesize</name>
		<value>32768</value>
		<description>The page size in bytes for pages in the buffer cache.
			(Default = "32768" // 32KB)
		</description>
	</property>
	<property>
		<name>storage.buffercache.size</name>
		<value>33554432</value>
		<description>The size of memory allocated to the disk buffer cache.
			The value should be a multiple of the buffer cache page size(Default
			= "33554432" // 32MB)
		</description>
	</property>
	<property>
>>>>>>> b6b73086
		<name>storage.memorycomponent.numpages</name>
		<value>8</value>
		<description>The number of pages to allocate for a memory component.
			(Default = 8)
		</description>
	</property>
</asterixConfiguration><|MERGE_RESOLUTION|>--- conflicted
+++ resolved
@@ -31,8 +31,6 @@
 		<description>Log level for running tests/build</description>
 	</property>
 	<property>
-<<<<<<< HEAD
-=======
 		<name>storage.buffercache.pagesize</name>
 		<value>32768</value>
 		<description>The page size in bytes for pages in the buffer cache.
@@ -48,7 +46,6 @@
 		</description>
 	</property>
 	<property>
->>>>>>> b6b73086
 		<name>storage.memorycomponent.numpages</name>
 		<value>8</value>
 		<description>The number of pages to allocate for a memory component.
