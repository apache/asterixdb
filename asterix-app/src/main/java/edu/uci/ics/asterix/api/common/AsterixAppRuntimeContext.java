package edu.uci.ics.asterix.api.common;

import java.io.IOException;
import java.util.logging.Logger;

import edu.uci.ics.asterix.common.api.IAsterixAppRuntimeContext;
import edu.uci.ics.asterix.common.config.AsterixCompilerProperties;
import edu.uci.ics.asterix.common.config.AsterixExternalProperties;
import edu.uci.ics.asterix.common.config.AsterixMetadataProperties;
import edu.uci.ics.asterix.common.config.AsterixPropertiesAccessor;
import edu.uci.ics.asterix.common.config.AsterixStorageProperties;
import edu.uci.ics.asterix.common.config.AsterixTransactionProperties;
import edu.uci.ics.asterix.common.config.IAsterixPropertiesProvider;
import edu.uci.ics.asterix.common.context.AsterixFileMapManager;
import edu.uci.ics.asterix.common.context.ConstantMergePolicy;
import edu.uci.ics.asterix.common.context.DatasetLifecycleManager;
import edu.uci.ics.asterix.common.exceptions.ACIDException;
import edu.uci.ics.asterix.common.exceptions.AsterixException;
import edu.uci.ics.asterix.common.transactions.IAsterixAppRuntimeContextProvider;
import edu.uci.ics.asterix.common.transactions.ITransactionSubsystem;
import edu.uci.ics.asterix.transaction.management.resource.PersistentLocalResourceRepository;
import edu.uci.ics.asterix.transaction.management.resource.PersistentLocalResourceRepositoryFactory;
import edu.uci.ics.asterix.transaction.management.service.transaction.TransactionSubsystem;
import edu.uci.ics.hyracks.api.application.INCApplicationContext;
import edu.uci.ics.hyracks.api.exceptions.HyracksDataException;
import edu.uci.ics.hyracks.api.io.IIOManager;
import edu.uci.ics.hyracks.api.lifecycle.ILifeCycleComponent;
import edu.uci.ics.hyracks.api.lifecycle.LifeCycleComponentManager;
import edu.uci.ics.hyracks.storage.am.common.api.IIndex;
import edu.uci.ics.hyracks.storage.am.common.api.IIndexLifecycleManager;
import edu.uci.ics.hyracks.storage.am.lsm.common.api.ILSMIOOperationScheduler;
import edu.uci.ics.hyracks.storage.am.lsm.common.api.ILSMMergePolicy;
import edu.uci.ics.hyracks.storage.am.lsm.common.api.ILSMOperationTracker;
import edu.uci.ics.hyracks.storage.am.lsm.common.api.IVirtualBufferCache;
import edu.uci.ics.hyracks.storage.am.lsm.common.impls.SynchronousScheduler;
import edu.uci.ics.hyracks.storage.common.buffercache.BufferCache;
import edu.uci.ics.hyracks.storage.common.buffercache.ClockPageReplacementStrategy;
import edu.uci.ics.hyracks.storage.common.buffercache.DelayPageCleanerPolicy;
import edu.uci.ics.hyracks.storage.common.buffercache.HeapBufferAllocator;
import edu.uci.ics.hyracks.storage.common.buffercache.IBufferCache;
import edu.uci.ics.hyracks.storage.common.buffercache.ICacheMemoryAllocator;
import edu.uci.ics.hyracks.storage.common.buffercache.IPageCleanerPolicy;
import edu.uci.ics.hyracks.storage.common.buffercache.IPageReplacementStrategy;
import edu.uci.ics.hyracks.storage.common.file.IFileMapManager;
import edu.uci.ics.hyracks.storage.common.file.IFileMapProvider;
import edu.uci.ics.hyracks.storage.common.file.ILocalResourceRepository;
import edu.uci.ics.hyracks.storage.common.file.ILocalResourceRepositoryFactory;
import edu.uci.ics.hyracks.storage.common.file.ResourceIdFactory;
import edu.uci.ics.hyracks.storage.common.file.ResourceIdFactoryProvider;

public class AsterixAppRuntimeContext implements IAsterixAppRuntimeContext, IAsterixPropertiesProvider {
    private static final int METADATA_IO_DEVICE_ID = 0;

    private final INCApplicationContext ncApplicationContext;

    private AsterixCompilerProperties compilerProperties;
    private AsterixExternalProperties externalProperties;
    private AsterixMetadataProperties metadataProperties;
    private AsterixStorageProperties storageProperties;
    private AsterixTransactionProperties txnProperties;

    private DatasetLifecycleManager indexLifecycleManager;
    private IFileMapManager fileMapManager;
    private IBufferCache bufferCache;
    private ITransactionSubsystem txnSubsystem;

    private ILSMMergePolicy mergePolicy;
    private ILSMIOOperationScheduler lsmIOScheduler;
    private ILocalResourceRepository localResourceRepository;
    private ResourceIdFactory resourceIdFactory;
    private IIOManager ioManager;
    private boolean isShuttingdown;

    public AsterixAppRuntimeContext(INCApplicationContext ncApplicationContext) {
        this.ncApplicationContext = ncApplicationContext;
    }

    public void initialize() throws IOException, ACIDException, AsterixException {
        AsterixPropertiesAccessor propertiesAccessor = new AsterixPropertiesAccessor();
        compilerProperties = new AsterixCompilerProperties(propertiesAccessor);
        externalProperties = new AsterixExternalProperties(propertiesAccessor);
        metadataProperties = new AsterixMetadataProperties(propertiesAccessor);
        storageProperties = new AsterixStorageProperties(propertiesAccessor);
        txnProperties = new AsterixTransactionProperties(propertiesAccessor);

        Logger.getLogger("edu.uci.ics").setLevel(externalProperties.getLogLevel());

        fileMapManager = new AsterixFileMapManager();
        ICacheMemoryAllocator allocator = new HeapBufferAllocator();
        IPageReplacementStrategy prs = new ClockPageReplacementStrategy();
        IPageCleanerPolicy pcp = new DelayPageCleanerPolicy(600000);
        ioManager = ncApplicationContext.getRootContext().getIOManager();
        bufferCache = new BufferCache(ioManager, allocator, prs, pcp, fileMapManager,
                storageProperties.getBufferCachePageSize(), storageProperties.getBufferCacheNumPages(),
                storageProperties.getBufferCacheMaxOpenFiles(), ncApplicationContext.getThreadFactory());

<<<<<<< HEAD
=======
        indexLifecycleManager = new IndexLifecycleManager(storageProperties.getMemoryComponentGlobalBudget());
>>>>>>> 27a0db88
        lsmIOScheduler = SynchronousScheduler.INSTANCE;
        mergePolicy = new ConstantMergePolicy(storageProperties.getLSMIndexMergeThreshold(), this);

        ILocalResourceRepositoryFactory persistentLocalResourceRepositoryFactory = new PersistentLocalResourceRepositoryFactory(
                ioManager);
        localResourceRepository = (PersistentLocalResourceRepository) persistentLocalResourceRepositoryFactory
                .createRepository();
        resourceIdFactory = (new ResourceIdFactoryProvider(localResourceRepository)).createResourceIdFactory();
        indexLifecycleManager = new DatasetLifecycleManager(storageProperties, localResourceRepository);
        IAsterixAppRuntimeContextProvider asterixAppRuntimeContextProvider = new AsterixAppRuntimeContextProviderForRecovery(
                this);
        txnSubsystem = new TransactionSubsystem(ncApplicationContext.getNodeId(), asterixAppRuntimeContextProvider);
        isShuttingdown = false;

        // The order of registration is important. The buffer cache must registered before recovery and transaction managers.
        LifeCycleComponentManager.INSTANCE.register((ILifeCycleComponent) bufferCache);
        LifeCycleComponentManager.INSTANCE.register((ILifeCycleComponent) indexLifecycleManager);
        LifeCycleComponentManager.INSTANCE.register((ILifeCycleComponent) txnSubsystem.getTransactionManager());
        LifeCycleComponentManager.INSTANCE.register((ILifeCycleComponent) txnSubsystem.getLogManager());
        LifeCycleComponentManager.INSTANCE.register((ILifeCycleComponent) txnSubsystem.getLockManager());
        LifeCycleComponentManager.INSTANCE.register((ILifeCycleComponent) txnSubsystem.getRecoveryManager());
    }

    public boolean isShuttingdown() {
        return isShuttingdown;
    }

    public void setShuttingdown(boolean isShuttingdown) {
        this.isShuttingdown = isShuttingdown;
    }

    public void deinitialize() throws HyracksDataException {
        bufferCache.close();
        for (IIndex index : indexLifecycleManager.getOpenIndexes()) {
            index.deactivate();
        }
    }

    public IBufferCache getBufferCache() {
        return bufferCache;
    }

    public IFileMapProvider getFileMapManager() {
        return fileMapManager;
    }

    public ITransactionSubsystem getTransactionSubsystem() {
        return txnSubsystem;
    }

    public IIndexLifecycleManager getIndexLifecycleManager() {
        return indexLifecycleManager;
    }

    public ILSMMergePolicy getLSMMergePolicy() {
        return mergePolicy;
    }

    public double getBloomFilterFalsePositiveRate() {
        return storageProperties.getBloomFilterFalsePositiveRate();
    }

    public ILSMIOOperationScheduler getLSMIOScheduler() {
        return lsmIOScheduler;
    }

    public ILocalResourceRepository getLocalResourceRepository() {
        return localResourceRepository;
    }

    public ResourceIdFactory getResourceIdFactory() {
        return resourceIdFactory;
    }

    public IIOManager getIOManager() {
        return ioManager;
    }

    public int getMetaDataIODeviceId() {
        return METADATA_IO_DEVICE_ID;
    }

    @Override
    public AsterixStorageProperties getStorageProperties() {
        return storageProperties;
    }

    @Override
    public AsterixTransactionProperties getTransactionProperties() {
        return txnProperties;
    }

    @Override
    public AsterixCompilerProperties getCompilerProperties() {
        return compilerProperties;
    }

    @Override
    public AsterixMetadataProperties getMetadataProperties() {
        return metadataProperties;
    }

    @Override
    public AsterixExternalProperties getExternalProperties() {
        return externalProperties;
    }

    @Override
    public IVirtualBufferCache getVirtualBufferCache(int datasetID) {
        return indexLifecycleManager.getVirtualBufferCache(datasetID);
    }

    @Override
    public ILSMOperationTracker getLSMBTreeOperationTracker(int datasetID) {
        return indexLifecycleManager.getOperationTracker(datasetID);
    }
}<|MERGE_RESOLUTION|>--- conflicted
+++ resolved
@@ -94,10 +94,6 @@
                 storageProperties.getBufferCachePageSize(), storageProperties.getBufferCacheNumPages(),
                 storageProperties.getBufferCacheMaxOpenFiles(), ncApplicationContext.getThreadFactory());
 
-<<<<<<< HEAD
-=======
-        indexLifecycleManager = new IndexLifecycleManager(storageProperties.getMemoryComponentGlobalBudget());
->>>>>>> 27a0db88
         lsmIOScheduler = SynchronousScheduler.INSTANCE;
         mergePolicy = new ConstantMergePolicy(storageProperties.getLSMIndexMergeThreshold(), this);
 
