/*
 * Copyright 2009-2013 by The Regents of the University of California
 * Licensed under the Apache License, Version 2.0 (the "License");
 * you may not use this file except in compliance with the License.
 * you may obtain a copy of the License from
 * 
 *     http://www.apache.org/licenses/LICENSE-2.0
 * 
 * Unless required by applicable law or agreed to in writing, software
 * distributed under the License is distributed on an "AS IS" BASIS,
 * WITHOUT WARRANTIES OR CONDITIONS OF ANY KIND, either express or implied.
 * See the License for the specific language governing permissions and
 * limitations under the License.
 */

package edu.uci.ics.asterix.file;

import java.io.File;
import java.io.IOException;
import java.rmi.RemoteException;
import java.util.List;
import java.util.Map;
import java.util.logging.Logger;

import edu.uci.ics.asterix.api.common.Job;
import edu.uci.ics.asterix.common.api.ILocalResourceMetadata;
import edu.uci.ics.asterix.common.config.AsterixStorageProperties;
import edu.uci.ics.asterix.common.config.DatasetConfig.DatasetType;
import edu.uci.ics.asterix.common.config.GlobalConfig;
import edu.uci.ics.asterix.common.config.OptimizationConfUtil;
import edu.uci.ics.asterix.common.context.AsterixVirtualBufferCacheProvider;
import edu.uci.ics.asterix.common.exceptions.ACIDException;
import edu.uci.ics.asterix.common.exceptions.AsterixException;
import edu.uci.ics.asterix.common.ioopcallbacks.LSMBTreeIOOperationCallbackFactory;
import edu.uci.ics.asterix.formats.base.IDataFormat;
import edu.uci.ics.asterix.metadata.MetadataManager;
import edu.uci.ics.asterix.metadata.MetadataTransactionContext;
import edu.uci.ics.asterix.metadata.declared.AqlMetadataProvider;
import edu.uci.ics.asterix.metadata.entities.Dataset;
import edu.uci.ics.asterix.metadata.entities.Dataverse;
import edu.uci.ics.asterix.metadata.entities.ExternalDatasetDetails;
import edu.uci.ics.asterix.metadata.utils.DatasetUtils;
import edu.uci.ics.asterix.om.types.ARecordType;
import edu.uci.ics.asterix.om.types.IAType;
import edu.uci.ics.asterix.om.util.AsterixAppContextInfo;
import edu.uci.ics.asterix.transaction.management.opcallbacks.PrimaryIndexOperationTrackerProvider;
import edu.uci.ics.asterix.transaction.management.opcallbacks.SecondaryIndexOperationTrackerProvider;
import edu.uci.ics.asterix.transaction.management.resource.LSMBTreeLocalResourceMetadata;
import edu.uci.ics.asterix.transaction.management.resource.PersistentLocalResourceFactoryProvider;
import edu.uci.ics.asterix.transaction.management.service.transaction.AsterixRuntimeComponentsProvider;
import edu.uci.ics.asterix.translator.CompiledStatements.CompiledDatasetDropStatement;
import edu.uci.ics.asterix.translator.CompiledStatements.CompiledLoadFromFileStatement;
import edu.uci.ics.hyracks.algebricks.common.constraints.AlgebricksPartitionConstraint;
import edu.uci.ics.hyracks.algebricks.common.constraints.AlgebricksPartitionConstraintHelper;
import edu.uci.ics.hyracks.algebricks.common.exceptions.AlgebricksException;
import edu.uci.ics.hyracks.algebricks.common.utils.Pair;
import edu.uci.ics.hyracks.algebricks.common.utils.Triple;
import edu.uci.ics.hyracks.algebricks.core.algebra.expressions.LogicalExpressionJobGenToExpressionRuntimeProviderAdapter;
import edu.uci.ics.hyracks.algebricks.core.algebra.expressions.ScalarFunctionCallExpression;
import edu.uci.ics.hyracks.algebricks.core.jobgen.impl.ConnectorPolicyAssignmentPolicy;
import edu.uci.ics.hyracks.algebricks.core.rewriter.base.PhysicalOptimizationConfig;
import edu.uci.ics.hyracks.algebricks.runtime.base.ICopyEvaluatorFactory;
import edu.uci.ics.hyracks.algebricks.runtime.base.IPushRuntimeFactory;
import edu.uci.ics.hyracks.algebricks.runtime.base.IScalarEvaluatorFactory;
import edu.uci.ics.hyracks.algebricks.runtime.operators.meta.AlgebricksMetaOperatorDescriptor;
import edu.uci.ics.hyracks.algebricks.runtime.operators.std.AssignRuntimeFactory;
import edu.uci.ics.hyracks.api.dataflow.IConnectorDescriptor;
import edu.uci.ics.hyracks.api.dataflow.IOperatorDescriptor;
import edu.uci.ics.hyracks.api.dataflow.value.IBinaryComparatorFactory;
import edu.uci.ics.hyracks.api.dataflow.value.IBinaryHashFunctionFactory;
import edu.uci.ics.hyracks.api.dataflow.value.ISerializerDeserializer;
import edu.uci.ics.hyracks.api.dataflow.value.ITypeTraits;
import edu.uci.ics.hyracks.api.dataflow.value.RecordDescriptor;
import edu.uci.ics.hyracks.api.exceptions.HyracksDataException;
import edu.uci.ics.hyracks.api.job.JobSpecification;
import edu.uci.ics.hyracks.dataflow.common.data.partition.FieldHashPartitionComputerFactory;
import edu.uci.ics.hyracks.dataflow.std.connectors.MToNPartitioningConnectorDescriptor;
import edu.uci.ics.hyracks.dataflow.std.connectors.MToNPartitioningMergingConnectorDescriptor;
import edu.uci.ics.hyracks.dataflow.std.connectors.OneToOneConnectorDescriptor;
import edu.uci.ics.hyracks.dataflow.std.file.FileSplit;
import edu.uci.ics.hyracks.dataflow.std.file.IFileSplitProvider;
import edu.uci.ics.hyracks.dataflow.std.sort.ExternalSortOperatorDescriptor;
import edu.uci.ics.hyracks.storage.am.common.dataflow.IndexDropOperatorDescriptor;
import edu.uci.ics.hyracks.storage.am.common.dataflow.TreeIndexBulkLoadOperatorDescriptor;
import edu.uci.ics.hyracks.storage.am.common.dataflow.TreeIndexCreateOperatorDescriptor;
import edu.uci.ics.hyracks.storage.am.common.impls.NoOpOperationCallbackFactory;
import edu.uci.ics.hyracks.storage.am.lsm.btree.dataflow.LSMBTreeDataflowHelperFactory;
import edu.uci.ics.hyracks.storage.am.lsm.common.api.ILSMMergePolicyFactory;
import edu.uci.ics.hyracks.storage.am.lsm.common.dataflow.LSMTreeIndexCompactOperatorDescriptor;
import edu.uci.ics.hyracks.storage.common.file.ILocalResourceFactoryProvider;
import edu.uci.ics.hyracks.storage.common.file.LocalResource;

public class DatasetOperations {

    private static final PhysicalOptimizationConfig physicalOptimizationConfig = OptimizationConfUtil
            .getPhysicalOptimizationConfig();

    private static Logger LOGGER = Logger.getLogger(DatasetOperations.class.getName());

    public static JobSpecification createDropDatasetJobSpec(CompiledDatasetDropStatement datasetDropStmt,
            AqlMetadataProvider metadataProvider) throws AlgebricksException, HyracksDataException, RemoteException,
            ACIDException, AsterixException {

        String dataverseName = null;
        if (datasetDropStmt.getDataverseName() != null) {
            dataverseName = datasetDropStmt.getDataverseName();
        } else if (metadataProvider.getDefaultDataverse() != null) {
            dataverseName = metadataProvider.getDefaultDataverse().getDataverseName();
        }

        String datasetName = datasetDropStmt.getDatasetName();
        String datasetPath = dataverseName + File.separator + datasetName;

        LOGGER.info("DROP DATASETPATH: " + datasetPath);

        Dataset dataset = metadataProvider.findDataset(dataverseName, datasetName);
        if (dataset == null) {
            throw new AlgebricksException("DROP DATASET: No metadata for dataset " + datasetName);
        }
        if (dataset.getDatasetType() == DatasetType.EXTERNAL) {
            return JobSpecificationUtils.createJobSpecification();
        }

        JobSpecification specPrimary = JobSpecificationUtils.createJobSpecification();

        Pair<IFileSplitProvider, AlgebricksPartitionConstraint> splitsAndConstraint = metadataProvider
                .splitProviderAndPartitionConstraintsForInternalOrFeedDataset(dataset.getDataverseName(), datasetName,
                        datasetName);
        AsterixStorageProperties storageProperties = AsterixAppContextInfo.getInstance().getStorageProperties();
        Pair<ILSMMergePolicyFactory, Map<String, String>> compactionInfo = DatasetUtils.getMergePolicyFactory(dataset,
                metadataProvider.getMetadataTxnContext());
        IndexDropOperatorDescriptor primaryBtreeDrop = new IndexDropOperatorDescriptor(specPrimary,
                AsterixRuntimeComponentsProvider.RUNTIME_PROVIDER, AsterixRuntimeComponentsProvider.RUNTIME_PROVIDER,
                splitsAndConstraint.first, new LSMBTreeDataflowHelperFactory(new AsterixVirtualBufferCacheProvider(
                        dataset.getDatasetId()), compactionInfo.first, compactionInfo.second,
                        new PrimaryIndexOperationTrackerProvider(dataset.getDatasetId()),
                        AsterixRuntimeComponentsProvider.RUNTIME_PROVIDER, LSMBTreeIOOperationCallbackFactory.INSTANCE,
                        storageProperties.getBloomFilterFalsePositiveRate()));
        AlgebricksPartitionConstraintHelper.setPartitionConstraintInJobSpec(specPrimary, primaryBtreeDrop,
                splitsAndConstraint.second);

        specPrimary.addRoot(primaryBtreeDrop);

        return specPrimary;
    }

    public static JobSpecification createDatasetJobSpec(Dataverse dataverse, String datasetName,
            AqlMetadataProvider metadata) throws AsterixException, AlgebricksException {
        String dataverseName = dataverse.getDataverseName();
        IDataFormat format;
        try {
            format = (IDataFormat) Class.forName(dataverse.getDataFormat()).newInstance();
        } catch (Exception e) {
            throw new AsterixException(e);
        }
        Dataset dataset = metadata.findDataset(dataverseName, datasetName);
        if (dataset == null) {
            throw new AsterixException("Could not find dataset " + datasetName + " in datavetse " + dataverseName);
        }
        ARecordType itemType = (ARecordType) metadata.findType(dataverseName, dataset.getItemTypeName());
        JobSpecification spec = JobSpecificationUtils.createJobSpecification();
        IBinaryComparatorFactory[] comparatorFactories = DatasetUtils.computeKeysBinaryComparatorFactories(dataset,
                itemType, format.getBinaryComparatorFactoryProvider());
        ITypeTraits[] typeTraits = DatasetUtils.computeTupleTypeTraits(dataset, itemType);
        int[] blooFilterKeyFields = DatasetUtils.createBloomFilterKeyFields(dataset);

        Pair<IFileSplitProvider, AlgebricksPartitionConstraint> splitsAndConstraint = metadata
                .splitProviderAndPartitionConstraintsForInternalOrFeedDataset(dataverseName, datasetName, datasetName);
        FileSplit[] fs = splitsAndConstraint.first.getFileSplits();
        StringBuilder sb = new StringBuilder();
        for (int i = 0; i < fs.length; i++) {
            sb.append(stringOf(fs[i]) + " ");
        }
        LOGGER.info("CREATING File Splits: " + sb.toString());

        Pair<ILSMMergePolicyFactory, Map<String, String>> compactionInfo = DatasetUtils.getMergePolicyFactory(dataset,
                metadata.getMetadataTxnContext());
        AsterixStorageProperties storageProperties = AsterixAppContextInfo.getInstance().getStorageProperties();
        //prepare a LocalResourceMetadata which will be stored in NC's local resource repository
        ILocalResourceMetadata localResourceMetadata = new LSMBTreeLocalResourceMetadata(typeTraits,
                comparatorFactories, blooFilterKeyFields, true, dataset.getDatasetId(), compactionInfo.first,
                compactionInfo.second);
        ILocalResourceFactoryProvider localResourceFactoryProvider = new PersistentLocalResourceFactoryProvider(
                localResourceMetadata, LocalResource.LSMBTreeResource);

        TreeIndexCreateOperatorDescriptor indexCreateOp = new TreeIndexCreateOperatorDescriptor(spec,
                AsterixRuntimeComponentsProvider.RUNTIME_PROVIDER, AsterixRuntimeComponentsProvider.RUNTIME_PROVIDER,
                splitsAndConstraint.first, typeTraits, comparatorFactories, blooFilterKeyFields,
                new LSMBTreeDataflowHelperFactory(new AsterixVirtualBufferCacheProvider(dataset.getDatasetId()),
<<<<<<< HEAD
                        compactionInfo.first, compactionInfo.second, new PrimaryIndexOperationTrackerProvider(dataset
                                .getDatasetId()), AsterixRuntimeComponentsProvider.RUNTIME_PROVIDER,
                        AsterixRuntimeComponentsProvider.RUNTIME_PROVIDER, storageProperties
=======
                        AsterixRuntimeComponentsProvider.RUNTIME_PROVIDER, new PrimaryIndexOperationTrackerProvider(
                                dataset.getDatasetId()), AsterixRuntimeComponentsProvider.RUNTIME_PROVIDER,
                        LSMBTreeIOOperationCallbackFactory.INSTANCE, storageProperties
>>>>>>> cf8f054d
                                .getBloomFilterFalsePositiveRate()), localResourceFactoryProvider,
                NoOpOperationCallbackFactory.INSTANCE);
        AlgebricksPartitionConstraintHelper.setPartitionConstraintInJobSpec(spec, indexCreateOp,
                splitsAndConstraint.second);
        spec.addRoot(indexCreateOp);
        return spec;
    }

    @SuppressWarnings("rawtypes")
    public static Job createLoadDatasetJobSpec(AqlMetadataProvider metadataProvider,
            CompiledLoadFromFileStatement loadStmt, IDataFormat format) throws AsterixException, AlgebricksException {
        MetadataTransactionContext mdTxnCtx = metadataProvider.getMetadataTxnContext();
        String dataverseName = loadStmt.getDataverseName();
        String datasetName = loadStmt.getDatasetName();
        Dataset dataset = MetadataManager.INSTANCE.getDataset(mdTxnCtx, dataverseName, datasetName);
        if (dataset == null) {
            throw new AsterixException("Could not find dataset " + datasetName + " in dataverse " + dataverseName);
        }
        if (dataset.getDatasetType() != DatasetType.INTERNAL && dataset.getDatasetType() != DatasetType.FEED) {
            throw new AsterixException("Cannot load data into dataset  (" + datasetName + ")" + "of type "
                    + dataset.getDatasetType());
        }
        JobSpecification spec = JobSpecificationUtils.createJobSpecification();

        ARecordType itemType = (ARecordType) MetadataManager.INSTANCE.getDatatype(mdTxnCtx, dataverseName,
                dataset.getItemTypeName()).getDatatype();
        ISerializerDeserializer payloadSerde = format.getSerdeProvider().getSerializerDeserializer(itemType);

        IBinaryHashFunctionFactory[] hashFactories = DatasetUtils.computeKeysBinaryHashFunFactories(dataset, itemType,
                format.getBinaryHashFunctionFactoryProvider());
        IBinaryComparatorFactory[] comparatorFactories = DatasetUtils.computeKeysBinaryComparatorFactories(dataset,
                itemType, format.getBinaryComparatorFactoryProvider());
        ITypeTraits[] typeTraits = DatasetUtils.computeTupleTypeTraits(dataset, itemType);
        int[] blooFilterKeyFields = DatasetUtils.createBloomFilterKeyFields(dataset);

        ExternalDatasetDetails externalDatasetDetails = new ExternalDatasetDetails(loadStmt.getAdapter(),
                loadStmt.getProperties());

        Pair<IOperatorDescriptor, AlgebricksPartitionConstraint> p = metadataProvider.buildExternalDataScannerRuntime(
                spec, itemType, externalDatasetDetails, format);
        IOperatorDescriptor scanner = p.first;
        AlgebricksPartitionConstraint scannerPc = p.second;
        RecordDescriptor recDesc = computePayloadKeyRecordDescriptor(dataset, itemType, payloadSerde, format);
        AlgebricksPartitionConstraintHelper.setPartitionConstraintInJobSpec(spec, scanner, scannerPc);

        AssignRuntimeFactory assign = makeAssignRuntimeFactory(dataset, itemType, format);
        AlgebricksMetaOperatorDescriptor asterixOp = new AlgebricksMetaOperatorDescriptor(spec, 1, 1,
                new IPushRuntimeFactory[] { assign }, new RecordDescriptor[] { recDesc });

        AlgebricksPartitionConstraintHelper.setPartitionConstraintInJobSpec(spec, asterixOp, scannerPc);

        int numKeys = DatasetUtils.getPartitioningKeys(dataset).size();
        int[] keys = new int[numKeys];
        for (int i = 0; i < numKeys; i++) {
            keys[i] = i + 1;
        }
        // Move key fields to front.
        int[] fieldPermutation = new int[numKeys + 1];
        for (int i = 0; i < numKeys; i++) {
            fieldPermutation[i] = i + 1;
        }
        fieldPermutation[numKeys] = 0;

        Pair<IFileSplitProvider, AlgebricksPartitionConstraint> splitsAndConstraint = metadataProvider
                .splitProviderAndPartitionConstraintsForInternalOrFeedDataset(dataverseName, datasetName, datasetName);

        FileSplit[] fs = splitsAndConstraint.first.getFileSplits();
        StringBuilder sb = new StringBuilder();
        for (int i = 0; i < fs.length; i++) {
            sb.append(stringOf(fs[i]) + " ");
        }
        LOGGER.info("LOAD into File Splits: " + sb.toString());

        long numElementsHint = metadataProvider.getCardinalityPerPartitionHint(dataset);
        AsterixStorageProperties storageProperties = AsterixAppContextInfo.getInstance().getStorageProperties();
        TreeIndexBulkLoadOperatorDescriptor btreeBulkLoad;
        Pair<ILSMMergePolicyFactory, Map<String, String>> compactionInfo = DatasetUtils.getMergePolicyFactory(dataset,
                metadataProvider.getMetadataTxnContext());
        if (!loadStmt.alreadySorted()) {
            btreeBulkLoad = new TreeIndexBulkLoadOperatorDescriptor(spec,
                    AsterixRuntimeComponentsProvider.RUNTIME_PROVIDER,
                    AsterixRuntimeComponentsProvider.RUNTIME_PROVIDER, splitsAndConstraint.first, typeTraits,
                    comparatorFactories, blooFilterKeyFields, fieldPermutation, GlobalConfig.DEFAULT_BTREE_FILL_FACTOR,
                    true, numElementsHint, true, new LSMBTreeDataflowHelperFactory(
                            new AsterixVirtualBufferCacheProvider(dataset.getDatasetId()), compactionInfo.first,
                            compactionInfo.second, new PrimaryIndexOperationTrackerProvider(dataset.getDatasetId()),
                            AsterixRuntimeComponentsProvider.RUNTIME_PROVIDER,
                            LSMBTreeIOOperationCallbackFactory.INSTANCE,
                            storageProperties.getBloomFilterFalsePositiveRate()), NoOpOperationCallbackFactory.INSTANCE);
            AlgebricksPartitionConstraintHelper.setPartitionConstraintInJobSpec(spec, btreeBulkLoad,
                    splitsAndConstraint.second);

            spec.connect(new OneToOneConnectorDescriptor(spec), scanner, 0, asterixOp, 0);

            int framesLimit = physicalOptimizationConfig.getMaxFramesExternalSort();
            ExternalSortOperatorDescriptor sorter = new ExternalSortOperatorDescriptor(spec, framesLimit, keys,
                    comparatorFactories, recDesc);
            AlgebricksPartitionConstraintHelper.setPartitionConstraintInJobSpec(spec, sorter,
                    splitsAndConstraint.second);
            IConnectorDescriptor hashConn = new MToNPartitioningConnectorDescriptor(spec,
                    new FieldHashPartitionComputerFactory(keys, hashFactories));
            spec.connect(hashConn, asterixOp, 0, sorter, 0);
            spec.connect(new OneToOneConnectorDescriptor(spec), sorter, 0, btreeBulkLoad, 0);
        } else {
            btreeBulkLoad = new TreeIndexBulkLoadOperatorDescriptor(spec,
                    AsterixRuntimeComponentsProvider.RUNTIME_PROVIDER,
                    AsterixRuntimeComponentsProvider.RUNTIME_PROVIDER, splitsAndConstraint.first, typeTraits,
                    comparatorFactories, blooFilterKeyFields, fieldPermutation, GlobalConfig.DEFAULT_BTREE_FILL_FACTOR,
                    true, numElementsHint, true, new LSMBTreeDataflowHelperFactory(
                            new AsterixVirtualBufferCacheProvider(dataset.getDatasetId()), compactionInfo.first,
                            compactionInfo.second, new PrimaryIndexOperationTrackerProvider(dataset.getDatasetId()),
                            AsterixRuntimeComponentsProvider.RUNTIME_PROVIDER,
                            LSMBTreeIOOperationCallbackFactory.INSTANCE,
                            storageProperties.getBloomFilterFalsePositiveRate()), NoOpOperationCallbackFactory.INSTANCE);
            AlgebricksPartitionConstraintHelper.setPartitionConstraintInJobSpec(spec, btreeBulkLoad,
                    splitsAndConstraint.second);

            spec.connect(new OneToOneConnectorDescriptor(spec), scanner, 0, asterixOp, 0);

            IConnectorDescriptor sortMergeConn = new MToNPartitioningMergingConnectorDescriptor(spec,
                    new FieldHashPartitionComputerFactory(keys, hashFactories), keys, comparatorFactories);
            spec.connect(sortMergeConn, asterixOp, 0, btreeBulkLoad, 0);
        }
        spec.addRoot(btreeBulkLoad);
        spec.setConnectorPolicyAssignmentPolicy(new ConnectorPolicyAssignmentPolicy());

        return new Job(spec);
    }

    private static String stringOf(FileSplit fs) {
        return fs.getNodeName() + ":" + fs.getLocalFile().toString();
    }

    private static AssignRuntimeFactory makeAssignRuntimeFactory(Dataset dataset, ARecordType itemType,
            IDataFormat format) throws AlgebricksException {
        List<String> partitioningKeys = DatasetUtils.getPartitioningKeys(dataset);
        int numKeys = partitioningKeys.size();
        ICopyEvaluatorFactory[] evalFactories = new ICopyEvaluatorFactory[numKeys];
        for (int i = 0; i < numKeys; i++) {
            Triple<ICopyEvaluatorFactory, ScalarFunctionCallExpression, IAType> evalFactoryAndType = format
                    .partitioningEvaluatorFactory(itemType, partitioningKeys.get(i));
            evalFactories[i] = evalFactoryAndType.first;
        }
        int[] outColumns = new int[numKeys];
        int[] projectionList = new int[numKeys + 1];
        projectionList[0] = 0;

        for (int i = 0; i < numKeys; i++) {
            outColumns[i] = i + 1;
            projectionList[i + 1] = i + 1;
        }
        IScalarEvaluatorFactory[] sefs = new IScalarEvaluatorFactory[evalFactories.length];
        for (int i = 0; i < evalFactories.length; ++i) {
            sefs[i] = new LogicalExpressionJobGenToExpressionRuntimeProviderAdapter.ScalarEvaluatorFactoryAdapter(
                    evalFactories[i]);
        }
        return new AssignRuntimeFactory(outColumns, sefs, projectionList);
    }

    @SuppressWarnings("rawtypes")
    private static RecordDescriptor computePayloadKeyRecordDescriptor(Dataset dataset, ARecordType itemType,
            ISerializerDeserializer payloadSerde, IDataFormat dataFormat) throws AlgebricksException {
        List<String> partitioningKeys = DatasetUtils.getPartitioningKeys(dataset);
        int numKeys = partitioningKeys.size();
        ISerializerDeserializer[] recordFields = new ISerializerDeserializer[1 + numKeys];
        recordFields[0] = payloadSerde;
        for (int i = 0; i < numKeys; i++) {
            IAType keyType;
            try {
                keyType = itemType.getFieldType(partitioningKeys.get(i));
            } catch (IOException e) {
                throw new AlgebricksException(e);
            }
            ISerializerDeserializer keySerde = dataFormat.getSerdeProvider().getSerializerDeserializer(keyType);
            recordFields[i + 1] = keySerde;
        }
        return new RecordDescriptor(recordFields);
    }

    public static JobSpecification compactDatasetJobSpec(Dataverse dataverse, String datasetName,
            AqlMetadataProvider metadata) throws AsterixException, AlgebricksException {
        String dataverseName = dataverse.getDataverseName();
        IDataFormat format;
        try {
            format = (IDataFormat) Class.forName(dataverse.getDataFormat()).newInstance();
        } catch (Exception e) {
            throw new AsterixException(e);
        }
        Dataset dataset = metadata.findDataset(dataverseName, datasetName);
        if (dataset == null) {
            throw new AsterixException("Could not find dataset " + datasetName + " in datavetse " + dataverseName);
        }
        ARecordType itemType = (ARecordType) metadata.findType(dataverseName, dataset.getItemTypeName());
        JobSpecification spec = JobSpecificationUtils.createJobSpecification();
        IBinaryComparatorFactory[] comparatorFactories = DatasetUtils.computeKeysBinaryComparatorFactories(dataset,
                itemType, format.getBinaryComparatorFactoryProvider());
        ITypeTraits[] typeTraits = DatasetUtils.computeTupleTypeTraits(dataset, itemType);
        int[] blooFilterKeyFields = DatasetUtils.createBloomFilterKeyFields(dataset);

        Pair<IFileSplitProvider, AlgebricksPartitionConstraint> splitsAndConstraint = metadata
                .splitProviderAndPartitionConstraintsForInternalOrFeedDataset(dataverseName, datasetName, datasetName);

        AsterixStorageProperties storageProperties = AsterixAppContextInfo.getInstance().getStorageProperties();

        Pair<ILSMMergePolicyFactory, Map<String, String>> compactionInfo = DatasetUtils.getMergePolicyFactory(dataset,
                metadata.getMetadataTxnContext());
        LSMTreeIndexCompactOperatorDescriptor compactOp = new LSMTreeIndexCompactOperatorDescriptor(spec,
                AsterixRuntimeComponentsProvider.RUNTIME_PROVIDER, AsterixRuntimeComponentsProvider.RUNTIME_PROVIDER,
                splitsAndConstraint.first, typeTraits, comparatorFactories, blooFilterKeyFields,
                new LSMBTreeDataflowHelperFactory(new AsterixVirtualBufferCacheProvider(dataset.getDatasetId()),
                        compactionInfo.first, compactionInfo.second, new SecondaryIndexOperationTrackerProvider(
                                LSMBTreeIOOperationCallbackFactory.INSTANCE, dataset.getDatasetId()),
                        AsterixRuntimeComponentsProvider.RUNTIME_PROVIDER,
                        AsterixRuntimeComponentsProvider.RUNTIME_PROVIDER,
                        storageProperties.getBloomFilterFalsePositiveRate()), NoOpOperationCallbackFactory.INSTANCE);
        AlgebricksPartitionConstraintHelper
                .setPartitionConstraintInJobSpec(spec, compactOp, splitsAndConstraint.second);

        AlgebricksPartitionConstraintHelper
                .setPartitionConstraintInJobSpec(spec, compactOp, splitsAndConstraint.second);
        spec.addRoot(compactOp);
        return spec;
    }
}<|MERGE_RESOLUTION|>--- conflicted
+++ resolved
@@ -44,7 +44,6 @@
 import edu.uci.ics.asterix.om.types.IAType;
 import edu.uci.ics.asterix.om.util.AsterixAppContextInfo;
 import edu.uci.ics.asterix.transaction.management.opcallbacks.PrimaryIndexOperationTrackerProvider;
-import edu.uci.ics.asterix.transaction.management.opcallbacks.SecondaryIndexOperationTrackerProvider;
 import edu.uci.ics.asterix.transaction.management.resource.LSMBTreeLocalResourceMetadata;
 import edu.uci.ics.asterix.transaction.management.resource.PersistentLocalResourceFactoryProvider;
 import edu.uci.ics.asterix.transaction.management.service.transaction.AsterixRuntimeComponentsProvider;
@@ -187,15 +186,9 @@
                 AsterixRuntimeComponentsProvider.RUNTIME_PROVIDER, AsterixRuntimeComponentsProvider.RUNTIME_PROVIDER,
                 splitsAndConstraint.first, typeTraits, comparatorFactories, blooFilterKeyFields,
                 new LSMBTreeDataflowHelperFactory(new AsterixVirtualBufferCacheProvider(dataset.getDatasetId()),
-<<<<<<< HEAD
                         compactionInfo.first, compactionInfo.second, new PrimaryIndexOperationTrackerProvider(dataset
                                 .getDatasetId()), AsterixRuntimeComponentsProvider.RUNTIME_PROVIDER,
-                        AsterixRuntimeComponentsProvider.RUNTIME_PROVIDER, storageProperties
-=======
-                        AsterixRuntimeComponentsProvider.RUNTIME_PROVIDER, new PrimaryIndexOperationTrackerProvider(
-                                dataset.getDatasetId()), AsterixRuntimeComponentsProvider.RUNTIME_PROVIDER,
                         LSMBTreeIOOperationCallbackFactory.INSTANCE, storageProperties
->>>>>>> cf8f054d
                                 .getBloomFilterFalsePositiveRate()), localResourceFactoryProvider,
                 NoOpOperationCallbackFactory.INSTANCE);
         AlgebricksPartitionConstraintHelper.setPartitionConstraintInJobSpec(spec, indexCreateOp,
@@ -406,10 +399,9 @@
                 AsterixRuntimeComponentsProvider.RUNTIME_PROVIDER, AsterixRuntimeComponentsProvider.RUNTIME_PROVIDER,
                 splitsAndConstraint.first, typeTraits, comparatorFactories, blooFilterKeyFields,
                 new LSMBTreeDataflowHelperFactory(new AsterixVirtualBufferCacheProvider(dataset.getDatasetId()),
-                        compactionInfo.first, compactionInfo.second, new SecondaryIndexOperationTrackerProvider(
-                                LSMBTreeIOOperationCallbackFactory.INSTANCE, dataset.getDatasetId()),
-                        AsterixRuntimeComponentsProvider.RUNTIME_PROVIDER,
-                        AsterixRuntimeComponentsProvider.RUNTIME_PROVIDER,
+                        compactionInfo.first, compactionInfo.second, new PrimaryIndexOperationTrackerProvider(
+                                dataset.getDatasetId()), AsterixRuntimeComponentsProvider.RUNTIME_PROVIDER,
+                        LSMBTreeIOOperationCallbackFactory.INSTANCE,
                         storageProperties.getBloomFilterFalsePositiveRate()), NoOpOperationCallbackFactory.INSTANCE);
         AlgebricksPartitionConstraintHelper
                 .setPartitionConstraintInJobSpec(spec, compactOp, splitsAndConstraint.second);
