--- conflicted
+++ resolved
@@ -105,10 +105,7 @@
         } catch (Exception e) {
             GlobalConfig.ASTERIX_LOGGER.log(Level.SEVERE, e.getMessage(), e);
             ResultUtils.apiErrorHandler(out, e);
-<<<<<<< HEAD
-=======
             response.setStatus(HttpServletResponse.SC_INTERNAL_SERVER_ERROR);
->>>>>>> 7c83cdd3
         }
     }
 
