package edu.uci.ics.asterix.hyracks.bootstrap;

import java.rmi.RemoteException;
import java.rmi.server.UnicastRemoteObject;
import java.util.logging.Level;
import java.util.logging.Logger;

import edu.uci.ics.asterix.common.config.AsterixMetadataProperties;
import edu.uci.ics.asterix.common.context.AsterixAppRuntimeContext;
import edu.uci.ics.asterix.metadata.MetadataManager;
import edu.uci.ics.asterix.metadata.MetadataNode;
import edu.uci.ics.asterix.metadata.api.IAsterixStateProxy;
import edu.uci.ics.asterix.metadata.api.IMetadataNode;
import edu.uci.ics.asterix.metadata.bootstrap.MetadataBootstrap;
import edu.uci.ics.asterix.transaction.management.resource.PersistentLocalResourceRepository;
import edu.uci.ics.asterix.transaction.management.service.recovery.IRecoveryManager;
import edu.uci.ics.asterix.transaction.management.service.recovery.IRecoveryManager.SystemState;
import edu.uci.ics.hyracks.api.application.INCApplicationContext;
import edu.uci.ics.hyracks.api.application.INCApplicationEntryPoint;

public class NCApplicationEntryPoint implements INCApplicationEntryPoint {
    private static final Logger LOGGER = Logger.getLogger(NCApplicationEntryPoint.class.getName());

    private INCApplicationContext ncApplicationContext = null;
    private AsterixAppRuntimeContext runtimeContext;
    private String nodeId;
    private boolean isMetadataNode = false;
    private boolean stopInitiated = false;
    private SystemState systemState = SystemState.NEW_UNIVERSE;

    @Override
    public void start(INCApplicationContext ncAppCtx, String[] args) throws Exception {
        ncApplicationContext = ncAppCtx;
        nodeId = ncApplicationContext.getNodeId();
        if (LOGGER.isLoggable(Level.INFO)) {
            LOGGER.info("Starting Asterix node controller: " + nodeId);
        }

        runtimeContext = new AsterixAppRuntimeContext(ncApplicationContext);
        runtimeContext.initialize();
        ncApplicationContext.setApplicationObject(runtimeContext);
        JVMShutdownHook sHook = new JVMShutdownHook(this);
        Runtime.getRuntime().addShutdownHook(sHook);

        // #. recover if the system is corrupted by checking system state.
        IRecoveryManager recoveryMgr = runtimeContext.getTransactionSubsystem().getRecoveryManager();
        systemState = recoveryMgr.getSystemState();
<<<<<<< HEAD
=======
        if (LOGGER.isLoggable(Level.INFO)) {
            LOGGER.info("System is in a state: " + systemState);
        }

>>>>>>> 166a8aa4
        if (systemState != SystemState.NEW_UNIVERSE) {
            PersistentLocalResourceRepository localResourceRepository = (PersistentLocalResourceRepository) runtimeContext
                    .getLocalResourceRepository();
            localResourceRepository.initialize(nodeId, null, false, runtimeContext.getResourceIdFactory());
        }
        if (systemState == SystemState.CORRUPTED) {
<<<<<<< HEAD
            System.out.println("doing recovery");
            recoveryMgr.startRecovery(true);
        } else if (systemState == SystemState.NEW_UNIVERSE) {
            recoveryMgr.checkpoint(true);
            System.out.println("new universe");
=======
            recoveryMgr.startRecovery(true);
        } else if (systemState == SystemState.NEW_UNIVERSE) {
            recoveryMgr.checkpoint(true);
>>>>>>> 166a8aa4
        }
    }

    @Override
    public void stop() throws Exception {
        if (!stopInitiated) {
            runtimeContext.setShuttingdown(true);
            stopInitiated = true;
            if (LOGGER.isLoggable(Level.INFO)) {
                LOGGER.info("Stopping Asterix node controller: " + nodeId);
            }

            IRecoveryManager recoveryMgr = runtimeContext.getTransactionSubsystem().getRecoveryManager();
            recoveryMgr.checkpoint(true);

            if (isMetadataNode) {
                MetadataBootstrap.stopUniverse();
            }
            runtimeContext.deinitialize();
        } else {
            if (LOGGER.isLoggable(Level.INFO)) {
                LOGGER.info("Duplicate attempt to stop ignored: " + nodeId);
            }
        }
    }

    @Override
    public void notifyStartupComplete() throws Exception {
        IAsterixStateProxy proxy = (IAsterixStateProxy) ncApplicationContext.getDistributedState();
<<<<<<< HEAD

        if (systemState == SystemState.NEW_UNIVERSE) {
            PersistentLocalResourceRepository localResourceRepository = (PersistentLocalResourceRepository) runtimeContext
                    .getLocalResourceRepository();
            System.out.println("nodeid" + nodeId);
            System.out.println("proxy" + proxy);
            System.out.println("stores" + proxy.getAsterixProperties().getStores());
            System.out.println("store" + proxy.getAsterixProperties().getStores().get(nodeId)[0]);

            localResourceRepository.initialize(nodeId, proxy.getAsterixProperties().getStores().get(nodeId)[0], true,
                    null);
        }

        isMetadataNode = nodeId.equals(proxy.getAsterixProperties().getMetadataNodeName());
=======
        AsterixMetadataProperties metadataProperties = runtimeContext.getMetadataProperties();

        if (systemState == SystemState.NEW_UNIVERSE) {
            if (LOGGER.isLoggable(Level.INFO)) {
                LOGGER.info("System state: " + SystemState.NEW_UNIVERSE);
                LOGGER.info("Node ID: " + nodeId);
                LOGGER.info("Stores: " + metadataProperties.getStores());
                LOGGER.info("Root Metadata Store: " + metadataProperties.getStores().get(nodeId)[0]);
            }

            PersistentLocalResourceRepository localResourceRepository = (PersistentLocalResourceRepository) runtimeContext
                    .getLocalResourceRepository();
            localResourceRepository.initialize(nodeId, metadataProperties.getStores().get(nodeId)[0], true, null);
        }

        isMetadataNode = nodeId.equals(metadataProperties.getMetadataNodeName());
>>>>>>> 166a8aa4
        if (isMetadataNode) {
            registerRemoteMetadataNode(proxy);

            if (LOGGER.isLoggable(Level.INFO)) {
                LOGGER.info("Bootstrapping metadata");
            }
<<<<<<< HEAD
            MetadataManager.INSTANCE = new MetadataManager(proxy);
            MetadataManager.INSTANCE.init();
            MetadataBootstrap.startUniverse(proxy.getAsterixProperties(), ncApplicationContext,
                    systemState == SystemState.NEW_UNIVERSE);
            MetadataBootstrap.startDDLRecovery();
        }
        ExternalLibraryBootstrap.setUpExternaLibraries(isMetadataNode);
        System.out.println("Checked for installing libraries");

        IRecoveryManager recoveryMgr = runtimeContext.getTransactionSubsystem().getRecoveryManager();
        recoveryMgr.checkpoint(true);
        System.out.println("bootstrap complete");
=======
            MetadataManager.INSTANCE = new MetadataManager(proxy, metadataProperties);
            MetadataManager.INSTANCE.init();
            MetadataBootstrap.startUniverse(runtimeContext, ncApplicationContext,
                    systemState == SystemState.NEW_UNIVERSE);
            MetadataBootstrap.startDDLRecovery();
        }

        IRecoveryManager recoveryMgr = runtimeContext.getTransactionSubsystem().getRecoveryManager();
        recoveryMgr.checkpoint(true);
>>>>>>> 166a8aa4

        // TODO
        // reclaim storage for orphaned index artifacts in NCs.
    }

    public void registerRemoteMetadataNode(IAsterixStateProxy proxy) throws RemoteException {
        IMetadataNode stub = null;
        MetadataNode.INSTANCE.initialize(runtimeContext);
        stub = (IMetadataNode) UnicastRemoteObject.exportObject(MetadataNode.INSTANCE, 0);
        proxy.setMetadataNode(stub);

        if (LOGGER.isLoggable(Level.INFO)) {
            LOGGER.info("Metadata node bound");
        }
    }

    /**
     * Shutdown hook that invokes {@link NCApplicationEntryPoint#stop() stop} method.
     */
    private static class JVMShutdownHook extends Thread {

        private final NCApplicationEntryPoint ncAppEntryPoint;

        public JVMShutdownHook(NCApplicationEntryPoint ncAppEntryPoint) {
            this.ncAppEntryPoint = ncAppEntryPoint;
        }

        public void run() {
            if (LOGGER.isLoggable(Level.INFO)) {
                LOGGER.info("Shutdown hook in progress");
            }
            try {
                ncAppEntryPoint.stop();
            } catch (Exception e) {
                if (LOGGER.isLoggable(Level.WARNING)) {
                    LOGGER.warning("Exception in executing shutdown hook" + e);
                }
            }
        }
    }

}<|MERGE_RESOLUTION|>--- conflicted
+++ resolved
@@ -45,30 +45,20 @@
         // #. recover if the system is corrupted by checking system state.
         IRecoveryManager recoveryMgr = runtimeContext.getTransactionSubsystem().getRecoveryManager();
         systemState = recoveryMgr.getSystemState();
-<<<<<<< HEAD
-=======
+
         if (LOGGER.isLoggable(Level.INFO)) {
             LOGGER.info("System is in a state: " + systemState);
         }
 
->>>>>>> 166a8aa4
         if (systemState != SystemState.NEW_UNIVERSE) {
             PersistentLocalResourceRepository localResourceRepository = (PersistentLocalResourceRepository) runtimeContext
                     .getLocalResourceRepository();
             localResourceRepository.initialize(nodeId, null, false, runtimeContext.getResourceIdFactory());
         }
         if (systemState == SystemState.CORRUPTED) {
-<<<<<<< HEAD
-            System.out.println("doing recovery");
             recoveryMgr.startRecovery(true);
         } else if (systemState == SystemState.NEW_UNIVERSE) {
             recoveryMgr.checkpoint(true);
-            System.out.println("new universe");
-=======
-            recoveryMgr.startRecovery(true);
-        } else if (systemState == SystemState.NEW_UNIVERSE) {
-            recoveryMgr.checkpoint(true);
->>>>>>> 166a8aa4
         }
     }
 
@@ -98,22 +88,6 @@
     @Override
     public void notifyStartupComplete() throws Exception {
         IAsterixStateProxy proxy = (IAsterixStateProxy) ncApplicationContext.getDistributedState();
-<<<<<<< HEAD
-
-        if (systemState == SystemState.NEW_UNIVERSE) {
-            PersistentLocalResourceRepository localResourceRepository = (PersistentLocalResourceRepository) runtimeContext
-                    .getLocalResourceRepository();
-            System.out.println("nodeid" + nodeId);
-            System.out.println("proxy" + proxy);
-            System.out.println("stores" + proxy.getAsterixProperties().getStores());
-            System.out.println("store" + proxy.getAsterixProperties().getStores().get(nodeId)[0]);
-
-            localResourceRepository.initialize(nodeId, proxy.getAsterixProperties().getStores().get(nodeId)[0], true,
-                    null);
-        }
-
-        isMetadataNode = nodeId.equals(proxy.getAsterixProperties().getMetadataNodeName());
-=======
         AsterixMetadataProperties metadataProperties = runtimeContext.getMetadataProperties();
 
         if (systemState == SystemState.NEW_UNIVERSE) {
@@ -130,27 +104,13 @@
         }
 
         isMetadataNode = nodeId.equals(metadataProperties.getMetadataNodeName());
->>>>>>> 166a8aa4
         if (isMetadataNode) {
             registerRemoteMetadataNode(proxy);
 
             if (LOGGER.isLoggable(Level.INFO)) {
                 LOGGER.info("Bootstrapping metadata");
             }
-<<<<<<< HEAD
-            MetadataManager.INSTANCE = new MetadataManager(proxy);
-            MetadataManager.INSTANCE.init();
-            MetadataBootstrap.startUniverse(proxy.getAsterixProperties(), ncApplicationContext,
-                    systemState == SystemState.NEW_UNIVERSE);
-            MetadataBootstrap.startDDLRecovery();
-        }
-        ExternalLibraryBootstrap.setUpExternaLibraries(isMetadataNode);
-        System.out.println("Checked for installing libraries");
 
-        IRecoveryManager recoveryMgr = runtimeContext.getTransactionSubsystem().getRecoveryManager();
-        recoveryMgr.checkpoint(true);
-        System.out.println("bootstrap complete");
-=======
             MetadataManager.INSTANCE = new MetadataManager(proxy, metadataProperties);
             MetadataManager.INSTANCE.init();
             MetadataBootstrap.startUniverse(runtimeContext, ncApplicationContext,
@@ -158,9 +118,10 @@
             MetadataBootstrap.startDDLRecovery();
         }
 
+        ExternalLibraryBootstrap.setUpExternaLibraries(isMetadataNode);
+
         IRecoveryManager recoveryMgr = runtimeContext.getTransactionSubsystem().getRecoveryManager();
         recoveryMgr.checkpoint(true);
->>>>>>> 166a8aa4
 
         // TODO
         // reclaim storage for orphaned index artifacts in NCs.
