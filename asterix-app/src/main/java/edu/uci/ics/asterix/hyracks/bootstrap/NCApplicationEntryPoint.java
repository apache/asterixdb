/*
 * Copyright 2009-2013 by The Regents of the University of California
 * Licensed under the Apache License, Version 2.0 (the "License");
 * you may not use this file except in compliance with the License.
 * you may obtain a copy of the License from
 * 
 *     http://www.apache.org/licenses/LICENSE-2.0
 * 
 * Unless required by applicable law or agreed to in writing, software
 * distributed under the License is distributed on an "AS IS" BASIS,
 * WITHOUT WARRANTIES OR CONDITIONS OF ANY KIND, either express or implied.
 * See the License for the specific language governing permissions and
 * limitations under the License.
 */
package edu.uci.ics.asterix.hyracks.bootstrap;

import java.rmi.server.UnicastRemoteObject;
import java.util.HashMap;
import java.util.Map;
import java.util.logging.Level;
import java.util.logging.Logger;

import edu.uci.ics.asterix.api.common.AsterixAppRuntimeContext;
import edu.uci.ics.asterix.common.api.AsterixThreadFactory;
import edu.uci.ics.asterix.common.api.IAsterixAppRuntimeContext;
import edu.uci.ics.asterix.common.config.AsterixMetadataProperties;
import edu.uci.ics.asterix.common.config.AsterixTransactionProperties;
import edu.uci.ics.asterix.common.config.IAsterixPropertiesProvider;
import edu.uci.ics.asterix.common.transactions.IRecoveryManager;
import edu.uci.ics.asterix.common.transactions.IRecoveryManager.SystemState;
import edu.uci.ics.asterix.event.schema.cluster.Cluster;
import edu.uci.ics.asterix.event.schema.cluster.Node;
import edu.uci.ics.asterix.metadata.MetadataManager;
import edu.uci.ics.asterix.metadata.MetadataNode;
import edu.uci.ics.asterix.metadata.api.IAsterixStateProxy;
import edu.uci.ics.asterix.metadata.api.IMetadataNode;
import edu.uci.ics.asterix.metadata.bootstrap.MetadataBootstrap;
import edu.uci.ics.asterix.om.util.AsterixClusterProperties;
import edu.uci.ics.asterix.transaction.management.resource.PersistentLocalResourceRepository;
import edu.uci.ics.hyracks.api.application.INCApplicationContext;
import edu.uci.ics.hyracks.api.application.INCApplicationEntryPoint;
import edu.uci.ics.hyracks.api.lifecycle.LifeCycleComponentManager;

public class NCApplicationEntryPoint implements INCApplicationEntryPoint {
    private static final Logger LOGGER = Logger.getLogger(NCApplicationEntryPoint.class.getName());

    private INCApplicationContext ncApplicationContext = null;
    private IAsterixAppRuntimeContext runtimeContext;
    private String nodeId;
    private boolean isMetadataNode = false;
    private boolean stopInitiated = false;
    private SystemState systemState = SystemState.NEW_UNIVERSE;

    @Override
    public void start(INCApplicationContext ncAppCtx, String[] args) throws Exception {
        ncAppCtx.setThreadFactory(AsterixThreadFactory.INSTANCE);
        ncApplicationContext = ncAppCtx;
        nodeId = ncApplicationContext.getNodeId();
        if (LOGGER.isLoggable(Level.INFO)) {
            LOGGER.info("Starting Asterix node controller  TAKE NOTE: " + nodeId);
        }

        runtimeContext = new AsterixAppRuntimeContext(ncApplicationContext);
        AsterixMetadataProperties metadataProperties = ((IAsterixPropertiesProvider) runtimeContext)
                .getMetadataProperties();
        if (!metadataProperties.getNodeNames().contains(ncApplicationContext.getNodeId())) {
            if (LOGGER.isLoggable(Level.INFO)) {
                LOGGER.info("Substitute node joining : " + ncApplicationContext.getNodeId());
            }
            updateOnNodeJoin();
        }
        runtimeContext.initialize();
        ncApplicationContext.setApplicationObject(runtimeContext);

        // #. recover if the system is corrupted by checking system state.
        IRecoveryManager recoveryMgr = runtimeContext.getTransactionSubsystem().getRecoveryManager();
        systemState = recoveryMgr.getSystemState();

        if (LOGGER.isLoggable(Level.INFO)) {
            LOGGER.info("System is in a state: " + systemState);
        }

        if (systemState != SystemState.NEW_UNIVERSE) {
            PersistentLocalResourceRepository localResourceRepository = (PersistentLocalResourceRepository) runtimeContext
                    .getLocalResourceRepository();
            localResourceRepository.initialize(nodeId, null, false, runtimeContext.getResourceIdFactory());
        }
        if (systemState == SystemState.CORRUPTED) {
            recoveryMgr.startRecovery(true);
        } else if (systemState == SystemState.NEW_UNIVERSE) {
            recoveryMgr.checkpoint(true);
        }
    }

    @Override
    public void stop() throws Exception {
        if (!stopInitiated) {
            runtimeContext.setShuttingdown(true);
            stopInitiated = true;
            if (LOGGER.isLoggable(Level.INFO)) {
                LOGGER.info("Stopping Asterix node controller: " + nodeId);
            }

            IRecoveryManager recoveryMgr = runtimeContext.getTransactionSubsystem().getRecoveryManager();
            recoveryMgr.checkpoint(true);

            if (isMetadataNode) {
                MetadataBootstrap.stopUniverse();
            }

            LifeCycleComponentManager.INSTANCE.stopAll(false);
            runtimeContext.deinitialize();
        } else {
            if (LOGGER.isLoggable(Level.INFO)) {
                LOGGER.info("Duplicate attempt to stop ignored: " + nodeId);
            }
        }
    }

    @Override
    public void notifyStartupComplete() throws Exception {
        IAsterixStateProxy proxy = (IAsterixStateProxy) ncApplicationContext.getDistributedState();
        AsterixMetadataProperties metadataProperties = ((IAsterixPropertiesProvider) runtimeContext)
                .getMetadataProperties();

        if (systemState == SystemState.NEW_UNIVERSE) {
            if (LOGGER.isLoggable(Level.INFO)) {
                LOGGER.info("System state: " + SystemState.NEW_UNIVERSE);
                LOGGER.info("Node ID: " + nodeId);
                LOGGER.info("Stores: " + metadataProperties.getStores());
                LOGGER.info("Root Metadata Store: " + metadataProperties.getStores().get(nodeId)[0]);
            }

            PersistentLocalResourceRepository localResourceRepository = (PersistentLocalResourceRepository) runtimeContext
                    .getLocalResourceRepository();
            localResourceRepository.initialize(nodeId, metadataProperties.getStores().get(nodeId)[0], true, null);
        }

        isMetadataNode = nodeId.equals(metadataProperties.getMetadataNodeName());
        if (isMetadataNode) {
<<<<<<< HEAD
            registerRemoteMetadataNode(proxy);
        }
        MetadataManager.INSTANCE = new MetadataManager(proxy, metadataProperties);
        MetadataManager.INSTANCE.init();

        if (isMetadataNode) {
            if (LOGGER.isLoggable(Level.INFO)) {
                LOGGER.info("Bootstrapping metadata");
            }

=======
            if (LOGGER.isLoggable(Level.INFO)) {
                LOGGER.info("Bootstrapping metadata");
            }
            MetadataNode.INSTANCE.initialize(runtimeContext);

            // This is a special case, we just give the metadataNode directly.
            // This way we can delay the registration of the metadataNode until
            // it is completely initialized.
            MetadataManager.INSTANCE = new MetadataManager(proxy, MetadataNode.INSTANCE);
>>>>>>> c449de97
            MetadataBootstrap.startUniverse(((IAsterixPropertiesProvider) runtimeContext), ncApplicationContext,
                    systemState == SystemState.NEW_UNIVERSE);
            MetadataBootstrap.startDDLRecovery();

            IMetadataNode stub = null;
            stub = (IMetadataNode) UnicastRemoteObject.exportObject(MetadataNode.INSTANCE, 0);
            proxy.setMetadataNode(stub);

            if (LOGGER.isLoggable(Level.INFO)) {
                LOGGER.info("Metadata node bound");
            }
        }

        ExternalLibraryBootstrap.setUpExternaLibraries(isMetadataNode);
        if (LOGGER.isLoggable(Level.INFO)) {
            LOGGER.info("Starting lifecycle components");
        }

        Map<String, String> lifecycleMgmtConfiguration = new HashMap<String, String>();
        String key = LifeCycleComponentManager.Config.DUMP_PATH_KEY;
        String value = metadataProperties.getCoredumpPath(nodeId);
        lifecycleMgmtConfiguration.put(key, value);
        if (LOGGER.isLoggable(Level.INFO)) {
            LOGGER.info("Coredump directory for NC is: " + value);
        }
        LifeCycleComponentManager.INSTANCE.configure(lifecycleMgmtConfiguration);
        if (LOGGER.isLoggable(Level.INFO)) {
            LOGGER.info("Configured:" + LifeCycleComponentManager.INSTANCE);
        }

        LifeCycleComponentManager.INSTANCE.startAll();

        IRecoveryManager recoveryMgr = runtimeContext.getTransactionSubsystem().getRecoveryManager();
        recoveryMgr.checkpoint(true);

        // TODO
        // reclaim storage for orphaned index artifacts in NCs.
    }

<<<<<<< HEAD
    public void registerRemoteMetadataNode(IAsterixStateProxy proxy) throws RemoteException {
        IMetadataNode stub = null;
        MetadataNode.INSTANCE.initialize(runtimeContext);
        stub = (IMetadataNode) UnicastRemoteObject.exportObject(MetadataNode.INSTANCE, 0);
        proxy.setMetadataNode(stub);

        if (LOGGER.isLoggable(Level.INFO)) {
            LOGGER.info("Metadata node bound");
        }
    }

    private void updateOnNodeJoin() {
        AsterixMetadataProperties metadataProperties = ((IAsterixPropertiesProvider) runtimeContext)
                .getMetadataProperties();
        if (!metadataProperties.getNodeNames().contains(nodeId)) {
            metadataProperties.getNodeNames().add(nodeId);
            Cluster cluster = AsterixClusterProperties.INSTANCE.getCluster();
            String asterixInstanceName = cluster.getInstanceName();
            AsterixTransactionProperties txnProperties = ((IAsterixPropertiesProvider) runtimeContext)
                    .getTransactionProperties();
            Node self = null;
            for (Node node : cluster.getSubstituteNodes().getNode()) {
                String ncId = asterixInstanceName + "_" + node.getId();
                if (ncId.equalsIgnoreCase(nodeId)) {
                    String storeDir = node.getStore() == null ? cluster.getStore() : node.getStore();
                    metadataProperties.getStores().put(nodeId, storeDir.split(","));

                    String coredumpPath = node.getLogDir() == null ? cluster.getLogDir() : node.getLogDir();
                    metadataProperties.getCoredumpPaths().put(nodeId, coredumpPath);

                    String txnLogDir = node.getTxnLogDir() == null ? cluster.getTxnLogDir() : node.getTxnLogDir();
                    txnProperties.getLogDirectories().put(nodeId, txnLogDir);

                    if (LOGGER.isLoggable(Level.INFO)) {
                        LOGGER.info("Store set to : " + storeDir);
                        LOGGER.info("Coredump dir set to : " + coredumpPath);
                        LOGGER.info("Transaction log dir set to :" + txnLogDir);
                    }
                    self = node;
                    break;
                }
            }
            if (self != null) {
                cluster.getSubstituteNodes().getNode().remove(self);
                cluster.getNode().add(self);
            } else {
                throw new IllegalStateException("Unknown node joining the cluster");
            }
        }
    }

    /**
     * Shutdown hook that invokes {@link NCApplicationEntryPoint#stop() stop} method.
     */
    private static class JVMShutdownHook extends Thread {

        private final NCApplicationEntryPoint ncAppEntryPoint;

        public JVMShutdownHook(NCApplicationEntryPoint ncAppEntryPoint) {
            this.ncAppEntryPoint = ncAppEntryPoint;
        }

        public void run() {
            if (LOGGER.isLoggable(Level.INFO)) {
                LOGGER.info("Shutdown hook in progress");
            }
            try {
                ncAppEntryPoint.stop();
            } catch (Exception e) {
                if (LOGGER.isLoggable(Level.WARNING)) {
                    LOGGER.warning("Exception in executing shutdown hook" + e);
                }
            }
        }
    }

=======
>>>>>>> c449de97
}<|MERGE_RESOLUTION|>--- conflicted
+++ resolved
@@ -138,18 +138,6 @@
 
         isMetadataNode = nodeId.equals(metadataProperties.getMetadataNodeName());
         if (isMetadataNode) {
-<<<<<<< HEAD
-            registerRemoteMetadataNode(proxy);
-        }
-        MetadataManager.INSTANCE = new MetadataManager(proxy, metadataProperties);
-        MetadataManager.INSTANCE.init();
-
-        if (isMetadataNode) {
-            if (LOGGER.isLoggable(Level.INFO)) {
-                LOGGER.info("Bootstrapping metadata");
-            }
-
-=======
             if (LOGGER.isLoggable(Level.INFO)) {
                 LOGGER.info("Bootstrapping metadata");
             }
@@ -159,7 +147,6 @@
             // This way we can delay the registration of the metadataNode until
             // it is completely initialized.
             MetadataManager.INSTANCE = new MetadataManager(proxy, MetadataNode.INSTANCE);
->>>>>>> c449de97
             MetadataBootstrap.startUniverse(((IAsterixPropertiesProvider) runtimeContext), ncApplicationContext,
                     systemState == SystemState.NEW_UNIVERSE);
             MetadataBootstrap.startDDLRecovery();
@@ -197,18 +184,6 @@
 
         // TODO
         // reclaim storage for orphaned index artifacts in NCs.
-    }
-
-<<<<<<< HEAD
-    public void registerRemoteMetadataNode(IAsterixStateProxy proxy) throws RemoteException {
-        IMetadataNode stub = null;
-        MetadataNode.INSTANCE.initialize(runtimeContext);
-        stub = (IMetadataNode) UnicastRemoteObject.exportObject(MetadataNode.INSTANCE, 0);
-        proxy.setMetadataNode(stub);
-
-        if (LOGGER.isLoggable(Level.INFO)) {
-            LOGGER.info("Metadata node bound");
-        }
     }
 
     private void updateOnNodeJoin() {
@@ -250,32 +225,4 @@
             }
         }
     }
-
-    /**
-     * Shutdown hook that invokes {@link NCApplicationEntryPoint#stop() stop} method.
-     */
-    private static class JVMShutdownHook extends Thread {
-
-        private final NCApplicationEntryPoint ncAppEntryPoint;
-
-        public JVMShutdownHook(NCApplicationEntryPoint ncAppEntryPoint) {
-            this.ncAppEntryPoint = ncAppEntryPoint;
-        }
-
-        public void run() {
-            if (LOGGER.isLoggable(Level.INFO)) {
-                LOGGER.info("Shutdown hook in progress");
-            }
-            try {
-                ncAppEntryPoint.stop();
-            } catch (Exception e) {
-                if (LOGGER.isLoggable(Level.WARNING)) {
-                    LOGGER.warning("Exception in executing shutdown hook" + e);
-                }
-            }
-        }
-    }
-
-=======
->>>>>>> c449de97
 }