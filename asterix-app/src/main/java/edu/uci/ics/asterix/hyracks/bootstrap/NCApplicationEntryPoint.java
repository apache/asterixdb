/*
 * Copyright 2009-2013 by The Regents of the University of California
 * Licensed under the Apache License, Version 2.0 (the "License");
 * you may not use this file except in compliance with the License.
 * you may obtain a copy of the License from
 * 
 *     http://www.apache.org/licenses/LICENSE-2.0
 * 
 * Unless required by applicable law or agreed to in writing, software
 * distributed under the License is distributed on an "AS IS" BASIS,
 * WITHOUT WARRANTIES OR CONDITIONS OF ANY KIND, either express or implied.
 * See the License for the specific language governing permissions and
 * limitations under the License.
 */
package edu.uci.ics.asterix.hyracks.bootstrap;

import java.rmi.RemoteException;
import java.rmi.server.UnicastRemoteObject;
import java.util.HashMap;
import java.util.Map;
import java.util.logging.Level;
import java.util.logging.Logger;

import edu.uci.ics.asterix.api.common.AsterixAppRuntimeContext;
import edu.uci.ics.asterix.common.api.AsterixThreadFactory;
import edu.uci.ics.asterix.common.api.IAsterixAppRuntimeContext;
import edu.uci.ics.asterix.common.config.AsterixMetadataProperties;
import edu.uci.ics.asterix.common.config.AsterixTransactionProperties;
import edu.uci.ics.asterix.common.config.IAsterixPropertiesProvider;
import edu.uci.ics.asterix.common.transactions.IRecoveryManager;
import edu.uci.ics.asterix.common.transactions.IRecoveryManager.SystemState;
import edu.uci.ics.asterix.event.schema.cluster.Cluster;
import edu.uci.ics.asterix.event.schema.cluster.Node;
import edu.uci.ics.asterix.metadata.MetadataManager;
import edu.uci.ics.asterix.metadata.MetadataNode;
import edu.uci.ics.asterix.metadata.api.IAsterixStateProxy;
import edu.uci.ics.asterix.metadata.api.IMetadataNode;
import edu.uci.ics.asterix.metadata.bootstrap.MetadataBootstrap;
import edu.uci.ics.asterix.om.util.AsterixClusterProperties;
import edu.uci.ics.asterix.transaction.management.resource.PersistentLocalResourceRepository;
import edu.uci.ics.hyracks.api.application.INCApplicationContext;
import edu.uci.ics.hyracks.api.application.INCApplicationEntryPoint;
import edu.uci.ics.hyracks.api.lifecycle.LifeCycleComponentManager;

public class NCApplicationEntryPoint implements INCApplicationEntryPoint {
    private static final Logger LOGGER = Logger.getLogger(NCApplicationEntryPoint.class.getName());

    private INCApplicationContext ncApplicationContext = null;
    private IAsterixAppRuntimeContext runtimeContext;
    private String nodeId;
    private boolean isMetadataNode = false;
    private boolean stopInitiated = false;
    private SystemState systemState = SystemState.NEW_UNIVERSE;

    @Override
    public void start(INCApplicationContext ncAppCtx, String[] args) throws Exception {
        ncAppCtx.setThreadFactory(AsterixThreadFactory.INSTANCE);
        ncApplicationContext = ncAppCtx;
        nodeId = ncApplicationContext.getNodeId();
        if (LOGGER.isLoggable(Level.INFO)) {
            LOGGER.info("Starting Asterix node controller  TAKE NOTE: " + nodeId);
        }
        JVMShutdownHook sHook = new JVMShutdownHook(this);
        Runtime.getRuntime().addShutdownHook(sHook);

        runtimeContext = new AsterixAppRuntimeContext(ncApplicationContext);
        AsterixMetadataProperties metadataProperties = ((IAsterixPropertiesProvider) runtimeContext)
                .getMetadataProperties();
        if (!metadataProperties.getNodeNames().contains(ncApplicationContext.getNodeId())) {
            if (LOGGER.isLoggable(Level.INFO)) {
                LOGGER.info("Substitute node joining : " + ncApplicationContext.getNodeId());
            }
            updateOnNodeJoin();
        }
        runtimeContext.initialize();
        ncApplicationContext.setApplicationObject(runtimeContext);

        // #. recover if the system is corrupted by checking system state.
        IRecoveryManager recoveryMgr = runtimeContext.getTransactionSubsystem().getRecoveryManager();
        systemState = recoveryMgr.getSystemState();

        if (LOGGER.isLoggable(Level.INFO)) {
            LOGGER.info("System is in a state: " + systemState);
        }

        if (systemState != SystemState.NEW_UNIVERSE) {
            PersistentLocalResourceRepository localResourceRepository = (PersistentLocalResourceRepository) runtimeContext
                    .getLocalResourceRepository();
            localResourceRepository.initialize(nodeId, null, false, runtimeContext.getResourceIdFactory());
        }
        if (systemState == SystemState.CORRUPTED) {
            recoveryMgr.startRecovery(true);
        } else if (systemState == SystemState.NEW_UNIVERSE) {
            recoveryMgr.checkpoint(true);
        }
    }

    @Override
    public void stop() throws Exception {
        if (!stopInitiated) {
            runtimeContext.setShuttingdown(true);
            stopInitiated = true;
            if (LOGGER.isLoggable(Level.INFO)) {
                LOGGER.info("Stopping Asterix node controller: " + nodeId);
            }

            IRecoveryManager recoveryMgr = runtimeContext.getTransactionSubsystem().getRecoveryManager();
            recoveryMgr.checkpoint(true);

            if (isMetadataNode) {
                MetadataBootstrap.stopUniverse();
            }

            LifeCycleComponentManager.INSTANCE.stopAll(false);
            runtimeContext.deinitialize();
        } else {
            if (LOGGER.isLoggable(Level.INFO)) {
                LOGGER.info("Duplicate attempt to stop ignored: " + nodeId);
            }
        }
    }

    @Override
    public void notifyStartupComplete() throws Exception {
        IAsterixStateProxy proxy = (IAsterixStateProxy) ncApplicationContext.getDistributedState();
        AsterixMetadataProperties metadataProperties = ((IAsterixPropertiesProvider) runtimeContext)
                .getMetadataProperties();

        if (systemState == SystemState.NEW_UNIVERSE) {
            if (LOGGER.isLoggable(Level.INFO)) {
                LOGGER.info("System state: " + SystemState.NEW_UNIVERSE);
                LOGGER.info("Node ID: " + nodeId);
                LOGGER.info("Stores: " + metadataProperties.getStores());
                LOGGER.info("Root Metadata Store: " + metadataProperties.getStores().get(nodeId)[0]);
            }

            PersistentLocalResourceRepository localResourceRepository = (PersistentLocalResourceRepository) runtimeContext
                    .getLocalResourceRepository();
            localResourceRepository.initialize(nodeId, metadataProperties.getStores().get(nodeId)[0], true, null);
        }

        isMetadataNode = nodeId.equals(metadataProperties.getMetadataNodeName());
        if (isMetadataNode) {
            registerRemoteMetadataNode(proxy);
        }
        MetadataManager.INSTANCE = new MetadataManager(proxy, metadataProperties);
        MetadataManager.INSTANCE.init();

        if (isMetadataNode) {
            if (LOGGER.isLoggable(Level.INFO)) {
                LOGGER.info("Bootstrapping metadata");
            }

<<<<<<< HEAD
=======
            MetadataManager.INSTANCE = new MetadataManager(proxy, metadataProperties);
            MetadataManager.INSTANCE.init();
>>>>>>> 57f12eba
            MetadataBootstrap.startUniverse(((IAsterixPropertiesProvider) runtimeContext), ncApplicationContext,
                    systemState == SystemState.NEW_UNIVERSE);
            MetadataBootstrap.startDDLRecovery();
        }

        ExternalLibraryBootstrap.setUpExternaLibraries(isMetadataNode);
        if (LOGGER.isLoggable(Level.INFO)) {
            LOGGER.info("Starting lifecycle components");
        }

        Map<String, String> lifecycleMgmtConfiguration = new HashMap<String, String>();
        String key = LifeCycleComponentManager.Config.DUMP_PATH_KEY;
        String value = metadataProperties.getCoredumpPath(nodeId);
        lifecycleMgmtConfiguration.put(key, value);
        if (LOGGER.isLoggable(Level.INFO)) {
            LOGGER.info("Coredump directory for NC is: " + value);
        }
        LifeCycleComponentManager.INSTANCE.configure(lifecycleMgmtConfiguration);
        if (LOGGER.isLoggable(Level.INFO)) {
            LOGGER.info("Configured:" + LifeCycleComponentManager.INSTANCE);
        }

        LifeCycleComponentManager.INSTANCE.startAll();

        IRecoveryManager recoveryMgr = runtimeContext.getTransactionSubsystem().getRecoveryManager();
        recoveryMgr.checkpoint(true);

        // TODO
        // reclaim storage for orphaned index artifacts in NCs.
    }

    public void registerRemoteMetadataNode(IAsterixStateProxy proxy) throws RemoteException {
        IMetadataNode stub = null;
        MetadataNode.INSTANCE.initialize(runtimeContext);
        stub = (IMetadataNode) UnicastRemoteObject.exportObject(MetadataNode.INSTANCE, 0);
        proxy.setMetadataNode(stub);

        if (LOGGER.isLoggable(Level.INFO)) {
            LOGGER.info("Metadata node bound");
        }
    }

    private void updateOnNodeJoin() {
        AsterixMetadataProperties metadataProperties = ((IAsterixPropertiesProvider) runtimeContext)
                .getMetadataProperties();
        AsterixTransactionProperties txnProperties = ((IAsterixPropertiesProvider) runtimeContext)
                .getTransactionProperties();
        if (!metadataProperties.getNodeNames().contains(nodeId)) {
            metadataProperties.getNodeNames().add(nodeId);
            Cluster cluster = AsterixClusterProperties.INSTANCE.getCluster();
            String asterixInstanceName = cluster.getInstanceName();
            Node self = null;
            for (Node node : cluster.getSubstituteNodes().getNode()) {
                String ncId = asterixInstanceName + "_" + node.getId();
                if (ncId.equalsIgnoreCase(nodeId)) {
                    String storeDir = node.getStore() == null ? cluster.getStore() : node.getStore();
                    metadataProperties.getStores().put(nodeId, storeDir.split(","));

                    String coredumpPath = node.getLogDir() == null ? cluster.getLogDir() : node.getLogDir();
                    metadataProperties.getCoredumpPaths().put(nodeId, coredumpPath);

                    String txnLogDir = node.getTxnLogDir() == null ? cluster.getTxnLogDir() : node.getTxnLogDir();
                    txnProperties.getLogDirectories().put(nodeId, txnLogDir);

                    if (LOGGER.isLoggable(Level.INFO)) {
                        LOGGER.info("Store set to : " + storeDir);
                        LOGGER.info("Coredump dir set to : " + coredumpPath);
                        LOGGER.info("Transaction log dir set to :" + txnLogDir);
                    }
                    self = node;
                    break;
                }
            }
            if (self != null) {
                cluster.getSubstituteNodes().getNode().remove(self);
                cluster.getNode().add(self);
            } else {
                throw new IllegalStateException("Unknown node joining the cluster");
            }
        }

    }

    /**
     * Shutdown hook that invokes {@link NCApplicationEntryPoint#stop() stop} method.
     */
    private static class JVMShutdownHook extends Thread {

        private final NCApplicationEntryPoint ncAppEntryPoint;

        public JVMShutdownHook(NCApplicationEntryPoint ncAppEntryPoint) {
            this.ncAppEntryPoint = ncAppEntryPoint;
        }

        public void run() {
            if (LOGGER.isLoggable(Level.INFO)) {
                LOGGER.info("Shutdown hook in progress");
            }
            try {
                ncAppEntryPoint.stop();
            } catch (Exception e) {
                if (LOGGER.isLoggable(Level.WARNING)) {
                    LOGGER.warning("Exception in executing shutdown hook" + e);
                }
            }
        }
    }

}<|MERGE_RESOLUTION|>--- conflicted
+++ resolved
@@ -151,11 +151,6 @@
                 LOGGER.info("Bootstrapping metadata");
             }
 
-<<<<<<< HEAD
-=======
-            MetadataManager.INSTANCE = new MetadataManager(proxy, metadataProperties);
-            MetadataManager.INSTANCE.init();
->>>>>>> 57f12eba
             MetadataBootstrap.startUniverse(((IAsterixPropertiesProvider) runtimeContext), ncApplicationContext,
                     systemState == SystemState.NEW_UNIVERSE);
             MetadataBootstrap.startDDLRecovery();
