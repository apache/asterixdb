/*
 * Copyright 2009-2013 by The Regents of the University of California
 * Licensed under the Apache License, Version 2.0 (the "License");
 * you may not use this file except in compliance with the License.
 * you may obtain a copy of the License from
 * 
 *     http://www.apache.org/licenses/LICENSE-2.0
 * 
 * Unless required by applicable law or agreed to in writing, software
 * distributed under the License is distributed on an "AS IS" BASIS,
 * WITHOUT WARRANTIES OR CONDITIONS OF ANY KIND, either express or implied.
 * See the License for the specific language governing permissions and
 * limitations under the License.
 */
package edu.uci.ics.asterix.api.http.servlet;

import java.util.Arrays;
import java.util.List;

import javax.servlet.http.HttpServletRequest;

import edu.uci.ics.asterix.aql.base.Statement;
import edu.uci.ics.asterix.aql.base.Statement.Kind;

public class UpdateAPIServlet extends RESTAPIServlet {
    private static final long serialVersionUID = 1L;

    protected String getQueryParameter(HttpServletRequest request) {
        return request.getParameter("statements");
    }

    protected List<Statement.Kind> getAllowedStatements() {
        Kind[] statementsArray = { Kind.DATAVERSE_DECL, Kind.DELETE, Kind.INSERT, Kind.UPDATE,
<<<<<<< HEAD
                Kind.DML_CMD_LIST, Kind.LOAD_FROM_FILE, Kind.WRITE_FROM_QUERY_RESULT, Kind.BEGIN_FEED,
                Kind.CONTROL_FEED, Kind.SET };
=======
                Kind.DML_CMD_LIST, Kind.LOAD_FROM_FILE, Kind.BEGIN_FEED,
                Kind.CONTROL_FEED };
>>>>>>> 16217661
        return Arrays.asList(statementsArray);
    }

    protected String getErrorMessage() {
        return "Invalid statement: Non-Update statement %s to the Update API.";
    }
}<|MERGE_RESOLUTION|>--- conflicted
+++ resolved
@@ -30,14 +30,8 @@
     }
 
     protected List<Statement.Kind> getAllowedStatements() {
-        Kind[] statementsArray = { Kind.DATAVERSE_DECL, Kind.DELETE, Kind.INSERT, Kind.UPDATE,
-<<<<<<< HEAD
-                Kind.DML_CMD_LIST, Kind.LOAD_FROM_FILE, Kind.WRITE_FROM_QUERY_RESULT, Kind.BEGIN_FEED,
-                Kind.CONTROL_FEED, Kind.SET };
-=======
-                Kind.DML_CMD_LIST, Kind.LOAD_FROM_FILE, Kind.BEGIN_FEED,
-                Kind.CONTROL_FEED };
->>>>>>> 16217661
+        Kind[] statementsArray = { Kind.DATAVERSE_DECL, Kind.DELETE, Kind.INSERT, Kind.UPDATE, Kind.DML_CMD_LIST,
+                Kind.LOAD_FROM_FILE, Kind.BEGIN_FEED, Kind.CONTROL_FEED, Kind.SET };
         return Arrays.asList(statementsArray);
     }
 
