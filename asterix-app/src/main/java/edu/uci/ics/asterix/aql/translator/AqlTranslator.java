/*
 * Copyright 2009-2012 by The Regents of the University of California
 * Licensed under the Apache License, Version 2.0 (the "License");
 * you may not use this file except in compliance with the License.
 * you may obtain a copy of the License from
 * 
 *     http://www.apache.org/licenses/LICENSE-2.0
 * 
 * Unless required by applicable law or agreed to in writing, software
 * distributed under the License is distributed on an "AS IS" BASIS,
 * WITHOUT WARRANTIES OR CONDITIONS OF ANY KIND, either express or implied.
 * See the License for the specific language governing permissions and
 * limitations under the License.
 */
package edu.uci.ics.asterix.aql.translator;

import java.io.File;
import java.io.PrintWriter;
import java.nio.ByteBuffer;
import java.rmi.RemoteException;
import java.util.ArrayList;
import java.util.HashMap;
import java.util.List;
import java.util.Map;
import java.util.logging.Logger;

import org.json.JSONArray;
import org.json.JSONException;
import org.json.JSONObject;

import edu.uci.ics.asterix.api.common.APIFramework;
import edu.uci.ics.asterix.api.common.APIFramework.DisplayFormat;
import edu.uci.ics.asterix.api.common.Job;
import edu.uci.ics.asterix.api.common.SessionConfig;
import edu.uci.ics.asterix.aql.base.Statement;
import edu.uci.ics.asterix.aql.expression.BeginFeedStatement;
import edu.uci.ics.asterix.aql.expression.ControlFeedStatement;
import edu.uci.ics.asterix.aql.expression.CreateDataverseStatement;
import edu.uci.ics.asterix.aql.expression.CreateFunctionStatement;
import edu.uci.ics.asterix.aql.expression.CreateIndexStatement;
import edu.uci.ics.asterix.aql.expression.DatasetDecl;
import edu.uci.ics.asterix.aql.expression.DataverseDecl;
import edu.uci.ics.asterix.aql.expression.DataverseDropStatement;
import edu.uci.ics.asterix.aql.expression.DeleteStatement;
import edu.uci.ics.asterix.aql.expression.DropStatement;
import edu.uci.ics.asterix.aql.expression.ExternalDetailsDecl;
import edu.uci.ics.asterix.aql.expression.FeedDetailsDecl;
import edu.uci.ics.asterix.aql.expression.FunctionDecl;
import edu.uci.ics.asterix.aql.expression.FunctionDropStatement;
import edu.uci.ics.asterix.aql.expression.Identifier;
import edu.uci.ics.asterix.aql.expression.IndexDropStatement;
import edu.uci.ics.asterix.aql.expression.InsertStatement;
import edu.uci.ics.asterix.aql.expression.InternalDetailsDecl;
import edu.uci.ics.asterix.aql.expression.LoadFromFileStatement;
import edu.uci.ics.asterix.aql.expression.NodeGroupDropStatement;
import edu.uci.ics.asterix.aql.expression.NodegroupDecl;
import edu.uci.ics.asterix.aql.expression.Query;
import edu.uci.ics.asterix.aql.expression.SetStatement;
import edu.uci.ics.asterix.aql.expression.TypeDecl;
import edu.uci.ics.asterix.aql.expression.TypeDropStatement;
import edu.uci.ics.asterix.aql.expression.WriteFromQueryResultStatement;
import edu.uci.ics.asterix.aql.expression.WriteStatement;
import edu.uci.ics.asterix.common.config.AsterixProperties;
import edu.uci.ics.asterix.common.config.DatasetConfig.DatasetType;
import edu.uci.ics.asterix.common.config.GlobalConfig;
import edu.uci.ics.asterix.common.exceptions.AsterixException;
import edu.uci.ics.asterix.common.functions.FunctionSignature;
import edu.uci.ics.asterix.file.DatasetOperations;
import edu.uci.ics.asterix.file.FeedOperations;
import edu.uci.ics.asterix.file.IndexOperations;
import edu.uci.ics.asterix.formats.base.IDataFormat;
import edu.uci.ics.asterix.metadata.IDatasetDetails;
import edu.uci.ics.asterix.metadata.MetadataException;
import edu.uci.ics.asterix.metadata.MetadataManager;
import edu.uci.ics.asterix.metadata.MetadataTransactionContext;
import edu.uci.ics.asterix.metadata.api.IMetadataEntity;
import edu.uci.ics.asterix.metadata.declared.AqlMetadataProvider;
import edu.uci.ics.asterix.metadata.entities.Dataset;
import edu.uci.ics.asterix.metadata.entities.Datatype;
import edu.uci.ics.asterix.metadata.entities.Dataverse;
import edu.uci.ics.asterix.metadata.entities.ExternalDatasetDetails;
import edu.uci.ics.asterix.metadata.entities.FeedDatasetDetails;
import edu.uci.ics.asterix.metadata.entities.Function;
import edu.uci.ics.asterix.metadata.entities.Index;
import edu.uci.ics.asterix.metadata.entities.InternalDatasetDetails;
import edu.uci.ics.asterix.metadata.entities.NodeGroup;
import edu.uci.ics.asterix.om.types.ARecordType;
import edu.uci.ics.asterix.om.types.ATypeTag;
import edu.uci.ics.asterix.om.types.IAType;
import edu.uci.ics.asterix.om.types.TypeSignature;
import edu.uci.ics.asterix.result.ResultReader;
import edu.uci.ics.asterix.result.ResultUtils;
import edu.uci.ics.asterix.transaction.management.exception.ACIDException;
import edu.uci.ics.asterix.transaction.management.service.transaction.DatasetIdFactory;
import edu.uci.ics.asterix.translator.AbstractAqlTranslator;
import edu.uci.ics.asterix.translator.CompiledStatements.CompiledBeginFeedStatement;
import edu.uci.ics.asterix.translator.CompiledStatements.CompiledControlFeedStatement;
import edu.uci.ics.asterix.translator.CompiledStatements.CompiledCreateIndexStatement;
import edu.uci.ics.asterix.translator.CompiledStatements.CompiledDatasetDropStatement;
import edu.uci.ics.asterix.translator.CompiledStatements.CompiledDeleteStatement;
import edu.uci.ics.asterix.translator.CompiledStatements.CompiledIndexDropStatement;
import edu.uci.ics.asterix.translator.CompiledStatements.CompiledInsertStatement;
import edu.uci.ics.asterix.translator.CompiledStatements.CompiledLoadFromFileStatement;
import edu.uci.ics.asterix.translator.CompiledStatements.CompiledWriteFromQueryResultStatement;
import edu.uci.ics.asterix.translator.CompiledStatements.ICompiledDmlStatement;
import edu.uci.ics.asterix.translator.TypeTranslator;
import edu.uci.ics.hyracks.algebricks.common.exceptions.AlgebricksException;
import edu.uci.ics.hyracks.algebricks.common.utils.Pair;
import edu.uci.ics.hyracks.algebricks.core.algebra.expressions.AbstractFunctionCallExpression.FunctionKind;
import edu.uci.ics.hyracks.algebricks.data.IAWriterFactory;
import edu.uci.ics.hyracks.algebricks.data.IResultSerializerFactoryProvider;
import edu.uci.ics.hyracks.algebricks.runtime.serializer.ResultSerializerFactoryProvider;
import edu.uci.ics.hyracks.algebricks.runtime.writers.PrinterBasedWriterFactory;
import edu.uci.ics.hyracks.api.client.IHyracksClientConnection;
import edu.uci.ics.hyracks.api.dataset.IHyracksDataset;
import edu.uci.ics.hyracks.api.dataset.ResultSetId;
import edu.uci.ics.hyracks.api.io.FileReference;
import edu.uci.ics.hyracks.api.job.JobId;
import edu.uci.ics.hyracks.api.job.JobSpecification;
import edu.uci.ics.hyracks.dataflow.std.file.FileSplit;

/*
 * Provides functionality for executing a batch of AQL statements (queries included)
 * sequentially.
 */
public class AqlTranslator extends AbstractAqlTranslator {

    private enum ProgressState {
        NO_PROGRESS,
        ADDED_PENDINGOP_RECORD_TO_METADATA
    }

    private final List<Statement> aqlStatements;
    private final PrintWriter out;
    private final SessionConfig sessionConfig;
    private final DisplayFormat pdf;
    private Dataverse activeDefaultDataverse;
    private List<FunctionDecl> declaredFunctions;

    private static Logger LOGGER = Logger.getLogger(AqlTranslator.class.getName());

    public AqlTranslator(List<Statement> aqlStatements, PrintWriter out, SessionConfig pc, DisplayFormat pdf)
            throws MetadataException, AsterixException {
        this.aqlStatements = aqlStatements;
        this.out = out;
        this.sessionConfig = pc;
        this.pdf = pdf;
        declaredFunctions = getDeclaredFunctions(aqlStatements);
    }

    private List<FunctionDecl> getDeclaredFunctions(List<Statement> statements) {
        List<FunctionDecl> functionDecls = new ArrayList<FunctionDecl>();
        for (Statement st : statements) {
            if (st.getKind().equals(Statement.Kind.FUNCTION_DECL)) {
                functionDecls.add((FunctionDecl) st);
            }
        }
        return functionDecls;
    }

    /**
     * Compiles and submits for execution a list of AQL statements.
     * 
     * @param hcc
     *            A Hyracks client connection that is used to submit a jobspec
     *            to Hyracks.
     * @param hdc
     *            A Hyracks dataset client object that is used to read the
     *            results.
     * @param asyncResults
     *            True if the results should be read asynchronously or false if
     *            we should wait for results to be read.
     * @return A List<QueryResult> containing a QueryResult instance
     *         corresponding to each submitted query.
     * @throws Exception
     */
    public List<QueryResult> compileAndExecute(IHyracksClientConnection hcc, IHyracksDataset hdc, boolean asyncResults)
            throws Exception {
        int resultSetIdCounter = 0;
        List<QueryResult> executionResult = new ArrayList<QueryResult>();
        FileSplit outputFile = null;
        IAWriterFactory writerFactory = PrinterBasedWriterFactory.INSTANCE;
        IResultSerializerFactoryProvider resultSerializerFactoryProvider = ResultSerializerFactoryProvider.INSTANCE;
        Map<String, String> config = new HashMap<String, String>();
        List<JobSpecification> jobsToExecute = new ArrayList<JobSpecification>();

        for (Statement stmt : aqlStatements) {
            validateOperation(activeDefaultDataverse, stmt);
            AqlMetadataProvider metadataProvider = new AqlMetadataProvider(activeDefaultDataverse);
            metadataProvider.setWriterFactory(writerFactory);
            metadataProvider.setResultSerializerFactoryProvider(resultSerializerFactoryProvider);
            metadataProvider.setOutputFile(outputFile);
            metadataProvider.setConfig(config);
            jobsToExecute.clear();
            try {
                switch (stmt.getKind()) {
                    case SET: {
                        handleSetStatement(metadataProvider, stmt, config);
                        break;
                    }
                    case DATAVERSE_DECL: {
                        activeDefaultDataverse = handleUseDataverseStatement(metadataProvider, stmt);
                        break;
                    }
                    case CREATE_DATAVERSE: {
                        handleCreateDataverseStatement(metadataProvider, stmt);
                        break;
                    }
                    case DATASET_DECL: {
                        handleCreateDatasetStatement(metadataProvider, stmt, hcc);
                        break;
                    }
                    case CREATE_INDEX: {
                        handleCreateIndexStatement(metadataProvider, stmt, hcc);
                        break;
                    }
                    case TYPE_DECL: {
                        handleCreateTypeStatement(metadataProvider, stmt);
                        break;
                    }
                    case NODEGROUP_DECL: {
                        handleCreateNodeGroupStatement(metadataProvider, stmt);
                        break;
                    }
                    case DATAVERSE_DROP: {
                        handleDataverseDropStatement(metadataProvider, stmt, hcc);
                        break;
                    }
                    case DATASET_DROP: {
                        handleDatasetDropStatement(metadataProvider, stmt, hcc);
                        break;
                    }
                    case INDEX_DROP: {
                        handleIndexDropStatement(metadataProvider, stmt, hcc);
                        break;
                    }
                    case TYPE_DROP: {
                        handleTypeDropStatement(metadataProvider, stmt);
                        break;
                    }
                    case NODEGROUP_DROP: {
                        handleNodegroupDropStatement(metadataProvider, stmt);
                        break;
                    }

                    case CREATE_FUNCTION: {
                        handleCreateFunctionStatement(metadataProvider, stmt);
                        break;
                    }

                    case FUNCTION_DROP: {
                        handleFunctionDropStatement(metadataProvider, stmt);
                        break;
                    }

                    case LOAD_FROM_FILE: {
                        handleLoadFromFileStatement(metadataProvider, stmt, hcc);
                        break;
                    }
                    case WRITE_FROM_QUERY_RESULT: {
                        handleWriteFromQueryResultStatement(metadataProvider, stmt, hcc);
                        break;
                    }
                    case INSERT: {
                        handleInsertStatement(metadataProvider, stmt, hcc);
                        break;
                    }
                    case DELETE: {
                        handleDeleteStatement(metadataProvider, stmt, hcc);
                        break;
                    }

                    case BEGIN_FEED: {
                        handleBeginFeedStatement(metadataProvider, stmt, hcc);
                        break;
                    }

                    case CONTROL_FEED: {
                        handleControlFeedStatement(metadataProvider, stmt, hcc);
                        break;
                    }

                    case QUERY: {
                        metadataProvider.setResultSetId(new ResultSetId(resultSetIdCounter++));
                        executionResult.add(handleQuery(metadataProvider, (Query) stmt, hcc, hdc, asyncResults));
                        break;
                    }

                    case WRITE: {
                        Pair<IAWriterFactory, FileSplit> result = handleWriteStatement(metadataProvider, stmt);
                        if (result.first != null) {
                            writerFactory = result.first;
                        }
                        outputFile = result.second;
                        break;
                    }

                }
            } catch (Exception e) {
                throw new AlgebricksException(e);
            }
        }
        return executionResult;
    }

    private void handleSetStatement(AqlMetadataProvider metadataProvider, Statement stmt, Map<String, String> config)
            throws RemoteException, ACIDException {
        SetStatement ss = (SetStatement) stmt;
        String pname = ss.getPropName();
        String pvalue = ss.getPropValue();
        config.put(pname, pvalue);
    }

    private Pair<IAWriterFactory, FileSplit> handleWriteStatement(AqlMetadataProvider metadataProvider, Statement stmt)
            throws InstantiationException, IllegalAccessException, ClassNotFoundException {
        WriteStatement ws = (WriteStatement) stmt;
        File f = new File(ws.getFileName());
        FileSplit outputFile = new FileSplit(ws.getNcName().getValue(), new FileReference(f));
        IAWriterFactory writerFactory = null;
        if (ws.getWriterClassName() != null) {
            writerFactory = (IAWriterFactory) Class.forName(ws.getWriterClassName()).newInstance();
        }
        return new Pair<IAWriterFactory, FileSplit>(writerFactory, outputFile);
    }

    private Dataverse handleUseDataverseStatement(AqlMetadataProvider metadataProvider, Statement stmt)
            throws Exception {

        MetadataTransactionContext mdTxnCtx = MetadataManager.INSTANCE.beginTransaction();
        metadataProvider.setMetadataTxnContext(mdTxnCtx);
        acquireReadLatch();

        try {
            DataverseDecl dvd = (DataverseDecl) stmt;
            String dvName = dvd.getDataverseName().getValue();
            Dataverse dv = MetadataManager.INSTANCE.getDataverse(metadataProvider.getMetadataTxnContext(), dvName);
            if (dv == null) {
                throw new MetadataException("Unknown dataverse " + dvName);
            }
            MetadataManager.INSTANCE.commitTransaction(mdTxnCtx);
            return dv;
        } catch (Exception e) {
            abort(e, e, mdTxnCtx);
            throw new MetadataException(e);
        } finally {
            releaseReadLatch();
        }
    }

    private void handleCreateDataverseStatement(AqlMetadataProvider metadataProvider, Statement stmt) throws Exception {

        MetadataTransactionContext mdTxnCtx = MetadataManager.INSTANCE.beginTransaction();
        metadataProvider.setMetadataTxnContext(mdTxnCtx);
        acquireWriteLatch();

        try {
            CreateDataverseStatement stmtCreateDataverse = (CreateDataverseStatement) stmt;
            String dvName = stmtCreateDataverse.getDataverseName().getValue();
            Dataverse dv = MetadataManager.INSTANCE.getDataverse(metadataProvider.getMetadataTxnContext(), dvName);
            if (dv != null) {
                if (stmtCreateDataverse.getIfNotExists()) {
                    MetadataManager.INSTANCE.commitTransaction(mdTxnCtx);
                    return;
                } else {
                    throw new AlgebricksException("A dataverse with this name " + dvName + " already exists.");
                }
            }
            MetadataManager.INSTANCE.addDataverse(metadataProvider.getMetadataTxnContext(), new Dataverse(dvName,
                    stmtCreateDataverse.getFormat(), IMetadataEntity.PENDING_NO_OP));
            MetadataManager.INSTANCE.commitTransaction(mdTxnCtx);
        } catch (Exception e) {
            abort(e, e, mdTxnCtx);
            throw new AlgebricksException(e);
        } finally {
            releaseWriteLatch();
        }
    }

    private void handleCreateDatasetStatement(AqlMetadataProvider metadataProvider, Statement stmt,
            IHyracksClientConnection hcc) throws AsterixException, Exception {

        ProgressState progress = ProgressState.NO_PROGRESS;
        MetadataTransactionContext mdTxnCtx = MetadataManager.INSTANCE.beginTransaction();
        boolean bActiveTxn = true;
        metadataProvider.setMetadataTxnContext(mdTxnCtx);
        acquireWriteLatch();

        String dataverseName = null;
        String datasetName = null;
        Dataset dataset = null;
        try {
            DatasetDecl dd = (DatasetDecl) stmt;
            dataverseName = dd.getDataverse() != null ? dd.getDataverse().getValue()
                    : activeDefaultDataverse != null ? activeDefaultDataverse.getDataverseName() : null;
            if (dataverseName == null) {
                throw new AlgebricksException(" dataverse not specified ");
            }
            datasetName = dd.getName().getValue();

            DatasetType dsType = dd.getDatasetType();
            String itemTypeName = dd.getItemTypeName().getValue();

            IDatasetDetails datasetDetails = null;
            Dataset ds = MetadataManager.INSTANCE.getDataset(metadataProvider.getMetadataTxnContext(), dataverseName,
                    datasetName);
            if (ds != null) {
                if (dd.getIfNotExists()) {
                    MetadataManager.INSTANCE.commitTransaction(mdTxnCtx);
                    return;
                } else {
                    throw new AlgebricksException("A dataset with this name " + datasetName + " already exists.");
                }
            }
            Datatype dt = MetadataManager.INSTANCE.getDatatype(metadataProvider.getMetadataTxnContext(), dataverseName,
                    itemTypeName);
            if (dt == null) {
                throw new AlgebricksException(": type " + itemTypeName + " could not be found.");
            }
            switch (dd.getDatasetType()) {
                case INTERNAL: {
                    IAType itemType = dt.getDatatype();
                    if (itemType.getTypeTag() != ATypeTag.RECORD) {
                        throw new AlgebricksException("Can only partition ARecord's.");
                    }
                    List<String> partitioningExprs = ((InternalDetailsDecl) dd.getDatasetDetailsDecl())
                            .getPartitioningExprs();
                    ARecordType aRecordType = (ARecordType) itemType;
                    aRecordType.validatePartitioningExpressions(partitioningExprs);
                    String ngName = ((InternalDetailsDecl) dd.getDatasetDetailsDecl()).getNodegroupName().getValue();
                    datasetDetails = new InternalDatasetDetails(InternalDatasetDetails.FileStructure.BTREE,
                            InternalDatasetDetails.PartitioningStrategy.HASH, partitioningExprs, partitioningExprs,
                            ngName);
                    break;
                }
                case EXTERNAL: {
                    String adapter = ((ExternalDetailsDecl) dd.getDatasetDetailsDecl()).getAdapter();
                    Map<String, String> properties = ((ExternalDetailsDecl) dd.getDatasetDetailsDecl()).getProperties();
                    datasetDetails = new ExternalDatasetDetails(adapter, properties);
                    break;
                }
                case FEED: {
                    IAType itemType = dt.getDatatype();
                    if (itemType.getTypeTag() != ATypeTag.RECORD) {
                        throw new AlgebricksException("Can only partition ARecord's.");
                    }
                    List<String> partitioningExprs = ((FeedDetailsDecl) dd.getDatasetDetailsDecl())
                            .getPartitioningExprs();
                    ARecordType aRecordType = (ARecordType) itemType;
                    aRecordType.validatePartitioningExpressions(partitioningExprs);
                    String ngName = ((FeedDetailsDecl) dd.getDatasetDetailsDecl()).getNodegroupName().getValue();
                    String adapter = ((FeedDetailsDecl) dd.getDatasetDetailsDecl()).getAdapterFactoryClassname();
                    Map<String, String> configuration = ((FeedDetailsDecl) dd.getDatasetDetailsDecl())
                            .getConfiguration();
                    FunctionSignature signature = ((FeedDetailsDecl) dd.getDatasetDetailsDecl()).getFunctionSignature();
                    datasetDetails = new FeedDatasetDetails(InternalDatasetDetails.FileStructure.BTREE,
                            InternalDatasetDetails.PartitioningStrategy.HASH, partitioningExprs, partitioningExprs,
                            ngName, adapter, configuration, signature, FeedDatasetDetails.FeedState.INACTIVE.toString());
                    break;
                }
            }

<<<<<<< HEAD
            //#. initialize DatasetIdFactory if it is not initialized.
=======
            // #. initialize DatasetIdFactory if it is not initialized.
>>>>>>> 901bdcd1
            if (!DatasetIdFactory.isInitialized()) {
                DatasetIdFactory.initialize(MetadataManager.INSTANCE.getMostRecentDatasetId());
            }

            // #. add a new dataset with PendingAddOp
            dataset = new Dataset(dataverseName, datasetName, itemTypeName, datasetDetails, dd.getHints(), dsType,
                    DatasetIdFactory.generateDatasetId(), IMetadataEntity.PENDING_ADD_OP);
            MetadataManager.INSTANCE.addDataset(metadataProvider.getMetadataTxnContext(), dataset);

            if (dd.getDatasetType() == DatasetType.INTERNAL || dd.getDatasetType() == DatasetType.FEED) {
                Dataverse dataverse = MetadataManager.INSTANCE.getDataverse(metadataProvider.getMetadataTxnContext(),
                        dataverseName);
                JobSpecification jobSpec = DatasetOperations.createDatasetJobSpec(dataverse, datasetName,
                        metadataProvider);

                // #. make metadataTxn commit before calling runJob.
                MetadataManager.INSTANCE.commitTransaction(mdTxnCtx);
                bActiveTxn = false;
                progress = ProgressState.ADDED_PENDINGOP_RECORD_TO_METADATA;

                // #. runJob
                runJob(hcc, jobSpec, true);

                // #. begin new metadataTxn
                mdTxnCtx = MetadataManager.INSTANCE.beginTransaction();
                bActiveTxn = true;
                metadataProvider.setMetadataTxnContext(mdTxnCtx);
            }

            // #. add a new dataset with PendingNoOp after deleting the dataset
            // with PendingAddOp
            MetadataManager.INSTANCE.dropDataset(metadataProvider.getMetadataTxnContext(), dataverseName, datasetName);
            dataset.setPendingOp(IMetadataEntity.PENDING_NO_OP);
            MetadataManager.INSTANCE.addDataset(metadataProvider.getMetadataTxnContext(), dataset);
            MetadataManager.INSTANCE.commitTransaction(mdTxnCtx);
        } catch (Exception e) {
            if (bActiveTxn) {
                abort(e, e, mdTxnCtx);
            }

<<<<<<< HEAD
            if (progress == ProgressState.ADDED_PENDINGOP_RECORD_TO_METADATA) {

                //#. execute compensation operations
                //   remove the index in NC
                //   [Notice]
                //   As long as we updated(and committed) metadata, we should remove any effect of the job 
                //   because an exception occurs during runJob.
=======
            if (dataset != null) {
                // #. execute compensation operations
                // remove the index in NC
>>>>>>> 901bdcd1
                mdTxnCtx = MetadataManager.INSTANCE.beginTransaction();
                bActiveTxn = true;
                metadataProvider.setMetadataTxnContext(mdTxnCtx);
                CompiledDatasetDropStatement cds = new CompiledDatasetDropStatement(dataverseName, datasetName);
                try {
                    JobSpecification jobSpec = DatasetOperations.createDropDatasetJobSpec(cds, metadataProvider);
                    MetadataManager.INSTANCE.commitTransaction(mdTxnCtx);
                    bActiveTxn = false;

                    runJob(hcc, jobSpec, true);
                } catch (Exception e2) {
                    e.addSuppressed(e2);
                    if (bActiveTxn) {
                        abort(e, e2, mdTxnCtx);
                    }
<<<<<<< HEAD
=======
                    // do no throw exception since still the metadata needs to
                    // be compensated.
>>>>>>> 901bdcd1
                }

                // remove the record from the metadata.
                mdTxnCtx = MetadataManager.INSTANCE.beginTransaction();
                metadataProvider.setMetadataTxnContext(mdTxnCtx);
                try {
                    MetadataManager.INSTANCE.dropDataset(metadataProvider.getMetadataTxnContext(), dataverseName,
                            datasetName);
                    MetadataManager.INSTANCE.commitTransaction(mdTxnCtx);
                } catch (Exception e2) {
                    e.addSuppressed(e2);
                    abort(e, e2, mdTxnCtx);
                    throw new IllegalStateException("System is inconsistent state: pending dataset(" + dataverseName
                            + "." + datasetName + ") couldn't be removed from the metadata", e);
                }
            }

            throw new AlgebricksException(e);
        } finally {
            releaseWriteLatch();
        }
    }

    private void handleCreateIndexStatement(AqlMetadataProvider metadataProvider, Statement stmt,
            IHyracksClientConnection hcc) throws Exception {

        ProgressState progress = ProgressState.NO_PROGRESS;
        MetadataTransactionContext mdTxnCtx = MetadataManager.INSTANCE.beginTransaction();
        boolean bActiveTxn = true;
        metadataProvider.setMetadataTxnContext(mdTxnCtx);
        acquireWriteLatch();

        String dataverseName = null;
        String datasetName = null;
        String indexName = null;
        JobSpecification spec = null;
        try {
            CreateIndexStatement stmtCreateIndex = (CreateIndexStatement) stmt;
            dataverseName = stmtCreateIndex.getDataverseName() == null ? activeDefaultDataverse == null ? null
                    : activeDefaultDataverse.getDataverseName() : stmtCreateIndex.getDataverseName().getValue();
            if (dataverseName == null) {
                throw new AlgebricksException(" dataverse not specified ");
            }
            datasetName = stmtCreateIndex.getDatasetName().getValue();

            Dataset ds = MetadataManager.INSTANCE.getDataset(metadataProvider.getMetadataTxnContext(), dataverseName,
                    datasetName);
            if (ds == null) {
                throw new AlgebricksException("There is no dataset with this name " + datasetName + " in dataverse "
                        + dataverseName);
            }

            indexName = stmtCreateIndex.getIndexName().getValue();
            Index idx = MetadataManager.INSTANCE.getIndex(metadataProvider.getMetadataTxnContext(), dataverseName,
                    datasetName, indexName);

            String itemTypeName = ds.getItemTypeName();
            Datatype dt = MetadataManager.INSTANCE.getDatatype(metadataProvider.getMetadataTxnContext(), dataverseName,
                    itemTypeName);
            IAType itemType = dt.getDatatype();
            ARecordType aRecordType = (ARecordType) itemType;
            aRecordType.validateKeyFields(stmtCreateIndex.getFieldExprs(), stmtCreateIndex.getIndexType());

            if (idx != null) {
                if (stmtCreateIndex.getIfNotExists()) {
                    MetadataManager.INSTANCE.commitTransaction(mdTxnCtx);
                    return;
                } else {
                    throw new AlgebricksException("An index with this name " + indexName + " already exists.");
                }
            }

            // #. add a new index with PendingAddOp
            Index index = new Index(dataverseName, datasetName, indexName, stmtCreateIndex.getIndexType(),
                    stmtCreateIndex.getFieldExprs(), stmtCreateIndex.getGramLength(), false,
                    IMetadataEntity.PENDING_ADD_OP);
            MetadataManager.INSTANCE.addIndex(metadataProvider.getMetadataTxnContext(), index);

<<<<<<< HEAD
            //#. prepare to create the index artifact in NC.
=======
            // #. create the index artifact in NC.
>>>>>>> 901bdcd1
            CompiledCreateIndexStatement cis = new CompiledCreateIndexStatement(index.getIndexName(), dataverseName,
                    index.getDatasetName(), index.getKeyFieldNames(), index.getGramLength(), index.getIndexType());
            spec = IndexOperations.buildSecondaryIndexCreationJobSpec(cis, metadataProvider);
            if (spec == null) {
                throw new AsterixException("Failed to create job spec for creating index '"
                        + stmtCreateIndex.getDatasetName() + "." + stmtCreateIndex.getIndexName() + "'");
            }
            MetadataManager.INSTANCE.commitTransaction(mdTxnCtx);
            bActiveTxn = false;
            progress = ProgressState.ADDED_PENDINGOP_RECORD_TO_METADATA;

            //#. create the index artifact in NC.
            runJob(hcc, spec, true);

            mdTxnCtx = MetadataManager.INSTANCE.beginTransaction();
            bActiveTxn = true;
            metadataProvider.setMetadataTxnContext(mdTxnCtx);

            // #. load data into the index in NC.
            cis = new CompiledCreateIndexStatement(index.getIndexName(), dataverseName, index.getDatasetName(),
                    index.getKeyFieldNames(), index.getGramLength(), index.getIndexType());
            spec = IndexOperations.buildSecondaryIndexLoadingJobSpec(cis, metadataProvider);
            MetadataManager.INSTANCE.commitTransaction(mdTxnCtx);
            bActiveTxn = false;

            runJob(hcc, spec, true);

            // #. begin new metadataTxn
            mdTxnCtx = MetadataManager.INSTANCE.beginTransaction();
            bActiveTxn = true;
            metadataProvider.setMetadataTxnContext(mdTxnCtx);

            // #. add another new index with PendingNoOp after deleting the
            // index with PendingAddOp
            MetadataManager.INSTANCE.dropIndex(metadataProvider.getMetadataTxnContext(), dataverseName, datasetName,
                    indexName);
            index.setPendingOp(IMetadataEntity.PENDING_NO_OP);
            MetadataManager.INSTANCE.addIndex(metadataProvider.getMetadataTxnContext(), index);
            MetadataManager.INSTANCE.commitTransaction(mdTxnCtx);

        } catch (Exception e) {
            if (bActiveTxn) {
                abort(e, e, mdTxnCtx);
            }

<<<<<<< HEAD
            if (progress == ProgressState.ADDED_PENDINGOP_RECORD_TO_METADATA) {
                //#. execute compensation operations
                //   remove the index in NC
=======
            if (spec != null) {
                // #. execute compensation operations
                // remove the index in NC
>>>>>>> 901bdcd1
                mdTxnCtx = MetadataManager.INSTANCE.beginTransaction();
                bActiveTxn = true;
                metadataProvider.setMetadataTxnContext(mdTxnCtx);
                CompiledIndexDropStatement cds = new CompiledIndexDropStatement(dataverseName, datasetName, indexName);
                try {
                    JobSpecification jobSpec = IndexOperations.buildDropSecondaryIndexJobSpec(cds, metadataProvider);
                    MetadataManager.INSTANCE.commitTransaction(mdTxnCtx);
                    bActiveTxn = false;

                    runJob(hcc, jobSpec, true);
                } catch (Exception e2) {
                    e.addSuppressed(e2);
                    if (bActiveTxn) {
                        abort(e, e2, mdTxnCtx);
                    }
<<<<<<< HEAD
=======
                    // do no throw exception since still the metadata needs to
                    // be compensated.
>>>>>>> 901bdcd1
                }

                // remove the record from the metadata.
                mdTxnCtx = MetadataManager.INSTANCE.beginTransaction();
                metadataProvider.setMetadataTxnContext(mdTxnCtx);
                try {
                    MetadataManager.INSTANCE.dropIndex(metadataProvider.getMetadataTxnContext(), dataverseName,
                            datasetName, indexName);
                    MetadataManager.INSTANCE.commitTransaction(mdTxnCtx);
                } catch (Exception e2) {
                    e.addSuppressed(e2);
                    abort(e, e2, mdTxnCtx);
                    throw new IllegalStateException("System is inconsistent state: pending index(" + dataverseName
                            + "." + datasetName + "." + indexName + ") couldn't be removed from the metadata", e);
                }
            }
            throw new AlgebricksException(e);
        } finally {
            releaseWriteLatch();
        }
    }

    private void handleCreateTypeStatement(AqlMetadataProvider metadataProvider, Statement stmt) throws Exception {

        MetadataTransactionContext mdTxnCtx = MetadataManager.INSTANCE.beginTransaction();
        metadataProvider.setMetadataTxnContext(mdTxnCtx);
        acquireWriteLatch();

        try {
            TypeDecl stmtCreateType = (TypeDecl) stmt;
            String dataverseName = stmtCreateType.getDataverseName() == null ? activeDefaultDataverse == null ? null
                    : activeDefaultDataverse.getDataverseName() : stmtCreateType.getDataverseName().getValue();
            if (dataverseName == null) {
                throw new AlgebricksException(" dataverse not specified ");
            }
            String typeName = stmtCreateType.getIdent().getValue();
            Dataverse dv = MetadataManager.INSTANCE.getDataverse(mdTxnCtx, dataverseName);
            if (dv == null) {
                throw new AlgebricksException("Unknonw dataverse " + dataverseName);
            }
            Datatype dt = MetadataManager.INSTANCE.getDatatype(mdTxnCtx, dataverseName, typeName);
            if (dt != null) {
                if (!stmtCreateType.getIfNotExists()) {
                    throw new AlgebricksException("A datatype with this name " + typeName + " already exists.");
                }
            } else {
                if (builtinTypeMap.get(typeName) != null) {
                    throw new AlgebricksException("Cannot redefine builtin type " + typeName + ".");
                } else {
                    Map<TypeSignature, IAType> typeMap = TypeTranslator.computeTypes(mdTxnCtx, (TypeDecl) stmt,
                            dataverseName);
                    TypeSignature typeSignature = new TypeSignature(dataverseName, typeName);
                    IAType type = typeMap.get(typeSignature);
                    MetadataManager.INSTANCE.addDatatype(mdTxnCtx, new Datatype(dataverseName, typeName, type, false));
                }
            }
            MetadataManager.INSTANCE.commitTransaction(mdTxnCtx);
        } catch (Exception e) {
            abort(e, e, mdTxnCtx);
            throw new AlgebricksException(e);
        } finally {
            releaseWriteLatch();
        }
    }

    private void handleDataverseDropStatement(AqlMetadataProvider metadataProvider, Statement stmt,
            IHyracksClientConnection hcc) throws Exception {

        ProgressState progress = ProgressState.NO_PROGRESS;
        MetadataTransactionContext mdTxnCtx = MetadataManager.INSTANCE.beginTransaction();
        boolean bActiveTxn = true;
        metadataProvider.setMetadataTxnContext(mdTxnCtx);
        acquireWriteLatch();

        String dataverseName = null;
        List<JobSpecification> jobsToExecute = new ArrayList<JobSpecification>();
        try {
            DataverseDropStatement stmtDelete = (DataverseDropStatement) stmt;
            dataverseName = stmtDelete.getDataverseName().getValue();

            Dataverse dv = MetadataManager.INSTANCE.getDataverse(mdTxnCtx, dataverseName);
            if (dv == null) {
                if (stmtDelete.getIfExists()) {
                    MetadataManager.INSTANCE.commitTransaction(mdTxnCtx);
                    return;
                } else {
                    throw new AlgebricksException("There is no dataverse with this name " + dataverseName + ".");
                }
            }

<<<<<<< HEAD
            //#. prepare jobs which will drop corresponding datasets with indexes. 
            List<Dataset> datasets = MetadataManager.INSTANCE.getDataverseDatasets(mdTxnCtx, dataverseName);
=======
            // #. prepare jobs which will drop corresponding datasets with
            // indexes.
            List<Dataset> datasets = MetadataManager.INSTANCE.getDataverseDatasets(mdTxnCtx, dvName);
>>>>>>> 901bdcd1
            for (int j = 0; j < datasets.size(); j++) {
                String datasetName = datasets.get(j).getDatasetName();
                DatasetType dsType = datasets.get(j).getDatasetType();
                if (dsType == DatasetType.INTERNAL || dsType == DatasetType.FEED) {

                    List<Index> indexes = MetadataManager.INSTANCE.getDatasetIndexes(mdTxnCtx, dataverseName,
                            datasetName);
                    for (int k = 0; k < indexes.size(); k++) {
                        if (indexes.get(k).isSecondaryIndex()) {
                            CompiledIndexDropStatement cds = new CompiledIndexDropStatement(dataverseName, datasetName,
                                    indexes.get(k).getIndexName());
                            jobsToExecute.add(IndexOperations.buildDropSecondaryIndexJobSpec(cds, metadataProvider));
                        }
                    }

                    CompiledDatasetDropStatement cds = new CompiledDatasetDropStatement(dataverseName, datasetName);
                    jobsToExecute.add(DatasetOperations.createDropDatasetJobSpec(cds, metadataProvider));
                }
            }

<<<<<<< HEAD
            //#. mark PendingDropOp on the dataverse record by 
            //   first, deleting the dataverse record from the DATAVERSE_DATASET
            //   second, inserting the dataverse record with the PendingDropOp value into the DATAVERSE_DATASET
            MetadataManager.INSTANCE.dropDataverse(mdTxnCtx, dataverseName);
            MetadataManager.INSTANCE.addDataverse(mdTxnCtx, new Dataverse(dataverseName, dv.getDataFormat(),
=======
            // #. mark PendingDropOp on the dataverse record by
            // first, deleting the dataverse record from the DATAVERSE_DATASET
            // second, inserting the dataverse record with the PendingDropOp
            // value into the DATAVERSE_DATASET
            MetadataManager.INSTANCE.dropDataverse(mdTxnCtx, dvName);
            MetadataManager.INSTANCE.addDataverse(mdTxnCtx, new Dataverse(dvName, dv.getDataFormat(),
>>>>>>> 901bdcd1
                    IMetadataEntity.PENDING_DROP_OP));

            MetadataManager.INSTANCE.commitTransaction(mdTxnCtx);
            bActiveTxn = false;
            progress = ProgressState.ADDED_PENDINGOP_RECORD_TO_METADATA;

            for (JobSpecification jobSpec : jobsToExecute) {
                runJob(hcc, jobSpec, true);
            }

            mdTxnCtx = MetadataManager.INSTANCE.beginTransaction();
            bActiveTxn = true;
            metadataProvider.setMetadataTxnContext(mdTxnCtx);

<<<<<<< HEAD
            //#. finally, delete the dataverse.
            MetadataManager.INSTANCE.dropDataverse(mdTxnCtx, dataverseName);
            if (activeDefaultDataverse != null && activeDefaultDataverse.getDataverseName() == dataverseName) {
=======
            // #. finally, delete the dataverse.
            MetadataManager.INSTANCE.dropDataverse(mdTxnCtx, dvName);
            if (activeDefaultDataverse != null && activeDefaultDataverse.getDataverseName() == dvName) {
>>>>>>> 901bdcd1
                activeDefaultDataverse = null;
            }

            MetadataManager.INSTANCE.commitTransaction(mdTxnCtx);
        } catch (Exception e) {
            if (bActiveTxn) {
                abort(e, e, mdTxnCtx);
            }

<<<<<<< HEAD
            if (progress == ProgressState.ADDED_PENDINGOP_RECORD_TO_METADATA) {
                if (activeDefaultDataverse != null && activeDefaultDataverse.getDataverseName() == dataverseName) {
                    activeDefaultDataverse = null;
                }

                //#. execute compensation operations
                //   remove the all indexes in NC
                try {
                    for (JobSpecification jobSpec : jobsToExecute) {
                        runJob(hcc, jobSpec, true);
                    }
                } catch (Exception e2) {
                    //do no throw exception since still the metadata needs to be compensated. 
                    e.addSuppressed(e2);
                }

                //   remove the record from the metadata.
                mdTxnCtx = MetadataManager.INSTANCE.beginTransaction();
                try {
                    MetadataManager.INSTANCE.dropDataverse(mdTxnCtx, dataverseName);
                    MetadataManager.INSTANCE.commitTransaction(mdTxnCtx);
                } catch (Exception e2) {
                    e.addSuppressed(e2);
                    abort(e, e2, mdTxnCtx);
                    throw new IllegalStateException("System is inconsistent state: pending dataverse(" + dataverseName
                            + ") couldn't be removed from the metadata", e);
                }
=======
            // #. execute compensation operations
            // remove the all indexes in NC
            for (JobSpecification jobSpec : jobsToExecute) {
                runJob(hcc, jobSpec, true);
            }

            // remove the record from the metadata.
            mdTxnCtx = MetadataManager.INSTANCE.beginTransaction();
            metadataProvider.setMetadataTxnContext(mdTxnCtx);
            try {
                MetadataManager.INSTANCE.dropDataverse(metadataProvider.getMetadataTxnContext(), dvName);
                MetadataManager.INSTANCE.commitTransaction(mdTxnCtx);
            } catch (Exception e2) {
                MetadataManager.INSTANCE.abortTransaction(mdTxnCtx);
                throw new AlgebricksException(e2);
>>>>>>> 901bdcd1
            }

            throw new AlgebricksException(e);
        } finally {
            releaseWriteLatch();
        }
    }

    private void handleDatasetDropStatement(AqlMetadataProvider metadataProvider, Statement stmt,
            IHyracksClientConnection hcc) throws Exception {

        ProgressState progress = ProgressState.NO_PROGRESS;
        MetadataTransactionContext mdTxnCtx = MetadataManager.INSTANCE.beginTransaction();
        boolean bActiveTxn = true;
        metadataProvider.setMetadataTxnContext(mdTxnCtx);
        acquireWriteLatch();

        String dataverseName = null;
        String datasetName = null;
        List<JobSpecification> jobsToExecute = new ArrayList<JobSpecification>();
        try {
            DropStatement stmtDelete = (DropStatement) stmt;
            dataverseName = stmtDelete.getDataverseName() == null ? activeDefaultDataverse == null ? null
                    : activeDefaultDataverse.getDataverseName() : stmtDelete.getDataverseName().getValue();
            if (dataverseName == null) {
                throw new AlgebricksException(" dataverse not specified ");
            }
            datasetName = stmtDelete.getDatasetName().getValue();

            Dataset ds = MetadataManager.INSTANCE.getDataset(mdTxnCtx, dataverseName, datasetName);
            if (ds == null) {
                if (stmtDelete.getIfExists()) {
                    MetadataManager.INSTANCE.commitTransaction(mdTxnCtx);
                    return;
                } else {
                    throw new AlgebricksException("There is no dataset with this name " + datasetName
                            + " in dataverse " + dataverseName + ".");
                }
            }

            if (ds.getDatasetType() == DatasetType.INTERNAL || ds.getDatasetType() == DatasetType.FEED) {

                // #. prepare jobs to drop the datatset and the indexes in NC
                List<Index> indexes = MetadataManager.INSTANCE.getDatasetIndexes(mdTxnCtx, dataverseName, datasetName);
                for (int j = 0; j < indexes.size(); j++) {
                    if (indexes.get(j).isSecondaryIndex()) {
                        CompiledIndexDropStatement cds = new CompiledIndexDropStatement(dataverseName, datasetName,
                                indexes.get(j).getIndexName());
                        jobsToExecute.add(IndexOperations.buildDropSecondaryIndexJobSpec(cds, metadataProvider));
                    }
                }
                CompiledDatasetDropStatement cds = new CompiledDatasetDropStatement(dataverseName, datasetName);
                jobsToExecute.add(DatasetOperations.createDropDatasetJobSpec(cds, metadataProvider));

                // #. mark the existing dataset as PendingDropOp
                MetadataManager.INSTANCE.dropDataset(mdTxnCtx, dataverseName, datasetName);
                MetadataManager.INSTANCE.addDataset(
                        mdTxnCtx,
                        new Dataset(dataverseName, datasetName, ds.getItemTypeName(), ds.getDatasetDetails(), ds
                                .getHints(), ds.getDatasetType(), ds.getDatasetId(), IMetadataEntity.PENDING_DROP_OP));

                MetadataManager.INSTANCE.commitTransaction(mdTxnCtx);
                bActiveTxn = false;
                progress = ProgressState.ADDED_PENDINGOP_RECORD_TO_METADATA;

                // #. run the jobs
                for (JobSpecification jobSpec : jobsToExecute) {
                    runJob(hcc, jobSpec, true);
                }

                mdTxnCtx = MetadataManager.INSTANCE.beginTransaction();
                bActiveTxn = true;
                metadataProvider.setMetadataTxnContext(mdTxnCtx);
            }

            // #. finally, delete the dataset.
            MetadataManager.INSTANCE.dropDataset(mdTxnCtx, dataverseName, datasetName);

            MetadataManager.INSTANCE.commitTransaction(mdTxnCtx);
        } catch (Exception e) {
            if (bActiveTxn) {
                abort(e, e, mdTxnCtx);
            }

<<<<<<< HEAD
            if (progress == ProgressState.ADDED_PENDINGOP_RECORD_TO_METADATA) {
                //#. execute compensation operations
                //   remove the all indexes in NC
                try {
                    for (JobSpecification jobSpec : jobsToExecute) {
                        runJob(hcc, jobSpec, true);
                    }
                } catch (Exception e2) {
                    //do no throw exception since still the metadata needs to be compensated. 
                    e.addSuppressed(e2);
                }

                //   remove the record from the metadata.
                mdTxnCtx = MetadataManager.INSTANCE.beginTransaction();
                metadataProvider.setMetadataTxnContext(mdTxnCtx);
                try {
                    MetadataManager.INSTANCE.dropDataset(metadataProvider.getMetadataTxnContext(), dataverseName,
                            datasetName);
                    MetadataManager.INSTANCE.commitTransaction(mdTxnCtx);
                } catch (Exception e2) {
                    e.addSuppressed(e2);
                    abort(e, e2, mdTxnCtx);
                    throw new IllegalStateException("System is inconsistent state: pending dataset(" + dataverseName
                            + "." + datasetName + ") couldn't be removed from the metadata", e);
                }
=======
            // #. execute compensation operations
            // remove the all indexes in NC
            for (JobSpecification jobSpec : jobsToExecute) {
                runJob(hcc, jobSpec, true);
            }

            // remove the record from the metadata.
            mdTxnCtx = MetadataManager.INSTANCE.beginTransaction();
            metadataProvider.setMetadataTxnContext(mdTxnCtx);
            try {
                MetadataManager.INSTANCE.dropDataset(metadataProvider.getMetadataTxnContext(), dataverseName,
                        datasetName);
                MetadataManager.INSTANCE.commitTransaction(mdTxnCtx);
            } catch (Exception e2) {
                MetadataManager.INSTANCE.abortTransaction(mdTxnCtx);
                throw new AlgebricksException(e2);
>>>>>>> 901bdcd1
            }

            throw new AlgebricksException(e);
        } finally {
            releaseWriteLatch();
        }
    }

    private void handleIndexDropStatement(AqlMetadataProvider metadataProvider, Statement stmt,
            IHyracksClientConnection hcc) throws Exception {

        ProgressState progress = ProgressState.NO_PROGRESS;
        MetadataTransactionContext mdTxnCtx = MetadataManager.INSTANCE.beginTransaction();
        boolean bActiveTxn = true;
        metadataProvider.setMetadataTxnContext(mdTxnCtx);
        acquireWriteLatch();

        String dataverseName = null;
        String datasetName = null;
        String indexName = null;
        List<JobSpecification> jobsToExecute = new ArrayList<JobSpecification>();
        try {
            IndexDropStatement stmtIndexDrop = (IndexDropStatement) stmt;
            datasetName = stmtIndexDrop.getDatasetName().getValue();
            dataverseName = stmtIndexDrop.getDataverseName() == null ? activeDefaultDataverse == null ? null
                    : activeDefaultDataverse.getDataverseName() : stmtIndexDrop.getDataverseName().getValue();
            if (dataverseName == null) {
                throw new AlgebricksException(" dataverse not specified ");
            }

            Dataset ds = MetadataManager.INSTANCE.getDataset(mdTxnCtx, dataverseName, datasetName);
            if (ds == null) {
                throw new AlgebricksException("There is no dataset with this name " + datasetName + " in dataverse "
                        + dataverseName);
            }

            if (ds.getDatasetType() == DatasetType.INTERNAL || ds.getDatasetType() == DatasetType.FEED) {
                indexName = stmtIndexDrop.getIndexName().getValue();
                Index index = MetadataManager.INSTANCE.getIndex(mdTxnCtx, dataverseName, datasetName, indexName);
                if (index == null) {
                    if (stmtIndexDrop.getIfExists()) {
                        MetadataManager.INSTANCE.commitTransaction(mdTxnCtx);
                        return;
                    } else {
                        throw new AlgebricksException("There is no index with this name " + indexName + ".");
                    }
<<<<<<< HEAD
                }
                //#. prepare a job to drop the index in NC.
                CompiledIndexDropStatement cds = new CompiledIndexDropStatement(dataverseName, datasetName, indexName);
                jobsToExecute.add(IndexOperations.buildDropSecondaryIndexJobSpec(cds, metadataProvider));
=======
                } else {
                    // #. prepare a job to drop the index in NC.
                    CompiledIndexDropStatement cds = new CompiledIndexDropStatement(dataverseName, datasetName,
                            indexName);
                    jobsToExecute.add(IndexOperations.buildDropSecondaryIndexJobSpec(cds, metadataProvider));

                    // #. mark PendingDropOp on the existing index
                    MetadataManager.INSTANCE.dropIndex(mdTxnCtx, dataverseName, datasetName, indexName);
                    MetadataManager.INSTANCE.addIndex(
                            mdTxnCtx,
                            new Index(dataverseName, datasetName, indexName, index.getIndexType(), index
                                    .getKeyFieldNames(), index.isPrimaryIndex(), IMetadataEntity.PENDING_DROP_OP));

                    // #. commit the existing transaction before calling runJob.
                    MetadataManager.INSTANCE.commitTransaction(mdTxnCtx);
                    bActiveTxn = false;
>>>>>>> 901bdcd1

                //#. mark PendingDropOp on the existing index
                MetadataManager.INSTANCE.dropIndex(mdTxnCtx, dataverseName, datasetName, indexName);
                MetadataManager.INSTANCE.addIndex(mdTxnCtx,
                        new Index(dataverseName, datasetName, indexName, index.getIndexType(),
                                index.getKeyFieldNames(), index.isPrimaryIndex(), IMetadataEntity.PENDING_DROP_OP));

<<<<<<< HEAD
                //#. commit the existing transaction before calling runJob. 
                MetadataManager.INSTANCE.commitTransaction(mdTxnCtx);
                bActiveTxn = false;
                progress = ProgressState.ADDED_PENDINGOP_RECORD_TO_METADATA;

                for (JobSpecification jobSpec : jobsToExecute) {
                    runJob(hcc, jobSpec, true);
=======
                    // #. begin a new transaction
                    mdTxnCtx = MetadataManager.INSTANCE.beginTransaction();
                    bActiveTxn = true;
                    metadataProvider.setMetadataTxnContext(mdTxnCtx);

                    // #. finally, delete the existing index
                    MetadataManager.INSTANCE.dropIndex(mdTxnCtx, dataverseName, datasetName, indexName);
>>>>>>> 901bdcd1
                }

                //#. begin a new transaction
                mdTxnCtx = MetadataManager.INSTANCE.beginTransaction();
                bActiveTxn = true;
                metadataProvider.setMetadataTxnContext(mdTxnCtx);

                //#. finally, delete the existing index
                MetadataManager.INSTANCE.dropIndex(mdTxnCtx, dataverseName, datasetName, indexName);
            } else {
                throw new AlgebricksException(datasetName
                        + " is an external dataset. Indexes are not maintained for external datasets.");
            }
            MetadataManager.INSTANCE.commitTransaction(mdTxnCtx);

        } catch (Exception e) {
            if (bActiveTxn) {
                abort(e, e, mdTxnCtx);
            }

<<<<<<< HEAD
            if (progress == ProgressState.ADDED_PENDINGOP_RECORD_TO_METADATA) {
                //#. execute compensation operations
                //   remove the all indexes in NC
                try {
                    for (JobSpecification jobSpec : jobsToExecute) {
                        runJob(hcc, jobSpec, true);
                    }
                } catch (Exception e2) {
                    //do no throw exception since still the metadata needs to be compensated.
                    e.addSuppressed(e2);
                }

                //   remove the record from the metadata.
                mdTxnCtx = MetadataManager.INSTANCE.beginTransaction();
                metadataProvider.setMetadataTxnContext(mdTxnCtx);
                try {
                    MetadataManager.INSTANCE.dropIndex(metadataProvider.getMetadataTxnContext(), dataverseName,
                            datasetName, indexName);
                    MetadataManager.INSTANCE.commitTransaction(mdTxnCtx);
                } catch (Exception e2) {
                    e.addSuppressed(e2);
                    abort(e, e2, mdTxnCtx);
                    throw new IllegalStateException("System is inconsistent state: pending index(" + dataverseName
                            + "." + datasetName + "." + indexName + ") couldn't be removed from the metadata", e);
                }
=======
            // #. execute compensation operations
            // remove the all indexes in NC
            for (JobSpecification jobSpec : jobsToExecute) {
                runJob(hcc, jobSpec, true);
            }

            // remove the record from the metadata.
            mdTxnCtx = MetadataManager.INSTANCE.beginTransaction();
            metadataProvider.setMetadataTxnContext(mdTxnCtx);
            try {
                MetadataManager.INSTANCE.dropIndex(metadataProvider.getMetadataTxnContext(), dataverseName,
                        datasetName, indexName);
                MetadataManager.INSTANCE.commitTransaction(mdTxnCtx);
            } catch (Exception e2) {
                MetadataManager.INSTANCE.abortTransaction(mdTxnCtx);
                throw new AlgebricksException(e2);
>>>>>>> 901bdcd1
            }

            throw new AlgebricksException(e);

        } finally {
            releaseWriteLatch();
        }
    }

    private void handleTypeDropStatement(AqlMetadataProvider metadataProvider, Statement stmt) throws Exception {

        MetadataTransactionContext mdTxnCtx = MetadataManager.INSTANCE.beginTransaction();
        metadataProvider.setMetadataTxnContext(mdTxnCtx);
        acquireWriteLatch();

        try {
            TypeDropStatement stmtTypeDrop = (TypeDropStatement) stmt;
            String dataverseName = stmtTypeDrop.getDataverseName() == null ? (activeDefaultDataverse == null ? null
                    : activeDefaultDataverse.getDataverseName()) : stmtTypeDrop.getDataverseName().getValue();
            if (dataverseName == null) {
                throw new AlgebricksException(" dataverse not specified ");
            }
            String typeName = stmtTypeDrop.getTypeName().getValue();
            Datatype dt = MetadataManager.INSTANCE.getDatatype(mdTxnCtx, dataverseName, typeName);
            if (dt == null) {
                if (!stmtTypeDrop.getIfExists())
                    throw new AlgebricksException("There is no datatype with this name " + typeName + ".");
            } else {
                MetadataManager.INSTANCE.dropDatatype(mdTxnCtx, dataverseName, typeName);
            }
            MetadataManager.INSTANCE.commitTransaction(mdTxnCtx);
        } catch (Exception e) {
            abort(e, e, mdTxnCtx);
            throw new AlgebricksException(e);
        } finally {
            releaseWriteLatch();
        }
    }

    private void handleNodegroupDropStatement(AqlMetadataProvider metadataProvider, Statement stmt) throws Exception {

        MetadataTransactionContext mdTxnCtx = MetadataManager.INSTANCE.beginTransaction();
        metadataProvider.setMetadataTxnContext(mdTxnCtx);
        acquireWriteLatch();

        try {
            NodeGroupDropStatement stmtDelete = (NodeGroupDropStatement) stmt;
            String nodegroupName = stmtDelete.getNodeGroupName().getValue();
            NodeGroup ng = MetadataManager.INSTANCE.getNodegroup(mdTxnCtx, nodegroupName);
            if (ng == null) {
                if (!stmtDelete.getIfExists())
                    throw new AlgebricksException("There is no nodegroup with this name " + nodegroupName + ".");
            } else {
                MetadataManager.INSTANCE.dropNodegroup(mdTxnCtx, nodegroupName);
            }

            MetadataManager.INSTANCE.commitTransaction(mdTxnCtx);
        } catch (Exception e) {
            abort(e, e, mdTxnCtx);
            throw new AlgebricksException(e);
        } finally {
            releaseWriteLatch();
        }
    }

    private void handleCreateFunctionStatement(AqlMetadataProvider metadataProvider, Statement stmt) throws Exception {
        MetadataTransactionContext mdTxnCtx = MetadataManager.INSTANCE.beginTransaction();
        metadataProvider.setMetadataTxnContext(mdTxnCtx);
        acquireWriteLatch();

        try {
            CreateFunctionStatement cfs = (CreateFunctionStatement) stmt;
            String dataverse = cfs.getSignature().getNamespace() == null ? activeDefaultDataverse == null ? null
                    : activeDefaultDataverse.getDataverseName() : cfs.getSignature().getNamespace();
            if (dataverse == null) {
                throw new AlgebricksException(" dataverse not specified ");
            }
            Dataverse dv = MetadataManager.INSTANCE.getDataverse(mdTxnCtx, dataverse);
            if (dv == null) {
                throw new AlgebricksException("There is no dataverse with this name " + dataverse + ".");
            }
            Function function = new Function(dataverse, cfs.getaAterixFunction().getName(), cfs.getaAterixFunction()
                    .getArity(), cfs.getParamList(), Function.RETURNTYPE_VOID, cfs.getFunctionBody(),
                    Function.LANGUAGE_AQL, FunctionKind.SCALAR.toString());
            MetadataManager.INSTANCE.addFunction(mdTxnCtx, function);

            MetadataManager.INSTANCE.commitTransaction(mdTxnCtx);
        } catch (Exception e) {
            abort(e, e, mdTxnCtx);
            throw new AlgebricksException(e);
        } finally {
            releaseWriteLatch();
        }
    }

    private void handleFunctionDropStatement(AqlMetadataProvider metadataProvider, Statement stmt) throws Exception {
        MetadataTransactionContext mdTxnCtx = MetadataManager.INSTANCE.beginTransaction();
        metadataProvider.setMetadataTxnContext(mdTxnCtx);
        acquireWriteLatch();

        try {
            FunctionDropStatement stmtDropFunction = (FunctionDropStatement) stmt;
            FunctionSignature signature = stmtDropFunction.getFunctionSignature();
            Function function = MetadataManager.INSTANCE.getFunction(mdTxnCtx, signature);
            if (function == null) {
                if (!stmtDropFunction.getIfExists())
                    throw new AlgebricksException("Unknonw function " + signature);
            } else {
                MetadataManager.INSTANCE.dropFunction(mdTxnCtx, signature);
            }
            MetadataManager.INSTANCE.commitTransaction(mdTxnCtx);
        } catch (Exception e) {
            abort(e, e, mdTxnCtx);
            throw new AlgebricksException(e);
        } finally {
            releaseWriteLatch();
        }
    }

    private void handleLoadFromFileStatement(AqlMetadataProvider metadataProvider, Statement stmt,
            IHyracksClientConnection hcc) throws Exception {

        MetadataTransactionContext mdTxnCtx = MetadataManager.INSTANCE.beginTransaction();
        boolean bActiveTxn = true;
        metadataProvider.setMetadataTxnContext(mdTxnCtx);
        acquireReadLatch();
        List<JobSpecification> jobsToExecute = new ArrayList<JobSpecification>();
        try {
            LoadFromFileStatement loadStmt = (LoadFromFileStatement) stmt;
            String dataverseName = loadStmt.getDataverseName() == null ? activeDefaultDataverse == null ? null
                    : activeDefaultDataverse.getDataverseName() : loadStmt.getDataverseName().getValue();
            CompiledLoadFromFileStatement cls = new CompiledLoadFromFileStatement(dataverseName, loadStmt
                    .getDatasetName().getValue(), loadStmt.getAdapter(), loadStmt.getProperties(),
                    loadStmt.dataIsAlreadySorted());

            IDataFormat format = getDataFormat(metadataProvider.getMetadataTxnContext(), dataverseName);
            Job job = DatasetOperations.createLoadDatasetJobSpec(metadataProvider, cls, format);
            jobsToExecute.add(job.getJobSpec());
            // Also load the dataset's secondary indexes.
            List<Index> datasetIndexes = MetadataManager.INSTANCE.getDatasetIndexes(mdTxnCtx, dataverseName, loadStmt
                    .getDatasetName().getValue());
            for (Index index : datasetIndexes) {
                if (!index.isSecondaryIndex()) {
                    continue;
                }
                // Create CompiledCreateIndexStatement from metadata entity
                // 'index'.
                CompiledCreateIndexStatement cis = new CompiledCreateIndexStatement(index.getIndexName(),
                        dataverseName, index.getDatasetName(), index.getKeyFieldNames(), index.getGramLength(),
                        index.getIndexType());
                jobsToExecute.add(IndexOperations.buildSecondaryIndexLoadingJobSpec(cis, metadataProvider));
            }
            MetadataManager.INSTANCE.commitTransaction(mdTxnCtx);
            bActiveTxn = false;

            for (JobSpecification jobspec : jobsToExecute) {
                runJob(hcc, jobspec, true);
            }
        } catch (Exception e) {
            if (bActiveTxn) {
                abort(e, e, mdTxnCtx);
            }

            throw new AlgebricksException(e);
        } finally {
            releaseReadLatch();
        }
    }

    private void handleWriteFromQueryResultStatement(AqlMetadataProvider metadataProvider, Statement stmt,
            IHyracksClientConnection hcc) throws Exception {
        MetadataTransactionContext mdTxnCtx = MetadataManager.INSTANCE.beginTransaction();
        boolean bActiveTxn = true;
        metadataProvider.setMetadataTxnContext(mdTxnCtx);
        acquireReadLatch();

        try {
            metadataProvider.setWriteTransaction(true);
            WriteFromQueryResultStatement st1 = (WriteFromQueryResultStatement) stmt;
            String dataverseName = st1.getDataverseName() == null ? activeDefaultDataverse == null ? null
                    : activeDefaultDataverse.getDataverseName() : st1.getDataverseName().getValue();
            CompiledWriteFromQueryResultStatement clfrqs = new CompiledWriteFromQueryResultStatement(dataverseName, st1
                    .getDatasetName().getValue(), st1.getQuery(), st1.getVarCounter());

            JobSpecification compiled = rewriteCompileQuery(metadataProvider, clfrqs.getQuery(), clfrqs);
            MetadataManager.INSTANCE.commitTransaction(mdTxnCtx);
            bActiveTxn = false;
            if (compiled != null) {
                runJob(hcc, compiled, true);
            }
        } catch (Exception e) {
            if (bActiveTxn) {
                abort(e, e, mdTxnCtx);
            }
            throw new AlgebricksException(e);
        } finally {
            releaseReadLatch();
        }
    }

    private void handleInsertStatement(AqlMetadataProvider metadataProvider, Statement stmt,
            IHyracksClientConnection hcc) throws Exception {

        MetadataTransactionContext mdTxnCtx = MetadataManager.INSTANCE.beginTransaction();
        boolean bActiveTxn = true;
        metadataProvider.setMetadataTxnContext(mdTxnCtx);
        acquireReadLatch();

        try {
            metadataProvider.setWriteTransaction(true);
            InsertStatement stmtInsert = (InsertStatement) stmt;
            String dataverseName = stmtInsert.getDataverseName() == null ? activeDefaultDataverse == null ? null
                    : activeDefaultDataverse.getDataverseName() : stmtInsert.getDataverseName().getValue();
            CompiledInsertStatement clfrqs = new CompiledInsertStatement(dataverseName, stmtInsert.getDatasetName()
                    .getValue(), stmtInsert.getQuery(), stmtInsert.getVarCounter());
            JobSpecification compiled = rewriteCompileQuery(metadataProvider, clfrqs.getQuery(), clfrqs);

            MetadataManager.INSTANCE.commitTransaction(mdTxnCtx);
            bActiveTxn = false;

            if (compiled != null) {
                runJob(hcc, compiled, true);
            }

        } catch (Exception e) {
            if (bActiveTxn) {
                abort(e, e, mdTxnCtx);
            }
            throw new AlgebricksException(e);
        } finally {
            releaseReadLatch();
        }
    }

    private void handleDeleteStatement(AqlMetadataProvider metadataProvider, Statement stmt,
            IHyracksClientConnection hcc) throws Exception {

        MetadataTransactionContext mdTxnCtx = MetadataManager.INSTANCE.beginTransaction();
        boolean bActiveTxn = true;
        metadataProvider.setMetadataTxnContext(mdTxnCtx);
        acquireReadLatch();

        try {
            metadataProvider.setWriteTransaction(true);
            DeleteStatement stmtDelete = (DeleteStatement) stmt;
            String dataverseName = stmtDelete.getDataverseName() == null ? activeDefaultDataverse == null ? null
                    : activeDefaultDataverse.getDataverseName() : stmtDelete.getDataverseName().getValue();
            CompiledDeleteStatement clfrqs = new CompiledDeleteStatement(stmtDelete.getVariableExpr(), dataverseName,
                    stmtDelete.getDatasetName().getValue(), stmtDelete.getCondition(), stmtDelete.getVarCounter(),
                    metadataProvider);
            JobSpecification compiled = rewriteCompileQuery(metadataProvider, clfrqs.getQuery(), clfrqs);

            MetadataManager.INSTANCE.commitTransaction(mdTxnCtx);
            bActiveTxn = false;

            if (compiled != null) {
                runJob(hcc, compiled, true);
            }

        } catch (Exception e) {
            if (bActiveTxn) {
                abort(e, e, mdTxnCtx);
            }
            throw new AlgebricksException(e);
        } finally {
            releaseReadLatch();
        }
    }

    private JobSpecification rewriteCompileQuery(AqlMetadataProvider metadataProvider, Query query,
            ICompiledDmlStatement stmt) throws AsterixException, RemoteException, AlgebricksException, JSONException,
            ACIDException {

        // Query Rewriting (happens under the same ongoing metadata transaction)
        Pair<Query, Integer> reWrittenQuery = APIFramework.reWriteQuery(declaredFunctions, metadataProvider, query,
                sessionConfig, out, pdf);

        // Query Compilation (happens under the same ongoing metadata
        // transaction)
        JobSpecification spec = APIFramework.compileQuery(declaredFunctions, metadataProvider, query,
                reWrittenQuery.second, stmt == null ? null : stmt.getDatasetName(), sessionConfig, out, pdf, stmt);

        return spec;

    }

    private void handleBeginFeedStatement(AqlMetadataProvider metadataProvider, Statement stmt,
            IHyracksClientConnection hcc) throws Exception {

        MetadataTransactionContext mdTxnCtx = MetadataManager.INSTANCE.beginTransaction();
        boolean bActiveTxn = true;
        metadataProvider.setMetadataTxnContext(mdTxnCtx);
        acquireReadLatch();

        try {
            BeginFeedStatement bfs = (BeginFeedStatement) stmt;
            String dataverseName = bfs.getDataverseName() == null ? activeDefaultDataverse == null ? null
                    : activeDefaultDataverse.getDataverseName() : bfs.getDataverseName().getValue();

            CompiledBeginFeedStatement cbfs = new CompiledBeginFeedStatement(dataverseName, bfs.getDatasetName()
                    .getValue(), bfs.getQuery(), bfs.getVarCounter());

            Dataset dataset;
            dataset = MetadataManager.INSTANCE.getDataset(metadataProvider.getMetadataTxnContext(), dataverseName, bfs
                    .getDatasetName().getValue());
            if (dataset == null) {
                throw new AsterixException("Unknown dataset :" + bfs.getDatasetName().getValue());
            }
            IDatasetDetails datasetDetails = dataset.getDatasetDetails();
            if (datasetDetails.getDatasetType() != DatasetType.FEED) {
                throw new IllegalArgumentException("Dataset " + bfs.getDatasetName().getValue()
                        + " is not a feed dataset");
            }
            bfs.initialize(metadataProvider.getMetadataTxnContext(), dataset);
            cbfs.setQuery(bfs.getQuery());
            JobSpecification compiled = rewriteCompileQuery(metadataProvider, bfs.getQuery(), cbfs);

            MetadataManager.INSTANCE.commitTransaction(mdTxnCtx);
            bActiveTxn = false;

            if (compiled != null) {
                runJob(hcc, compiled, true);
            }

        } catch (Exception e) {
            if (bActiveTxn) {
                abort(e, e, mdTxnCtx);
            }
            throw new AlgebricksException(e);
        } finally {
            releaseReadLatch();
        }
    }

    private void handleControlFeedStatement(AqlMetadataProvider metadataProvider, Statement stmt,
            IHyracksClientConnection hcc) throws Exception {
        MetadataTransactionContext mdTxnCtx = MetadataManager.INSTANCE.beginTransaction();
        boolean bActiveTxn = true;
        metadataProvider.setMetadataTxnContext(mdTxnCtx);
        acquireReadLatch();

        try {
            ControlFeedStatement cfs = (ControlFeedStatement) stmt;
            String dataverseName = cfs.getDataverseName() == null ? activeDefaultDataverse == null ? null
                    : activeDefaultDataverse.getDataverseName() : cfs.getDatasetName().getValue();
            CompiledControlFeedStatement clcfs = new CompiledControlFeedStatement(cfs.getOperationType(),
                    dataverseName, cfs.getDatasetName().getValue(), cfs.getAlterAdapterConfParams());
            JobSpecification jobSpec = FeedOperations.buildControlFeedJobSpec(clcfs, metadataProvider);

            MetadataManager.INSTANCE.commitTransaction(mdTxnCtx);
            bActiveTxn = false;

            runJob(hcc, jobSpec, true);

        } catch (Exception e) {
            if (bActiveTxn) {
                abort(e, e, mdTxnCtx);
            }
            throw new AlgebricksException(e);
        } finally {
            releaseReadLatch();
        }
    }

    private QueryResult handleQuery(AqlMetadataProvider metadataProvider, Query query, IHyracksClientConnection hcc,
            IHyracksDataset hdc, boolean asyncResults) throws Exception {

        MetadataTransactionContext mdTxnCtx = MetadataManager.INSTANCE.beginTransaction();
        boolean bActiveTxn = true;
        metadataProvider.setMetadataTxnContext(mdTxnCtx);
        acquireReadLatch();

        try {
            JobSpecification compiled = rewriteCompileQuery(metadataProvider, query, null);

            QueryResult queryResult = new QueryResult(query, metadataProvider.getResultSetId());
            MetadataManager.INSTANCE.commitTransaction(mdTxnCtx);
            bActiveTxn = false;

            if (compiled != null) {
                GlobalConfig.ASTERIX_LOGGER.info(compiled.toJSON().toString(1));
                JobId jobId = runJob(hcc, compiled, false);

                JSONObject response = new JSONObject();
                if (asyncResults) {
                    JSONArray handle = new JSONArray();
                    handle.put(jobId.getId());
                    handle.put(metadataProvider.getResultSetId().getId());
                    response.put("handle", handle);
                } else {
                    ByteBuffer buffer = ByteBuffer.allocate(ResultReader.FRAME_SIZE);
                    ResultReader resultReader = new ResultReader(hcc, hdc);
                    resultReader.open(jobId, metadataProvider.getResultSetId());
                    buffer.clear();
                    JSONArray results = new JSONArray();
                    while (resultReader.read(buffer) > 0) {
                        results.put(ResultUtils.getJSONFromBuffer(buffer, resultReader.getFrameTupleAccessor()));
                        buffer.clear();
                    }
                    response.put("results", results);
                }
                switch (pdf) {
                    case HTML:
                        out.println("<pre>");
                        ResultUtils.prettyPrintHTML(out, response);
                        out.println("</pre>");
                        break;
                    case TEXT:
                    case JSON:
                        out.print(response);
                        break;
                }
                hcc.waitForCompletion(jobId);
            }

            return queryResult;
        } catch (Exception e) {
            if (bActiveTxn) {
                abort(e, e, mdTxnCtx);
            }
            throw new AlgebricksException(e);
        } finally {
            releaseReadLatch();
        }
    }

    private void handleCreateNodeGroupStatement(AqlMetadataProvider metadataProvider, Statement stmt) throws Exception {

        MetadataTransactionContext mdTxnCtx = MetadataManager.INSTANCE.beginTransaction();
        metadataProvider.setMetadataTxnContext(mdTxnCtx);
        acquireWriteLatch();

        try {
            NodegroupDecl stmtCreateNodegroup = (NodegroupDecl) stmt;
            String ngName = stmtCreateNodegroup.getNodegroupName().getValue();
            NodeGroup ng = MetadataManager.INSTANCE.getNodegroup(mdTxnCtx, ngName);
            if (ng != null) {
                if (!stmtCreateNodegroup.getIfNotExists())
                    throw new AlgebricksException("A nodegroup with this name " + ngName + " already exists.");
            } else {
                List<Identifier> ncIdentifiers = stmtCreateNodegroup.getNodeControllerNames();
                List<String> ncNames = new ArrayList<String>(ncIdentifiers.size());
                for (Identifier id : ncIdentifiers) {
                    ncNames.add(id.getValue());
                }
                MetadataManager.INSTANCE.addNodegroup(mdTxnCtx, new NodeGroup(ngName, ncNames));
            }
            MetadataManager.INSTANCE.commitTransaction(mdTxnCtx);
        } catch (Exception e) {
            abort(e, e, mdTxnCtx);
            throw new AlgebricksException(e);
        } finally {
            releaseWriteLatch();
        }
    }

    private JobId runJob(IHyracksClientConnection hcc, JobSpecification spec, boolean waitForCompletion)
            throws Exception {
        JobId[] jobIds = executeJobArray(hcc, new Job[] { new Job(spec) }, out, pdf, waitForCompletion);
        return jobIds[0];
    }

    public JobId[] executeJobArray(IHyracksClientConnection hcc, Job[] jobs, PrintWriter out, DisplayFormat pdf,
            boolean waitForCompletion) throws Exception {
        JobId[] startedJobIds = new JobId[jobs.length];
        for (int i = 0; i < jobs.length; i++) {
            JobSpecification spec = jobs[i].getJobSpec();
            spec.setMaxReattempts(0);
            JobId jobId = hcc.startJob(spec);
            startedJobIds[i] = jobId;
            if (waitForCompletion) {
                hcc.waitForCompletion(jobId);
            }
        }
        return startedJobIds;
    }

    private static IDataFormat getDataFormat(MetadataTransactionContext mdTxnCtx, String dataverseName)
            throws AsterixException {
        Dataverse dataverse = MetadataManager.INSTANCE.getDataverse(mdTxnCtx, dataverseName);
        IDataFormat format;
        try {
            format = (IDataFormat) Class.forName(dataverse.getDataFormat()).newInstance();
        } catch (Exception e) {
            throw new AsterixException(e);
        }
        return format;
    }

    private void acquireWriteLatch() {
        MetadataManager.INSTANCE.acquireWriteLatch();
    }

    private void releaseWriteLatch() {
        MetadataManager.INSTANCE.releaseWriteLatch();
    }

    private void acquireReadLatch() {
        MetadataManager.INSTANCE.acquireReadLatch();
    }

    private void releaseReadLatch() {
        MetadataManager.INSTANCE.releaseReadLatch();
    }

    private void abort(Exception rootE, Exception parentE, MetadataTransactionContext mdTxnCtx) {
        try {
            MetadataManager.INSTANCE.abortTransaction(mdTxnCtx);
        } catch (Exception e2) {
            parentE.addSuppressed(e2);
            throw new IllegalStateException(rootE);
        }
    }
}<|MERGE_RESOLUTION|>--- conflicted
+++ resolved
@@ -22,7 +22,6 @@
 import java.util.HashMap;
 import java.util.List;
 import java.util.Map;
-import java.util.logging.Logger;
 
 import org.json.JSONArray;
 import org.json.JSONException;
@@ -60,7 +59,6 @@
 import edu.uci.ics.asterix.aql.expression.TypeDropStatement;
 import edu.uci.ics.asterix.aql.expression.WriteFromQueryResultStatement;
 import edu.uci.ics.asterix.aql.expression.WriteStatement;
-import edu.uci.ics.asterix.common.config.AsterixProperties;
 import edu.uci.ics.asterix.common.config.DatasetConfig.DatasetType;
 import edu.uci.ics.asterix.common.config.GlobalConfig;
 import edu.uci.ics.asterix.common.exceptions.AsterixException;
@@ -137,8 +135,6 @@
     private Dataverse activeDefaultDataverse;
     private List<FunctionDecl> declaredFunctions;
 
-    private static Logger LOGGER = Logger.getLogger(AqlTranslator.class.getName());
-
     public AqlTranslator(List<Statement> aqlStatements, PrintWriter out, SessionConfig pc, DisplayFormat pdf)
             throws MetadataException, AsterixException {
         this.aqlStatements = aqlStatements;
@@ -162,16 +158,12 @@
      * Compiles and submits for execution a list of AQL statements.
      * 
      * @param hcc
-     *            A Hyracks client connection that is used to submit a jobspec
-     *            to Hyracks.
+     *            A Hyracks client connection that is used to submit a jobspec to Hyracks.
      * @param hdc
-     *            A Hyracks dataset client object that is used to read the
-     *            results.
+     *            A Hyracks dataset client object that is used to read the results.
      * @param asyncResults
-     *            True if the results should be read asynchronously or false if
-     *            we should wait for results to be read.
-     * @return A List<QueryResult> containing a QueryResult instance
-     *         corresponding to each submitted query.
+     *            True if the results should be read asynchronously or false if we should wait for results to be read.
+     * @return A List<QueryResult> containing a QueryResult instance corresponding to each submitted query.
      * @throws Exception
      */
     public List<QueryResult> compileAndExecute(IHyracksClientConnection hcc, IHyracksDataset hdc, boolean asyncResults)
@@ -459,16 +451,12 @@
                 }
             }
 
-<<<<<<< HEAD
             //#. initialize DatasetIdFactory if it is not initialized.
-=======
-            // #. initialize DatasetIdFactory if it is not initialized.
->>>>>>> 901bdcd1
             if (!DatasetIdFactory.isInitialized()) {
                 DatasetIdFactory.initialize(MetadataManager.INSTANCE.getMostRecentDatasetId());
             }
 
-            // #. add a new dataset with PendingAddOp
+            //#. add a new dataset with PendingAddOp
             dataset = new Dataset(dataverseName, datasetName, itemTypeName, datasetDetails, dd.getHints(), dsType,
                     DatasetIdFactory.generateDatasetId(), IMetadataEntity.PENDING_ADD_OP);
             MetadataManager.INSTANCE.addDataset(metadataProvider.getMetadataTxnContext(), dataset);
@@ -479,22 +467,21 @@
                 JobSpecification jobSpec = DatasetOperations.createDatasetJobSpec(dataverse, datasetName,
                         metadataProvider);
 
-                // #. make metadataTxn commit before calling runJob.
+                //#. make metadataTxn commit before calling runJob.
                 MetadataManager.INSTANCE.commitTransaction(mdTxnCtx);
                 bActiveTxn = false;
                 progress = ProgressState.ADDED_PENDINGOP_RECORD_TO_METADATA;
 
-                // #. runJob
+                //#. runJob
                 runJob(hcc, jobSpec, true);
 
-                // #. begin new metadataTxn
+                //#. begin new metadataTxn
                 mdTxnCtx = MetadataManager.INSTANCE.beginTransaction();
                 bActiveTxn = true;
                 metadataProvider.setMetadataTxnContext(mdTxnCtx);
             }
 
-            // #. add a new dataset with PendingNoOp after deleting the dataset
-            // with PendingAddOp
+            //#. add a new dataset with PendingNoOp after deleting the dataset with PendingAddOp
             MetadataManager.INSTANCE.dropDataset(metadataProvider.getMetadataTxnContext(), dataverseName, datasetName);
             dataset.setPendingOp(IMetadataEntity.PENDING_NO_OP);
             MetadataManager.INSTANCE.addDataset(metadataProvider.getMetadataTxnContext(), dataset);
@@ -504,7 +491,6 @@
                 abort(e, e, mdTxnCtx);
             }
 
-<<<<<<< HEAD
             if (progress == ProgressState.ADDED_PENDINGOP_RECORD_TO_METADATA) {
 
                 //#. execute compensation operations
@@ -512,11 +498,6 @@
                 //   [Notice]
                 //   As long as we updated(and committed) metadata, we should remove any effect of the job 
                 //   because an exception occurs during runJob.
-=======
-            if (dataset != null) {
-                // #. execute compensation operations
-                // remove the index in NC
->>>>>>> 901bdcd1
                 mdTxnCtx = MetadataManager.INSTANCE.beginTransaction();
                 bActiveTxn = true;
                 metadataProvider.setMetadataTxnContext(mdTxnCtx);
@@ -532,472 +513,6 @@
                     if (bActiveTxn) {
                         abort(e, e2, mdTxnCtx);
                     }
-<<<<<<< HEAD
-=======
-                    // do no throw exception since still the metadata needs to
-                    // be compensated.
->>>>>>> 901bdcd1
-                }
-
-                // remove the record from the metadata.
-                mdTxnCtx = MetadataManager.INSTANCE.beginTransaction();
-                metadataProvider.setMetadataTxnContext(mdTxnCtx);
-                try {
-                    MetadataManager.INSTANCE.dropDataset(metadataProvider.getMetadataTxnContext(), dataverseName,
-                            datasetName);
-                    MetadataManager.INSTANCE.commitTransaction(mdTxnCtx);
-                } catch (Exception e2) {
-                    e.addSuppressed(e2);
-                    abort(e, e2, mdTxnCtx);
-                    throw new IllegalStateException("System is inconsistent state: pending dataset(" + dataverseName
-                            + "." + datasetName + ") couldn't be removed from the metadata", e);
-                }
-            }
-
-            throw new AlgebricksException(e);
-        } finally {
-            releaseWriteLatch();
-        }
-    }
-
-    private void handleCreateIndexStatement(AqlMetadataProvider metadataProvider, Statement stmt,
-            IHyracksClientConnection hcc) throws Exception {
-
-        ProgressState progress = ProgressState.NO_PROGRESS;
-        MetadataTransactionContext mdTxnCtx = MetadataManager.INSTANCE.beginTransaction();
-        boolean bActiveTxn = true;
-        metadataProvider.setMetadataTxnContext(mdTxnCtx);
-        acquireWriteLatch();
-
-        String dataverseName = null;
-        String datasetName = null;
-        String indexName = null;
-        JobSpecification spec = null;
-        try {
-            CreateIndexStatement stmtCreateIndex = (CreateIndexStatement) stmt;
-            dataverseName = stmtCreateIndex.getDataverseName() == null ? activeDefaultDataverse == null ? null
-                    : activeDefaultDataverse.getDataverseName() : stmtCreateIndex.getDataverseName().getValue();
-            if (dataverseName == null) {
-                throw new AlgebricksException(" dataverse not specified ");
-            }
-            datasetName = stmtCreateIndex.getDatasetName().getValue();
-
-            Dataset ds = MetadataManager.INSTANCE.getDataset(metadataProvider.getMetadataTxnContext(), dataverseName,
-                    datasetName);
-            if (ds == null) {
-                throw new AlgebricksException("There is no dataset with this name " + datasetName + " in dataverse "
-                        + dataverseName);
-            }
-
-            indexName = stmtCreateIndex.getIndexName().getValue();
-            Index idx = MetadataManager.INSTANCE.getIndex(metadataProvider.getMetadataTxnContext(), dataverseName,
-                    datasetName, indexName);
-
-            String itemTypeName = ds.getItemTypeName();
-            Datatype dt = MetadataManager.INSTANCE.getDatatype(metadataProvider.getMetadataTxnContext(), dataverseName,
-                    itemTypeName);
-            IAType itemType = dt.getDatatype();
-            ARecordType aRecordType = (ARecordType) itemType;
-            aRecordType.validateKeyFields(stmtCreateIndex.getFieldExprs(), stmtCreateIndex.getIndexType());
-
-            if (idx != null) {
-                if (stmtCreateIndex.getIfNotExists()) {
-                    MetadataManager.INSTANCE.commitTransaction(mdTxnCtx);
-                    return;
-                } else {
-                    throw new AlgebricksException("An index with this name " + indexName + " already exists.");
-                }
-            }
-
-            // #. add a new index with PendingAddOp
-            Index index = new Index(dataverseName, datasetName, indexName, stmtCreateIndex.getIndexType(),
-                    stmtCreateIndex.getFieldExprs(), stmtCreateIndex.getGramLength(), false,
-                    IMetadataEntity.PENDING_ADD_OP);
-            MetadataManager.INSTANCE.addIndex(metadataProvider.getMetadataTxnContext(), index);
-
-<<<<<<< HEAD
-            //#. prepare to create the index artifact in NC.
-=======
-            // #. create the index artifact in NC.
->>>>>>> 901bdcd1
-            CompiledCreateIndexStatement cis = new CompiledCreateIndexStatement(index.getIndexName(), dataverseName,
-                    index.getDatasetName(), index.getKeyFieldNames(), index.getGramLength(), index.getIndexType());
-            spec = IndexOperations.buildSecondaryIndexCreationJobSpec(cis, metadataProvider);
-            if (spec == null) {
-                throw new AsterixException("Failed to create job spec for creating index '"
-                        + stmtCreateIndex.getDatasetName() + "." + stmtCreateIndex.getIndexName() + "'");
-            }
-            MetadataManager.INSTANCE.commitTransaction(mdTxnCtx);
-            bActiveTxn = false;
-            progress = ProgressState.ADDED_PENDINGOP_RECORD_TO_METADATA;
-
-            //#. create the index artifact in NC.
-            runJob(hcc, spec, true);
-
-            mdTxnCtx = MetadataManager.INSTANCE.beginTransaction();
-            bActiveTxn = true;
-            metadataProvider.setMetadataTxnContext(mdTxnCtx);
-
-            // #. load data into the index in NC.
-            cis = new CompiledCreateIndexStatement(index.getIndexName(), dataverseName, index.getDatasetName(),
-                    index.getKeyFieldNames(), index.getGramLength(), index.getIndexType());
-            spec = IndexOperations.buildSecondaryIndexLoadingJobSpec(cis, metadataProvider);
-            MetadataManager.INSTANCE.commitTransaction(mdTxnCtx);
-            bActiveTxn = false;
-
-            runJob(hcc, spec, true);
-
-            // #. begin new metadataTxn
-            mdTxnCtx = MetadataManager.INSTANCE.beginTransaction();
-            bActiveTxn = true;
-            metadataProvider.setMetadataTxnContext(mdTxnCtx);
-
-            // #. add another new index with PendingNoOp after deleting the
-            // index with PendingAddOp
-            MetadataManager.INSTANCE.dropIndex(metadataProvider.getMetadataTxnContext(), dataverseName, datasetName,
-                    indexName);
-            index.setPendingOp(IMetadataEntity.PENDING_NO_OP);
-            MetadataManager.INSTANCE.addIndex(metadataProvider.getMetadataTxnContext(), index);
-            MetadataManager.INSTANCE.commitTransaction(mdTxnCtx);
-
-        } catch (Exception e) {
-            if (bActiveTxn) {
-                abort(e, e, mdTxnCtx);
-            }
-
-<<<<<<< HEAD
-            if (progress == ProgressState.ADDED_PENDINGOP_RECORD_TO_METADATA) {
-                //#. execute compensation operations
-                //   remove the index in NC
-=======
-            if (spec != null) {
-                // #. execute compensation operations
-                // remove the index in NC
->>>>>>> 901bdcd1
-                mdTxnCtx = MetadataManager.INSTANCE.beginTransaction();
-                bActiveTxn = true;
-                metadataProvider.setMetadataTxnContext(mdTxnCtx);
-                CompiledIndexDropStatement cds = new CompiledIndexDropStatement(dataverseName, datasetName, indexName);
-                try {
-                    JobSpecification jobSpec = IndexOperations.buildDropSecondaryIndexJobSpec(cds, metadataProvider);
-                    MetadataManager.INSTANCE.commitTransaction(mdTxnCtx);
-                    bActiveTxn = false;
-
-                    runJob(hcc, jobSpec, true);
-                } catch (Exception e2) {
-                    e.addSuppressed(e2);
-                    if (bActiveTxn) {
-                        abort(e, e2, mdTxnCtx);
-                    }
-<<<<<<< HEAD
-=======
-                    // do no throw exception since still the metadata needs to
-                    // be compensated.
->>>>>>> 901bdcd1
-                }
-
-                // remove the record from the metadata.
-                mdTxnCtx = MetadataManager.INSTANCE.beginTransaction();
-                metadataProvider.setMetadataTxnContext(mdTxnCtx);
-                try {
-                    MetadataManager.INSTANCE.dropIndex(metadataProvider.getMetadataTxnContext(), dataverseName,
-                            datasetName, indexName);
-                    MetadataManager.INSTANCE.commitTransaction(mdTxnCtx);
-                } catch (Exception e2) {
-                    e.addSuppressed(e2);
-                    abort(e, e2, mdTxnCtx);
-                    throw new IllegalStateException("System is inconsistent state: pending index(" + dataverseName
-                            + "." + datasetName + "." + indexName + ") couldn't be removed from the metadata", e);
-                }
-            }
-            throw new AlgebricksException(e);
-        } finally {
-            releaseWriteLatch();
-        }
-    }
-
-    private void handleCreateTypeStatement(AqlMetadataProvider metadataProvider, Statement stmt) throws Exception {
-
-        MetadataTransactionContext mdTxnCtx = MetadataManager.INSTANCE.beginTransaction();
-        metadataProvider.setMetadataTxnContext(mdTxnCtx);
-        acquireWriteLatch();
-
-        try {
-            TypeDecl stmtCreateType = (TypeDecl) stmt;
-            String dataverseName = stmtCreateType.getDataverseName() == null ? activeDefaultDataverse == null ? null
-                    : activeDefaultDataverse.getDataverseName() : stmtCreateType.getDataverseName().getValue();
-            if (dataverseName == null) {
-                throw new AlgebricksException(" dataverse not specified ");
-            }
-            String typeName = stmtCreateType.getIdent().getValue();
-            Dataverse dv = MetadataManager.INSTANCE.getDataverse(mdTxnCtx, dataverseName);
-            if (dv == null) {
-                throw new AlgebricksException("Unknonw dataverse " + dataverseName);
-            }
-            Datatype dt = MetadataManager.INSTANCE.getDatatype(mdTxnCtx, dataverseName, typeName);
-            if (dt != null) {
-                if (!stmtCreateType.getIfNotExists()) {
-                    throw new AlgebricksException("A datatype with this name " + typeName + " already exists.");
-                }
-            } else {
-                if (builtinTypeMap.get(typeName) != null) {
-                    throw new AlgebricksException("Cannot redefine builtin type " + typeName + ".");
-                } else {
-                    Map<TypeSignature, IAType> typeMap = TypeTranslator.computeTypes(mdTxnCtx, (TypeDecl) stmt,
-                            dataverseName);
-                    TypeSignature typeSignature = new TypeSignature(dataverseName, typeName);
-                    IAType type = typeMap.get(typeSignature);
-                    MetadataManager.INSTANCE.addDatatype(mdTxnCtx, new Datatype(dataverseName, typeName, type, false));
-                }
-            }
-            MetadataManager.INSTANCE.commitTransaction(mdTxnCtx);
-        } catch (Exception e) {
-            abort(e, e, mdTxnCtx);
-            throw new AlgebricksException(e);
-        } finally {
-            releaseWriteLatch();
-        }
-    }
-
-    private void handleDataverseDropStatement(AqlMetadataProvider metadataProvider, Statement stmt,
-            IHyracksClientConnection hcc) throws Exception {
-
-        ProgressState progress = ProgressState.NO_PROGRESS;
-        MetadataTransactionContext mdTxnCtx = MetadataManager.INSTANCE.beginTransaction();
-        boolean bActiveTxn = true;
-        metadataProvider.setMetadataTxnContext(mdTxnCtx);
-        acquireWriteLatch();
-
-        String dataverseName = null;
-        List<JobSpecification> jobsToExecute = new ArrayList<JobSpecification>();
-        try {
-            DataverseDropStatement stmtDelete = (DataverseDropStatement) stmt;
-            dataverseName = stmtDelete.getDataverseName().getValue();
-
-            Dataverse dv = MetadataManager.INSTANCE.getDataverse(mdTxnCtx, dataverseName);
-            if (dv == null) {
-                if (stmtDelete.getIfExists()) {
-                    MetadataManager.INSTANCE.commitTransaction(mdTxnCtx);
-                    return;
-                } else {
-                    throw new AlgebricksException("There is no dataverse with this name " + dataverseName + ".");
-                }
-            }
-
-<<<<<<< HEAD
-            //#. prepare jobs which will drop corresponding datasets with indexes. 
-            List<Dataset> datasets = MetadataManager.INSTANCE.getDataverseDatasets(mdTxnCtx, dataverseName);
-=======
-            // #. prepare jobs which will drop corresponding datasets with
-            // indexes.
-            List<Dataset> datasets = MetadataManager.INSTANCE.getDataverseDatasets(mdTxnCtx, dvName);
->>>>>>> 901bdcd1
-            for (int j = 0; j < datasets.size(); j++) {
-                String datasetName = datasets.get(j).getDatasetName();
-                DatasetType dsType = datasets.get(j).getDatasetType();
-                if (dsType == DatasetType.INTERNAL || dsType == DatasetType.FEED) {
-
-                    List<Index> indexes = MetadataManager.INSTANCE.getDatasetIndexes(mdTxnCtx, dataverseName,
-                            datasetName);
-                    for (int k = 0; k < indexes.size(); k++) {
-                        if (indexes.get(k).isSecondaryIndex()) {
-                            CompiledIndexDropStatement cds = new CompiledIndexDropStatement(dataverseName, datasetName,
-                                    indexes.get(k).getIndexName());
-                            jobsToExecute.add(IndexOperations.buildDropSecondaryIndexJobSpec(cds, metadataProvider));
-                        }
-                    }
-
-                    CompiledDatasetDropStatement cds = new CompiledDatasetDropStatement(dataverseName, datasetName);
-                    jobsToExecute.add(DatasetOperations.createDropDatasetJobSpec(cds, metadataProvider));
-                }
-            }
-
-<<<<<<< HEAD
-            //#. mark PendingDropOp on the dataverse record by 
-            //   first, deleting the dataverse record from the DATAVERSE_DATASET
-            //   second, inserting the dataverse record with the PendingDropOp value into the DATAVERSE_DATASET
-            MetadataManager.INSTANCE.dropDataverse(mdTxnCtx, dataverseName);
-            MetadataManager.INSTANCE.addDataverse(mdTxnCtx, new Dataverse(dataverseName, dv.getDataFormat(),
-=======
-            // #. mark PendingDropOp on the dataverse record by
-            // first, deleting the dataverse record from the DATAVERSE_DATASET
-            // second, inserting the dataverse record with the PendingDropOp
-            // value into the DATAVERSE_DATASET
-            MetadataManager.INSTANCE.dropDataverse(mdTxnCtx, dvName);
-            MetadataManager.INSTANCE.addDataverse(mdTxnCtx, new Dataverse(dvName, dv.getDataFormat(),
->>>>>>> 901bdcd1
-                    IMetadataEntity.PENDING_DROP_OP));
-
-            MetadataManager.INSTANCE.commitTransaction(mdTxnCtx);
-            bActiveTxn = false;
-            progress = ProgressState.ADDED_PENDINGOP_RECORD_TO_METADATA;
-
-            for (JobSpecification jobSpec : jobsToExecute) {
-                runJob(hcc, jobSpec, true);
-            }
-
-            mdTxnCtx = MetadataManager.INSTANCE.beginTransaction();
-            bActiveTxn = true;
-            metadataProvider.setMetadataTxnContext(mdTxnCtx);
-
-<<<<<<< HEAD
-            //#. finally, delete the dataverse.
-            MetadataManager.INSTANCE.dropDataverse(mdTxnCtx, dataverseName);
-            if (activeDefaultDataverse != null && activeDefaultDataverse.getDataverseName() == dataverseName) {
-=======
-            // #. finally, delete the dataverse.
-            MetadataManager.INSTANCE.dropDataverse(mdTxnCtx, dvName);
-            if (activeDefaultDataverse != null && activeDefaultDataverse.getDataverseName() == dvName) {
->>>>>>> 901bdcd1
-                activeDefaultDataverse = null;
-            }
-
-            MetadataManager.INSTANCE.commitTransaction(mdTxnCtx);
-        } catch (Exception e) {
-            if (bActiveTxn) {
-                abort(e, e, mdTxnCtx);
-            }
-
-<<<<<<< HEAD
-            if (progress == ProgressState.ADDED_PENDINGOP_RECORD_TO_METADATA) {
-                if (activeDefaultDataverse != null && activeDefaultDataverse.getDataverseName() == dataverseName) {
-                    activeDefaultDataverse = null;
-                }
-
-                //#. execute compensation operations
-                //   remove the all indexes in NC
-                try {
-                    for (JobSpecification jobSpec : jobsToExecute) {
-                        runJob(hcc, jobSpec, true);
-                    }
-                } catch (Exception e2) {
-                    //do no throw exception since still the metadata needs to be compensated. 
-                    e.addSuppressed(e2);
-                }
-
-                //   remove the record from the metadata.
-                mdTxnCtx = MetadataManager.INSTANCE.beginTransaction();
-                try {
-                    MetadataManager.INSTANCE.dropDataverse(mdTxnCtx, dataverseName);
-                    MetadataManager.INSTANCE.commitTransaction(mdTxnCtx);
-                } catch (Exception e2) {
-                    e.addSuppressed(e2);
-                    abort(e, e2, mdTxnCtx);
-                    throw new IllegalStateException("System is inconsistent state: pending dataverse(" + dataverseName
-                            + ") couldn't be removed from the metadata", e);
-                }
-=======
-            // #. execute compensation operations
-            // remove the all indexes in NC
-            for (JobSpecification jobSpec : jobsToExecute) {
-                runJob(hcc, jobSpec, true);
-            }
-
-            // remove the record from the metadata.
-            mdTxnCtx = MetadataManager.INSTANCE.beginTransaction();
-            metadataProvider.setMetadataTxnContext(mdTxnCtx);
-            try {
-                MetadataManager.INSTANCE.dropDataverse(metadataProvider.getMetadataTxnContext(), dvName);
-                MetadataManager.INSTANCE.commitTransaction(mdTxnCtx);
-            } catch (Exception e2) {
-                MetadataManager.INSTANCE.abortTransaction(mdTxnCtx);
-                throw new AlgebricksException(e2);
->>>>>>> 901bdcd1
-            }
-
-            throw new AlgebricksException(e);
-        } finally {
-            releaseWriteLatch();
-        }
-    }
-
-    private void handleDatasetDropStatement(AqlMetadataProvider metadataProvider, Statement stmt,
-            IHyracksClientConnection hcc) throws Exception {
-
-        ProgressState progress = ProgressState.NO_PROGRESS;
-        MetadataTransactionContext mdTxnCtx = MetadataManager.INSTANCE.beginTransaction();
-        boolean bActiveTxn = true;
-        metadataProvider.setMetadataTxnContext(mdTxnCtx);
-        acquireWriteLatch();
-
-        String dataverseName = null;
-        String datasetName = null;
-        List<JobSpecification> jobsToExecute = new ArrayList<JobSpecification>();
-        try {
-            DropStatement stmtDelete = (DropStatement) stmt;
-            dataverseName = stmtDelete.getDataverseName() == null ? activeDefaultDataverse == null ? null
-                    : activeDefaultDataverse.getDataverseName() : stmtDelete.getDataverseName().getValue();
-            if (dataverseName == null) {
-                throw new AlgebricksException(" dataverse not specified ");
-            }
-            datasetName = stmtDelete.getDatasetName().getValue();
-
-            Dataset ds = MetadataManager.INSTANCE.getDataset(mdTxnCtx, dataverseName, datasetName);
-            if (ds == null) {
-                if (stmtDelete.getIfExists()) {
-                    MetadataManager.INSTANCE.commitTransaction(mdTxnCtx);
-                    return;
-                } else {
-                    throw new AlgebricksException("There is no dataset with this name " + datasetName
-                            + " in dataverse " + dataverseName + ".");
-                }
-            }
-
-            if (ds.getDatasetType() == DatasetType.INTERNAL || ds.getDatasetType() == DatasetType.FEED) {
-
-                // #. prepare jobs to drop the datatset and the indexes in NC
-                List<Index> indexes = MetadataManager.INSTANCE.getDatasetIndexes(mdTxnCtx, dataverseName, datasetName);
-                for (int j = 0; j < indexes.size(); j++) {
-                    if (indexes.get(j).isSecondaryIndex()) {
-                        CompiledIndexDropStatement cds = new CompiledIndexDropStatement(dataverseName, datasetName,
-                                indexes.get(j).getIndexName());
-                        jobsToExecute.add(IndexOperations.buildDropSecondaryIndexJobSpec(cds, metadataProvider));
-                    }
-                }
-                CompiledDatasetDropStatement cds = new CompiledDatasetDropStatement(dataverseName, datasetName);
-                jobsToExecute.add(DatasetOperations.createDropDatasetJobSpec(cds, metadataProvider));
-
-                // #. mark the existing dataset as PendingDropOp
-                MetadataManager.INSTANCE.dropDataset(mdTxnCtx, dataverseName, datasetName);
-                MetadataManager.INSTANCE.addDataset(
-                        mdTxnCtx,
-                        new Dataset(dataverseName, datasetName, ds.getItemTypeName(), ds.getDatasetDetails(), ds
-                                .getHints(), ds.getDatasetType(), ds.getDatasetId(), IMetadataEntity.PENDING_DROP_OP));
-
-                MetadataManager.INSTANCE.commitTransaction(mdTxnCtx);
-                bActiveTxn = false;
-                progress = ProgressState.ADDED_PENDINGOP_RECORD_TO_METADATA;
-
-                // #. run the jobs
-                for (JobSpecification jobSpec : jobsToExecute) {
-                    runJob(hcc, jobSpec, true);
-                }
-
-                mdTxnCtx = MetadataManager.INSTANCE.beginTransaction();
-                bActiveTxn = true;
-                metadataProvider.setMetadataTxnContext(mdTxnCtx);
-            }
-
-            // #. finally, delete the dataset.
-            MetadataManager.INSTANCE.dropDataset(mdTxnCtx, dataverseName, datasetName);
-
-            MetadataManager.INSTANCE.commitTransaction(mdTxnCtx);
-        } catch (Exception e) {
-            if (bActiveTxn) {
-                abort(e, e, mdTxnCtx);
-            }
-
-<<<<<<< HEAD
-            if (progress == ProgressState.ADDED_PENDINGOP_RECORD_TO_METADATA) {
-                //#. execute compensation operations
-                //   remove the all indexes in NC
-                try {
-                    for (JobSpecification jobSpec : jobsToExecute) {
-                        runJob(hcc, jobSpec, true);
-                    }
-                } catch (Exception e2) {
-                    //do no throw exception since still the metadata needs to be compensated. 
-                    e.addSuppressed(e2);
                 }
 
                 //   remove the record from the metadata.
@@ -1013,24 +528,6 @@
                     throw new IllegalStateException("System is inconsistent state: pending dataset(" + dataverseName
                             + "." + datasetName + ") couldn't be removed from the metadata", e);
                 }
-=======
-            // #. execute compensation operations
-            // remove the all indexes in NC
-            for (JobSpecification jobSpec : jobsToExecute) {
-                runJob(hcc, jobSpec, true);
-            }
-
-            // remove the record from the metadata.
-            mdTxnCtx = MetadataManager.INSTANCE.beginTransaction();
-            metadataProvider.setMetadataTxnContext(mdTxnCtx);
-            try {
-                MetadataManager.INSTANCE.dropDataset(metadataProvider.getMetadataTxnContext(), dataverseName,
-                        datasetName);
-                MetadataManager.INSTANCE.commitTransaction(mdTxnCtx);
-            } catch (Exception e2) {
-                MetadataManager.INSTANCE.abortTransaction(mdTxnCtx);
-                throw new AlgebricksException(e2);
->>>>>>> 901bdcd1
             }
 
             throw new AlgebricksException(e);
@@ -1039,7 +536,7 @@
         }
     }
 
-    private void handleIndexDropStatement(AqlMetadataProvider metadataProvider, Statement stmt,
+    private void handleCreateIndexStatement(AqlMetadataProvider metadataProvider, Statement stmt,
             IHyracksClientConnection hcc) throws Exception {
 
         ProgressState progress = ProgressState.NO_PROGRESS;
@@ -1051,110 +548,112 @@
         String dataverseName = null;
         String datasetName = null;
         String indexName = null;
-        List<JobSpecification> jobsToExecute = new ArrayList<JobSpecification>();
-        try {
-            IndexDropStatement stmtIndexDrop = (IndexDropStatement) stmt;
-            datasetName = stmtIndexDrop.getDatasetName().getValue();
-            dataverseName = stmtIndexDrop.getDataverseName() == null ? activeDefaultDataverse == null ? null
-                    : activeDefaultDataverse.getDataverseName() : stmtIndexDrop.getDataverseName().getValue();
+        JobSpecification spec = null;
+        try {
+            CreateIndexStatement stmtCreateIndex = (CreateIndexStatement) stmt;
+            dataverseName = stmtCreateIndex.getDataverseName() == null ? activeDefaultDataverse == null ? null
+                    : activeDefaultDataverse.getDataverseName() : stmtCreateIndex.getDataverseName().getValue();
             if (dataverseName == null) {
                 throw new AlgebricksException(" dataverse not specified ");
             }
-
-            Dataset ds = MetadataManager.INSTANCE.getDataset(mdTxnCtx, dataverseName, datasetName);
+            datasetName = stmtCreateIndex.getDatasetName().getValue();
+
+            Dataset ds = MetadataManager.INSTANCE.getDataset(metadataProvider.getMetadataTxnContext(), dataverseName,
+                    datasetName);
             if (ds == null) {
                 throw new AlgebricksException("There is no dataset with this name " + datasetName + " in dataverse "
                         + dataverseName);
             }
 
-            if (ds.getDatasetType() == DatasetType.INTERNAL || ds.getDatasetType() == DatasetType.FEED) {
-                indexName = stmtIndexDrop.getIndexName().getValue();
-                Index index = MetadataManager.INSTANCE.getIndex(mdTxnCtx, dataverseName, datasetName, indexName);
-                if (index == null) {
-                    if (stmtIndexDrop.getIfExists()) {
-                        MetadataManager.INSTANCE.commitTransaction(mdTxnCtx);
-                        return;
-                    } else {
-                        throw new AlgebricksException("There is no index with this name " + indexName + ".");
-                    }
-<<<<<<< HEAD
-                }
-                //#. prepare a job to drop the index in NC.
-                CompiledIndexDropStatement cds = new CompiledIndexDropStatement(dataverseName, datasetName, indexName);
-                jobsToExecute.add(IndexOperations.buildDropSecondaryIndexJobSpec(cds, metadataProvider));
-=======
+            indexName = stmtCreateIndex.getIndexName().getValue();
+            Index idx = MetadataManager.INSTANCE.getIndex(metadataProvider.getMetadataTxnContext(), dataverseName,
+                    datasetName, indexName);
+
+            String itemTypeName = ds.getItemTypeName();
+            Datatype dt = MetadataManager.INSTANCE.getDatatype(metadataProvider.getMetadataTxnContext(), dataverseName,
+                    itemTypeName);
+            IAType itemType = dt.getDatatype();
+            ARecordType aRecordType = (ARecordType) itemType;
+            aRecordType.validateKeyFields(stmtCreateIndex.getFieldExprs(), stmtCreateIndex.getIndexType());
+
+            if (idx != null) {
+                if (stmtCreateIndex.getIfNotExists()) {
+                    MetadataManager.INSTANCE.commitTransaction(mdTxnCtx);
+                    return;
                 } else {
-                    // #. prepare a job to drop the index in NC.
-                    CompiledIndexDropStatement cds = new CompiledIndexDropStatement(dataverseName, datasetName,
-                            indexName);
-                    jobsToExecute.add(IndexOperations.buildDropSecondaryIndexJobSpec(cds, metadataProvider));
-
-                    // #. mark PendingDropOp on the existing index
-                    MetadataManager.INSTANCE.dropIndex(mdTxnCtx, dataverseName, datasetName, indexName);
-                    MetadataManager.INSTANCE.addIndex(
-                            mdTxnCtx,
-                            new Index(dataverseName, datasetName, indexName, index.getIndexType(), index
-                                    .getKeyFieldNames(), index.isPrimaryIndex(), IMetadataEntity.PENDING_DROP_OP));
-
-                    // #. commit the existing transaction before calling runJob.
-                    MetadataManager.INSTANCE.commitTransaction(mdTxnCtx);
-                    bActiveTxn = false;
->>>>>>> 901bdcd1
-
-                //#. mark PendingDropOp on the existing index
-                MetadataManager.INSTANCE.dropIndex(mdTxnCtx, dataverseName, datasetName, indexName);
-                MetadataManager.INSTANCE.addIndex(mdTxnCtx,
-                        new Index(dataverseName, datasetName, indexName, index.getIndexType(),
-                                index.getKeyFieldNames(), index.isPrimaryIndex(), IMetadataEntity.PENDING_DROP_OP));
-
-<<<<<<< HEAD
-                //#. commit the existing transaction before calling runJob. 
-                MetadataManager.INSTANCE.commitTransaction(mdTxnCtx);
-                bActiveTxn = false;
-                progress = ProgressState.ADDED_PENDINGOP_RECORD_TO_METADATA;
-
-                for (JobSpecification jobSpec : jobsToExecute) {
-                    runJob(hcc, jobSpec, true);
-=======
-                    // #. begin a new transaction
-                    mdTxnCtx = MetadataManager.INSTANCE.beginTransaction();
-                    bActiveTxn = true;
-                    metadataProvider.setMetadataTxnContext(mdTxnCtx);
-
-                    // #. finally, delete the existing index
-                    MetadataManager.INSTANCE.dropIndex(mdTxnCtx, dataverseName, datasetName, indexName);
->>>>>>> 901bdcd1
-                }
-
-                //#. begin a new transaction
+                    throw new AlgebricksException("An index with this name " + indexName + " already exists.");
+                }
+            }
+
+            //#. add a new index with PendingAddOp
+            Index index = new Index(dataverseName, datasetName, indexName, stmtCreateIndex.getIndexType(),
+                    stmtCreateIndex.getFieldExprs(), stmtCreateIndex.getGramLength(), false,
+                    IMetadataEntity.PENDING_ADD_OP);
+            MetadataManager.INSTANCE.addIndex(metadataProvider.getMetadataTxnContext(), index);
+
+            //#. prepare to create the index artifact in NC.
+            CompiledCreateIndexStatement cis = new CompiledCreateIndexStatement(index.getIndexName(), dataverseName,
+                    index.getDatasetName(), index.getKeyFieldNames(), index.getGramLength(), index.getIndexType());
+            spec = IndexOperations.buildSecondaryIndexCreationJobSpec(cis, metadataProvider);
+            if (spec == null) {
+                throw new AsterixException("Failed to create job spec for creating index '"
+                        + stmtCreateIndex.getDatasetName() + "." + stmtCreateIndex.getIndexName() + "'");
+            }
+            MetadataManager.INSTANCE.commitTransaction(mdTxnCtx);
+            bActiveTxn = false;
+            progress = ProgressState.ADDED_PENDINGOP_RECORD_TO_METADATA;
+
+            //#. create the index artifact in NC.
+            runJob(hcc, spec, true);
+
+            mdTxnCtx = MetadataManager.INSTANCE.beginTransaction();
+            bActiveTxn = true;
+            metadataProvider.setMetadataTxnContext(mdTxnCtx);
+
+            //#. load data into the index in NC.
+            cis = new CompiledCreateIndexStatement(index.getIndexName(), dataverseName, index.getDatasetName(),
+                    index.getKeyFieldNames(), index.getGramLength(), index.getIndexType());
+            spec = IndexOperations.buildSecondaryIndexLoadingJobSpec(cis, metadataProvider);
+            MetadataManager.INSTANCE.commitTransaction(mdTxnCtx);
+            bActiveTxn = false;
+
+            runJob(hcc, spec, true);
+
+            //#. begin new metadataTxn
+            mdTxnCtx = MetadataManager.INSTANCE.beginTransaction();
+            bActiveTxn = true;
+            metadataProvider.setMetadataTxnContext(mdTxnCtx);
+
+            //#. add another new index with PendingNoOp after deleting the index with PendingAddOp
+            MetadataManager.INSTANCE.dropIndex(metadataProvider.getMetadataTxnContext(), dataverseName, datasetName,
+                    indexName);
+            index.setPendingOp(IMetadataEntity.PENDING_NO_OP);
+            MetadataManager.INSTANCE.addIndex(metadataProvider.getMetadataTxnContext(), index);
+            MetadataManager.INSTANCE.commitTransaction(mdTxnCtx);
+
+        } catch (Exception e) {
+            if (bActiveTxn) {
+                abort(e, e, mdTxnCtx);
+            }
+
+            if (progress == ProgressState.ADDED_PENDINGOP_RECORD_TO_METADATA) {
+                //#. execute compensation operations
+                //   remove the index in NC
                 mdTxnCtx = MetadataManager.INSTANCE.beginTransaction();
                 bActiveTxn = true;
                 metadataProvider.setMetadataTxnContext(mdTxnCtx);
-
-                //#. finally, delete the existing index
-                MetadataManager.INSTANCE.dropIndex(mdTxnCtx, dataverseName, datasetName, indexName);
-            } else {
-                throw new AlgebricksException(datasetName
-                        + " is an external dataset. Indexes are not maintained for external datasets.");
-            }
-            MetadataManager.INSTANCE.commitTransaction(mdTxnCtx);
-
-        } catch (Exception e) {
-            if (bActiveTxn) {
-                abort(e, e, mdTxnCtx);
-            }
-
-<<<<<<< HEAD
-            if (progress == ProgressState.ADDED_PENDINGOP_RECORD_TO_METADATA) {
-                //#. execute compensation operations
-                //   remove the all indexes in NC
+                CompiledIndexDropStatement cds = new CompiledIndexDropStatement(dataverseName, datasetName, indexName);
                 try {
-                    for (JobSpecification jobSpec : jobsToExecute) {
-                        runJob(hcc, jobSpec, true);
-                    }
+                    JobSpecification jobSpec = IndexOperations.buildDropSecondaryIndexJobSpec(cds, metadataProvider);
+                    MetadataManager.INSTANCE.commitTransaction(mdTxnCtx);
+                    bActiveTxn = false;
+
+                    runJob(hcc, jobSpec, true);
                 } catch (Exception e2) {
-                    //do no throw exception since still the metadata needs to be compensated.
                     e.addSuppressed(e2);
+                    if (bActiveTxn) {
+                        abort(e, e2, mdTxnCtx);
+                    }
                 }
 
                 //   remove the record from the metadata.
@@ -1170,24 +669,379 @@
                     throw new IllegalStateException("System is inconsistent state: pending index(" + dataverseName
                             + "." + datasetName + "." + indexName + ") couldn't be removed from the metadata", e);
                 }
-=======
-            // #. execute compensation operations
-            // remove the all indexes in NC
+            }
+            throw new AlgebricksException(e);
+        } finally {
+            releaseWriteLatch();
+        }
+    }
+
+    private void handleCreateTypeStatement(AqlMetadataProvider metadataProvider, Statement stmt) throws Exception {
+
+        MetadataTransactionContext mdTxnCtx = MetadataManager.INSTANCE.beginTransaction();
+        metadataProvider.setMetadataTxnContext(mdTxnCtx);
+        acquireWriteLatch();
+
+        try {
+            TypeDecl stmtCreateType = (TypeDecl) stmt;
+            String dataverseName = stmtCreateType.getDataverseName() == null ? activeDefaultDataverse == null ? null
+                    : activeDefaultDataverse.getDataverseName() : stmtCreateType.getDataverseName().getValue();
+            if (dataverseName == null) {
+                throw new AlgebricksException(" dataverse not specified ");
+            }
+            String typeName = stmtCreateType.getIdent().getValue();
+            Dataverse dv = MetadataManager.INSTANCE.getDataverse(mdTxnCtx, dataverseName);
+            if (dv == null) {
+                throw new AlgebricksException("Unknonw dataverse " + dataverseName);
+            }
+            Datatype dt = MetadataManager.INSTANCE.getDatatype(mdTxnCtx, dataverseName, typeName);
+            if (dt != null) {
+                if (!stmtCreateType.getIfNotExists()) {
+                    throw new AlgebricksException("A datatype with this name " + typeName + " already exists.");
+                }
+            } else {
+                if (builtinTypeMap.get(typeName) != null) {
+                    throw new AlgebricksException("Cannot redefine builtin type " + typeName + ".");
+                } else {
+                    Map<TypeSignature, IAType> typeMap = TypeTranslator.computeTypes(mdTxnCtx, (TypeDecl) stmt,
+                            dataverseName);
+                    TypeSignature typeSignature = new TypeSignature(dataverseName, typeName);
+                    IAType type = typeMap.get(typeSignature);
+                    MetadataManager.INSTANCE.addDatatype(mdTxnCtx, new Datatype(dataverseName, typeName, type, false));
+                }
+            }
+            MetadataManager.INSTANCE.commitTransaction(mdTxnCtx);
+        } catch (Exception e) {
+            abort(e, e, mdTxnCtx);
+            throw new AlgebricksException(e);
+        } finally {
+            releaseWriteLatch();
+        }
+    }
+
+    private void handleDataverseDropStatement(AqlMetadataProvider metadataProvider, Statement stmt,
+            IHyracksClientConnection hcc) throws Exception {
+
+        ProgressState progress = ProgressState.NO_PROGRESS;
+        MetadataTransactionContext mdTxnCtx = MetadataManager.INSTANCE.beginTransaction();
+        boolean bActiveTxn = true;
+        metadataProvider.setMetadataTxnContext(mdTxnCtx);
+        acquireWriteLatch();
+
+        String dataverseName = null;
+        List<JobSpecification> jobsToExecute = new ArrayList<JobSpecification>();
+        try {
+            DataverseDropStatement stmtDelete = (DataverseDropStatement) stmt;
+            dataverseName = stmtDelete.getDataverseName().getValue();
+
+            Dataverse dv = MetadataManager.INSTANCE.getDataverse(mdTxnCtx, dataverseName);
+            if (dv == null) {
+                if (stmtDelete.getIfExists()) {
+                    MetadataManager.INSTANCE.commitTransaction(mdTxnCtx);
+                    return;
+                } else {
+                    throw new AlgebricksException("There is no dataverse with this name " + dataverseName + ".");
+                }
+            }
+
+            //#. prepare jobs which will drop corresponding datasets with indexes. 
+            List<Dataset> datasets = MetadataManager.INSTANCE.getDataverseDatasets(mdTxnCtx, dataverseName);
+            for (int j = 0; j < datasets.size(); j++) {
+                String datasetName = datasets.get(j).getDatasetName();
+                DatasetType dsType = datasets.get(j).getDatasetType();
+                if (dsType == DatasetType.INTERNAL || dsType == DatasetType.FEED) {
+
+                    List<Index> indexes = MetadataManager.INSTANCE.getDatasetIndexes(mdTxnCtx, dataverseName,
+                            datasetName);
+                    for (int k = 0; k < indexes.size(); k++) {
+                        if (indexes.get(k).isSecondaryIndex()) {
+                            CompiledIndexDropStatement cds = new CompiledIndexDropStatement(dataverseName, datasetName,
+                                    indexes.get(k).getIndexName());
+                            jobsToExecute.add(IndexOperations.buildDropSecondaryIndexJobSpec(cds, metadataProvider));
+                        }
+                    }
+
+                    CompiledDatasetDropStatement cds = new CompiledDatasetDropStatement(dataverseName, datasetName);
+                    jobsToExecute.add(DatasetOperations.createDropDatasetJobSpec(cds, metadataProvider));
+                }
+            }
+
+            //#. mark PendingDropOp on the dataverse record by 
+            //   first, deleting the dataverse record from the DATAVERSE_DATASET
+            //   second, inserting the dataverse record with the PendingDropOp value into the DATAVERSE_DATASET
+            MetadataManager.INSTANCE.dropDataverse(mdTxnCtx, dataverseName);
+            MetadataManager.INSTANCE.addDataverse(mdTxnCtx, new Dataverse(dataverseName, dv.getDataFormat(),
+                    IMetadataEntity.PENDING_DROP_OP));
+
+            MetadataManager.INSTANCE.commitTransaction(mdTxnCtx);
+            bActiveTxn = false;
+            progress = ProgressState.ADDED_PENDINGOP_RECORD_TO_METADATA;
+
             for (JobSpecification jobSpec : jobsToExecute) {
                 runJob(hcc, jobSpec, true);
             }
 
-            // remove the record from the metadata.
             mdTxnCtx = MetadataManager.INSTANCE.beginTransaction();
+            bActiveTxn = true;
             metadataProvider.setMetadataTxnContext(mdTxnCtx);
-            try {
-                MetadataManager.INSTANCE.dropIndex(metadataProvider.getMetadataTxnContext(), dataverseName,
-                        datasetName, indexName);
+
+            //#. finally, delete the dataverse.
+            MetadataManager.INSTANCE.dropDataverse(mdTxnCtx, dataverseName);
+            if (activeDefaultDataverse != null && activeDefaultDataverse.getDataverseName() == dataverseName) {
+                activeDefaultDataverse = null;
+            }
+
+            MetadataManager.INSTANCE.commitTransaction(mdTxnCtx);
+        } catch (Exception e) {
+            if (bActiveTxn) {
+                abort(e, e, mdTxnCtx);
+            }
+
+            if (progress == ProgressState.ADDED_PENDINGOP_RECORD_TO_METADATA) {
+                if (activeDefaultDataverse != null && activeDefaultDataverse.getDataverseName() == dataverseName) {
+                    activeDefaultDataverse = null;
+                }
+
+                //#. execute compensation operations
+                //   remove the all indexes in NC
+                try {
+                    for (JobSpecification jobSpec : jobsToExecute) {
+                        runJob(hcc, jobSpec, true);
+                    }
+                } catch (Exception e2) {
+                    //do no throw exception since still the metadata needs to be compensated. 
+                    e.addSuppressed(e2);
+                }
+
+                //   remove the record from the metadata.
+                mdTxnCtx = MetadataManager.INSTANCE.beginTransaction();
+                try {
+                    MetadataManager.INSTANCE.dropDataverse(mdTxnCtx, dataverseName);
+                    MetadataManager.INSTANCE.commitTransaction(mdTxnCtx);
+                } catch (Exception e2) {
+                    e.addSuppressed(e2);
+                    abort(e, e2, mdTxnCtx);
+                    throw new IllegalStateException("System is inconsistent state: pending dataverse(" + dataverseName
+                            + ") couldn't be removed from the metadata", e);
+                }
+            }
+
+            throw new AlgebricksException(e);
+        } finally {
+            releaseWriteLatch();
+        }
+    }
+
+    private void handleDatasetDropStatement(AqlMetadataProvider metadataProvider, Statement stmt,
+            IHyracksClientConnection hcc) throws Exception {
+
+        ProgressState progress = ProgressState.NO_PROGRESS;
+        MetadataTransactionContext mdTxnCtx = MetadataManager.INSTANCE.beginTransaction();
+        boolean bActiveTxn = true;
+        metadataProvider.setMetadataTxnContext(mdTxnCtx);
+        acquireWriteLatch();
+
+        String dataverseName = null;
+        String datasetName = null;
+        List<JobSpecification> jobsToExecute = new ArrayList<JobSpecification>();
+        try {
+            DropStatement stmtDelete = (DropStatement) stmt;
+            dataverseName = stmtDelete.getDataverseName() == null ? activeDefaultDataverse == null ? null
+                    : activeDefaultDataverse.getDataverseName() : stmtDelete.getDataverseName().getValue();
+            if (dataverseName == null) {
+                throw new AlgebricksException(" dataverse not specified ");
+            }
+            datasetName = stmtDelete.getDatasetName().getValue();
+
+            Dataset ds = MetadataManager.INSTANCE.getDataset(mdTxnCtx, dataverseName, datasetName);
+            if (ds == null) {
+                if (stmtDelete.getIfExists()) {
+                    MetadataManager.INSTANCE.commitTransaction(mdTxnCtx);
+                    return;
+                } else {
+                    throw new AlgebricksException("There is no dataset with this name " + datasetName
+                            + " in dataverse " + dataverseName + ".");
+                }
+            }
+
+            if (ds.getDatasetType() == DatasetType.INTERNAL || ds.getDatasetType() == DatasetType.FEED) {
+
+                //#. prepare jobs to drop the datatset and the indexes in NC
+                List<Index> indexes = MetadataManager.INSTANCE.getDatasetIndexes(mdTxnCtx, dataverseName, datasetName);
+                for (int j = 0; j < indexes.size(); j++) {
+                    if (indexes.get(j).isSecondaryIndex()) {
+                        CompiledIndexDropStatement cds = new CompiledIndexDropStatement(dataverseName, datasetName,
+                                indexes.get(j).getIndexName());
+                        jobsToExecute.add(IndexOperations.buildDropSecondaryIndexJobSpec(cds, metadataProvider));
+                    }
+                }
+                CompiledDatasetDropStatement cds = new CompiledDatasetDropStatement(dataverseName, datasetName);
+                jobsToExecute.add(DatasetOperations.createDropDatasetJobSpec(cds, metadataProvider));
+
+                //#. mark the existing dataset as PendingDropOp
+                MetadataManager.INSTANCE.dropDataset(mdTxnCtx, dataverseName, datasetName);
+                MetadataManager.INSTANCE.addDataset(
+                        mdTxnCtx,
+                        new Dataset(dataverseName, datasetName, ds.getItemTypeName(), ds.getDatasetDetails(), ds
+                                .getHints(), ds.getDatasetType(), ds.getDatasetId(), IMetadataEntity.PENDING_DROP_OP));
+
                 MetadataManager.INSTANCE.commitTransaction(mdTxnCtx);
-            } catch (Exception e2) {
-                MetadataManager.INSTANCE.abortTransaction(mdTxnCtx);
-                throw new AlgebricksException(e2);
->>>>>>> 901bdcd1
+                bActiveTxn = false;
+                progress = ProgressState.ADDED_PENDINGOP_RECORD_TO_METADATA;
+
+                //#. run the jobs
+                for (JobSpecification jobSpec : jobsToExecute) {
+                    runJob(hcc, jobSpec, true);
+                }
+
+                mdTxnCtx = MetadataManager.INSTANCE.beginTransaction();
+                bActiveTxn = true;
+                metadataProvider.setMetadataTxnContext(mdTxnCtx);
+            }
+
+            //#. finally, delete the dataset.
+            MetadataManager.INSTANCE.dropDataset(mdTxnCtx, dataverseName, datasetName);
+
+            MetadataManager.INSTANCE.commitTransaction(mdTxnCtx);
+        } catch (Exception e) {
+            if (bActiveTxn) {
+                abort(e, e, mdTxnCtx);
+            }
+
+            if (progress == ProgressState.ADDED_PENDINGOP_RECORD_TO_METADATA) {
+                //#. execute compensation operations
+                //   remove the all indexes in NC
+                try {
+                    for (JobSpecification jobSpec : jobsToExecute) {
+                        runJob(hcc, jobSpec, true);
+                    }
+                } catch (Exception e2) {
+                    //do no throw exception since still the metadata needs to be compensated. 
+                    e.addSuppressed(e2);
+                }
+
+                //   remove the record from the metadata.
+                mdTxnCtx = MetadataManager.INSTANCE.beginTransaction();
+                metadataProvider.setMetadataTxnContext(mdTxnCtx);
+                try {
+                    MetadataManager.INSTANCE.dropDataset(metadataProvider.getMetadataTxnContext(), dataverseName,
+                            datasetName);
+                    MetadataManager.INSTANCE.commitTransaction(mdTxnCtx);
+                } catch (Exception e2) {
+                    e.addSuppressed(e2);
+                    abort(e, e2, mdTxnCtx);
+                    throw new IllegalStateException("System is inconsistent state: pending dataset(" + dataverseName
+                            + "." + datasetName + ") couldn't be removed from the metadata", e);
+                }
+            }
+
+            throw new AlgebricksException(e);
+        } finally {
+            releaseWriteLatch();
+        }
+    }
+
+    private void handleIndexDropStatement(AqlMetadataProvider metadataProvider, Statement stmt,
+            IHyracksClientConnection hcc) throws Exception {
+
+        ProgressState progress = ProgressState.NO_PROGRESS;
+        MetadataTransactionContext mdTxnCtx = MetadataManager.INSTANCE.beginTransaction();
+        boolean bActiveTxn = true;
+        metadataProvider.setMetadataTxnContext(mdTxnCtx);
+        acquireWriteLatch();
+
+        String dataverseName = null;
+        String datasetName = null;
+        String indexName = null;
+        List<JobSpecification> jobsToExecute = new ArrayList<JobSpecification>();
+        try {
+            IndexDropStatement stmtIndexDrop = (IndexDropStatement) stmt;
+            datasetName = stmtIndexDrop.getDatasetName().getValue();
+            dataverseName = stmtIndexDrop.getDataverseName() == null ? activeDefaultDataverse == null ? null
+                    : activeDefaultDataverse.getDataverseName() : stmtIndexDrop.getDataverseName().getValue();
+            if (dataverseName == null) {
+                throw new AlgebricksException(" dataverse not specified ");
+            }
+
+            Dataset ds = MetadataManager.INSTANCE.getDataset(mdTxnCtx, dataverseName, datasetName);
+            if (ds == null) {
+                throw new AlgebricksException("There is no dataset with this name " + datasetName + " in dataverse "
+                        + dataverseName);
+            }
+
+            if (ds.getDatasetType() == DatasetType.INTERNAL || ds.getDatasetType() == DatasetType.FEED) {
+                indexName = stmtIndexDrop.getIndexName().getValue();
+                Index index = MetadataManager.INSTANCE.getIndex(mdTxnCtx, dataverseName, datasetName, indexName);
+                if (index == null) {
+                    if (stmtIndexDrop.getIfExists()) {
+                        MetadataManager.INSTANCE.commitTransaction(mdTxnCtx);
+                        return;
+                    } else {
+                        throw new AlgebricksException("There is no index with this name " + indexName + ".");
+                    }
+                }
+                //#. prepare a job to drop the index in NC.
+                CompiledIndexDropStatement cds = new CompiledIndexDropStatement(dataverseName, datasetName, indexName);
+                jobsToExecute.add(IndexOperations.buildDropSecondaryIndexJobSpec(cds, metadataProvider));
+
+                //#. mark PendingDropOp on the existing index
+                MetadataManager.INSTANCE.dropIndex(mdTxnCtx, dataverseName, datasetName, indexName);
+                MetadataManager.INSTANCE.addIndex(mdTxnCtx,
+                        new Index(dataverseName, datasetName, indexName, index.getIndexType(),
+                                index.getKeyFieldNames(), index.isPrimaryIndex(), IMetadataEntity.PENDING_DROP_OP));
+
+                //#. commit the existing transaction before calling runJob. 
+                MetadataManager.INSTANCE.commitTransaction(mdTxnCtx);
+                bActiveTxn = false;
+                progress = ProgressState.ADDED_PENDINGOP_RECORD_TO_METADATA;
+
+                for (JobSpecification jobSpec : jobsToExecute) {
+                    runJob(hcc, jobSpec, true);
+                }
+
+                //#. begin a new transaction
+                mdTxnCtx = MetadataManager.INSTANCE.beginTransaction();
+                bActiveTxn = true;
+                metadataProvider.setMetadataTxnContext(mdTxnCtx);
+
+                //#. finally, delete the existing index
+                MetadataManager.INSTANCE.dropIndex(mdTxnCtx, dataverseName, datasetName, indexName);
+            } else {
+                throw new AlgebricksException(datasetName
+                        + " is an external dataset. Indexes are not maintained for external datasets.");
+            }
+            MetadataManager.INSTANCE.commitTransaction(mdTxnCtx);
+
+        } catch (Exception e) {
+            if (bActiveTxn) {
+                abort(e, e, mdTxnCtx);
+            }
+
+            if (progress == ProgressState.ADDED_PENDINGOP_RECORD_TO_METADATA) {
+                //#. execute compensation operations
+                //   remove the all indexes in NC
+                try {
+                    for (JobSpecification jobSpec : jobsToExecute) {
+                        runJob(hcc, jobSpec, true);
+                    }
+                } catch (Exception e2) {
+                    //do no throw exception since still the metadata needs to be compensated.
+                    e.addSuppressed(e2);
+                }
+
+                //   remove the record from the metadata.
+                mdTxnCtx = MetadataManager.INSTANCE.beginTransaction();
+                metadataProvider.setMetadataTxnContext(mdTxnCtx);
+                try {
+                    MetadataManager.INSTANCE.dropIndex(metadataProvider.getMetadataTxnContext(), dataverseName,
+                            datasetName, indexName);
+                    MetadataManager.INSTANCE.commitTransaction(mdTxnCtx);
+                } catch (Exception e2) {
+                    e.addSuppressed(e2);
+                    abort(e, e2, mdTxnCtx);
+                    throw new IllegalStateException("System is inconsistent state: pending index(" + dataverseName
+                            + "." + datasetName + "." + indexName + ") couldn't be removed from the metadata", e);
+                }
             }
 
             throw new AlgebricksException(e);
@@ -1333,8 +1187,7 @@
                 if (!index.isSecondaryIndex()) {
                     continue;
                 }
-                // Create CompiledCreateIndexStatement from metadata entity
-                // 'index'.
+                // Create CompiledCreateIndexStatement from metadata entity 'index'.
                 CompiledCreateIndexStatement cis = new CompiledCreateIndexStatement(index.getIndexName(),
                         dataverseName, index.getDatasetName(), index.getKeyFieldNames(), index.getGramLength(),
                         index.getIndexType());
