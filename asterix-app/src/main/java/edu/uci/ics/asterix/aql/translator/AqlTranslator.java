/*
 * Copyright 2009-2013 by The Regents of the University of California
 * Licensed under the Apache License, Version 2.0 (the "License");
 * you may not use this file except in compliance with the License.
 * you may obtain a copy of the License from
 * 
 *     http://www.apache.org/licenses/LICENSE-2.0
 * 
 * Unless required by applicable law or agreed to in writing, software
 * distributed under the License is distributed on an "AS IS" BASIS,
 * WITHOUT WARRANTIES OR CONDITIONS OF ANY KIND, either express or implied.
 * See the License for the specific language governing permissions and
 * limitations under the License.
 */
package edu.uci.ics.asterix.aql.translator;

import java.io.File;
import java.io.PrintWriter;
import java.nio.ByteBuffer;
import java.rmi.RemoteException;
import java.util.ArrayList;
import java.util.HashMap;
import java.util.List;
import java.util.Map;

import org.json.JSONArray;
import org.json.JSONException;
import org.json.JSONObject;

import edu.uci.ics.asterix.api.common.APIFramework;
import edu.uci.ics.asterix.api.common.APIFramework.DisplayFormat;
import edu.uci.ics.asterix.api.common.Job;
import edu.uci.ics.asterix.api.common.SessionConfig;
import edu.uci.ics.asterix.aql.base.Statement;
import edu.uci.ics.asterix.aql.expression.BeginFeedStatement;
import edu.uci.ics.asterix.aql.expression.ControlFeedStatement;
import edu.uci.ics.asterix.aql.expression.CreateDataverseStatement;
import edu.uci.ics.asterix.aql.expression.CreateFunctionStatement;
import edu.uci.ics.asterix.aql.expression.CreateIndexStatement;
import edu.uci.ics.asterix.aql.expression.DatasetDecl;
import edu.uci.ics.asterix.aql.expression.DataverseDecl;
import edu.uci.ics.asterix.aql.expression.DataverseDropStatement;
import edu.uci.ics.asterix.aql.expression.DeleteStatement;
import edu.uci.ics.asterix.aql.expression.DropStatement;
import edu.uci.ics.asterix.aql.expression.ExternalDetailsDecl;
import edu.uci.ics.asterix.aql.expression.FeedDetailsDecl;
import edu.uci.ics.asterix.aql.expression.FunctionDecl;
import edu.uci.ics.asterix.aql.expression.FunctionDropStatement;
import edu.uci.ics.asterix.aql.expression.Identifier;
import edu.uci.ics.asterix.aql.expression.IndexDropStatement;
import edu.uci.ics.asterix.aql.expression.InsertStatement;
import edu.uci.ics.asterix.aql.expression.InternalDetailsDecl;
import edu.uci.ics.asterix.aql.expression.LoadFromFileStatement;
import edu.uci.ics.asterix.aql.expression.NodeGroupDropStatement;
import edu.uci.ics.asterix.aql.expression.NodegroupDecl;
import edu.uci.ics.asterix.aql.expression.Query;
import edu.uci.ics.asterix.aql.expression.SetStatement;
import edu.uci.ics.asterix.aql.expression.TypeDecl;
import edu.uci.ics.asterix.aql.expression.TypeDropStatement;
import edu.uci.ics.asterix.aql.expression.WriteFromQueryResultStatement;
import edu.uci.ics.asterix.aql.expression.WriteStatement;
import edu.uci.ics.asterix.aql.util.FunctionUtils;
import edu.uci.ics.asterix.common.config.DatasetConfig.DatasetType;
import edu.uci.ics.asterix.common.config.GlobalConfig;
import edu.uci.ics.asterix.common.exceptions.ACIDException;
import edu.uci.ics.asterix.common.exceptions.AsterixException;
import edu.uci.ics.asterix.common.functions.FunctionSignature;
import edu.uci.ics.asterix.file.DatasetOperations;
import edu.uci.ics.asterix.file.DataverseOperations;
import edu.uci.ics.asterix.file.FeedOperations;
import edu.uci.ics.asterix.file.IndexOperations;
import edu.uci.ics.asterix.formats.base.IDataFormat;
import edu.uci.ics.asterix.metadata.IDatasetDetails;
import edu.uci.ics.asterix.metadata.MetadataException;
import edu.uci.ics.asterix.metadata.MetadataManager;
import edu.uci.ics.asterix.metadata.MetadataTransactionContext;
import edu.uci.ics.asterix.metadata.api.IMetadataEntity;
import edu.uci.ics.asterix.metadata.declared.AqlMetadataProvider;
import edu.uci.ics.asterix.metadata.entities.Dataset;
import edu.uci.ics.asterix.metadata.entities.Datatype;
import edu.uci.ics.asterix.metadata.entities.Dataverse;
import edu.uci.ics.asterix.metadata.entities.ExternalDatasetDetails;
import edu.uci.ics.asterix.metadata.entities.FeedActivity;
import edu.uci.ics.asterix.metadata.entities.FeedActivity.FeedActivityType;
import edu.uci.ics.asterix.metadata.entities.FeedDatasetDetails;
import edu.uci.ics.asterix.metadata.entities.FeedDatasetDetails.FeedState;
import edu.uci.ics.asterix.metadata.entities.Function;
import edu.uci.ics.asterix.metadata.entities.Index;
import edu.uci.ics.asterix.metadata.entities.InternalDatasetDetails;
import edu.uci.ics.asterix.metadata.entities.NodeGroup;
import edu.uci.ics.asterix.metadata.feeds.BuiltinFeedPolicies;
import edu.uci.ics.asterix.om.types.ARecordType;
import edu.uci.ics.asterix.om.types.ATypeTag;
import edu.uci.ics.asterix.om.types.IAType;
import edu.uci.ics.asterix.om.types.TypeSignature;
import edu.uci.ics.asterix.result.ResultReader;
import edu.uci.ics.asterix.result.ResultUtils;
import edu.uci.ics.asterix.transaction.management.service.transaction.DatasetIdFactory;
import edu.uci.ics.asterix.translator.AbstractAqlTranslator;
import edu.uci.ics.asterix.translator.CompiledStatements.CompiledBeginFeedStatement;
import edu.uci.ics.asterix.translator.CompiledStatements.CompiledControlFeedStatement;
import edu.uci.ics.asterix.translator.CompiledStatements.CompiledCreateIndexStatement;
import edu.uci.ics.asterix.translator.CompiledStatements.CompiledDatasetDropStatement;
import edu.uci.ics.asterix.translator.CompiledStatements.CompiledDeleteStatement;
import edu.uci.ics.asterix.translator.CompiledStatements.CompiledIndexDropStatement;
import edu.uci.ics.asterix.translator.CompiledStatements.CompiledInsertStatement;
import edu.uci.ics.asterix.translator.CompiledStatements.CompiledLoadFromFileStatement;
import edu.uci.ics.asterix.translator.CompiledStatements.CompiledWriteFromQueryResultStatement;
import edu.uci.ics.asterix.translator.CompiledStatements.ICompiledDmlStatement;
import edu.uci.ics.asterix.translator.TypeTranslator;
import edu.uci.ics.hyracks.algebricks.common.exceptions.AlgebricksException;
import edu.uci.ics.hyracks.algebricks.common.utils.Pair;
import edu.uci.ics.hyracks.algebricks.core.algebra.expressions.AbstractFunctionCallExpression.FunctionKind;
import edu.uci.ics.hyracks.algebricks.data.IAWriterFactory;
import edu.uci.ics.hyracks.algebricks.data.IResultSerializerFactoryProvider;
import edu.uci.ics.hyracks.algebricks.runtime.serializer.ResultSerializerFactoryProvider;
import edu.uci.ics.hyracks.algebricks.runtime.writers.PrinterBasedWriterFactory;
import edu.uci.ics.hyracks.api.client.IHyracksClientConnection;
import edu.uci.ics.hyracks.api.dataset.IHyracksDataset;
import edu.uci.ics.hyracks.api.dataset.ResultSetId;
import edu.uci.ics.hyracks.api.io.FileReference;
import edu.uci.ics.hyracks.api.job.JobId;
import edu.uci.ics.hyracks.api.job.JobSpecification;
import edu.uci.ics.hyracks.dataflow.std.file.FileSplit;

/*
 * Provides functionality for executing a batch of AQL statements (queries included)
 * sequentially.
 */
public class AqlTranslator extends AbstractAqlTranslator {

    private enum ProgressState {
        NO_PROGRESS,
        ADDED_PENDINGOP_RECORD_TO_METADATA
    }

    private final List<Statement> aqlStatements;
    private final PrintWriter out;
    private final SessionConfig sessionConfig;
    private final DisplayFormat pdf;
    private Dataverse activeDefaultDataverse;
    private List<FunctionDecl> declaredFunctions;

    public AqlTranslator(List<Statement> aqlStatements, PrintWriter out, SessionConfig pc, DisplayFormat pdf)
            throws MetadataException, AsterixException {
        this.aqlStatements = aqlStatements;
        this.out = out;
        this.sessionConfig = pc;
        this.pdf = pdf;
        declaredFunctions = getDeclaredFunctions(aqlStatements);
    }

    private List<FunctionDecl> getDeclaredFunctions(List<Statement> statements) {
        List<FunctionDecl> functionDecls = new ArrayList<FunctionDecl>();
        for (Statement st : statements) {
            if (st.getKind().equals(Statement.Kind.FUNCTION_DECL)) {
                functionDecls.add((FunctionDecl) st);
            }
        }
        return functionDecls;
    }

    /**
     * Compiles and submits for execution a list of AQL statements.
     * 
     * @param hcc
     *            A Hyracks client connection that is used to submit a jobspec to Hyracks.
     * @param hdc
     *            A Hyracks dataset client object that is used to read the results.
     * @param asyncResults
     *            True if the results should be read asynchronously or false if we should wait for results to be read.
     * @return A List<QueryResult> containing a QueryResult instance corresponding to each submitted query.
     * @throws Exception
     */
    public List<QueryResult> compileAndExecute(IHyracksClientConnection hcc, IHyracksDataset hdc, boolean asyncResults)
            throws Exception {
        int resultSetIdCounter = 0;
        List<QueryResult> executionResult = new ArrayList<QueryResult>();
        FileSplit outputFile = null;
        IAWriterFactory writerFactory = PrinterBasedWriterFactory.INSTANCE;
        IResultSerializerFactoryProvider resultSerializerFactoryProvider = ResultSerializerFactoryProvider.INSTANCE;
        Map<String, String> config = new HashMap<String, String>();
        List<JobSpecification> jobsToExecute = new ArrayList<JobSpecification>();

        for (Statement stmt : aqlStatements) {
            validateOperation(activeDefaultDataverse, stmt);
            AqlMetadataProvider metadataProvider = new AqlMetadataProvider(activeDefaultDataverse);
            metadataProvider.setWriterFactory(writerFactory);
            metadataProvider.setResultSerializerFactoryProvider(resultSerializerFactoryProvider);
            metadataProvider.setOutputFile(outputFile);
            metadataProvider.setConfig(config);
            jobsToExecute.clear();
            switch (stmt.getKind()) {
                case SET: {
                    handleSetStatement(metadataProvider, stmt, config);
                    break;
                }
                case DATAVERSE_DECL: {
                    activeDefaultDataverse = handleUseDataverseStatement(metadataProvider, stmt);
                    break;
                }
                case CREATE_DATAVERSE: {
                    handleCreateDataverseStatement(metadataProvider, stmt);
                    break;
                }
                case DATASET_DECL: {
                    handleCreateDatasetStatement(metadataProvider, stmt, hcc);
                    break;
                }
                case CREATE_INDEX: {
                    handleCreateIndexStatement(metadataProvider, stmt, hcc);
                    break;
                }
                case TYPE_DECL: {
                    handleCreateTypeStatement(metadataProvider, stmt);
                    break;
                }
                case NODEGROUP_DECL: {
                    handleCreateNodeGroupStatement(metadataProvider, stmt);
                    break;
                }
                case DATAVERSE_DROP: {
                    handleDataverseDropStatement(metadataProvider, stmt, hcc);
                    break;
                }
                case DATASET_DROP: {
                    handleDatasetDropStatement(metadataProvider, stmt, hcc);
                    break;
                }
                case INDEX_DROP: {
                    handleIndexDropStatement(metadataProvider, stmt, hcc);
                    break;
                }
                case TYPE_DROP: {
                    handleTypeDropStatement(metadataProvider, stmt);
                    break;
                }
                case NODEGROUP_DROP: {
                    handleNodegroupDropStatement(metadataProvider, stmt);
                    break;
                }

                case CREATE_FUNCTION: {
                    handleCreateFunctionStatement(metadataProvider, stmt);
                    break;
                }

                case FUNCTION_DROP: {
                    handleFunctionDropStatement(metadataProvider, stmt);
                    break;
                }

                case LOAD_FROM_FILE: {
                    handleLoadFromFileStatement(metadataProvider, stmt, hcc);
                    break;
                }
                case WRITE_FROM_QUERY_RESULT: {
                    handleWriteFromQueryResultStatement(metadataProvider, stmt, hcc);
                    break;
                }
                case INSERT: {
                    handleInsertStatement(metadataProvider, stmt, hcc);
                    break;
                }
                case DELETE: {
                    handleDeleteStatement(metadataProvider, stmt, hcc);
                    break;
                }

                case BEGIN_FEED: {
                    handleBeginFeedStatement(metadataProvider, stmt, hcc);
                    break;
                }

                case CONTROL_FEED: {
                    handleControlFeedStatement(metadataProvider, stmt, hcc);
                    break;
                }

                case QUERY: {
                    metadataProvider.setResultSetId(new ResultSetId(resultSetIdCounter++));
                    metadataProvider.setResultAsyncMode(asyncResults);
                    executionResult.add(handleQuery(metadataProvider, (Query) stmt, hcc, hdc, asyncResults));
                    break;
                }

                case WRITE: {
                    Pair<IAWriterFactory, FileSplit> result = handleWriteStatement(metadataProvider, stmt);
                    if (result.first != null) {
                        writerFactory = result.first;
                    }
                    outputFile = result.second;
                    break;
                }
            }
        }
        return executionResult;
    }

    private void handleSetStatement(AqlMetadataProvider metadataProvider, Statement stmt, Map<String, String> config)
            throws RemoteException, ACIDException {
        SetStatement ss = (SetStatement) stmt;
        String pname = ss.getPropName();
        String pvalue = ss.getPropValue();
        config.put(pname, pvalue);
    }

    private Pair<IAWriterFactory, FileSplit> handleWriteStatement(AqlMetadataProvider metadataProvider, Statement stmt)
            throws InstantiationException, IllegalAccessException, ClassNotFoundException {
        WriteStatement ws = (WriteStatement) stmt;
        File f = new File(ws.getFileName());
        FileSplit outputFile = new FileSplit(ws.getNcName().getValue(), new FileReference(f));
        IAWriterFactory writerFactory = null;
        if (ws.getWriterClassName() != null) {
            writerFactory = (IAWriterFactory) Class.forName(ws.getWriterClassName()).newInstance();
        }
        return new Pair<IAWriterFactory, FileSplit>(writerFactory, outputFile);
    }

    private Dataverse handleUseDataverseStatement(AqlMetadataProvider metadataProvider, Statement stmt)
            throws Exception {

        MetadataTransactionContext mdTxnCtx = MetadataManager.INSTANCE.beginTransaction();
        metadataProvider.setMetadataTxnContext(mdTxnCtx);
        acquireReadLatch();

        try {
            DataverseDecl dvd = (DataverseDecl) stmt;
            String dvName = dvd.getDataverseName().getValue();
            Dataverse dv = MetadataManager.INSTANCE.getDataverse(metadataProvider.getMetadataTxnContext(), dvName);
            if (dv == null) {
                throw new MetadataException("Unknown dataverse " + dvName);
            }
            MetadataManager.INSTANCE.commitTransaction(mdTxnCtx);
            return dv;
        } catch (Exception e) {
            abort(e, e, mdTxnCtx);
            throw new MetadataException(e);
        } finally {
            releaseReadLatch();
        }
    }

    private void handleCreateDataverseStatement(AqlMetadataProvider metadataProvider, Statement stmt) throws Exception {

        MetadataTransactionContext mdTxnCtx = MetadataManager.INSTANCE.beginTransaction();
        metadataProvider.setMetadataTxnContext(mdTxnCtx);
        acquireWriteLatch();

        try {
            CreateDataverseStatement stmtCreateDataverse = (CreateDataverseStatement) stmt;
            String dvName = stmtCreateDataverse.getDataverseName().getValue();
            Dataverse dv = MetadataManager.INSTANCE.getDataverse(metadataProvider.getMetadataTxnContext(), dvName);
            if (dv != null) {
                if (stmtCreateDataverse.getIfNotExists()) {
                    MetadataManager.INSTANCE.commitTransaction(mdTxnCtx);
                    return;
                } else {
                    throw new AlgebricksException("A dataverse with this name " + dvName + " already exists.");
                }
            }
            MetadataManager.INSTANCE.addDataverse(metadataProvider.getMetadataTxnContext(), new Dataverse(dvName,
                    stmtCreateDataverse.getFormat(), IMetadataEntity.PENDING_NO_OP));
            MetadataManager.INSTANCE.commitTransaction(mdTxnCtx);
        } catch (Exception e) {
            abort(e, e, mdTxnCtx);
            throw e;
        } finally {
            releaseWriteLatch();
        }
    }

    private void handleCreateDatasetStatement(AqlMetadataProvider metadataProvider, Statement stmt,
            IHyracksClientConnection hcc) throws AsterixException, Exception {

        ProgressState progress = ProgressState.NO_PROGRESS;
        MetadataTransactionContext mdTxnCtx = MetadataManager.INSTANCE.beginTransaction();
        boolean bActiveTxn = true;
        metadataProvider.setMetadataTxnContext(mdTxnCtx);
        acquireWriteLatch();

        String dataverseName = null;
        String datasetName = null;
        Dataset dataset = null;
        try {
            DatasetDecl dd = (DatasetDecl) stmt;
            dataverseName = getActiveDataverseName(dd.getDataverse());
            datasetName = dd.getName().getValue();

            DatasetType dsType = dd.getDatasetType();
            String itemTypeName = dd.getItemTypeName().getValue();

            IDatasetDetails datasetDetails = null;
            Dataset ds = MetadataManager.INSTANCE.getDataset(metadataProvider.getMetadataTxnContext(), dataverseName,
                    datasetName);
            if (ds != null) {
                if (dd.getIfNotExists()) {
                    MetadataManager.INSTANCE.commitTransaction(mdTxnCtx);
                    return;
                } else {
                    throw new AlgebricksException("A dataset with this name " + datasetName + " already exists.");
                }
            }
            Datatype dt = MetadataManager.INSTANCE.getDatatype(metadataProvider.getMetadataTxnContext(), dataverseName,
                    itemTypeName);
            if (dt == null) {
                throw new AlgebricksException(": type " + itemTypeName + " could not be found.");
            }
            switch (dd.getDatasetType()) {
                case INTERNAL: {
                    IAType itemType = dt.getDatatype();
                    if (itemType.getTypeTag() != ATypeTag.RECORD) {
                        throw new AlgebricksException("Can only partition ARecord's.");
                    }
                    List<String> partitioningExprs = ((InternalDetailsDecl) dd.getDatasetDetailsDecl())
                            .getPartitioningExprs();
                    ARecordType aRecordType = (ARecordType) itemType;
                    aRecordType.validatePartitioningExpressions(partitioningExprs);
                    String ngName = ((InternalDetailsDecl) dd.getDatasetDetailsDecl()).getNodegroupName().getValue();
                    datasetDetails = new InternalDatasetDetails(InternalDatasetDetails.FileStructure.BTREE,
                            InternalDatasetDetails.PartitioningStrategy.HASH, partitioningExprs, partitioningExprs,
                            ngName);
                    break;
                }
                case EXTERNAL: {
                    String adapter = ((ExternalDetailsDecl) dd.getDatasetDetailsDecl()).getAdapter();
                    Map<String, String> properties = ((ExternalDetailsDecl) dd.getDatasetDetailsDecl()).getProperties();
                    datasetDetails = new ExternalDatasetDetails(adapter, properties);
                    break;
                }
                case FEED: {
                    IAType itemType = dt.getDatatype();
                    if (itemType.getTypeTag() != ATypeTag.RECORD) {
                        throw new AlgebricksException("Can only partition ARecord's.");
                    }
                    List<String> partitioningExprs = ((FeedDetailsDecl) dd.getDatasetDetailsDecl())
                            .getPartitioningExprs();
                    ARecordType aRecordType = (ARecordType) itemType;
                    aRecordType.validatePartitioningExpressions(partitioningExprs);
                    String ngName = ((FeedDetailsDecl) dd.getDatasetDetailsDecl()).getNodegroupName().getValue();
                    String adapter = ((FeedDetailsDecl) dd.getDatasetDetailsDecl()).getAdapterFactoryClassname();
                    Map<String, String> configuration = ((FeedDetailsDecl) dd.getDatasetDetailsDecl())
                            .getConfiguration();
                    FunctionSignature signature = ((FeedDetailsDecl) dd.getDatasetDetailsDecl()).getFunctionSignature();

                    datasetDetails = new FeedDatasetDetails(InternalDatasetDetails.FileStructure.BTREE,
                            InternalDatasetDetails.PartitioningStrategy.HASH, partitioningExprs, partitioningExprs,
                            ngName, adapter, configuration, signature,
                            FeedDatasetDetails.FeedState.INACTIVE.toString(), null, null);
                    break;
                }
            }

            //#. initialize DatasetIdFactory if it is not initialized.
            if (!DatasetIdFactory.isInitialized()) {
                DatasetIdFactory.initialize(MetadataManager.INSTANCE.getMostRecentDatasetId());
            }

            //#. add a new dataset with PendingAddOp
            dataset = new Dataset(dataverseName, datasetName, itemTypeName, datasetDetails, dd.getHints(), dsType,
                    DatasetIdFactory.generateDatasetId(), IMetadataEntity.PENDING_ADD_OP);
            MetadataManager.INSTANCE.addDataset(metadataProvider.getMetadataTxnContext(), dataset);

            if (dd.getDatasetType() == DatasetType.INTERNAL || dd.getDatasetType() == DatasetType.FEED) {
                Dataverse dataverse = MetadataManager.INSTANCE.getDataverse(metadataProvider.getMetadataTxnContext(),
                        dataverseName);
                JobSpecification jobSpec = DatasetOperations.createDatasetJobSpec(dataverse, datasetName,
                        metadataProvider);

                //#. make metadataTxn commit before calling runJob.
                MetadataManager.INSTANCE.commitTransaction(mdTxnCtx);
                bActiveTxn = false;
                progress = ProgressState.ADDED_PENDINGOP_RECORD_TO_METADATA;

                //#. runJob
                runJob(hcc, jobSpec, true);

                //#. begin new metadataTxn
                mdTxnCtx = MetadataManager.INSTANCE.beginTransaction();
                bActiveTxn = true;
                metadataProvider.setMetadataTxnContext(mdTxnCtx);
            }

            //#. add a new dataset with PendingNoOp after deleting the dataset with PendingAddOp
            MetadataManager.INSTANCE.dropDataset(metadataProvider.getMetadataTxnContext(), dataverseName, datasetName);
            dataset.setPendingOp(IMetadataEntity.PENDING_NO_OP);
            MetadataManager.INSTANCE.addDataset(metadataProvider.getMetadataTxnContext(), dataset);
            MetadataManager.INSTANCE.commitTransaction(mdTxnCtx);
        } catch (Exception e) {
            if (bActiveTxn) {
                abort(e, e, mdTxnCtx);
            }

            if (progress == ProgressState.ADDED_PENDINGOP_RECORD_TO_METADATA) {

                //#. execute compensation operations
                //   remove the index in NC
                //   [Notice]
                //   As long as we updated(and committed) metadata, we should remove any effect of the job 
                //   because an exception occurs during runJob.
                mdTxnCtx = MetadataManager.INSTANCE.beginTransaction();
                bActiveTxn = true;
                metadataProvider.setMetadataTxnContext(mdTxnCtx);
                CompiledDatasetDropStatement cds = new CompiledDatasetDropStatement(dataverseName, datasetName);
                try {
                    JobSpecification jobSpec = DatasetOperations.createDropDatasetJobSpec(cds, metadataProvider);
                    MetadataManager.INSTANCE.commitTransaction(mdTxnCtx);
                    bActiveTxn = false;

                    runJob(hcc, jobSpec, true);
                } catch (Exception e2) {
                    e.addSuppressed(e2);
                    if (bActiveTxn) {
                        abort(e, e2, mdTxnCtx);
                    }
                }

                //   remove the record from the metadata.
                mdTxnCtx = MetadataManager.INSTANCE.beginTransaction();
                metadataProvider.setMetadataTxnContext(mdTxnCtx);
                try {
                    MetadataManager.INSTANCE.dropDataset(metadataProvider.getMetadataTxnContext(), dataverseName,
                            datasetName);
                    MetadataManager.INSTANCE.commitTransaction(mdTxnCtx);
                } catch (Exception e2) {
                    e.addSuppressed(e2);
                    abort(e, e2, mdTxnCtx);
                    throw new IllegalStateException("System is inconsistent state: pending dataset(" + dataverseName
                            + "." + datasetName + ") couldn't be removed from the metadata", e);
                }
            }

            throw e;
        } finally {
            releaseWriteLatch();
        }
    }

    private void handleCreateIndexStatement(AqlMetadataProvider metadataProvider, Statement stmt,
            IHyracksClientConnection hcc) throws Exception {

        ProgressState progress = ProgressState.NO_PROGRESS;
        MetadataTransactionContext mdTxnCtx = MetadataManager.INSTANCE.beginTransaction();
        boolean bActiveTxn = true;
        metadataProvider.setMetadataTxnContext(mdTxnCtx);
        acquireWriteLatch();

        String dataverseName = null;
        String datasetName = null;
        String indexName = null;
        JobSpecification spec = null;
        Dataset ds = null;
        try {
            CreateIndexStatement stmtCreateIndex = (CreateIndexStatement) stmt;
            dataverseName = getActiveDataverseName(stmtCreateIndex.getDataverseName());
            datasetName = stmtCreateIndex.getDatasetName().getValue();

            ds = MetadataManager.INSTANCE.getDataset(metadataProvider.getMetadataTxnContext(), dataverseName,
                    datasetName);
            if (ds == null) {
                throw new AlgebricksException("There is no dataset with this name " + datasetName + " in dataverse "
                        + dataverseName);
            }

            indexName = stmtCreateIndex.getIndexName().getValue();
            Index idx = MetadataManager.INSTANCE.getIndex(metadataProvider.getMetadataTxnContext(), dataverseName,
                    datasetName, indexName);

            String itemTypeName = ds.getItemTypeName();
            Datatype dt = MetadataManager.INSTANCE.getDatatype(metadataProvider.getMetadataTxnContext(), dataverseName,
                    itemTypeName);
            IAType itemType = dt.getDatatype();
            ARecordType aRecordType = (ARecordType) itemType;
            aRecordType.validateKeyFields(stmtCreateIndex.getFieldExprs(), stmtCreateIndex.getIndexType());

            if (idx != null) {
                if (stmtCreateIndex.getIfNotExists()) {
                    MetadataManager.INSTANCE.commitTransaction(mdTxnCtx);
                    return;
                } else {
                    throw new AlgebricksException("An index with this name " + indexName + " already exists.");
                }
            }

            //#. add a new index with PendingAddOp
            Index index = new Index(dataverseName, datasetName, indexName, stmtCreateIndex.getIndexType(),
                    stmtCreateIndex.getFieldExprs(), stmtCreateIndex.getGramLength(), false,
                    IMetadataEntity.PENDING_ADD_OP);
            MetadataManager.INSTANCE.addIndex(metadataProvider.getMetadataTxnContext(), index);

            //#. prepare to create the index artifact in NC.
            CompiledCreateIndexStatement cis = new CompiledCreateIndexStatement(index.getIndexName(), dataverseName,
                    index.getDatasetName(), index.getKeyFieldNames(), index.getGramLength(), index.getIndexType());
            spec = IndexOperations.buildSecondaryIndexCreationJobSpec(cis, metadataProvider);
            if (spec == null) {
                throw new AsterixException("Failed to create job spec for creating index '"
                        + stmtCreateIndex.getDatasetName() + "." + stmtCreateIndex.getIndexName() + "'");
            }
            MetadataManager.INSTANCE.commitTransaction(mdTxnCtx);
            bActiveTxn = false;
            progress = ProgressState.ADDED_PENDINGOP_RECORD_TO_METADATA;

            //#. create the index artifact in NC.
            runJob(hcc, spec, true);

            mdTxnCtx = MetadataManager.INSTANCE.beginTransaction();
            bActiveTxn = true;
            metadataProvider.setMetadataTxnContext(mdTxnCtx);

            //#. load data into the index in NC.
            cis = new CompiledCreateIndexStatement(index.getIndexName(), dataverseName, index.getDatasetName(),
                    index.getKeyFieldNames(), index.getGramLength(), index.getIndexType());
            spec = IndexOperations.buildSecondaryIndexLoadingJobSpec(cis, metadataProvider);
            MetadataManager.INSTANCE.commitTransaction(mdTxnCtx);
            bActiveTxn = false;

            runJob(hcc, spec, true);

            //#. begin new metadataTxn
            mdTxnCtx = MetadataManager.INSTANCE.beginTransaction();
            bActiveTxn = true;
            metadataProvider.setMetadataTxnContext(mdTxnCtx);

            //#. add another new index with PendingNoOp after deleting the index with PendingAddOp
            MetadataManager.INSTANCE.dropIndex(metadataProvider.getMetadataTxnContext(), dataverseName, datasetName,
                    indexName);
            index.setPendingOp(IMetadataEntity.PENDING_NO_OP);
            MetadataManager.INSTANCE.addIndex(metadataProvider.getMetadataTxnContext(), index);
            MetadataManager.INSTANCE.commitTransaction(mdTxnCtx);

        } catch (Exception e) {
            if (bActiveTxn) {
                abort(e, e, mdTxnCtx);
            }

            if (progress == ProgressState.ADDED_PENDINGOP_RECORD_TO_METADATA) {
                //#. execute compensation operations
                //   remove the index in NC
                mdTxnCtx = MetadataManager.INSTANCE.beginTransaction();
                bActiveTxn = true;
                metadataProvider.setMetadataTxnContext(mdTxnCtx);
                CompiledIndexDropStatement cds = new CompiledIndexDropStatement(dataverseName, datasetName, indexName);
                try {
                    JobSpecification jobSpec = IndexOperations
                            .buildDropSecondaryIndexJobSpec(cds, metadataProvider, ds);
                    MetadataManager.INSTANCE.commitTransaction(mdTxnCtx);
                    bActiveTxn = false;

                    runJob(hcc, jobSpec, true);
                } catch (Exception e2) {
                    e.addSuppressed(e2);
                    if (bActiveTxn) {
                        abort(e, e2, mdTxnCtx);
                    }
                }

                //   remove the record from the metadata.
                mdTxnCtx = MetadataManager.INSTANCE.beginTransaction();
                metadataProvider.setMetadataTxnContext(mdTxnCtx);
                try {
                    MetadataManager.INSTANCE.dropIndex(metadataProvider.getMetadataTxnContext(), dataverseName,
                            datasetName, indexName);
                    MetadataManager.INSTANCE.commitTransaction(mdTxnCtx);
                } catch (Exception e2) {
                    e.addSuppressed(e2);
                    abort(e, e2, mdTxnCtx);
                    throw new IllegalStateException("System is inconsistent state: pending index(" + dataverseName
                            + "." + datasetName + "." + indexName + ") couldn't be removed from the metadata", e);
                }
            }
            throw e;
        } finally {
            releaseWriteLatch();
        }
    }

    private void handleCreateTypeStatement(AqlMetadataProvider metadataProvider, Statement stmt) throws Exception {

        MetadataTransactionContext mdTxnCtx = MetadataManager.INSTANCE.beginTransaction();
        metadataProvider.setMetadataTxnContext(mdTxnCtx);
        acquireWriteLatch();

        try {
            TypeDecl stmtCreateType = (TypeDecl) stmt;
            String dataverseName = getActiveDataverseName(stmtCreateType.getDataverseName());
            String typeName = stmtCreateType.getIdent().getValue();
            Dataverse dv = MetadataManager.INSTANCE.getDataverse(mdTxnCtx, dataverseName);
            if (dv == null) {
                throw new AlgebricksException("Unknown dataverse " + dataverseName);
            }
            Datatype dt = MetadataManager.INSTANCE.getDatatype(mdTxnCtx, dataverseName, typeName);
            if (dt != null) {
                if (!stmtCreateType.getIfNotExists()) {
                    throw new AlgebricksException("A datatype with this name " + typeName + " already exists.");
                }
            } else {
                if (builtinTypeMap.get(typeName) != null) {
                    throw new AlgebricksException("Cannot redefine builtin type " + typeName + ".");
                } else {
                    Map<TypeSignature, IAType> typeMap = TypeTranslator.computeTypes(mdTxnCtx, (TypeDecl) stmt,
                            dataverseName);
                    TypeSignature typeSignature = new TypeSignature(dataverseName, typeName);
                    IAType type = typeMap.get(typeSignature);
                    MetadataManager.INSTANCE.addDatatype(mdTxnCtx, new Datatype(dataverseName, typeName, type, false));
                }
            }
            MetadataManager.INSTANCE.commitTransaction(mdTxnCtx);
        } catch (Exception e) {
            abort(e, e, mdTxnCtx);
            throw e;
        } finally {
            releaseWriteLatch();
        }
    }

    private void handleDataverseDropStatement(AqlMetadataProvider metadataProvider, Statement stmt,
            IHyracksClientConnection hcc) throws Exception {

        ProgressState progress = ProgressState.NO_PROGRESS;
        MetadataTransactionContext mdTxnCtx = MetadataManager.INSTANCE.beginTransaction();
        boolean bActiveTxn = true;
        metadataProvider.setMetadataTxnContext(mdTxnCtx);
        acquireWriteLatch();

        String dataverseName = null;
        List<JobSpecification> jobsToExecute = new ArrayList<JobSpecification>();
        try {
            DataverseDropStatement stmtDelete = (DataverseDropStatement) stmt;
            dataverseName = stmtDelete.getDataverseName().getValue();

            Dataverse dv = MetadataManager.INSTANCE.getDataverse(mdTxnCtx, dataverseName);
            if (dv == null) {
                if (stmtDelete.getIfExists()) {
                    MetadataManager.INSTANCE.commitTransaction(mdTxnCtx);
                    return;
                } else {
                    throw new AlgebricksException("There is no dataverse with this name " + dataverseName + ".");
                }
            }

            //#. prepare jobs which will drop corresponding datasets with indexes. 
            List<Dataset> datasets = MetadataManager.INSTANCE.getDataverseDatasets(mdTxnCtx, dataverseName);
            for (int j = 0; j < datasets.size(); j++) {
                String datasetName = datasets.get(j).getDatasetName();
                DatasetType dsType = datasets.get(j).getDatasetType();
                if (dsType == DatasetType.INTERNAL || dsType == DatasetType.FEED) {

                    List<Index> indexes = MetadataManager.INSTANCE.getDatasetIndexes(mdTxnCtx, dataverseName,
                            datasetName);
                    for (int k = 0; k < indexes.size(); k++) {
                        if (indexes.get(k).isSecondaryIndex()) {
                            CompiledIndexDropStatement cds = new CompiledIndexDropStatement(dataverseName, datasetName,
                                    indexes.get(k).getIndexName());
                            jobsToExecute.add(IndexOperations.buildDropSecondaryIndexJobSpec(cds, metadataProvider,
                                    datasets.get(j)));
                        }
                    }

                    CompiledDatasetDropStatement cds = new CompiledDatasetDropStatement(dataverseName, datasetName);
                    jobsToExecute.add(DatasetOperations.createDropDatasetJobSpec(cds, metadataProvider));
                }
            }
            jobsToExecute.add(DataverseOperations.createDropDataverseJobSpec(dv, metadataProvider));

            //#. mark PendingDropOp on the dataverse record by 
            //   first, deleting the dataverse record from the DATAVERSE_DATASET
            //   second, inserting the dataverse record with the PendingDropOp value into the DATAVERSE_DATASET
            MetadataManager.INSTANCE.dropDataverse(mdTxnCtx, dataverseName);
            MetadataManager.INSTANCE.addDataverse(mdTxnCtx, new Dataverse(dataverseName, dv.getDataFormat(),
                    IMetadataEntity.PENDING_DROP_OP));

            MetadataManager.INSTANCE.commitTransaction(mdTxnCtx);
            bActiveTxn = false;
            progress = ProgressState.ADDED_PENDINGOP_RECORD_TO_METADATA;

            for (JobSpecification jobSpec : jobsToExecute) {
                runJob(hcc, jobSpec, true);
            }

            mdTxnCtx = MetadataManager.INSTANCE.beginTransaction();
            bActiveTxn = true;
            metadataProvider.setMetadataTxnContext(mdTxnCtx);

            //#. finally, delete the dataverse.
            MetadataManager.INSTANCE.dropDataverse(mdTxnCtx, dataverseName);
            if (activeDefaultDataverse != null && activeDefaultDataverse.getDataverseName() == dataverseName) {
                activeDefaultDataverse = null;
            }

            MetadataManager.INSTANCE.commitTransaction(mdTxnCtx);
        } catch (Exception e) {
            if (bActiveTxn) {
                abort(e, e, mdTxnCtx);
            }

            if (progress == ProgressState.ADDED_PENDINGOP_RECORD_TO_METADATA) {
                if (activeDefaultDataverse != null && activeDefaultDataverse.getDataverseName() == dataverseName) {
                    activeDefaultDataverse = null;
                }

                //#. execute compensation operations
                //   remove the all indexes in NC
                try {
                    for (JobSpecification jobSpec : jobsToExecute) {
                        runJob(hcc, jobSpec, true);
                    }
                } catch (Exception e2) {
                    //do no throw exception since still the metadata needs to be compensated. 
                    e.addSuppressed(e2);
                }

                //   remove the record from the metadata.
                mdTxnCtx = MetadataManager.INSTANCE.beginTransaction();
                try {
                    MetadataManager.INSTANCE.dropDataverse(mdTxnCtx, dataverseName);
                    MetadataManager.INSTANCE.commitTransaction(mdTxnCtx);
                } catch (Exception e2) {
                    e.addSuppressed(e2);
                    abort(e, e2, mdTxnCtx);
                    throw new IllegalStateException("System is inconsistent state: pending dataverse(" + dataverseName
                            + ") couldn't be removed from the metadata", e);
                }
            }

            throw e;
        } finally {
            releaseWriteLatch();
        }
    }

    private void handleDatasetDropStatement(AqlMetadataProvider metadataProvider, Statement stmt,
            IHyracksClientConnection hcc) throws Exception {

        ProgressState progress = ProgressState.NO_PROGRESS;
        MetadataTransactionContext mdTxnCtx = MetadataManager.INSTANCE.beginTransaction();
        boolean bActiveTxn = true;
        metadataProvider.setMetadataTxnContext(mdTxnCtx);
        acquireWriteLatch();

        String dataverseName = null;
        String datasetName = null;
        List<JobSpecification> jobsToExecute = new ArrayList<JobSpecification>();
        try {
            DropStatement stmtDelete = (DropStatement) stmt;
            dataverseName = getActiveDataverseName(stmtDelete.getDataverseName());
            datasetName = stmtDelete.getDatasetName().getValue();

            Dataset ds = MetadataManager.INSTANCE.getDataset(mdTxnCtx, dataverseName, datasetName);
            if (ds == null) {
                if (stmtDelete.getIfExists()) {
                    MetadataManager.INSTANCE.commitTransaction(mdTxnCtx);
                    return;
                } else {
                    throw new AlgebricksException("There is no dataset with this name " + datasetName
                            + " in dataverse " + dataverseName + ".");
                }
            }

            if (ds.getDatasetType() == DatasetType.INTERNAL || ds.getDatasetType() == DatasetType.FEED) {

                //#. prepare jobs to drop the datatset and the indexes in NC
                List<Index> indexes = MetadataManager.INSTANCE.getDatasetIndexes(mdTxnCtx, dataverseName, datasetName);
                for (int j = 0; j < indexes.size(); j++) {
                    if (indexes.get(j).isSecondaryIndex()) {
                        CompiledIndexDropStatement cds = new CompiledIndexDropStatement(dataverseName, datasetName,
                                indexes.get(j).getIndexName());
                        jobsToExecute.add(IndexOperations.buildDropSecondaryIndexJobSpec(cds, metadataProvider, ds));
                    }
                }
                CompiledDatasetDropStatement cds = new CompiledDatasetDropStatement(dataverseName, datasetName);
                jobsToExecute.add(DatasetOperations.createDropDatasetJobSpec(cds, metadataProvider));

                //#. mark the existing dataset as PendingDropOp
                MetadataManager.INSTANCE.dropDataset(mdTxnCtx, dataverseName, datasetName);
                MetadataManager.INSTANCE.addDataset(
                        mdTxnCtx,
                        new Dataset(dataverseName, datasetName, ds.getItemTypeName(), ds.getDatasetDetails(), ds
                                .getHints(), ds.getDatasetType(), ds.getDatasetId(), IMetadataEntity.PENDING_DROP_OP));

                MetadataManager.INSTANCE.commitTransaction(mdTxnCtx);
                bActiveTxn = false;
                progress = ProgressState.ADDED_PENDINGOP_RECORD_TO_METADATA;

                //#. run the jobs
                for (JobSpecification jobSpec : jobsToExecute) {
                    runJob(hcc, jobSpec, true);
                }

                mdTxnCtx = MetadataManager.INSTANCE.beginTransaction();
                bActiveTxn = true;
                metadataProvider.setMetadataTxnContext(mdTxnCtx);
            }

            //#. finally, delete the dataset.
            MetadataManager.INSTANCE.dropDataset(mdTxnCtx, dataverseName, datasetName);

            MetadataManager.INSTANCE.commitTransaction(mdTxnCtx);
        } catch (Exception e) {
            if (bActiveTxn) {
                abort(e, e, mdTxnCtx);
            }

            if (progress == ProgressState.ADDED_PENDINGOP_RECORD_TO_METADATA) {
                //#. execute compensation operations
                //   remove the all indexes in NC
                try {
                    for (JobSpecification jobSpec : jobsToExecute) {
                        runJob(hcc, jobSpec, true);
                    }
                } catch (Exception e2) {
                    //do no throw exception since still the metadata needs to be compensated. 
                    e.addSuppressed(e2);
                }

                //   remove the record from the metadata.
                mdTxnCtx = MetadataManager.INSTANCE.beginTransaction();
                metadataProvider.setMetadataTxnContext(mdTxnCtx);
                try {
                    MetadataManager.INSTANCE.dropDataset(metadataProvider.getMetadataTxnContext(), dataverseName,
                            datasetName);
                    MetadataManager.INSTANCE.commitTransaction(mdTxnCtx);
                } catch (Exception e2) {
                    e.addSuppressed(e2);
                    abort(e, e2, mdTxnCtx);
                    throw new IllegalStateException("System is inconsistent state: pending dataset(" + dataverseName
                            + "." + datasetName + ") couldn't be removed from the metadata", e);
                }
            }

            throw e;
        } finally {
            releaseWriteLatch();
        }
    }

    private void handleIndexDropStatement(AqlMetadataProvider metadataProvider, Statement stmt,
            IHyracksClientConnection hcc) throws Exception {

        ProgressState progress = ProgressState.NO_PROGRESS;
        MetadataTransactionContext mdTxnCtx = MetadataManager.INSTANCE.beginTransaction();
        boolean bActiveTxn = true;
        metadataProvider.setMetadataTxnContext(mdTxnCtx);
        acquireWriteLatch();

        String dataverseName = null;
        String datasetName = null;
        String indexName = null;
        List<JobSpecification> jobsToExecute = new ArrayList<JobSpecification>();
        try {
            IndexDropStatement stmtIndexDrop = (IndexDropStatement) stmt;
            datasetName = stmtIndexDrop.getDatasetName().getValue();
            dataverseName = getActiveDataverseName(stmtIndexDrop.getDataverseName());

            Dataset ds = MetadataManager.INSTANCE.getDataset(mdTxnCtx, dataverseName, datasetName);
            if (ds == null) {
                throw new AlgebricksException("There is no dataset with this name " + datasetName + " in dataverse "
                        + dataverseName);
            }

            if (ds.getDatasetType() == DatasetType.INTERNAL || ds.getDatasetType() == DatasetType.FEED) {
                indexName = stmtIndexDrop.getIndexName().getValue();
                Index index = MetadataManager.INSTANCE.getIndex(mdTxnCtx, dataverseName, datasetName, indexName);
                if (index == null) {
                    if (stmtIndexDrop.getIfExists()) {
                        MetadataManager.INSTANCE.commitTransaction(mdTxnCtx);
                        return;
                    } else {
                        throw new AlgebricksException("There is no index with this name " + indexName + ".");
                    }
                }
                //#. prepare a job to drop the index in NC.
                CompiledIndexDropStatement cds = new CompiledIndexDropStatement(dataverseName, datasetName, indexName);
                jobsToExecute.add(IndexOperations.buildDropSecondaryIndexJobSpec(cds, metadataProvider, ds));

                //#. mark PendingDropOp on the existing index
                MetadataManager.INSTANCE.dropIndex(mdTxnCtx, dataverseName, datasetName, indexName);
                MetadataManager.INSTANCE.addIndex(mdTxnCtx,
                        new Index(dataverseName, datasetName, indexName, index.getIndexType(),
                                index.getKeyFieldNames(), index.isPrimaryIndex(), IMetadataEntity.PENDING_DROP_OP));

                //#. commit the existing transaction before calling runJob. 
                MetadataManager.INSTANCE.commitTransaction(mdTxnCtx);
                bActiveTxn = false;
                progress = ProgressState.ADDED_PENDINGOP_RECORD_TO_METADATA;

                for (JobSpecification jobSpec : jobsToExecute) {
                    runJob(hcc, jobSpec, true);
                }

                //#. begin a new transaction
                mdTxnCtx = MetadataManager.INSTANCE.beginTransaction();
                bActiveTxn = true;
                metadataProvider.setMetadataTxnContext(mdTxnCtx);

                //#. finally, delete the existing index
                MetadataManager.INSTANCE.dropIndex(mdTxnCtx, dataverseName, datasetName, indexName);
            } else {
                throw new AlgebricksException(datasetName
                        + " is an external dataset. Indexes are not maintained for external datasets.");
            }
            MetadataManager.INSTANCE.commitTransaction(mdTxnCtx);

        } catch (Exception e) {
            if (bActiveTxn) {
                abort(e, e, mdTxnCtx);
            }

            if (progress == ProgressState.ADDED_PENDINGOP_RECORD_TO_METADATA) {
                //#. execute compensation operations
                //   remove the all indexes in NC
                try {
                    for (JobSpecification jobSpec : jobsToExecute) {
                        runJob(hcc, jobSpec, true);
                    }
                } catch (Exception e2) {
                    //do no throw exception since still the metadata needs to be compensated.
                    e.addSuppressed(e2);
                }

                //   remove the record from the metadata.
                mdTxnCtx = MetadataManager.INSTANCE.beginTransaction();
                metadataProvider.setMetadataTxnContext(mdTxnCtx);
                try {
                    MetadataManager.INSTANCE.dropIndex(metadataProvider.getMetadataTxnContext(), dataverseName,
                            datasetName, indexName);
                    MetadataManager.INSTANCE.commitTransaction(mdTxnCtx);
                } catch (Exception e2) {
                    e.addSuppressed(e2);
                    abort(e, e2, mdTxnCtx);
                    throw new IllegalStateException("System is inconsistent state: pending index(" + dataverseName
                            + "." + datasetName + "." + indexName + ") couldn't be removed from the metadata", e);
                }
            }

            throw e;

        } finally {
            releaseWriteLatch();
        }
    }

    private void handleTypeDropStatement(AqlMetadataProvider metadataProvider, Statement stmt) throws Exception {

        MetadataTransactionContext mdTxnCtx = MetadataManager.INSTANCE.beginTransaction();
        metadataProvider.setMetadataTxnContext(mdTxnCtx);
        acquireWriteLatch();

        try {
            TypeDropStatement stmtTypeDrop = (TypeDropStatement) stmt;
            String dataverseName = getActiveDataverseName(stmtTypeDrop.getDataverseName());
            String typeName = stmtTypeDrop.getTypeName().getValue();
            Datatype dt = MetadataManager.INSTANCE.getDatatype(mdTxnCtx, dataverseName, typeName);
            if (dt == null) {
                if (!stmtTypeDrop.getIfExists())
                    throw new AlgebricksException("There is no datatype with this name " + typeName + ".");
            } else {
                MetadataManager.INSTANCE.dropDatatype(mdTxnCtx, dataverseName, typeName);
            }
            MetadataManager.INSTANCE.commitTransaction(mdTxnCtx);
        } catch (Exception e) {
            abort(e, e, mdTxnCtx);
            throw e;
        } finally {
            releaseWriteLatch();
        }
    }

    private void handleNodegroupDropStatement(AqlMetadataProvider metadataProvider, Statement stmt) throws Exception {

        MetadataTransactionContext mdTxnCtx = MetadataManager.INSTANCE.beginTransaction();
        metadataProvider.setMetadataTxnContext(mdTxnCtx);
        acquireWriteLatch();

        try {
            NodeGroupDropStatement stmtDelete = (NodeGroupDropStatement) stmt;
            String nodegroupName = stmtDelete.getNodeGroupName().getValue();
            NodeGroup ng = MetadataManager.INSTANCE.getNodegroup(mdTxnCtx, nodegroupName);
            if (ng == null) {
                if (!stmtDelete.getIfExists())
                    throw new AlgebricksException("There is no nodegroup with this name " + nodegroupName + ".");
            } else {
                MetadataManager.INSTANCE.dropNodegroup(mdTxnCtx, nodegroupName);
            }

            MetadataManager.INSTANCE.commitTransaction(mdTxnCtx);
        } catch (Exception e) {
            abort(e, e, mdTxnCtx);
            throw e;
        } finally {
            releaseWriteLatch();
        }
    }

    private void handleCreateFunctionStatement(AqlMetadataProvider metadataProvider, Statement stmt) throws Exception {
        MetadataTransactionContext mdTxnCtx = MetadataManager.INSTANCE.beginTransaction();
        metadataProvider.setMetadataTxnContext(mdTxnCtx);
        acquireWriteLatch();

        try {
            CreateFunctionStatement cfs = (CreateFunctionStatement) stmt;
            String dataverse = getActiveDataverseName(cfs.getSignature().getNamespace());
            Dataverse dv = MetadataManager.INSTANCE.getDataverse(mdTxnCtx, dataverse);
            if (dv == null) {
                throw new AlgebricksException("There is no dataverse with this name " + dataverse + ".");
            }
            Function function = new Function(dataverse, cfs.getaAterixFunction().getName(), cfs.getaAterixFunction()
                    .getArity(), cfs.getParamList(), Function.RETURNTYPE_VOID, cfs.getFunctionBody(),
                    Function.LANGUAGE_AQL, FunctionKind.SCALAR.toString());
            MetadataManager.INSTANCE.addFunction(mdTxnCtx, function);

            MetadataManager.INSTANCE.commitTransaction(mdTxnCtx);
        } catch (Exception e) {
            abort(e, e, mdTxnCtx);
            throw e;
        } finally {
            releaseWriteLatch();
        }
    }

    private void handleFunctionDropStatement(AqlMetadataProvider metadataProvider, Statement stmt) throws Exception {
        MetadataTransactionContext mdTxnCtx = MetadataManager.INSTANCE.beginTransaction();
        metadataProvider.setMetadataTxnContext(mdTxnCtx);
        acquireWriteLatch();

        try {
            FunctionDropStatement stmtDropFunction = (FunctionDropStatement) stmt;
            FunctionSignature signature = stmtDropFunction.getFunctionSignature();
            Function function = MetadataManager.INSTANCE.getFunction(mdTxnCtx, signature);
            if (function == null) {
                if (!stmtDropFunction.getIfExists())
                    throw new AlgebricksException("Unknonw function " + signature);
            } else {
                MetadataManager.INSTANCE.dropFunction(mdTxnCtx, signature);
            }
            MetadataManager.INSTANCE.commitTransaction(mdTxnCtx);
        } catch (Exception e) {
            abort(e, e, mdTxnCtx);
            throw e;
        } finally {
            releaseWriteLatch();
        }
    }

    private void handleLoadFromFileStatement(AqlMetadataProvider metadataProvider, Statement stmt,
            IHyracksClientConnection hcc) throws Exception {

        MetadataTransactionContext mdTxnCtx = MetadataManager.INSTANCE.beginTransaction();
        boolean bActiveTxn = true;
        metadataProvider.setMetadataTxnContext(mdTxnCtx);
        acquireReadLatch();
        List<JobSpecification> jobsToExecute = new ArrayList<JobSpecification>();
        try {
            LoadFromFileStatement loadStmt = (LoadFromFileStatement) stmt;
            String dataverseName = getActiveDataverseName(loadStmt.getDataverseName());
            CompiledLoadFromFileStatement cls = new CompiledLoadFromFileStatement(dataverseName, loadStmt
                    .getDatasetName().getValue(), loadStmt.getAdapter(), loadStmt.getProperties(),
                    loadStmt.dataIsAlreadySorted());

            IDataFormat format = getDataFormat(metadataProvider.getMetadataTxnContext(), dataverseName);
            Job job = DatasetOperations.createLoadDatasetJobSpec(metadataProvider, cls, format);
            jobsToExecute.add(job.getJobSpec());
            // Also load the dataset's secondary indexes.
            List<Index> datasetIndexes = MetadataManager.INSTANCE.getDatasetIndexes(mdTxnCtx, dataverseName, loadStmt
                    .getDatasetName().getValue());
            for (Index index : datasetIndexes) {
                if (!index.isSecondaryIndex()) {
                    continue;
                }
                // Create CompiledCreateIndexStatement from metadata entity 'index'.
                CompiledCreateIndexStatement cis = new CompiledCreateIndexStatement(index.getIndexName(),
                        dataverseName, index.getDatasetName(), index.getKeyFieldNames(), index.getGramLength(),
                        index.getIndexType());
                jobsToExecute.add(IndexOperations.buildSecondaryIndexLoadingJobSpec(cis, metadataProvider));
            }
            MetadataManager.INSTANCE.commitTransaction(mdTxnCtx);
            bActiveTxn = false;

            for (JobSpecification jobspec : jobsToExecute) {
                runJob(hcc, jobspec, true);
            }
        } catch (Exception e) {
            if (bActiveTxn) {
                abort(e, e, mdTxnCtx);
            }

            throw e;
        } finally {
            releaseReadLatch();
        }
    }

    private void handleWriteFromQueryResultStatement(AqlMetadataProvider metadataProvider, Statement stmt,
            IHyracksClientConnection hcc) throws Exception {
        MetadataTransactionContext mdTxnCtx = MetadataManager.INSTANCE.beginTransaction();
        boolean bActiveTxn = true;
        metadataProvider.setMetadataTxnContext(mdTxnCtx);
        acquireReadLatch();

        try {
            metadataProvider.setWriteTransaction(true);
            WriteFromQueryResultStatement st1 = (WriteFromQueryResultStatement) stmt;
            String dataverseName = getActiveDataverseName(st1.getDataverseName());
            CompiledWriteFromQueryResultStatement clfrqs = new CompiledWriteFromQueryResultStatement(dataverseName, st1
                    .getDatasetName().getValue(), st1.getQuery(), st1.getVarCounter());

            JobSpecification compiled = rewriteCompileQuery(metadataProvider, clfrqs.getQuery(), clfrqs);
            MetadataManager.INSTANCE.commitTransaction(mdTxnCtx);
            bActiveTxn = false;
            if (compiled != null) {
                runJob(hcc, compiled, true);
            }
        } catch (Exception e) {
            if (bActiveTxn) {
                abort(e, e, mdTxnCtx);
            }
            throw e;
        } finally {
            releaseReadLatch();
        }
    }

    private void handleInsertStatement(AqlMetadataProvider metadataProvider, Statement stmt,
            IHyracksClientConnection hcc) throws Exception {

        MetadataTransactionContext mdTxnCtx = MetadataManager.INSTANCE.beginTransaction();
        boolean bActiveTxn = true;
        metadataProvider.setMetadataTxnContext(mdTxnCtx);
        acquireReadLatch();

        try {
            metadataProvider.setWriteTransaction(true);
            InsertStatement stmtInsert = (InsertStatement) stmt;
            String dataverseName = getActiveDataverseName(stmtInsert.getDataverseName());
            CompiledInsertStatement clfrqs = new CompiledInsertStatement(dataverseName, stmtInsert.getDatasetName()
                    .getValue(), stmtInsert.getQuery(), stmtInsert.getVarCounter());
            JobSpecification compiled = rewriteCompileQuery(metadataProvider, clfrqs.getQuery(), clfrqs);

            MetadataManager.INSTANCE.commitTransaction(mdTxnCtx);
            bActiveTxn = false;

            if (compiled != null) {
                runJob(hcc, compiled, true);
            }

        } catch (Exception e) {
            if (bActiveTxn) {
                abort(e, e, mdTxnCtx);
            }
            throw e;
        } finally {
            releaseReadLatch();
        }
    }

    private void handleDeleteStatement(AqlMetadataProvider metadataProvider, Statement stmt,
            IHyracksClientConnection hcc) throws Exception {

        MetadataTransactionContext mdTxnCtx = MetadataManager.INSTANCE.beginTransaction();
        boolean bActiveTxn = true;
        metadataProvider.setMetadataTxnContext(mdTxnCtx);
        acquireReadLatch();

        try {
            metadataProvider.setWriteTransaction(true);
            DeleteStatement stmtDelete = (DeleteStatement) stmt;
            String dataverseName = getActiveDataverseName(stmtDelete.getDataverseName());
            CompiledDeleteStatement clfrqs = new CompiledDeleteStatement(stmtDelete.getVariableExpr(), dataverseName,
                    stmtDelete.getDatasetName().getValue(), stmtDelete.getCondition(), stmtDelete.getVarCounter(),
                    metadataProvider);
            JobSpecification compiled = rewriteCompileQuery(metadataProvider, clfrqs.getQuery(), clfrqs);

            MetadataManager.INSTANCE.commitTransaction(mdTxnCtx);
            bActiveTxn = false;

            if (compiled != null) {
                runJob(hcc, compiled, true);
            }

        } catch (Exception e) {
            if (bActiveTxn) {
                abort(e, e, mdTxnCtx);
            }
            throw e;
        } finally {
            releaseReadLatch();
        }
    }

    private JobSpecification rewriteCompileQuery(AqlMetadataProvider metadataProvider, Query query,
            ICompiledDmlStatement stmt) throws AsterixException, RemoteException, AlgebricksException, JSONException,
            ACIDException {

        // Query Rewriting (happens under the same ongoing metadata transaction)
        Pair<Query, Integer> reWrittenQuery = APIFramework.reWriteQuery(declaredFunctions, metadataProvider, query,
                sessionConfig, out, pdf);

        // Query Compilation (happens under the same ongoing metadata
        // transaction)
        JobSpecification spec = APIFramework.compileQuery(declaredFunctions, metadataProvider, query,
                reWrittenQuery.second, stmt == null ? null : stmt.getDatasetName(), sessionConfig, out, pdf, stmt);

        return spec;

    }

    private void handleBeginFeedStatement(AqlMetadataProvider metadataProvider, Statement stmt,
            IHyracksClientConnection hcc) throws Exception {

        MetadataTransactionContext mdTxnCtx = MetadataManager.INSTANCE.beginTransaction();
        boolean bActiveTxn = true;
        metadataProvider.setMetadataTxnContext(mdTxnCtx);
        acquireReadLatch();
        try {
            BeginFeedStatement bfs = (BeginFeedStatement) stmt;
            String dataverseName = getActiveDataverseName(bfs.getDataverseName());

            CompiledBeginFeedStatement cbfs = new CompiledBeginFeedStatement(dataverseName, bfs.getDatasetName()
                    .getValue(), bfs.getPolicy(), bfs.getQuery(), bfs.getVarCounter());

            Dataset dataset = MetadataManager.INSTANCE.getDataset(metadataProvider.getMetadataTxnContext(),
                    dataverseName, bfs.getDatasetName().getValue());
            if (dataset == null) {
                throw new AsterixException("Unknown dataset :" + bfs.getDatasetName().getValue());
            }
            IDatasetDetails datasetDetails = dataset.getDatasetDetails();
            if (datasetDetails.getDatasetType() != DatasetType.FEED) {
                throw new IllegalArgumentException("Dataset " + bfs.getDatasetName().getValue()
                        + " is not a feed dataset");
            }
            bfs.initialize(metadataProvider.getMetadataTxnContext(), dataset);
            cbfs.setQuery(bfs.getQuery());
            metadataProvider.getConfig().put(FunctionUtils.IMPORT_PRIVATE_FUNCTIONS, "" + Boolean.TRUE);
            metadataProvider.getConfig().put(BuiltinFeedPolicies.CONFIG_FEED_POLICY_KEY, cbfs.getPolicyName());
            JobSpecification compiled = rewriteCompileQuery(metadataProvider, bfs.getQuery(), cbfs);
            MetadataManager.INSTANCE.commitTransaction(mdTxnCtx);
            bActiveTxn = false;
            runJob(hcc, compiled, false);
        } catch (Exception e) {
            if (bActiveTxn) {
                abort(e, e, mdTxnCtx);
            }
            throw e;
        } finally {
            releaseReadLatch();
        }
    }

    private void handleControlFeedStatement(AqlMetadataProvider metadataProvider, Statement stmt,
            IHyracksClientConnection hcc) throws Exception {
        MetadataTransactionContext mdTxnCtx = MetadataManager.INSTANCE.beginTransaction();
        boolean bActiveTxn = true;
        metadataProvider.setMetadataTxnContext(mdTxnCtx);
        acquireReadLatch();

        try {
            ControlFeedStatement cfs = (ControlFeedStatement) stmt;
<<<<<<< HEAD
            String dataverseName = cfs.getDataverseName() == null ? activeDefaultDataverse == null ? null
                    : activeDefaultDataverse.getDataverseName() : cfs.getDatasetName().getValue();
            String datasetName = cfs.getDatasetName().getValue();
            Dataset dataset = MetadataManager.INSTANCE.getDataset(metadataProvider.getMetadataTxnContext(),
                    dataverseName, cfs.getDatasetName().getValue());
            if (dataset == null) {
                throw new AsterixException("Unknown dataset :" + cfs.getDatasetName().getValue() + " in dataverse "
                        + dataverseName);
            }
            if (!dataset.getDatasetType().equals(DatasetType.FEED)) {
                throw new AsterixException("Statement not applicable. Dataset " + cfs.getDatasetName().getValue()
                        + " is not a " + DatasetType.FEED);
            }

            FeedActivity feedActivity = MetadataManager.INSTANCE.getRecentFeedActivity(mdTxnCtx, dataverseName,
                    datasetName);

            if (feedActivity == null || !FeedActivityType.FEED_BEGIN.equals(feedActivity.getFeedActivityType())) {
                throw new AsterixException("Invalid operation. The feed is currently not " + FeedState.ACTIVE);
            }

=======
            String dataverseName = getActiveDataverseName(cfs.getDataverseName());
>>>>>>> 9876d107
            CompiledControlFeedStatement clcfs = new CompiledControlFeedStatement(cfs.getOperationType(),
                    dataverseName, cfs.getDatasetName().getValue(), cfs.getAlterAdapterConfParams());

            JobSpecification jobSpec = FeedOperations.buildControlFeedJobSpec(clcfs, metadataProvider, feedActivity);

            MetadataManager.INSTANCE.commitTransaction(mdTxnCtx);
            bActiveTxn = false;

            runJob(hcc, jobSpec, true);

        } catch (Exception e) {
            if (bActiveTxn) {
                abort(e, e, mdTxnCtx);
            }
            throw e;
        } finally {
            releaseReadLatch();
        }
    }

    private QueryResult handleQuery(AqlMetadataProvider metadataProvider, Query query, IHyracksClientConnection hcc,
            IHyracksDataset hdc, boolean asyncResults) throws Exception {

        MetadataTransactionContext mdTxnCtx = MetadataManager.INSTANCE.beginTransaction();
        boolean bActiveTxn = true;
        metadataProvider.setMetadataTxnContext(mdTxnCtx);
        acquireReadLatch();

        try {
            JobSpecification compiled = rewriteCompileQuery(metadataProvider, query, null);

            QueryResult queryResult = new QueryResult(query, metadataProvider.getResultSetId());
            MetadataManager.INSTANCE.commitTransaction(mdTxnCtx);
            bActiveTxn = false;

            if (compiled != null) {
                GlobalConfig.ASTERIX_LOGGER.info(compiled.toJSON().toString(1));
                JobId jobId = runJob(hcc, compiled, false);

                JSONObject response = new JSONObject();
                if (asyncResults) {
                    JSONArray handle = new JSONArray();
                    handle.put(jobId.getId());
                    handle.put(metadataProvider.getResultSetId().getId());
                    response.put("handle", handle);
                    out.print(response);
                    out.flush();
                } else {
                    if (pdf == DisplayFormat.HTML) {
                        out.println("<h4>Results:</h4>");
                        out.println("<pre>");
                    }

                    ByteBuffer buffer = ByteBuffer.allocate(ResultReader.FRAME_SIZE);
                    ResultReader resultReader = new ResultReader(hcc, hdc);
                    resultReader.open(jobId, metadataProvider.getResultSetId());
                    buffer.clear();

                    while (resultReader.read(buffer) > 0) {
                        response.put("results",
                                ResultUtils.getJSONFromBuffer(buffer, resultReader.getFrameTupleAccessor()));
                        buffer.clear();
                        switch (pdf) {
                            case HTML:
                                ResultUtils.prettyPrintHTML(out, response);
                                break;
                            case TEXT:
                            case JSON:
                                out.print(response);
                                break;
                        }
                        out.flush();
                    }
                    if (pdf == DisplayFormat.HTML) {
                        out.println("</pre>");
                    }

                }
                hcc.waitForCompletion(jobId);
            }

            return queryResult;
        } catch (Exception e) {
            e.printStackTrace();
            if (bActiveTxn) {
                abort(e, e, mdTxnCtx);
            }
            throw e;
        } finally {
            releaseReadLatch();
        }
    }

    private void handleCreateNodeGroupStatement(AqlMetadataProvider metadataProvider, Statement stmt) throws Exception {

        MetadataTransactionContext mdTxnCtx = MetadataManager.INSTANCE.beginTransaction();
        metadataProvider.setMetadataTxnContext(mdTxnCtx);
        acquireWriteLatch();

        try {
            NodegroupDecl stmtCreateNodegroup = (NodegroupDecl) stmt;
            String ngName = stmtCreateNodegroup.getNodegroupName().getValue();
            NodeGroup ng = MetadataManager.INSTANCE.getNodegroup(mdTxnCtx, ngName);
            if (ng != null) {
                if (!stmtCreateNodegroup.getIfNotExists())
                    throw new AlgebricksException("A nodegroup with this name " + ngName + " already exists.");
            } else {
                List<Identifier> ncIdentifiers = stmtCreateNodegroup.getNodeControllerNames();
                List<String> ncNames = new ArrayList<String>(ncIdentifiers.size());
                for (Identifier id : ncIdentifiers) {
                    ncNames.add(id.getValue());
                }
                MetadataManager.INSTANCE.addNodegroup(mdTxnCtx, new NodeGroup(ngName, ncNames));
            }
            MetadataManager.INSTANCE.commitTransaction(mdTxnCtx);
        } catch (Exception e) {
            abort(e, e, mdTxnCtx);
            throw e;
        } finally {
            releaseWriteLatch();
        }
    }

    private JobId runJob(IHyracksClientConnection hcc, JobSpecification spec, boolean waitForCompletion)
            throws Exception {
        JobId[] jobIds = executeJobArray(hcc, new Job[] { new Job(spec) }, out, pdf, waitForCompletion);
        return jobIds[0];
    }

    public JobId[] executeJobArray(IHyracksClientConnection hcc, Job[] jobs, PrintWriter out, DisplayFormat pdf,
            boolean waitForCompletion) throws Exception {
        JobId[] startedJobIds = new JobId[jobs.length];
        for (int i = 0; i < jobs.length; i++) {
            JobSpecification spec = jobs[i].getJobSpec();
            spec.setMaxReattempts(0);
            JobId jobId = hcc.startJob(spec);
            startedJobIds[i] = jobId;
            if (waitForCompletion) {
                hcc.waitForCompletion(jobId);
            }
        }
        return startedJobIds;
    }

    private static IDataFormat getDataFormat(MetadataTransactionContext mdTxnCtx, String dataverseName)
            throws AsterixException {
        Dataverse dataverse = MetadataManager.INSTANCE.getDataverse(mdTxnCtx, dataverseName);
        IDataFormat format;
        try {
            format = (IDataFormat) Class.forName(dataverse.getDataFormat()).newInstance();
        } catch (Exception e) {
            throw new AsterixException(e);
        }
        return format;
    }

    private String getActiveDataverseName(String dataverse) throws AlgebricksException {
        if (dataverse != null) {
            return dataverse;
        }
        if (activeDefaultDataverse != null) {
            return activeDefaultDataverse.getDataverseName();
        }
        throw new AlgebricksException("dataverse not specified");
    }

    private String getActiveDataverseName(Identifier dataverse) throws AlgebricksException {
        return getActiveDataverseName(dataverse != null ? dataverse.getValue() : null);
    }

    private void acquireWriteLatch() {
        MetadataManager.INSTANCE.acquireWriteLatch();
    }

    private void releaseWriteLatch() {
        MetadataManager.INSTANCE.releaseWriteLatch();
    }

    private void acquireReadLatch() {
        MetadataManager.INSTANCE.acquireReadLatch();
    }

    private void releaseReadLatch() {
        MetadataManager.INSTANCE.releaseReadLatch();
    }

    private void abort(Exception rootE, Exception parentE, MetadataTransactionContext mdTxnCtx) {
        try {
            MetadataManager.INSTANCE.abortTransaction(mdTxnCtx);
        } catch (Exception e2) {
            parentE.addSuppressed(e2);
            throw new IllegalStateException(rootE);
        }
    }
}<|MERGE_RESOLUTION|>--- conflicted
+++ resolved
@@ -1354,9 +1354,8 @@
 
         try {
             ControlFeedStatement cfs = (ControlFeedStatement) stmt;
-<<<<<<< HEAD
-            String dataverseName = cfs.getDataverseName() == null ? activeDefaultDataverse == null ? null
-                    : activeDefaultDataverse.getDataverseName() : cfs.getDatasetName().getValue();
+            String dataverseName = getActiveDataverseName(cfs.getDataverseName());
+            
             String datasetName = cfs.getDatasetName().getValue();
             Dataset dataset = MetadataManager.INSTANCE.getDataset(metadataProvider.getMetadataTxnContext(),
                     dataverseName, cfs.getDatasetName().getValue());
@@ -1376,9 +1375,6 @@
                 throw new AsterixException("Invalid operation. The feed is currently not " + FeedState.ACTIVE);
             }
 
-=======
-            String dataverseName = getActiveDataverseName(cfs.getDataverseName());
->>>>>>> 9876d107
             CompiledControlFeedStatement clcfs = new CompiledControlFeedStatement(cfs.getOperationType(),
                     dataverseName, cfs.getDatasetName().getValue(), cfs.getAlterAdapterConfParams());
 
