/*
 * Licensed to the Apache Software Foundation (ASF) under one
 * or more contributor license agreements.  See the NOTICE file
 * distributed with this work for additional information
 * regarding copyright ownership.  The ASF licenses this file
 * to you under the Apache License, Version 2.0 (the
 * "License"); you may not use this file except in compliance
 * with the License.  You may obtain a copy of the License at
 *
 *   http://www.apache.org/licenses/LICENSE-2.0
 *
 * Unless required by applicable law or agreed to in writing,
 * software distributed under the License is distributed on an
 * "AS IS" BASIS, WITHOUT WARRANTIES OR CONDITIONS OF ANY
 * KIND, either express or implied.  See the License for the
 * specific language governing permissions and limitations
 * under the License.
 */
package org.apache.asterix.aql.translator;

import java.io.BufferedReader;
import java.io.File;
import java.io.FileInputStream;
import java.io.IOException;
import java.io.InputStream;
import java.io.InputStreamReader;
import java.io.StringReader;
import java.rmi.RemoteException;
import java.util.ArrayList;
import java.util.Arrays;
import java.util.Date;
import java.util.HashMap;
import java.util.HashSet;
import java.util.Iterator;
import java.util.List;
import java.util.Map;
import java.util.Map.Entry;
import java.util.Properties;
import java.util.Random;
import java.util.Set;
import java.util.logging.Level;
import java.util.logging.Logger;

import org.apache.asterix.active.ActiveJobLifecycleListener;
import org.apache.asterix.active.CentralActiveManager;
import org.apache.asterix.active.FeedJoint;
import org.apache.asterix.api.common.APIFramework;
import org.apache.asterix.api.common.SessionConfig;
import org.apache.asterix.api.common.SessionConfig.OutputFormat;
import org.apache.asterix.common.active.ActiveJobId;
import org.apache.asterix.common.active.ActiveObjectId;
import org.apache.asterix.common.active.ActiveObjectId.ActiveObjectType;
import org.apache.asterix.common.active.ActiveRuntimeId;
import org.apache.asterix.common.active.api.IActiveJobLifeCycleListener.ConnectionLocation;
import org.apache.asterix.common.active.api.IActiveLifecycleEventSubscriber;
import org.apache.asterix.common.active.api.IActiveLifecycleEventSubscriber.ActiveLifecycleEvent;
import org.apache.asterix.common.active.message.DropChannelMessage;
import org.apache.asterix.common.active.message.ExecuteProcedureMessage;
import org.apache.asterix.common.channels.ProcedureRuntimeId;
import org.apache.asterix.common.config.AsterixExternalProperties;
import org.apache.asterix.common.config.DatasetConfig.DatasetType;
import org.apache.asterix.common.config.DatasetConfig.ExternalDatasetTransactionState;
import org.apache.asterix.common.config.DatasetConfig.ExternalFilePendingOp;
import org.apache.asterix.common.config.DatasetConfig.IndexType;
import org.apache.asterix.common.config.GlobalConfig;
import org.apache.asterix.common.exceptions.ACIDException;
import org.apache.asterix.common.exceptions.AsterixException;
import org.apache.asterix.common.feeds.FeedActivity.FeedActivityDetails;
import org.apache.asterix.common.feeds.FeedConnectionId;
import org.apache.asterix.common.feeds.FeedConnectionRequest;
import org.apache.asterix.common.feeds.FeedJointKey;
import org.apache.asterix.common.feeds.FeedPolicyAccessor;
import org.apache.asterix.common.feeds.api.IFeedJoint;
import org.apache.asterix.common.feeds.api.IFeedJoint.FeedJointType;
import org.apache.asterix.common.functions.FunctionSignature;
import org.apache.asterix.compiler.provider.AqlCompilationProvider;
import org.apache.asterix.compiler.provider.ILangCompilationProvider;
<<<<<<< HEAD
=======
import org.apache.asterix.external.api.IAdapterFactory;
import org.apache.asterix.external.indexing.ExternalFile;
import org.apache.asterix.feeds.CentralFeedManager;
import org.apache.asterix.feeds.FeedJoint;
import org.apache.asterix.feeds.FeedLifecycleListener;
>>>>>>> 284590ed
import org.apache.asterix.file.DatasetOperations;
import org.apache.asterix.file.DataverseOperations;
import org.apache.asterix.file.ExternalIndexingOperations;
import org.apache.asterix.file.FeedOperations;
import org.apache.asterix.file.IndexOperations;
import org.apache.asterix.file.ProcedureOperations;
import org.apache.asterix.formats.nontagged.AqlTypeTraitProvider;
import org.apache.asterix.lang.aql.parser.AQLParser;
import org.apache.asterix.lang.aql.statement.SubscribeFeedStatement;
import org.apache.asterix.lang.aql.visitor.AqlDeleteRewriteVisitor;
import org.apache.asterix.lang.common.base.Expression;
import org.apache.asterix.lang.common.base.IRewriterFactory;
import org.apache.asterix.lang.common.base.IStatementRewriter;
import org.apache.asterix.lang.common.base.Statement;
import org.apache.asterix.lang.common.base.Statement.Kind;
import org.apache.asterix.lang.common.expression.CallExpr;
import org.apache.asterix.lang.common.expression.FieldAccessor;
import org.apache.asterix.lang.common.expression.FieldBinding;
import org.apache.asterix.lang.common.expression.LiteralExpr;
import org.apache.asterix.lang.common.expression.OperatorExpr;
import org.apache.asterix.lang.common.expression.RecordConstructor;
import org.apache.asterix.lang.common.expression.TypeExpression;
import org.apache.asterix.lang.common.expression.VariableExpr;
import org.apache.asterix.lang.common.literal.StringLiteral;
import org.apache.asterix.lang.common.statement.BrokerDropStatement;
import org.apache.asterix.lang.common.statement.ChannelDropStatement;
import org.apache.asterix.lang.common.statement.ChannelSubscribeStatement;
import org.apache.asterix.lang.common.statement.ChannelUnsubscribeStatement;
import org.apache.asterix.lang.common.statement.CompactStatement;
import org.apache.asterix.lang.common.statement.ConnectFeedStatement;
import org.apache.asterix.lang.common.statement.CreateBrokerStatement;
import org.apache.asterix.lang.common.statement.CreateChannelStatement;
import org.apache.asterix.lang.common.statement.CreateDataverseStatement;
import org.apache.asterix.lang.common.statement.CreateFeedPolicyStatement;
import org.apache.asterix.lang.common.statement.CreateFeedStatement;
import org.apache.asterix.lang.common.statement.CreateFunctionStatement;
import org.apache.asterix.lang.common.statement.CreateIndexStatement;
import org.apache.asterix.lang.common.statement.CreatePrimaryFeedStatement;
import org.apache.asterix.lang.common.statement.CreateSecondaryFeedStatement;
import org.apache.asterix.lang.common.statement.DatasetDecl;
import org.apache.asterix.lang.common.statement.DataverseDecl;
import org.apache.asterix.lang.common.statement.DataverseDropStatement;
import org.apache.asterix.lang.common.statement.DeleteStatement;
import org.apache.asterix.lang.common.statement.DisconnectFeedStatement;
import org.apache.asterix.lang.common.statement.DropStatement;
import org.apache.asterix.lang.common.statement.ExecuteProcedureStatement;
import org.apache.asterix.lang.common.statement.ExternalDetailsDecl;
import org.apache.asterix.lang.common.statement.FeedDropStatement;
import org.apache.asterix.lang.common.statement.FeedPolicyDropStatement;
import org.apache.asterix.lang.common.statement.FunctionDecl;
import org.apache.asterix.lang.common.statement.FunctionDropStatement;
import org.apache.asterix.lang.common.statement.IDatasetDetailsDecl;
import org.apache.asterix.lang.common.statement.IndexDropStatement;
import org.apache.asterix.lang.common.statement.InsertStatement;
import org.apache.asterix.lang.common.statement.InternalDetailsDecl;
import org.apache.asterix.lang.common.statement.LoadStatement;
import org.apache.asterix.lang.common.statement.NodeGroupDropStatement;
import org.apache.asterix.lang.common.statement.NodegroupDecl;
import org.apache.asterix.lang.common.statement.Query;
import org.apache.asterix.lang.common.statement.RefreshExternalDatasetStatement;
import org.apache.asterix.lang.common.statement.RunStatement;
import org.apache.asterix.lang.common.statement.SetStatement;
import org.apache.asterix.lang.common.statement.TypeDecl;
import org.apache.asterix.lang.common.statement.TypeDropStatement;
import org.apache.asterix.lang.common.statement.WriteStatement;
import org.apache.asterix.lang.common.struct.Identifier;
import org.apache.asterix.lang.common.util.FunctionUtil;
import org.apache.asterix.metadata.IDatasetDetails;
import org.apache.asterix.metadata.MetadataException;
import org.apache.asterix.metadata.MetadataManager;
import org.apache.asterix.metadata.MetadataTransactionContext;
import org.apache.asterix.metadata.active.ActiveLifecycleEventSubscriber;
import org.apache.asterix.metadata.active.ActiveUtil;
import org.apache.asterix.metadata.api.IMetadataEntity;
import org.apache.asterix.metadata.bootstrap.MetadataConstants;
import org.apache.asterix.metadata.dataset.hints.DatasetHints;
import org.apache.asterix.metadata.dataset.hints.DatasetHints.DatasetNodegroupCardinalityHint;
import org.apache.asterix.metadata.declared.AqlMetadataProvider;
import org.apache.asterix.metadata.entities.Broker;
import org.apache.asterix.metadata.entities.Channel;
import org.apache.asterix.metadata.entities.CompactionPolicy;
import org.apache.asterix.metadata.entities.Dataset;
import org.apache.asterix.metadata.entities.Datatype;
import org.apache.asterix.metadata.entities.Dataverse;
import org.apache.asterix.metadata.entities.ExternalDatasetDetails;
import org.apache.asterix.metadata.entities.Feed;
import org.apache.asterix.metadata.entities.Feed.FeedType;
import org.apache.asterix.metadata.entities.FeedPolicy;
import org.apache.asterix.metadata.entities.Function;
import org.apache.asterix.metadata.entities.Index;
import org.apache.asterix.metadata.entities.InternalDatasetDetails;
import org.apache.asterix.metadata.entities.NodeGroup;
import org.apache.asterix.metadata.entities.PrimaryFeed;
import org.apache.asterix.metadata.entities.SecondaryFeed;
<<<<<<< HEAD
import org.apache.asterix.metadata.feeds.IFeedAdapterFactory;
=======
import org.apache.asterix.metadata.feeds.FeedLifecycleEventSubscriber;
import org.apache.asterix.metadata.feeds.FeedUtil;
>>>>>>> 284590ed
import org.apache.asterix.metadata.utils.DatasetUtils;
import org.apache.asterix.metadata.utils.ExternalDatasetsRegistry;
import org.apache.asterix.metadata.utils.MetadataLockManager;
import org.apache.asterix.om.functions.AsterixBuiltinFunctions;
import org.apache.asterix.om.types.ARecordType;
import org.apache.asterix.om.types.ATypeTag;
import org.apache.asterix.om.types.IAType;
import org.apache.asterix.om.types.TypeSignature;
import org.apache.asterix.om.util.AsterixAppContextInfo;
import org.apache.asterix.om.util.AsterixClusterProperties;
import org.apache.asterix.optimizer.rules.IntroduceSecondaryIndexInsertDeleteRule;
import org.apache.asterix.result.ResultReader;
import org.apache.asterix.result.ResultUtils;
import org.apache.asterix.transaction.management.service.transaction.DatasetIdFactory;
import org.apache.asterix.translator.AbstractLangTranslator;
import org.apache.asterix.translator.CompiledStatements.CompiledConnectFeedStatement;
import org.apache.asterix.translator.CompiledStatements.CompiledCreateIndexStatement;
import org.apache.asterix.translator.CompiledStatements.CompiledDatasetDropStatement;
import org.apache.asterix.translator.CompiledStatements.CompiledDeleteStatement;
import org.apache.asterix.translator.CompiledStatements.CompiledIndexCompactStatement;
import org.apache.asterix.translator.CompiledStatements.CompiledIndexDropStatement;
import org.apache.asterix.translator.CompiledStatements.CompiledInsertStatement;
import org.apache.asterix.translator.CompiledStatements.CompiledLoadFromFileStatement;
import org.apache.asterix.translator.CompiledStatements.CompiledSubscribeFeedStatement;
import org.apache.asterix.translator.CompiledStatements.ICompiledDmlStatement;
import org.apache.asterix.translator.TypeTranslator;
import org.apache.asterix.translator.util.ValidateUtil;
import org.apache.asterix.util.FlushDatasetUtils;
import org.apache.asterix.util.JobUtils;
import org.apache.commons.lang3.StringUtils;
import org.apache.hyracks.algebricks.common.exceptions.AlgebricksException;
import org.apache.hyracks.algebricks.common.utils.Pair;
import org.apache.hyracks.algebricks.common.utils.Triple;
import org.apache.hyracks.algebricks.core.algebra.expressions.AbstractFunctionCallExpression.FunctionKind;
import org.apache.hyracks.algebricks.core.algebra.functions.FunctionIdentifier;
import org.apache.hyracks.algebricks.data.IAWriterFactory;
import org.apache.hyracks.algebricks.data.IResultSerializerFactoryProvider;
import org.apache.hyracks.algebricks.runtime.serializer.ResultSerializerFactoryProvider;
import org.apache.hyracks.algebricks.runtime.writers.PrinterBasedWriterFactory;
import org.apache.hyracks.api.client.IHyracksClientConnection;
import org.apache.hyracks.api.dataflow.value.ITypeTraits;
import org.apache.hyracks.api.dataset.IHyracksDataset;
import org.apache.hyracks.api.dataset.ResultSetId;
import org.apache.hyracks.api.io.FileReference;
import org.apache.hyracks.api.job.JobId;
import org.apache.hyracks.api.job.JobSpecification;
import org.apache.hyracks.dataflow.std.file.FileSplit;
import org.apache.hyracks.storage.am.lsm.common.api.ILSMMergePolicyFactory;
import org.json.JSONArray;
import org.json.JSONException;
import org.json.JSONObject;

/*
 * Provides functionality for executing a batch of Query statements (queries included)
 * sequentially.
 */
public class QueryTranslator extends AbstractLangTranslator {

    private static Logger LOGGER = Logger.getLogger(QueryTranslator.class.getName());

    private enum ProgressState {
        NO_PROGRESS,
        ADDED_PENDINGOP_RECORD_TO_METADATA
    }

    public static enum ResultDelivery {
        SYNC,
        ASYNC,
        ASYNC_DEFERRED
    }

    public static final boolean IS_DEBUG_MODE = false;//true
    private final List<Statement> statements;
    private final SessionConfig sessionConfig;
    private Dataverse activeDefaultDataverse;
    private final List<FunctionDecl> declaredFunctions;
    private final APIFramework apiFramework;
    private final IRewriterFactory rewriterFactory;

    public QueryTranslator(List<Statement> aqlStatements, SessionConfig conf,
            ILangCompilationProvider compliationProvider) throws MetadataException, AsterixException {
        this.statements = aqlStatements;
        this.sessionConfig = conf;
        this.declaredFunctions = getDeclaredFunctions(aqlStatements);
        this.apiFramework = new APIFramework(compliationProvider);
        this.rewriterFactory = compliationProvider.getRewriterFactory();
    }

    private List<FunctionDecl> getDeclaredFunctions(List<Statement> statements) {
        List<FunctionDecl> functionDecls = new ArrayList<FunctionDecl>();
        for (Statement st : statements) {
            if (st.getKind().equals(Statement.Kind.FUNCTION_DECL)) {
                functionDecls.add((FunctionDecl) st);
            }
        }
        return functionDecls;
    }

    /**
     * Compiles and submits for execution a list of AQL statements.
     * @param hcc
     *        A Hyracks client connection that is used to submit a jobspec to Hyracks.
     * @param hdc
     *        A Hyracks dataset client object that is used to read the results.
     * @param resultDelivery
     *        True if the results should be read asynchronously or false if we should wait for results to be read.
     * @return A List<QueryResult> containing a QueryResult instance corresponding to each submitted query.
     * @throws Exception
     */
    public void compileAndExecute(IHyracksClientConnection hcc, IHyracksDataset hdc, ResultDelivery resultDelivery)
            throws Exception {
        int resultSetIdCounter = 0;
        FileSplit outputFile = null;
        IAWriterFactory writerFactory = PrinterBasedWriterFactory.INSTANCE;
        IResultSerializerFactoryProvider resultSerializerFactoryProvider = ResultSerializerFactoryProvider.INSTANCE;
        Map<String, String> config = new HashMap<String, String>();

        for (Statement stmt : statements) {
            if (sessionConfig.is(SessionConfig.FORMAT_HTML)) {
                sessionConfig.out().println(APIFramework.HTML_STATEMENT_SEPARATOR);
            }
            validateOperation(activeDefaultDataverse, stmt);
            rewriteStatement(stmt); // Rewrite the statement's AST.
            AqlMetadataProvider metadataProvider = new AqlMetadataProvider(activeDefaultDataverse,
                    CentralActiveManager.getInstance());
            metadataProvider.setWriterFactory(writerFactory);
            metadataProvider.setResultSerializerFactoryProvider(resultSerializerFactoryProvider);
            metadataProvider.setOutputFile(outputFile);
            metadataProvider.setConfig(config);
            switch (stmt.getKind()) {
                case SET: {
                    handleSetStatement(metadataProvider, stmt, config);
                    break;
                }
                case DATAVERSE_DECL: {
                    activeDefaultDataverse = handleUseDataverseStatement(metadataProvider, stmt);
                    break;
                }
                case CREATE_DATAVERSE: {
                    handleCreateDataverseStatement(metadataProvider, stmt);
                    break;
                }
                case DATASET_DECL: {
                    handleCreateDatasetStatement(metadataProvider, stmt, hcc);
                    break;
                }
                case CREATE_INDEX: {
                    handleCreateIndexStatement(metadataProvider, stmt, hcc);
                    break;
                }
                case TYPE_DECL: {
                    handleCreateTypeStatement(metadataProvider, stmt);
                    break;
                }
                case NODEGROUP_DECL: {
                    handleCreateNodeGroupStatement(metadataProvider, stmt);
                    break;
                }
                case DATAVERSE_DROP: {
                    handleDataverseDropStatement(metadataProvider, stmt, hcc);
                    break;
                }
                case DATASET_DROP: {
                    handleDatasetDropStatement(metadataProvider, stmt, hcc);
                    break;
                }
                case INDEX_DROP: {
                    handleIndexDropStatement(metadataProvider, stmt, hcc);
                    break;
                }
                case TYPE_DROP: {
                    handleTypeDropStatement(metadataProvider, stmt);
                    break;
                }
                case NODEGROUP_DROP: {
                    handleNodegroupDropStatement(metadataProvider, stmt);
                    break;
                }

                case CREATE_FUNCTION: {
                    handleCreateFunctionStatement(metadataProvider, stmt, hcc, hdc, resultDelivery);
                    break;
                }

                case FUNCTION_DROP: {
                    handleFunctionDropStatement(metadataProvider, stmt);
                    break;
                }

                case LOAD: {
                    handleLoadStatement(metadataProvider, stmt, hcc);
                    break;
                }
                case INSERT: {
                    if (((InsertStatement) stmt).getReturnRecord()
                            || ((InsertStatement) stmt).getReturnField() != null) {
                        metadataProvider.setResultSetId(new ResultSetId(resultSetIdCounter++));
                        metadataProvider.setResultAsyncMode(resultDelivery == ResultDelivery.ASYNC
                                || resultDelivery == ResultDelivery.ASYNC_DEFERRED);
                    }
                    handleInsertStatement(metadataProvider, stmt, hcc, hdc, resultDelivery, false);

                    break;
                }
                case DELETE: {
                    handleDeleteStatement(metadataProvider, stmt, hcc, false);
                    break;
                }

                case CREATE_PRIMARY_FEED:
                case CREATE_SECONDARY_FEED: {
                    handleCreateFeedStatement(metadataProvider, stmt, hcc);
                    break;
                }

                case DROP_FEED: {
                    handleDropFeedStatement(metadataProvider, stmt, hcc);
                    break;
                }

                case DROP_FEED_POLICY: {
                    handleDropFeedPolicyStatement(metadataProvider, stmt, hcc);
                    break;
                }

                case CONNECT_FEED: {
                    handleConnectFeedStatement(metadataProvider, stmt, hcc);
                    break;
                }

                case DISCONNECT_FEED: {
                    handleDisconnectFeedStatement(metadataProvider, stmt, hcc);
                    break;
                }

                case SUBSCRIBE_FEED: {
                    handleSubscribeFeedStatement(metadataProvider, stmt, hcc);
                    break;
                }

                case CREATE_FEED_POLICY: {
                    handleCreateFeedPolicyStatement(metadataProvider, stmt, hcc);
                    break;
                }

                case CREATE_CHANNEL: {
                    handleCreateChannelStatement(metadataProvider, stmt, hcc);
                    break;
                }

                case DROP_CHANNEL: {
                    handleDropChannelStatement(metadataProvider, stmt, hcc);
                    break;
                }

                case CREATE_BROKER: {
                    handleCreateBrokerStatement(metadataProvider, stmt, hcc);
                    break;
                }

                case DROP_BROKER: {
                    handleDropBrokerStatement(metadataProvider, stmt, hcc);
                    break;
                }

                case SUBSCRIBE_CHANNEL: {
                    metadataProvider.setResultSetId(new ResultSetId(resultSetIdCounter++));
                    metadataProvider.setResultAsyncMode(
                            resultDelivery == ResultDelivery.ASYNC || resultDelivery == ResultDelivery.ASYNC_DEFERRED);
                    handleChannelSubscribeStatement(metadataProvider, stmt, hcc, hdc, resultDelivery);
                    break;
                }

                case UNSUBSCRIBE_CHANNEL: {
                    handleChannelUnsubscribeStatement(metadataProvider, stmt, hcc);
                    break;
                }

                case QUERY: {
                    metadataProvider.setResultSetId(new ResultSetId(resultSetIdCounter++));
                    metadataProvider.setResultAsyncMode(
                            resultDelivery == ResultDelivery.ASYNC || resultDelivery == ResultDelivery.ASYNC_DEFERRED);
                    handleQuery(metadataProvider, (Query) stmt, hcc, hdc, resultDelivery, false);
                    break;
                }

                case COMPACT: {
                    handleCompactStatement(metadataProvider, stmt, hcc);
                    break;
                }

                case EXTERNAL_DATASET_REFRESH: {
                    handleExternalDatasetRefreshStatement(metadataProvider, stmt, hcc);
                    break;
                }

                case WRITE: {
                    Pair<IAWriterFactory, FileSplit> result = handleWriteStatement(metadataProvider, stmt);
                    if (result.first != null) {
                        writerFactory = result.first;
                    }
                    outputFile = result.second;
                    break;
                }

                case RUN: {
                    handleRunStatement(metadataProvider, stmt, hcc);
                    break;
                }
                case EXECUTE_PROCEDURE: {
                    handleExecuteProcedureStatement(metadataProvider, stmt, hcc);
                }

                default:
                    break;
            }
        }
    }

    private void handleSetStatement(AqlMetadataProvider metadataProvider, Statement stmt, Map<String, String> config)
            throws RemoteException, ACIDException {
        SetStatement ss = (SetStatement) stmt;
        String pname = ss.getPropName();
        String pvalue = ss.getPropValue();
        config.put(pname, pvalue);
    }

    private Pair<IAWriterFactory, FileSplit> handleWriteStatement(AqlMetadataProvider metadataProvider, Statement stmt)
            throws InstantiationException, IllegalAccessException, ClassNotFoundException {
        WriteStatement ws = (WriteStatement) stmt;
        File f = new File(ws.getFileName());
        FileSplit outputFile = new FileSplit(ws.getNcName().getValue(), new FileReference(f));
        IAWriterFactory writerFactory = null;
        if (ws.getWriterClassName() != null) {
            writerFactory = (IAWriterFactory) Class.forName(ws.getWriterClassName()).newInstance();
        }
        return new Pair<IAWriterFactory, FileSplit>(writerFactory, outputFile);
    }

    private Dataverse handleUseDataverseStatement(AqlMetadataProvider metadataProvider, Statement stmt)
            throws Exception {
        DataverseDecl dvd = (DataverseDecl) stmt;
        String dvName = dvd.getDataverseName().getValue();
        MetadataTransactionContext mdTxnCtx = MetadataManager.INSTANCE.beginTransaction();
        metadataProvider.setMetadataTxnContext(mdTxnCtx);
        MetadataLockManager.INSTANCE.acquireDataverseReadLock(dvName);
        try {
            Dataverse dv = MetadataManager.INSTANCE.getDataverse(metadataProvider.getMetadataTxnContext(), dvName);
            if (dv == null) {
                throw new MetadataException("Unknown dataverse " + dvName);
            }
            MetadataManager.INSTANCE.commitTransaction(mdTxnCtx);
            return dv;
        } catch (Exception e) {
            abort(e, e, mdTxnCtx);
            throw new MetadataException(e);
        } finally {
            MetadataLockManager.INSTANCE.releaseDataverseReadLock(dvName);
        }
    }

    private void handleCreateDataverseStatement(AqlMetadataProvider metadataProvider, Statement stmt) throws Exception {

        CreateDataverseStatement stmtCreateDataverse = (CreateDataverseStatement) stmt;
        String dvName = stmtCreateDataverse.getDataverseName().getValue();
        MetadataTransactionContext mdTxnCtx = MetadataManager.INSTANCE.beginTransaction();
        metadataProvider.setMetadataTxnContext(mdTxnCtx);

        MetadataLockManager.INSTANCE.acquireDataverseReadLock(dvName);
        try {
            Dataverse dv = MetadataManager.INSTANCE.getDataverse(metadataProvider.getMetadataTxnContext(), dvName);
            if (dv != null) {
                if (stmtCreateDataverse.getIfNotExists()) {
                    MetadataManager.INSTANCE.commitTransaction(mdTxnCtx);
                    return;
                } else {
                    throw new AlgebricksException("A dataverse with this name " + dvName + " already exists.");
                }
            }
            MetadataManager.INSTANCE.addDataverse(metadataProvider.getMetadataTxnContext(),
                    new Dataverse(dvName, stmtCreateDataverse.getFormat(), IMetadataEntity.PENDING_NO_OP));
            MetadataManager.INSTANCE.commitTransaction(mdTxnCtx);
        } catch (Exception e) {
            abort(e, e, mdTxnCtx);
            throw e;
        } finally {
            MetadataLockManager.INSTANCE.releaseDataverseReadLock(dvName);
        }
    }

    private void validateCompactionPolicy(String compactionPolicy, Map<String, String> compactionPolicyProperties,
            MetadataTransactionContext mdTxnCtx, boolean isExternalDataset) throws AsterixException, Exception {
        CompactionPolicy compactionPolicyEntity = MetadataManager.INSTANCE.getCompactionPolicy(mdTxnCtx,
                MetadataConstants.METADATA_DATAVERSE_NAME, compactionPolicy);
        if (compactionPolicyEntity == null) {
            throw new AsterixException("Unknown compaction policy: " + compactionPolicy);
        }
        String compactionPolicyFactoryClassName = compactionPolicyEntity.getClassName();
        ILSMMergePolicyFactory mergePolicyFactory = (ILSMMergePolicyFactory) Class
                .forName(compactionPolicyFactoryClassName).newInstance();
        if (isExternalDataset && mergePolicyFactory.getName().compareTo("correlated-prefix") == 0) {
            throw new AsterixException("The correlated-prefix merge policy cannot be used with external dataset.");
        }
        if (compactionPolicyProperties == null) {
            if (mergePolicyFactory.getName().compareTo("no-merge") != 0) {
                throw new AsterixException("Compaction policy properties are missing.");
            }
        } else {
            for (Map.Entry<String, String> entry : compactionPolicyProperties.entrySet()) {
                if (!mergePolicyFactory.getPropertiesNames().contains(entry.getKey())) {
                    throw new AsterixException("Invalid compaction policy property: " + entry.getKey());
                }
            }
            for (String p : mergePolicyFactory.getPropertiesNames()) {
                if (!compactionPolicyProperties.containsKey(p)) {
                    throw new AsterixException("Missing compaction policy property: " + p);
                }
            }
        }
    }

    private void handleCreateDatasetStatement(AqlMetadataProvider metadataProvider, Statement stmt,
            IHyracksClientConnection hcc) throws AsterixException, Exception {

        ProgressState progress = ProgressState.NO_PROGRESS;
        DatasetDecl dd = (DatasetDecl) stmt;
        String dataverseName = getActiveDataverse(dd.getDataverse());
        String datasetName = dd.getName().getValue();
        DatasetType dsType = dd.getDatasetType();
        String itemTypeDataverseName = dd.getItemTypeDataverse().getValue();
        String itemTypeName = dd.getItemTypeName().getValue();
        Identifier ngNameId = dd.getNodegroupName();
        String nodegroupName = getNodeGroupName(ngNameId, dd, dataverseName);
        String compactionPolicy = dd.getCompactionPolicy();
        Map<String, String> compactionPolicyProperties = dd.getCompactionPolicyProperties();
        boolean defaultCompactionPolicy = (compactionPolicy == null);
        boolean temp = dd.getDatasetDetailsDecl().isTemp();

        MetadataTransactionContext mdTxnCtx = MetadataManager.INSTANCE.beginTransaction();
        boolean bActiveTxn = true;
        metadataProvider.setMetadataTxnContext(mdTxnCtx);

        MetadataLockManager.INSTANCE.createDatasetBegin(dataverseName, itemTypeDataverseName,
                itemTypeDataverseName + "." + itemTypeName, nodegroupName, compactionPolicy,
                dataverseName + "." + datasetName, defaultCompactionPolicy);
        Dataset dataset = null;
        try {

            IDatasetDetails datasetDetails = null;
            Dataset ds = MetadataManager.INSTANCE.getDataset(metadataProvider.getMetadataTxnContext(), dataverseName,
                    datasetName);
            if (ds != null) {
                if (dd.getIfNotExists()) {
                    MetadataManager.INSTANCE.commitTransaction(mdTxnCtx);
                    return;
                } else {
                    throw new AlgebricksException("A dataset with this name " + datasetName + " already exists.");
                }
            }
            Datatype dt = MetadataManager.INSTANCE.getDatatype(metadataProvider.getMetadataTxnContext(),
                    itemTypeDataverseName, itemTypeName);
            if (dt == null) {
                throw new AlgebricksException(": type " + itemTypeName + " could not be found.");
            }
            String ngName = ngNameId != null ? ngNameId.getValue()
                    : configureNodegroupForDataset(dd, dataverseName, mdTxnCtx);

            if (compactionPolicy == null) {
                compactionPolicy = GlobalConfig.DEFAULT_COMPACTION_POLICY_NAME;
                compactionPolicyProperties = GlobalConfig.DEFAULT_COMPACTION_POLICY_PROPERTIES;
            } else {
                validateCompactionPolicy(compactionPolicy, compactionPolicyProperties, mdTxnCtx, false);
            }
            switch (dd.getDatasetType()) {
                case INTERNAL: {
                    IAType itemType = dt.getDatatype();
                    if (itemType.getTypeTag() != ATypeTag.RECORD) {
                        throw new AlgebricksException("Can only partition ARecord's.");
                    }
                    List<List<String>> partitioningExprs = ((InternalDetailsDecl) dd.getDatasetDetailsDecl())
                            .getPartitioningExprs();
                    boolean autogenerated = ((InternalDetailsDecl) dd.getDatasetDetailsDecl()).isAutogenerated();
                    ARecordType aRecordType = (ARecordType) itemType;
                    List<IAType> partitioningTypes = ValidateUtil.validatePartitioningExpressions(aRecordType,
                            partitioningExprs, autogenerated);

                    List<String> filterField = ((InternalDetailsDecl) dd.getDatasetDetailsDecl()).getFilterField();
                    if (filterField != null) {
                        ValidateUtil.validateFilterField(aRecordType, filterField);
                    }
                    if (compactionPolicy == null) {
                        if (filterField != null) {
                            // If the dataset has a filter and the user didn't specify a merge policy, then we will pick the
                            // correlated-prefix as the default merge policy.
                            compactionPolicy = GlobalConfig.DEFAULT_FILTERED_DATASET_COMPACTION_POLICY_NAME;
                            compactionPolicyProperties = GlobalConfig.DEFAULT_COMPACTION_POLICY_PROPERTIES;
                        }
                    }
                    datasetDetails = new InternalDatasetDetails(InternalDatasetDetails.FileStructure.BTREE,
                            InternalDatasetDetails.PartitioningStrategy.HASH, partitioningExprs, partitioningExprs,
                            partitioningTypes, autogenerated, filterField, temp);
                    break;
                }
                case EXTERNAL: {
                    String adapter = ((ExternalDetailsDecl) dd.getDatasetDetailsDecl()).getAdapter();
                    Map<String, String> properties = ((ExternalDetailsDecl) dd.getDatasetDetailsDecl()).getProperties();

                    datasetDetails = new ExternalDatasetDetails(adapter, properties, new Date(),
                            ExternalDatasetTransactionState.COMMIT);
                    break;
                }

            }

            //#. initialize DatasetIdFactory if it is not initialized.
            if (!DatasetIdFactory.isInitialized()) {
                DatasetIdFactory.initialize(MetadataManager.INSTANCE.getMostRecentDatasetId());
            }

            //#. add a new dataset with PendingAddOp
            dataset = new Dataset(dataverseName, datasetName, itemTypeDataverseName, itemTypeName, ngName,
                    compactionPolicy, compactionPolicyProperties, datasetDetails, dd.getHints(), dsType,
                    DatasetIdFactory.generateDatasetId(), IMetadataEntity.PENDING_ADD_OP);
            MetadataManager.INSTANCE.addDataset(metadataProvider.getMetadataTxnContext(), dataset);

            if (dd.getDatasetType() == DatasetType.INTERNAL) {
                Dataverse dataverse = MetadataManager.INSTANCE.getDataverse(metadataProvider.getMetadataTxnContext(),
                        dataverseName);
                JobSpecification jobSpec = DatasetOperations.createDatasetJobSpec(dataverse, datasetName,
                        metadataProvider);

                //#. make metadataTxn commit before calling runJob.
                MetadataManager.INSTANCE.commitTransaction(mdTxnCtx);
                bActiveTxn = false;
                progress = ProgressState.ADDED_PENDINGOP_RECORD_TO_METADATA;

                //#. runJob
                JobUtils.runJob(hcc, jobSpec, true);

                //#. begin new metadataTxn
                mdTxnCtx = MetadataManager.INSTANCE.beginTransaction();
                bActiveTxn = true;
                metadataProvider.setMetadataTxnContext(mdTxnCtx);
            }

            //#. add a new dataset with PendingNoOp after deleting the dataset with PendingAddOp
            MetadataManager.INSTANCE.dropDataset(metadataProvider.getMetadataTxnContext(), dataverseName, datasetName);
            dataset.setPendingOp(IMetadataEntity.PENDING_NO_OP);
            MetadataManager.INSTANCE.addDataset(metadataProvider.getMetadataTxnContext(), dataset);
            MetadataManager.INSTANCE.commitTransaction(mdTxnCtx);
        } catch (Exception e) {
            if (bActiveTxn) {
                abort(e, e, mdTxnCtx);
            }

            if (progress == ProgressState.ADDED_PENDINGOP_RECORD_TO_METADATA) {

                //#. execute compensation operations
                //   remove the index in NC
                //   [Notice]
                //   As long as we updated(and committed) metadata, we should remove any effect of the job
                //   because an exception occurs during runJob.
                mdTxnCtx = MetadataManager.INSTANCE.beginTransaction();
                bActiveTxn = true;
                metadataProvider.setMetadataTxnContext(mdTxnCtx);
                CompiledDatasetDropStatement cds = new CompiledDatasetDropStatement(dataverseName, datasetName);
                try {
                    JobSpecification jobSpec = DatasetOperations.createDropDatasetJobSpec(cds, metadataProvider);
                    MetadataManager.INSTANCE.commitTransaction(mdTxnCtx);
                    bActiveTxn = false;
                    JobUtils.runJob(hcc, jobSpec, true);
                } catch (Exception e2) {
                    e.addSuppressed(e2);
                    if (bActiveTxn) {
                        abort(e, e2, mdTxnCtx);
                    }
                }

                //   remove the record from the metadata.
                mdTxnCtx = MetadataManager.INSTANCE.beginTransaction();
                metadataProvider.setMetadataTxnContext(mdTxnCtx);
                try {
                    MetadataManager.INSTANCE.dropDataset(metadataProvider.getMetadataTxnContext(), dataverseName,
                            datasetName);
                    MetadataManager.INSTANCE.commitTransaction(mdTxnCtx);
                } catch (Exception e2) {
                    e.addSuppressed(e2);
                    abort(e, e2, mdTxnCtx);
                    throw new IllegalStateException("System is inconsistent state: pending dataset(" + dataverseName
                            + "." + datasetName + ") couldn't be removed from the metadata", e);
                }
            }

            throw e;
        } finally {
            MetadataLockManager.INSTANCE.createDatasetEnd(dataverseName, itemTypeDataverseName,
                    itemTypeDataverseName + "." + itemTypeName, nodegroupName, compactionPolicy,
                    dataverseName + "." + datasetName, defaultCompactionPolicy);
        }
    }

    private void validateIfResourceIsActiveInFeed(String dataverseName, String datasetName) throws AsterixException {
        List<FeedConnectionId> activeFeedConnections = ActiveJobLifecycleListener.INSTANCE
                .getActiveFeedConnections(null);
        boolean resourceInUse = false;
        StringBuilder builder = new StringBuilder();

        if (activeFeedConnections != null && !activeFeedConnections.isEmpty()) {
            for (FeedConnectionId connId : activeFeedConnections) {
                if (connId.getDatasetName().equals(datasetName)) {
                    resourceInUse = true;
                    builder.append(connId + "\n");
                }
            }
        }

        if (resourceInUse) {
            throw new AsterixException("Dataset " + datasetName + " is currently being "
                    + "fed into by the following feed(s).\n" + builder.toString() + "\n" + "Operation not supported");
        }

    }

    private String getNodeGroupName(Identifier ngNameId, DatasetDecl dd, String dataverse) {
        if (ngNameId != null) {
            return ngNameId.getValue();
        }
        String hintValue = dd.getHints().get(DatasetNodegroupCardinalityHint.NAME);
        if (hintValue == null) {
            return MetadataConstants.METADATA_DEFAULT_NODEGROUP_NAME;
        } else {
            return (dataverse + ":" + dd.getName().getValue());
        }
    }

    private String configureNodegroupForDataset(DatasetDecl dd, String dataverse, MetadataTransactionContext mdTxnCtx)
            throws AsterixException {
        int nodegroupCardinality = -1;
        String nodegroupName;
        String hintValue = dd.getHints().get(DatasetNodegroupCardinalityHint.NAME);
        if (hintValue == null) {
            nodegroupName = MetadataConstants.METADATA_DEFAULT_NODEGROUP_NAME;
            return nodegroupName;
        } else {
            int numChosen = 0;
            boolean valid = DatasetHints.validate(DatasetNodegroupCardinalityHint.NAME,
                    dd.getHints().get(DatasetNodegroupCardinalityHint.NAME)).first;
            if (!valid) {
                throw new AsterixException("Incorrect use of hint:" + DatasetNodegroupCardinalityHint.NAME);
            } else {
                nodegroupCardinality = Integer.parseInt(dd.getHints().get(DatasetNodegroupCardinalityHint.NAME));
            }
            Set<String> nodeNames = AsterixAppContextInfo.getInstance().getMetadataProperties().getNodeNames();
            Set<String> nodeNamesClone = new HashSet<String>();
            for (String node : nodeNames) {
                nodeNamesClone.add(node);
            }
            String metadataNodeName = AsterixAppContextInfo.getInstance().getMetadataProperties().getMetadataNodeName();
            List<String> selectedNodes = new ArrayList<String>();
            selectedNodes.add(metadataNodeName);
            numChosen++;
            nodeNamesClone.remove(metadataNodeName);

            if (numChosen < nodegroupCardinality) {
                Random random = new Random();
                String[] nodes = nodeNamesClone.toArray(new String[] {});
                int[] b = new int[nodeNamesClone.size()];
                for (int i = 0; i < b.length; i++) {
                    b[i] = i;
                }

                for (int i = 0; i < nodegroupCardinality - numChosen; i++) {
                    int selected = i + random.nextInt(nodeNamesClone.size() - i);
                    int selNodeIndex = b[selected];
                    selectedNodes.add(nodes[selNodeIndex]);
                    int temp = b[0];
                    b[0] = b[selected];
                    b[selected] = temp;
                }
            }
            nodegroupName = dataverse + ":" + dd.getName().getValue();
            MetadataManager.INSTANCE.addNodegroup(mdTxnCtx, new NodeGroup(nodegroupName, selectedNodes));
            return nodegroupName;
        }

    }

    private void handleCreateIndexStatement(AqlMetadataProvider metadataProvider, Statement stmt,
            IHyracksClientConnection hcc) throws Exception {
        ProgressState progress = ProgressState.NO_PROGRESS;
        CreateIndexStatement stmtCreateIndex = (CreateIndexStatement) stmt;
        String dataverseName = getActiveDataverse(stmtCreateIndex.getDataverseName());
        String datasetName = stmtCreateIndex.getDatasetName().getValue();

        MetadataTransactionContext mdTxnCtx = MetadataManager.INSTANCE.beginTransaction();
        boolean bActiveTxn = true;
        metadataProvider.setMetadataTxnContext(mdTxnCtx);

        MetadataLockManager.INSTANCE.createIndexBegin(dataverseName, dataverseName + "." + datasetName);

        String indexName = null;
        JobSpecification spec = null;
        Dataset ds = null;
        // For external datasets
        ArrayList<ExternalFile> externalFilesSnapshot = null;
        boolean firstExternalDatasetIndex = false;
        boolean filesIndexReplicated = false;
        Index filesIndex = null;
        boolean datasetLocked = false;
        try {
            ds = MetadataManager.INSTANCE.getDataset(metadataProvider.getMetadataTxnContext(), dataverseName,
                    datasetName);
            if (ds == null) {
                throw new AlgebricksException(
                        "There is no dataset with this name " + datasetName + " in dataverse " + dataverseName);
            }

            indexName = stmtCreateIndex.getIndexName().getValue();
            Index idx = MetadataManager.INSTANCE.getIndex(metadataProvider.getMetadataTxnContext(), dataverseName,
                    datasetName, indexName);

            String itemTypeName = ds.getItemTypeName();
            Datatype dt = MetadataManager.INSTANCE.getDatatype(metadataProvider.getMetadataTxnContext(),
                    ds.getItemTypeDataverseName(), itemTypeName);
            IAType itemType = dt.getDatatype();
            ARecordType aRecordType = (ARecordType) itemType;

            List<List<String>> indexFields = new ArrayList<List<String>>();
            List<IAType> indexFieldTypes = new ArrayList<IAType>();
            for (Pair<List<String>, TypeExpression> fieldExpr : stmtCreateIndex.getFieldExprs()) {
                IAType fieldType = null;
                boolean isOpen = aRecordType.isOpen();
                ARecordType subType = aRecordType;
                int i = 0;
                if (fieldExpr.first.size() > 1 && !isOpen) {
                    for (; i < fieldExpr.first.size() - 1;) {
                        subType = (ARecordType) subType.getFieldType(fieldExpr.first.get(i));
                        i++;
                        if (subType.isOpen()) {
                            isOpen = true;
                            break;
                        };
                    }
                }
                if (fieldExpr.second == null) {
                    fieldType = subType.getSubFieldType(fieldExpr.first.subList(i, fieldExpr.first.size()));
                } else {
                    if (!stmtCreateIndex.isEnforced()) {
                        throw new AlgebricksException("Cannot create typed index on \"" + fieldExpr.first
                                + "\" field without enforcing it's type");
                    }
                    if (!isOpen) {
                        throw new AlgebricksException("Typed index on \"" + fieldExpr.first
                                + "\" field could be created only for open datatype");
                    }
                    Map<TypeSignature, IAType> typeMap = TypeTranslator.computeTypes(mdTxnCtx, fieldExpr.second,
                            indexName, dataverseName);
                    TypeSignature typeSignature = new TypeSignature(dataverseName, indexName);
                    fieldType = typeMap.get(typeSignature);
                }
                if (fieldType == null) {
                    throw new AlgebricksException("Unknown type " + fieldExpr.second);
                }

                indexFields.add(fieldExpr.first);
                indexFieldTypes.add(fieldType);
            }

            ValidateUtil.validateKeyFields(aRecordType, indexFields, indexFieldTypes, stmtCreateIndex.getIndexType());

            if (idx != null) {
                if (stmtCreateIndex.getIfNotExists()) {
                    MetadataManager.INSTANCE.commitTransaction(mdTxnCtx);
                    return;
                } else {
                    throw new AlgebricksException("An index with this name " + indexName + " already exists.");
                }
            }

            // Checks whether a user is trying to create an inverted secondary index on a dataset with a variable-length primary key.
            // Currently, we do not support this. Therefore, as a temporary solution, we print an error message and stop.
            if (stmtCreateIndex.getIndexType() == IndexType.SINGLE_PARTITION_WORD_INVIX
                    || stmtCreateIndex.getIndexType() == IndexType.SINGLE_PARTITION_NGRAM_INVIX
                    || stmtCreateIndex.getIndexType() == IndexType.LENGTH_PARTITIONED_WORD_INVIX
                    || stmtCreateIndex.getIndexType() == IndexType.LENGTH_PARTITIONED_NGRAM_INVIX) {
                List<List<String>> partitioningKeys = DatasetUtils.getPartitioningKeys(ds);
                for (List<String> partitioningKey : partitioningKeys) {
                    IAType keyType = aRecordType.getSubFieldType(partitioningKey);
                    ITypeTraits typeTrait = AqlTypeTraitProvider.INSTANCE.getTypeTrait(keyType);

                    // If it is not a fixed length
                    if (typeTrait.getFixedLength() < 0) {
                        throw new AlgebricksException("The keyword or ngram index -" + indexName
                                + " cannot be created on the dataset -" + datasetName
                                + " due to its variable-length primary key field - " + partitioningKey);
                    }

                }
            }

            if (ds.getDatasetType() == DatasetType.INTERNAL) {
                validateIfResourceIsActiveInFeed(dataverseName, datasetName);
            } else {
                // External dataset
                // Check if the dataset is indexible
                if (!ExternalIndexingOperations.isIndexible((ExternalDatasetDetails) ds.getDatasetDetails())) {
                    throw new AlgebricksException(
                            "dataset using " + ((ExternalDatasetDetails) ds.getDatasetDetails()).getAdapter()
                                    + " Adapter can't be indexed");
                }
                // check if the name of the index is valid
                if (!ExternalIndexingOperations.isValidIndexName(datasetName, indexName)) {
                    throw new AlgebricksException("external dataset index name is invalid");
                }

                // Check if the files index exist
                filesIndex = MetadataManager.INSTANCE.getIndex(metadataProvider.getMetadataTxnContext(), dataverseName,
                        datasetName, ExternalIndexingOperations.getFilesIndexName(datasetName));
                firstExternalDatasetIndex = (filesIndex == null);
                // lock external dataset
                ExternalDatasetsRegistry.INSTANCE.buildIndexBegin(ds, firstExternalDatasetIndex);
                datasetLocked = true;
                if (firstExternalDatasetIndex) {
                    // verify that no one has created an index before we acquire the lock
                    filesIndex = MetadataManager.INSTANCE.getIndex(metadataProvider.getMetadataTxnContext(),
                            dataverseName, datasetName, ExternalIndexingOperations.getFilesIndexName(datasetName));
                    if (filesIndex != null) {
                        ExternalDatasetsRegistry.INSTANCE.buildIndexEnd(ds, firstExternalDatasetIndex);
                        firstExternalDatasetIndex = false;
                        ExternalDatasetsRegistry.INSTANCE.buildIndexBegin(ds, firstExternalDatasetIndex);
                    }
                }
                if (firstExternalDatasetIndex) {
                    // Get snapshot from External File System
                    externalFilesSnapshot = ExternalIndexingOperations.getSnapshotFromExternalFileSystem(ds);
                    // Add an entry for the files index
                    filesIndex = new Index(dataverseName, datasetName,
                            ExternalIndexingOperations.getFilesIndexName(datasetName), IndexType.BTREE,
                            ExternalIndexingOperations.FILE_INDEX_FIELD_NAMES,
                            ExternalIndexingOperations.FILE_INDEX_FIELD_TYPES, false, false,
                            IMetadataEntity.PENDING_ADD_OP);
                    MetadataManager.INSTANCE.addIndex(metadataProvider.getMetadataTxnContext(), filesIndex);
                    // Add files to the external files index
                    for (ExternalFile file : externalFilesSnapshot) {
                        MetadataManager.INSTANCE.addExternalFile(mdTxnCtx, file);
                    }
                    // This is the first index for the external dataset, replicate the files index
                    spec = ExternalIndexingOperations.buildFilesIndexReplicationJobSpec(ds, externalFilesSnapshot,
                            metadataProvider, true);
                    if (spec == null) {
                        throw new AsterixException(
                                "Failed to create job spec for replicating Files Index For external dataset");
                    }
                    filesIndexReplicated = true;
                    JobUtils.runJob(hcc, spec, true);
                }
            }

            //check whether there exists another enforced index on the same field
            if (stmtCreateIndex.isEnforced()) {
                List<Index> indexes = MetadataManager.INSTANCE
                        .getDatasetIndexes(metadataProvider.getMetadataTxnContext(), dataverseName, datasetName);
                for (Index index : indexes) {
                    if (index.getKeyFieldNames().equals(indexFields)
                            && !index.getKeyFieldTypes().equals(indexFieldTypes) && index.isEnforcingKeyFileds()) {
                        throw new AsterixException(
                                "Cannot create index " + indexName + " , enforced index " + index.getIndexName()
                                        + " on field \"" + StringUtils.join(indexFields, ',') + "\" already exist");
                    }
                }
            }

            //#. add a new index with PendingAddOp
            Index index = new Index(dataverseName, datasetName, indexName, stmtCreateIndex.getIndexType(), indexFields,
                    indexFieldTypes, stmtCreateIndex.getGramLength(), stmtCreateIndex.isEnforced(), false,
                    IMetadataEntity.PENDING_ADD_OP);
            MetadataManager.INSTANCE.addIndex(metadataProvider.getMetadataTxnContext(), index);

            ARecordType enforcedType = null;
            if (stmtCreateIndex.isEnforced()) {
                enforcedType = IntroduceSecondaryIndexInsertDeleteRule.createEnforcedType(aRecordType, index);
            }

            //#. prepare to create the index artifact in NC.
            CompiledCreateIndexStatement cis = new CompiledCreateIndexStatement(index.getIndexName(), dataverseName,
                    index.getDatasetName(), index.getKeyFieldNames(), index.getKeyFieldTypes(),
                    index.isEnforcingKeyFileds(), index.getGramLength(), index.getIndexType());
            spec = IndexOperations.buildSecondaryIndexCreationJobSpec(cis, aRecordType, enforcedType, metadataProvider);
            if (spec == null) {
                throw new AsterixException("Failed to create job spec for creating index '"
                        + stmtCreateIndex.getDatasetName() + "." + stmtCreateIndex.getIndexName() + "'");
            }
            MetadataManager.INSTANCE.commitTransaction(mdTxnCtx);
            bActiveTxn = false;

            progress = ProgressState.ADDED_PENDINGOP_RECORD_TO_METADATA;

            //#. create the index artifact in NC.
            JobUtils.runJob(hcc, spec, true);

            mdTxnCtx = MetadataManager.INSTANCE.beginTransaction();
            bActiveTxn = true;
            metadataProvider.setMetadataTxnContext(mdTxnCtx);

            //#. load data into the index in NC.
            cis = new CompiledCreateIndexStatement(index.getIndexName(), dataverseName, index.getDatasetName(),
                    index.getKeyFieldNames(), index.getKeyFieldTypes(), index.isEnforcingKeyFileds(),
                    index.getGramLength(), index.getIndexType());
            spec = IndexOperations.buildSecondaryIndexLoadingJobSpec(cis, aRecordType, enforcedType, metadataProvider);
            MetadataManager.INSTANCE.commitTransaction(mdTxnCtx);
            bActiveTxn = false;

            JobUtils.runJob(hcc, spec, true);

            //#. begin new metadataTxn
            mdTxnCtx = MetadataManager.INSTANCE.beginTransaction();
            bActiveTxn = true;
            metadataProvider.setMetadataTxnContext(mdTxnCtx);

            //#. add another new index with PendingNoOp after deleting the index with PendingAddOp
            MetadataManager.INSTANCE.dropIndex(metadataProvider.getMetadataTxnContext(), dataverseName, datasetName,
                    indexName);
            index.setPendingOp(IMetadataEntity.PENDING_NO_OP);
            MetadataManager.INSTANCE.addIndex(metadataProvider.getMetadataTxnContext(), index);
            // add another new files index with PendingNoOp after deleting the index with PendingAddOp
            if (firstExternalDatasetIndex) {
                MetadataManager.INSTANCE.dropIndex(metadataProvider.getMetadataTxnContext(), dataverseName, datasetName,
                        filesIndex.getIndexName());
                filesIndex.setPendingOp(IMetadataEntity.PENDING_NO_OP);
                MetadataManager.INSTANCE.addIndex(metadataProvider.getMetadataTxnContext(), filesIndex);
                // update transaction timestamp
                ((ExternalDatasetDetails) ds.getDatasetDetails()).setRefreshTimestamp(new Date());
                MetadataManager.INSTANCE.updateDataset(mdTxnCtx, ds);
            }
            MetadataManager.INSTANCE.commitTransaction(mdTxnCtx);

        } catch (Exception e) {
            if (bActiveTxn) {
                abort(e, e, mdTxnCtx);
            }
            // If files index was replicated for external dataset, it should be cleaned up on NC side
            if (filesIndexReplicated) {
                mdTxnCtx = MetadataManager.INSTANCE.beginTransaction();
                bActiveTxn = true;
                CompiledIndexDropStatement cds = new CompiledIndexDropStatement(dataverseName, datasetName,
                        ExternalIndexingOperations.getFilesIndexName(datasetName));
                try {
                    JobSpecification jobSpec = ExternalIndexingOperations.buildDropFilesIndexJobSpec(cds,
                            metadataProvider, ds);
                    MetadataManager.INSTANCE.commitTransaction(mdTxnCtx);
                    bActiveTxn = false;
                    JobUtils.runJob(hcc, jobSpec, true);
                } catch (Exception e2) {
                    e.addSuppressed(e2);
                    if (bActiveTxn) {
                        abort(e, e2, mdTxnCtx);
                    }
                }
            }

            if (progress == ProgressState.ADDED_PENDINGOP_RECORD_TO_METADATA) {
                //#. execute compensation operations
                //   remove the index in NC
                mdTxnCtx = MetadataManager.INSTANCE.beginTransaction();
                bActiveTxn = true;
                metadataProvider.setMetadataTxnContext(mdTxnCtx);
                CompiledIndexDropStatement cds = new CompiledIndexDropStatement(dataverseName, datasetName, indexName);
                try {
                    JobSpecification jobSpec = IndexOperations.buildDropSecondaryIndexJobSpec(cds, metadataProvider,
                            ds);

                    MetadataManager.INSTANCE.commitTransaction(mdTxnCtx);
                    bActiveTxn = false;
                    JobUtils.runJob(hcc, jobSpec, true);
                } catch (Exception e2) {
                    e.addSuppressed(e2);
                    if (bActiveTxn) {
                        abort(e, e2, mdTxnCtx);
                    }
                }

                if (firstExternalDatasetIndex) {
                    mdTxnCtx = MetadataManager.INSTANCE.beginTransaction();
                    metadataProvider.setMetadataTxnContext(mdTxnCtx);
                    try {
                        // Drop External Files from metadata
                        MetadataManager.INSTANCE.dropDatasetExternalFiles(mdTxnCtx, ds);
                        MetadataManager.INSTANCE.commitTransaction(mdTxnCtx);
                    } catch (Exception e2) {
                        e.addSuppressed(e2);
                        abort(e, e2, mdTxnCtx);
                        throw new IllegalStateException("System is inconsistent state: pending files for("
                                + dataverseName + "." + datasetName + ") couldn't be removed from the metadata", e);
                    }
                    mdTxnCtx = MetadataManager.INSTANCE.beginTransaction();
                    metadataProvider.setMetadataTxnContext(mdTxnCtx);
                    try {
                        // Drop the files index from metadata
                        MetadataManager.INSTANCE.dropIndex(metadataProvider.getMetadataTxnContext(), dataverseName,
                                datasetName, ExternalIndexingOperations.getFilesIndexName(datasetName));
                        MetadataManager.INSTANCE.commitTransaction(mdTxnCtx);
                    } catch (Exception e2) {
                        e.addSuppressed(e2);
                        abort(e, e2, mdTxnCtx);
                        throw new IllegalStateException("System is inconsistent state: pending index(" + dataverseName
                                + "." + datasetName + "." + ExternalIndexingOperations.getFilesIndexName(datasetName)
                                + ") couldn't be removed from the metadata", e);
                    }
                }
                // remove the record from the metadata.
                mdTxnCtx = MetadataManager.INSTANCE.beginTransaction();
                metadataProvider.setMetadataTxnContext(mdTxnCtx);
                try {
                    MetadataManager.INSTANCE.dropIndex(metadataProvider.getMetadataTxnContext(), dataverseName,
                            datasetName, indexName);
                    MetadataManager.INSTANCE.commitTransaction(mdTxnCtx);
                } catch (Exception e2) {
                    e.addSuppressed(e2);
                    abort(e, e2, mdTxnCtx);
                    throw new IllegalStateException("System is in inconsistent state: pending index(" + dataverseName
                            + "." + datasetName + "." + indexName + ") couldn't be removed from the metadata", e);
                }
            }
            throw e;
        } finally {
            MetadataLockManager.INSTANCE.createIndexEnd(dataverseName, dataverseName + "." + datasetName);
            if (datasetLocked) {
                ExternalDatasetsRegistry.INSTANCE.buildIndexEnd(ds, firstExternalDatasetIndex);
            }
        }
    }

    private void handleCreateTypeStatement(AqlMetadataProvider metadataProvider, Statement stmt) throws Exception {
        TypeDecl stmtCreateType = (TypeDecl) stmt;
        String dataverseName = getActiveDataverse(stmtCreateType.getDataverseName());
        String typeName = stmtCreateType.getIdent().getValue();
        MetadataTransactionContext mdTxnCtx = MetadataManager.INSTANCE.beginTransaction();
        metadataProvider.setMetadataTxnContext(mdTxnCtx);
        MetadataLockManager.INSTANCE.createTypeBegin(dataverseName, dataverseName + "." + typeName);
        try {

            Dataverse dv = MetadataManager.INSTANCE.getDataverse(mdTxnCtx, dataverseName);
            if (dv == null) {
                throw new AlgebricksException("Unknown dataverse " + dataverseName);
            }
            Datatype dt = MetadataManager.INSTANCE.getDatatype(mdTxnCtx, dataverseName, typeName);
            if (dt != null) {
                if (!stmtCreateType.getIfNotExists()) {
                    throw new AlgebricksException("A datatype with this name " + typeName + " already exists.");
                }
            } else {
                if (builtinTypeMap.get(typeName) != null) {
                    throw new AlgebricksException("Cannot redefine builtin type " + typeName + ".");
                } else {
                    Map<TypeSignature, IAType> typeMap = TypeTranslator.computeTypes(mdTxnCtx,
                            stmtCreateType.getTypeDef(), stmtCreateType.getIdent().getValue(), dataverseName);
                    TypeSignature typeSignature = new TypeSignature(dataverseName, typeName);
                    IAType type = typeMap.get(typeSignature);
                    MetadataManager.INSTANCE.addDatatype(mdTxnCtx, new Datatype(dataverseName, typeName, type, false));
                }
            }
            MetadataManager.INSTANCE.commitTransaction(mdTxnCtx);
        } catch (Exception e) {
            abort(e, e, mdTxnCtx);
            throw e;
        } finally {
            MetadataLockManager.INSTANCE.createTypeEnd(dataverseName, dataverseName + "." + typeName);
        }
    }

    private void handleDataverseDropStatement(AqlMetadataProvider metadataProvider, Statement stmt,
            IHyracksClientConnection hcc) throws Exception {
        DataverseDropStatement stmtDelete = (DataverseDropStatement) stmt;
        String dataverseName = stmtDelete.getDataverseName().getValue();

        ProgressState progress = ProgressState.NO_PROGRESS;
        MetadataTransactionContext mdTxnCtx = MetadataManager.INSTANCE.beginTransaction();
        boolean bActiveTxn = true;
        metadataProvider.setMetadataTxnContext(mdTxnCtx);
        MetadataLockManager.INSTANCE.acquireDataverseWriteLock(dataverseName);
        List<JobSpecification> jobsToExecute = new ArrayList<JobSpecification>();
        try {

            Dataverse dv = MetadataManager.INSTANCE.getDataverse(mdTxnCtx, dataverseName);
            if (dv == null) {
                if (stmtDelete.getIfExists()) {
                    MetadataManager.INSTANCE.commitTransaction(mdTxnCtx);
                    return;
                } else {
                    throw new AlgebricksException("There is no dataverse with this name " + dataverseName + ".");
                }
            }

            //# disconnect all feeds from any datasets in the dataverse.
            List<FeedConnectionId> activeFeedConnections = ActiveJobLifecycleListener.INSTANCE
                    .getActiveFeedConnections(null);
            DisconnectFeedStatement disStmt = null;
            Identifier dvId = new Identifier(dataverseName);
            for (FeedConnectionId connection : activeFeedConnections) {
                ActiveObjectId feedId = connection.getActiveId();
                if (feedId.getDataverse().equals(dataverseName)) {
                    disStmt = new DisconnectFeedStatement(dvId, new Identifier(feedId.getName()),
                            new Identifier(connection.getDatasetName()));
                    try {
                        handleDisconnectFeedStatement(metadataProvider, disStmt, hcc);
                        if (LOGGER.isLoggable(Level.INFO)) {
                            LOGGER.info("Disconnected feed " + feedId.getName() + " from dataset "
                                    + connection.getDatasetName());
                        }
                    } catch (Exception exception) {
                        if (LOGGER.isLoggable(Level.WARNING)) {
                            LOGGER.warning("Unable to disconnect feed " + feedId.getName() + " from dataset "
                                    + connection.getDatasetName() + ". Encountered exception " + exception);
                        }
                    }
                }
            }

            //#. prepare jobs which will drop corresponding datasets with indexes.
            List<Dataset> datasets = MetadataManager.INSTANCE.getDataverseDatasets(mdTxnCtx, dataverseName);
            for (int j = 0; j < datasets.size(); j++) {
                String datasetName = datasets.get(j).getDatasetName();
                DatasetType dsType = datasets.get(j).getDatasetType();
                if (dsType == DatasetType.INTERNAL) {
                    List<Index> indexes = MetadataManager.INSTANCE.getDatasetIndexes(mdTxnCtx, dataverseName,
                            datasetName);
                    for (int k = 0; k < indexes.size(); k++) {
                        if (indexes.get(k).isSecondaryIndex()) {
                            CompiledIndexDropStatement cds = new CompiledIndexDropStatement(dataverseName, datasetName,
                                    indexes.get(k).getIndexName());
                            jobsToExecute.add(IndexOperations.buildDropSecondaryIndexJobSpec(cds, metadataProvider,
                                    datasets.get(j)));
                        }
                    }

                    CompiledDatasetDropStatement cds = new CompiledDatasetDropStatement(dataverseName, datasetName);
                    jobsToExecute.add(DatasetOperations.createDropDatasetJobSpec(cds, metadataProvider));
                } else {
                    // External dataset
                    List<Index> indexes = MetadataManager.INSTANCE.getDatasetIndexes(mdTxnCtx, dataverseName,
                            datasetName);
                    for (int k = 0; k < indexes.size(); k++) {
                        if (ExternalIndexingOperations.isFileIndex(indexes.get(k))) {
                            CompiledIndexDropStatement cds = new CompiledIndexDropStatement(dataverseName, datasetName,
                                    indexes.get(k).getIndexName());
                            jobsToExecute.add(ExternalIndexingOperations.buildDropFilesIndexJobSpec(cds,
                                    metadataProvider, datasets.get(j)));
                        } else {
                            CompiledIndexDropStatement cds = new CompiledIndexDropStatement(dataverseName, datasetName,
                                    indexes.get(k).getIndexName());
                            jobsToExecute.add(IndexOperations.buildDropSecondaryIndexJobSpec(cds, metadataProvider,
                                    datasets.get(j)));
                        }
                    }
                    ExternalDatasetsRegistry.INSTANCE.removeDatasetInfo(datasets.get(j));
                }
            }
            jobsToExecute.add(DataverseOperations.createDropDataverseJobSpec(dv, metadataProvider));
            //#. mark PendingDropOp on the dataverse record by
            //   first, deleting the dataverse record from the DATAVERSE_DATASET
            //   second, inserting the dataverse record with the PendingDropOp value into the DATAVERSE_DATASET
            MetadataManager.INSTANCE.dropDataverse(mdTxnCtx, dataverseName);
            MetadataManager.INSTANCE.addDataverse(mdTxnCtx,
                    new Dataverse(dataverseName, dv.getDataFormat(), IMetadataEntity.PENDING_DROP_OP));

            MetadataManager.INSTANCE.commitTransaction(mdTxnCtx);
            bActiveTxn = false;
            progress = ProgressState.ADDED_PENDINGOP_RECORD_TO_METADATA;

            for (JobSpecification jobSpec : jobsToExecute) {
                JobUtils.runJob(hcc, jobSpec, true);
            }

            mdTxnCtx = MetadataManager.INSTANCE.beginTransaction();
            bActiveTxn = true;
            metadataProvider.setMetadataTxnContext(mdTxnCtx);

            //#. finally, delete the dataverse.
            MetadataManager.INSTANCE.dropDataverse(mdTxnCtx, dataverseName);
            if (activeDefaultDataverse != null && activeDefaultDataverse.getDataverseName() == dataverseName) {
                activeDefaultDataverse = null;
            }
            MetadataManager.INSTANCE.commitTransaction(mdTxnCtx);
        } catch (Exception e) {
            if (bActiveTxn) {
                abort(e, e, mdTxnCtx);
            }

            if (progress == ProgressState.ADDED_PENDINGOP_RECORD_TO_METADATA) {
                if (activeDefaultDataverse != null && activeDefaultDataverse.getDataverseName() == dataverseName) {
                    activeDefaultDataverse = null;
                }

                //#. execute compensation operations
                //   remove the all indexes in NC
                try {
                    for (JobSpecification jobSpec : jobsToExecute) {
                        JobUtils.runJob(hcc, jobSpec, true);
                    }
                } catch (Exception e2) {
                    //do no throw exception since still the metadata needs to be compensated.
                    e.addSuppressed(e2);
                }

                //   remove the record from the metadata.
                mdTxnCtx = MetadataManager.INSTANCE.beginTransaction();
                try {
                    MetadataManager.INSTANCE.dropDataverse(mdTxnCtx, dataverseName);
                    MetadataManager.INSTANCE.commitTransaction(mdTxnCtx);
                } catch (Exception e2) {
                    e.addSuppressed(e2);
                    abort(e, e2, mdTxnCtx);
                    throw new IllegalStateException("System is inconsistent state: pending dataverse(" + dataverseName
                            + ") couldn't be removed from the metadata", e);
                }
            }

            throw e;
        } finally {
            MetadataLockManager.INSTANCE.releaseDataverseWriteLock(dataverseName);
        }
    }

    private void handleDatasetDropStatement(AqlMetadataProvider metadataProvider, Statement stmt,
            IHyracksClientConnection hcc) throws Exception {
        DropStatement stmtDelete = (DropStatement) stmt;
        String dataverseName = getActiveDataverse(stmtDelete.getDataverseName());
        String datasetName = stmtDelete.getDatasetName().getValue();

        ProgressState progress = ProgressState.NO_PROGRESS;
        MetadataTransactionContext mdTxnCtx = MetadataManager.INSTANCE.beginTransaction();
        boolean bActiveTxn = true;
        metadataProvider.setMetadataTxnContext(mdTxnCtx);

        MetadataLockManager.INSTANCE.dropDatasetBegin(dataverseName, dataverseName + "." + datasetName);
        List<JobSpecification> jobsToExecute = new ArrayList<JobSpecification>();
        try {

            Dataset ds = MetadataManager.INSTANCE.getDataset(mdTxnCtx, dataverseName, datasetName);
            if (ds == null) {
                if (stmtDelete.getIfExists()) {
                    MetadataManager.INSTANCE.commitTransaction(mdTxnCtx);
                    return;
                } else {
                    throw new AlgebricksException("There is no dataset with this name " + datasetName + " in dataverse "
                            + dataverseName + ".");
                }
            }

            Map<FeedConnectionId, Pair<JobSpecification, Boolean>> disconnectJobList = new HashMap<FeedConnectionId, Pair<JobSpecification, Boolean>>();
            if (ds.getDatasetType() == DatasetType.INTERNAL) {
                // prepare job spec(s) that would disconnect any active feeds involving the dataset.
                List<FeedConnectionId> feedConnections = ActiveJobLifecycleListener.INSTANCE
                        .getActiveFeedConnections(null);
                if (feedConnections != null && !feedConnections.isEmpty()) {
                    for (FeedConnectionId connection : feedConnections) {
                        Pair<JobSpecification, Boolean> p = FeedOperations.buildDisconnectFeedJobSpec(metadataProvider,
                                connection);
                        disconnectJobList.put(connection, p);
                        if (LOGGER.isLoggable(Level.INFO)) {
                            LOGGER.info("Disconnecting feed " + connection.getName() + " from dataset " + datasetName
                                    + " as dataset is being dropped");
                        }
                    }
                }

                //#. prepare jobs to drop the datatset and the indexes in NC
                List<Index> indexes = MetadataManager.INSTANCE.getDatasetIndexes(mdTxnCtx, dataverseName, datasetName);
                for (int j = 0; j < indexes.size(); j++) {
                    if (indexes.get(j).isSecondaryIndex()) {
                        CompiledIndexDropStatement cds = new CompiledIndexDropStatement(dataverseName, datasetName,
                                indexes.get(j).getIndexName());
                        jobsToExecute.add(IndexOperations.buildDropSecondaryIndexJobSpec(cds, metadataProvider, ds));
                    }
                }
                CompiledDatasetDropStatement cds = new CompiledDatasetDropStatement(dataverseName, datasetName);
                jobsToExecute.add(DatasetOperations.createDropDatasetJobSpec(cds, metadataProvider));

                //#. mark the existing dataset as PendingDropOp
                MetadataManager.INSTANCE.dropDataset(mdTxnCtx, dataverseName, datasetName);
                MetadataManager.INSTANCE.addDataset(mdTxnCtx,
                        new Dataset(dataverseName, datasetName, ds.getItemTypeDataverseName(), ds.getItemTypeName(),
                                ds.getNodeGroupName(), ds.getCompactionPolicy(), ds.getCompactionPolicyProperties(),
                                ds.getDatasetDetails(), ds.getHints(), ds.getDatasetType(), ds.getDatasetId(),
                                IMetadataEntity.PENDING_DROP_OP));

                MetadataManager.INSTANCE.commitTransaction(mdTxnCtx);
                bActiveTxn = false;
                progress = ProgressState.ADDED_PENDINGOP_RECORD_TO_METADATA;

                //# disconnect the feeds
                for (Pair<JobSpecification, Boolean> p : disconnectJobList.values()) {
                    JobUtils.runJob(hcc, p.first, true);
                }

                //#. run the jobs
                for (JobSpecification jobSpec : jobsToExecute) {
                    JobUtils.runJob(hcc, jobSpec, true);
                }

                mdTxnCtx = MetadataManager.INSTANCE.beginTransaction();
                bActiveTxn = true;
                metadataProvider.setMetadataTxnContext(mdTxnCtx);
            } else {
                // External dataset
                ExternalDatasetsRegistry.INSTANCE.removeDatasetInfo(ds);
                //#. prepare jobs to drop the datatset and the indexes in NC
                List<Index> indexes = MetadataManager.INSTANCE.getDatasetIndexes(mdTxnCtx, dataverseName, datasetName);
                for (int j = 0; j < indexes.size(); j++) {
                    if (ExternalIndexingOperations.isFileIndex(indexes.get(j))) {
                        CompiledIndexDropStatement cds = new CompiledIndexDropStatement(dataverseName, datasetName,
                                indexes.get(j).getIndexName());
                        jobsToExecute.add(IndexOperations.buildDropSecondaryIndexJobSpec(cds, metadataProvider, ds));
                    } else {
                        CompiledIndexDropStatement cds = new CompiledIndexDropStatement(dataverseName, datasetName,
                                indexes.get(j).getIndexName());
                        jobsToExecute
                                .add(ExternalIndexingOperations.buildDropFilesIndexJobSpec(cds, metadataProvider, ds));
                    }
                }

                //#. mark the existing dataset as PendingDropOp
                MetadataManager.INSTANCE.dropDataset(mdTxnCtx, dataverseName, datasetName);
                MetadataManager.INSTANCE.addDataset(mdTxnCtx,
                        new Dataset(dataverseName, datasetName, ds.getItemTypeDataverseName(), ds.getItemTypeName(),
                                ds.getNodeGroupName(), ds.getCompactionPolicy(), ds.getCompactionPolicyProperties(),
                                ds.getDatasetDetails(), ds.getHints(), ds.getDatasetType(), ds.getDatasetId(),
                                IMetadataEntity.PENDING_DROP_OP));

                MetadataManager.INSTANCE.commitTransaction(mdTxnCtx);
                bActiveTxn = false;
                progress = ProgressState.ADDED_PENDINGOP_RECORD_TO_METADATA;

                //#. run the jobs
                for (JobSpecification jobSpec : jobsToExecute) {
                    JobUtils.runJob(hcc, jobSpec, true);
                }
                if (indexes.size() > 0) {
                    ExternalDatasetsRegistry.INSTANCE.removeDatasetInfo(ds);
                }
                mdTxnCtx = MetadataManager.INSTANCE.beginTransaction();
                bActiveTxn = true;
                metadataProvider.setMetadataTxnContext(mdTxnCtx);
            }

            //#. finally, delete the dataset.
            MetadataManager.INSTANCE.dropDataset(mdTxnCtx, dataverseName, datasetName);
            // Drop the associated nodegroup
            String nodegroup = ds.getNodeGroupName();
            if (!nodegroup.equalsIgnoreCase(MetadataConstants.METADATA_DEFAULT_NODEGROUP_NAME)) {
                MetadataManager.INSTANCE.dropNodegroup(mdTxnCtx, dataverseName + ":" + datasetName);
            }

            MetadataManager.INSTANCE.commitTransaction(mdTxnCtx);
        } catch (Exception e) {
            if (bActiveTxn) {
                abort(e, e, mdTxnCtx);
            }

            if (progress == ProgressState.ADDED_PENDINGOP_RECORD_TO_METADATA) {
                //#. execute compensation operations
                //   remove the all indexes in NC
                try {
                    for (JobSpecification jobSpec : jobsToExecute) {
                        JobUtils.runJob(hcc, jobSpec, true);
                    }
                } catch (Exception e2) {
                    //do no throw exception since still the metadata needs to be compensated.
                    e.addSuppressed(e2);
                }

                //   remove the record from the metadata.
                mdTxnCtx = MetadataManager.INSTANCE.beginTransaction();
                metadataProvider.setMetadataTxnContext(mdTxnCtx);
                try {
                    MetadataManager.INSTANCE.dropDataset(metadataProvider.getMetadataTxnContext(), dataverseName,
                            datasetName);
                    MetadataManager.INSTANCE.commitTransaction(mdTxnCtx);
                } catch (Exception e2) {
                    e.addSuppressed(e2);
                    abort(e, e2, mdTxnCtx);
                    throw new IllegalStateException("System is inconsistent state: pending dataset(" + dataverseName
                            + "." + datasetName + ") couldn't be removed from the metadata", e);
                }
            }

            throw e;
        } finally {
            MetadataLockManager.INSTANCE.dropDatasetEnd(dataverseName, dataverseName + "." + datasetName);
        }
    }

    private void handleIndexDropStatement(AqlMetadataProvider metadataProvider, Statement stmt,
            IHyracksClientConnection hcc) throws Exception {

        IndexDropStatement stmtIndexDrop = (IndexDropStatement) stmt;
        String datasetName = stmtIndexDrop.getDatasetName().getValue();
        String dataverseName = getActiveDataverse(stmtIndexDrop.getDataverseName());
        ProgressState progress = ProgressState.NO_PROGRESS;
        MetadataTransactionContext mdTxnCtx = MetadataManager.INSTANCE.beginTransaction();
        boolean bActiveTxn = true;
        metadataProvider.setMetadataTxnContext(mdTxnCtx);

        MetadataLockManager.INSTANCE.dropIndexBegin(dataverseName, dataverseName + "." + datasetName);

        String indexName = null;
        // For external index
        boolean dropFilesIndex = false;
        List<JobSpecification> jobsToExecute = new ArrayList<JobSpecification>();
        try {

            Dataset ds = MetadataManager.INSTANCE.getDataset(mdTxnCtx, dataverseName, datasetName);
            if (ds == null) {
                throw new AlgebricksException(
                        "There is no dataset with this name " + datasetName + " in dataverse " + dataverseName);
            }

            List<FeedConnectionId> feedConnections = ActiveJobLifecycleListener.INSTANCE.getActiveFeedConnections(null);
            boolean resourceInUse = false;
            if (feedConnections != null && !feedConnections.isEmpty()) {
                StringBuilder builder = new StringBuilder();
                for (FeedConnectionId connection : feedConnections) {
                    if (connection.getDatasetName().equals(datasetName)) {
                        resourceInUse = true;
                        builder.append(connection + "\n");
                    }
                }
                if (resourceInUse) {
                    throw new AsterixException(
                            "Dataset" + datasetName + " is currently being fed into by the following feeds " + "."
                                    + builder.toString() + "\nOperation not supported.");
                }
            }

            if (ds.getDatasetType() == DatasetType.INTERNAL) {
                indexName = stmtIndexDrop.getIndexName().getValue();
                Index index = MetadataManager.INSTANCE.getIndex(mdTxnCtx, dataverseName, datasetName, indexName);
                if (index == null) {
                    if (stmtIndexDrop.getIfExists()) {
                        MetadataManager.INSTANCE.commitTransaction(mdTxnCtx);
                        return;
                    } else {
                        throw new AlgebricksException("There is no index with this name " + indexName + ".");
                    }
                }
                //#. prepare a job to drop the index in NC.
                CompiledIndexDropStatement cds = new CompiledIndexDropStatement(dataverseName, datasetName, indexName);
                jobsToExecute.add(IndexOperations.buildDropSecondaryIndexJobSpec(cds, metadataProvider, ds));

                //#. mark PendingDropOp on the existing index
                MetadataManager.INSTANCE.dropIndex(mdTxnCtx, dataverseName, datasetName, indexName);
                MetadataManager.INSTANCE.addIndex(mdTxnCtx,
                        new Index(dataverseName, datasetName, indexName, index.getIndexType(), index.getKeyFieldNames(),
                                index.getKeyFieldTypes(), index.isEnforcingKeyFileds(), index.isPrimaryIndex(),
                                IMetadataEntity.PENDING_DROP_OP));

                //#. commit the existing transaction before calling runJob.
                MetadataManager.INSTANCE.commitTransaction(mdTxnCtx);
                bActiveTxn = false;
                progress = ProgressState.ADDED_PENDINGOP_RECORD_TO_METADATA;

                for (JobSpecification jobSpec : jobsToExecute) {
                    JobUtils.runJob(hcc, jobSpec, true);
                }

                //#. begin a new transaction
                mdTxnCtx = MetadataManager.INSTANCE.beginTransaction();
                bActiveTxn = true;
                metadataProvider.setMetadataTxnContext(mdTxnCtx);

                //#. finally, delete the existing index
                MetadataManager.INSTANCE.dropIndex(mdTxnCtx, dataverseName, datasetName, indexName);
            } else {
                // External dataset
                indexName = stmtIndexDrop.getIndexName().getValue();
                Index index = MetadataManager.INSTANCE.getIndex(mdTxnCtx, dataverseName, datasetName, indexName);
                if (index == null) {
                    if (stmtIndexDrop.getIfExists()) {
                        MetadataManager.INSTANCE.commitTransaction(mdTxnCtx);
                        return;
                    } else {
                        throw new AlgebricksException("There is no index with this name " + indexName + ".");
                    }
                } else if (ExternalIndexingOperations.isFileIndex(index)) {
                    throw new AlgebricksException("Dropping a dataset's files index is not allowed.");
                }
                //#. prepare a job to drop the index in NC.
                CompiledIndexDropStatement cds = new CompiledIndexDropStatement(dataverseName, datasetName, indexName);
                jobsToExecute.add(IndexOperations.buildDropSecondaryIndexJobSpec(cds, metadataProvider, ds));
                List<Index> datasetIndexes = MetadataManager.INSTANCE.getDatasetIndexes(mdTxnCtx, dataverseName,
                        datasetName);
                if (datasetIndexes.size() == 2) {
                    dropFilesIndex = true;
                    // only one index + the files index, we need to delete both of the indexes
                    for (Index externalIndex : datasetIndexes) {
                        if (ExternalIndexingOperations.isFileIndex(externalIndex)) {
                            cds = new CompiledIndexDropStatement(dataverseName, datasetName,
                                    externalIndex.getIndexName());
                            jobsToExecute.add(
                                    ExternalIndexingOperations.buildDropFilesIndexJobSpec(cds, metadataProvider, ds));
                            //#. mark PendingDropOp on the existing files index
                            MetadataManager.INSTANCE.dropIndex(mdTxnCtx, dataverseName, datasetName,
                                    externalIndex.getIndexName());
                            MetadataManager.INSTANCE.addIndex(mdTxnCtx,
                                    new Index(dataverseName, datasetName, externalIndex.getIndexName(),
                                            externalIndex.getIndexType(), externalIndex.getKeyFieldNames(),
                                            index.getKeyFieldTypes(), index.isEnforcingKeyFileds(),
                                            externalIndex.isPrimaryIndex(), IMetadataEntity.PENDING_DROP_OP));
                        }
                    }
                }

                //#. mark PendingDropOp on the existing index
                MetadataManager.INSTANCE.dropIndex(mdTxnCtx, dataverseName, datasetName, indexName);
                MetadataManager.INSTANCE.addIndex(mdTxnCtx,
                        new Index(dataverseName, datasetName, indexName, index.getIndexType(), index.getKeyFieldNames(),
                                index.getKeyFieldTypes(), index.isEnforcingKeyFileds(), index.isPrimaryIndex(),
                                IMetadataEntity.PENDING_DROP_OP));

                //#. commit the existing transaction before calling runJob.
                MetadataManager.INSTANCE.commitTransaction(mdTxnCtx);
                bActiveTxn = false;
                progress = ProgressState.ADDED_PENDINGOP_RECORD_TO_METADATA;

                for (JobSpecification jobSpec : jobsToExecute) {
                    JobUtils.runJob(hcc, jobSpec, true);
                }

                //#. begin a new transaction
                mdTxnCtx = MetadataManager.INSTANCE.beginTransaction();
                bActiveTxn = true;
                metadataProvider.setMetadataTxnContext(mdTxnCtx);

                //#. finally, delete the existing index
                MetadataManager.INSTANCE.dropIndex(mdTxnCtx, dataverseName, datasetName, indexName);
                if (dropFilesIndex) {
                    // delete the files index too
                    MetadataManager.INSTANCE.dropIndex(mdTxnCtx, dataverseName, datasetName,
                            ExternalIndexingOperations.getFilesIndexName(datasetName));
                    MetadataManager.INSTANCE.dropDatasetExternalFiles(mdTxnCtx, ds);
                    ExternalDatasetsRegistry.INSTANCE.removeDatasetInfo(ds);
                }
            }
            MetadataManager.INSTANCE.commitTransaction(mdTxnCtx);

        } catch (Exception e) {
            if (bActiveTxn) {
                abort(e, e, mdTxnCtx);
            }

            if (progress == ProgressState.ADDED_PENDINGOP_RECORD_TO_METADATA) {
                //#. execute compensation operations
                //   remove the all indexes in NC
                try {
                    for (JobSpecification jobSpec : jobsToExecute) {
                        JobUtils.runJob(hcc, jobSpec, true);
                    }
                } catch (Exception e2) {
                    //do no throw exception since still the metadata needs to be compensated.
                    e.addSuppressed(e2);
                }

                //   remove the record from the metadata.
                mdTxnCtx = MetadataManager.INSTANCE.beginTransaction();
                metadataProvider.setMetadataTxnContext(mdTxnCtx);
                try {
                    MetadataManager.INSTANCE.dropIndex(metadataProvider.getMetadataTxnContext(), dataverseName,
                            datasetName, indexName);
                    if (dropFilesIndex) {
                        MetadataManager.INSTANCE.dropIndex(metadataProvider.getMetadataTxnContext(), dataverseName,
                                datasetName, ExternalIndexingOperations.getFilesIndexName(datasetName));
                    }
                    MetadataManager.INSTANCE.commitTransaction(mdTxnCtx);
                } catch (Exception e2) {
                    e.addSuppressed(e2);
                    abort(e, e2, mdTxnCtx);
                    throw new IllegalStateException("System is inconsistent state: pending index(" + dataverseName + "."
                            + datasetName + "." + indexName + ") couldn't be removed from the metadata", e);
                }
            }

            throw e;

        } finally {
            MetadataLockManager.INSTANCE.dropIndexEnd(dataverseName, dataverseName + "." + datasetName);
        }
    }

    private void handleTypeDropStatement(AqlMetadataProvider metadataProvider, Statement stmt) throws Exception {

        TypeDropStatement stmtTypeDrop = (TypeDropStatement) stmt;
        String dataverseName = getActiveDataverse(stmtTypeDrop.getDataverseName());
        String typeName = stmtTypeDrop.getTypeName().getValue();

        MetadataTransactionContext mdTxnCtx = MetadataManager.INSTANCE.beginTransaction();
        metadataProvider.setMetadataTxnContext(mdTxnCtx);
        MetadataLockManager.INSTANCE.dropTypeBegin(dataverseName, dataverseName + "." + typeName);

        try {
            Datatype dt = MetadataManager.INSTANCE.getDatatype(mdTxnCtx, dataverseName, typeName);
            if (dt == null) {
                if (!stmtTypeDrop.getIfExists()) {
                    throw new AlgebricksException("There is no datatype with this name " + typeName + ".");
                }
            } else {
                MetadataManager.INSTANCE.dropDatatype(mdTxnCtx, dataverseName, typeName);
            }
            MetadataManager.INSTANCE.commitTransaction(mdTxnCtx);
        } catch (Exception e) {
            abort(e, e, mdTxnCtx);
            throw e;
        } finally {
            MetadataLockManager.INSTANCE.dropTypeEnd(dataverseName, dataverseName + "." + typeName);
        }
    }

    private void handleNodegroupDropStatement(AqlMetadataProvider metadataProvider, Statement stmt) throws Exception {

        NodeGroupDropStatement stmtDelete = (NodeGroupDropStatement) stmt;
        String nodegroupName = stmtDelete.getNodeGroupName().getValue();
        MetadataTransactionContext mdTxnCtx = MetadataManager.INSTANCE.beginTransaction();
        metadataProvider.setMetadataTxnContext(mdTxnCtx);
        MetadataLockManager.INSTANCE.acquireNodeGroupWriteLock(nodegroupName);
        try {
            NodeGroup ng = MetadataManager.INSTANCE.getNodegroup(mdTxnCtx, nodegroupName);
            if (ng == null) {
                if (!stmtDelete.getIfExists()) {
                    throw new AlgebricksException("There is no nodegroup with this name " + nodegroupName + ".");
                }
            } else {
                MetadataManager.INSTANCE.dropNodegroup(mdTxnCtx, nodegroupName);
            }

            MetadataManager.INSTANCE.commitTransaction(mdTxnCtx);
        } catch (Exception e) {
            abort(e, e, mdTxnCtx);
            throw e;
        } finally {
            MetadataLockManager.INSTANCE.releaseNodeGroupWriteLock(nodegroupName);
        }
    }

    private boolean procedureContainsForbiddenStatements(List<Statement> aqlStatements) throws AsterixException {
        List<Kind> kindsArray = Arrays.asList(Kind.INSERT, Kind.DELETE, Kind.QUERY);
        //TODO: allow multiple statements per procedure
        if (aqlStatements.size() != 1) {
            throw new AsterixException("Procedures only allow single statements");
        }
        for (Statement st : aqlStatements) {
            if (!kindsArray.contains(st.getKind())) {
                throw new AsterixException("Disallowed statements in procedure");
            }
        }
        return false;
    }

    private void handleCreateFunctionStatement(AqlMetadataProvider metadataProvider, Statement stmt,
            IHyracksClientConnection hcc, IHyracksDataset hdc, ResultDelivery resultDelivery) throws Exception {
        CreateFunctionStatement cfs = (CreateFunctionStatement) stmt;
        String dataverse = getActiveDataverseName(cfs.getSignature().getNamespace());
        String functionName = cfs.getaAterixFunction().getName();

        MetadataTransactionContext mdTxnCtx = MetadataManager.INSTANCE.beginTransaction();
        metadataProvider.setMetadataTxnContext(mdTxnCtx);
        MetadataLockManager.INSTANCE.functionStatementBegin(dataverse, dataverse + "." + functionName);
        try {

            Dataverse dv = MetadataManager.INSTANCE.getDataverse(mdTxnCtx, dataverse);
            if (dv == null) {
                throw new AlgebricksException("There is no dataverse with this name " + dataverse + ".");
            }
            String kind = FunctionKind.SCALAR.toString();
            String body = cfs.getFunctionBody();
            if (cfs.getIsProcedure()) {
                kind = "PROCEDURE";

                AQLParser parser = new AQLParser(new StringReader(body));
                List<Statement> statements = null;
                statements = parser.parse();
                if (!procedureContainsForbiddenStatements(statements)) {
                    JobSpecification jobSpec = null;
                    //Currently only allow query,insert,and delete
                    if (statements.get(0).getKind() == Kind.QUERY) {
                        jobSpec = handleQuery(metadataProvider, (Query) statements.get(0), hcc, hdc, resultDelivery,
                                true);
                    } else if (statements.get(0).getKind() == Kind.INSERT) {
                        jobSpec = handleInsertStatement(metadataProvider, statements.get(0), hcc, hdc, resultDelivery,
                                true);
                    } else if (statements.get(0).getKind() == Kind.DELETE) {
                        jobSpec = handleDeleteStatement(metadataProvider, statements.get(0), hcc, true);
                    }

                    JobSpecification alteredJobSpec = ActiveUtil.alterJobSpecificationForProcedure(jobSpec,
                            new ActiveJobId(dataverse, functionName, ActiveObjectType.PROCEDURE),
                            new HashMap<String, String>());
                    JobUtils.runJob(hcc, alteredJobSpec, false);
                }

                body = "";
            }
            Function function = new Function(dataverse, functionName, cfs.getaAterixFunction().getArity(),
                    cfs.getParamList(), Function.RETURNTYPE_VOID, body, Function.LANGUAGE_AQL, kind);

            MetadataManager.INSTANCE.addFunction(mdTxnCtx, function);

            MetadataManager.INSTANCE.commitTransaction(mdTxnCtx);
        } catch (Exception e) {
            abort(e, e, mdTxnCtx);
            throw e;
        } finally {
            MetadataLockManager.INSTANCE.functionStatementEnd(dataverse, dataverse + "." + functionName);
        }
    }

    private void handleExecuteProcedureStatement(AqlMetadataProvider metadataProvider, Statement stmt,
            IHyracksClientConnection hcc) throws Exception {
        ExecuteProcedureStatement eps = (ExecuteProcedureStatement) stmt;
        FunctionSignature sig = eps.getFunctionSignature();
        String dataverse = getActiveDataverseName(sig.getNamespace());
        String functionName = sig.getName();

        MetadataTransactionContext mdTxnCtx = MetadataManager.INSTANCE.beginTransaction();
        boolean bActiveTxn = true;
        metadataProvider.setMetadataTxnContext(mdTxnCtx);
        try {
            Dataverse dv = MetadataManager.INSTANCE.getDataverse(mdTxnCtx, dataverse);
            if (dv == null) {
                throw new AlgebricksException("There is no dataverse with this name " + dataverse + ".");
            }
            Function function = MetadataManager.INSTANCE.getFunction(mdTxnCtx, sig);
            if (function == null || function.getKind() != "PROCEDURE") {
                throw new AlgebricksException("Unknown function " + sig);
            }

            ActiveObjectId procedureId = new ActiveObjectId(dataverse, functionName, ActiveObjectType.PROCEDURE);
            ProcedureRuntimeId procedureRuntimeId = new ProcedureRuntimeId(procedureId, 0,
                    ActiveRuntimeId.DEFAULT_OPERAND_ID);
            ExecuteProcedureMessage executeProcedureMessage = new ExecuteProcedureMessage(procedureId,
                    procedureRuntimeId);
            JobSpecification messageJobSpec = ProcedureOperations
                    .buildExecuteProcedureMessageJob(executeProcedureMessage);
            JobUtils.runJob(hcc, messageJobSpec, true);

        } catch (Exception e) {
            abort(e, e, mdTxnCtx);
            throw e;
        } finally {
            //          MetadataManager.INSTANCE.commitTransaction(mdTxnCtx);

        }
    }

    private void handleFunctionDropStatement(AqlMetadataProvider metadataProvider, Statement stmt) throws Exception {
        FunctionDropStatement stmtDropFunction = (FunctionDropStatement) stmt;
        FunctionSignature signature = stmtDropFunction.getFunctionSignature();
        MetadataTransactionContext mdTxnCtx = MetadataManager.INSTANCE.beginTransaction();
        metadataProvider.setMetadataTxnContext(mdTxnCtx);
        MetadataLockManager.INSTANCE.functionStatementBegin(signature.getNamespace(),
                signature.getNamespace() + "." + signature.getName());
        try {
            Function function = MetadataManager.INSTANCE.getFunction(mdTxnCtx, signature);
            if (function == null) {
                if (!stmtDropFunction.getIfExists()) {
                    throw new AlgebricksException("Unknown function " + signature);
                }
            } else if (!stmtDropFunction.getIsProcedure()) {
                if (function.getKind().equalsIgnoreCase("PROCEDURE")) {
                    throw new AlgebricksException(
                            "Function " + signature + " is a procedure. use \"drop procedure\" to delete");
                }

            }
            MetadataManager.INSTANCE.dropFunction(mdTxnCtx, signature);
            if (function.getKind().equalsIgnoreCase("PROCEDURE")) {
                //Send kill message to procedure
            }

            MetadataManager.INSTANCE.commitTransaction(mdTxnCtx);
        } catch (Exception e) {
            abort(e, e, mdTxnCtx);
            throw e;
        } finally {
            MetadataLockManager.INSTANCE.functionStatementEnd(signature.getNamespace(),
                    signature.getNamespace() + "." + signature.getName());
        }
    }

    private void handleLoadStatement(AqlMetadataProvider metadataProvider, Statement stmt, IHyracksClientConnection hcc)
            throws Exception {
        LoadStatement loadStmt = (LoadStatement) stmt;
        String dataverseName = getActiveDataverse(loadStmt.getDataverseName());
        String datasetName = loadStmt.getDatasetName().getValue();
        MetadataTransactionContext mdTxnCtx = MetadataManager.INSTANCE.beginTransaction();
        boolean bActiveTxn = true;
        metadataProvider.setMetadataTxnContext(mdTxnCtx);
        MetadataLockManager.INSTANCE.modifyDatasetBegin(dataverseName, dataverseName + "." + datasetName);
        try {
            CompiledLoadFromFileStatement cls = new CompiledLoadFromFileStatement(dataverseName,
                    loadStmt.getDatasetName().getValue(), loadStmt.getAdapter(), loadStmt.getProperties(),
                    loadStmt.dataIsAlreadySorted());
            JobSpecification spec = apiFramework.compileQuery(null, metadataProvider, null, 0, null, sessionConfig,
                    cls);
            MetadataManager.INSTANCE.commitTransaction(mdTxnCtx);
            bActiveTxn = false;
            if (spec != null) {
                JobUtils.runJob(hcc, spec, true);
            }
        } catch (Exception e) {
            if (bActiveTxn) {
                abort(e, e, mdTxnCtx);
            }
            throw e;
        } finally {
            MetadataLockManager.INSTANCE.modifyDatasetEnd(dataverseName, dataverseName + "." + datasetName);
        }
    }

    private JobSpecification handleInsertStatement(AqlMetadataProvider metadataProvider, Statement stmt,
            IHyracksClientConnection hcc, IHyracksDataset hdc, ResultDelivery resultDelivery, boolean isProcedure)
                    throws Exception {

        InsertStatement stmtInsert = (InsertStatement) stmt;
        String dataverseName = getActiveDataverse(stmtInsert.getDataverseName());
        Query query = stmtInsert.getQuery();
        MetadataTransactionContext mdTxnCtx = MetadataManager.INSTANCE.beginTransaction();
        boolean bActiveTxn = true;
        metadataProvider.setMetadataTxnContext(mdTxnCtx);
        MetadataLockManager.INSTANCE.insertDeleteBegin(dataverseName, dataverseName + "." + stmtInsert.getDatasetName(),
                query.getDataverses(), query.getDatasets());

        JobSpecification compiled = null;
        try {
            metadataProvider.setWriteTransaction(true);
            CompiledInsertStatement clfrqs = new CompiledInsertStatement(dataverseName,
                    stmtInsert.getDatasetName().getValue(), query, stmtInsert.getVarCounter(),
                    stmtInsert.getReturnRecord(), stmtInsert.getReturnField());
            compiled = rewriteCompileQuery(metadataProvider, query, clfrqs);
            MetadataManager.INSTANCE.commitTransaction(mdTxnCtx);
            bActiveTxn = false;

            if (compiled != null && !isProcedure) {
                if (stmtInsert.getReturnRecord() || stmtInsert.getReturnField() != null) {
                    handleQueryResult(metadataProvider, hcc, hdc, compiled, resultDelivery);
                } else {
                    JobUtils.runJob(hcc, compiled, true);
                }
            }

        } catch (Exception e) {
            if (bActiveTxn) {
                abort(e, e, mdTxnCtx);
            }
            throw e;
        } finally {
            MetadataLockManager.INSTANCE.insertDeleteEnd(dataverseName,
                    dataverseName + "." + stmtInsert.getDatasetName(), query.getDataverses(), query.getDatasets());
        }
        return compiled;
    }

    private JobSpecification handleDeleteStatement(AqlMetadataProvider metadataProvider, Statement stmt,
            IHyracksClientConnection hcc, boolean isProcedure) throws Exception {

        DeleteStatement stmtDelete = (DeleteStatement) stmt;
        String dataverseName = getActiveDataverse(stmtDelete.getDataverseName());
        MetadataTransactionContext mdTxnCtx = MetadataManager.INSTANCE.beginTransaction();
        boolean bActiveTxn = true;
        metadataProvider.setMetadataTxnContext(mdTxnCtx);
        MetadataLockManager.INSTANCE.insertDeleteBegin(dataverseName, dataverseName + "." + stmtDelete.getDatasetName(),
                stmtDelete.getDataverses(), stmtDelete.getDatasets());
        JobSpecification compiled = null;

        try {
            metadataProvider.setWriteTransaction(true);
            CompiledDeleteStatement clfrqs = new CompiledDeleteStatement(stmtDelete.getVariableExpr(), dataverseName,
                    stmtDelete.getDatasetName().getValue(), stmtDelete.getCondition(), stmtDelete.getVarCounter(),
                    stmtDelete.getQuery());
            compiled = rewriteCompileQuery(metadataProvider, clfrqs.getQuery(), clfrqs);

            MetadataManager.INSTANCE.commitTransaction(mdTxnCtx);
            bActiveTxn = false;
            if (compiled != null && !isProcedure) {
                JobUtils.runJob(hcc, compiled, true);
            }

        } catch (Exception e) {
            if (bActiveTxn) {
                abort(e, e, mdTxnCtx);
            }
            throw e;
        } finally {
            MetadataLockManager.INSTANCE.insertDeleteEnd(dataverseName,
                    dataverseName + "." + stmtDelete.getDatasetName(), stmtDelete.getDataverses(),
                    stmtDelete.getDatasets());
        }
        return compiled;
    }

    private JobSpecification rewriteCompileQuery(AqlMetadataProvider metadataProvider, Query query,
            ICompiledDmlStatement stmt)
                    throws AsterixException, RemoteException, AlgebricksException, JSONException, ACIDException {

        // Query Rewriting (happens under the same ongoing metadata transaction)
        Pair<Query, Integer> reWrittenQuery = apiFramework.reWriteQuery(declaredFunctions, metadataProvider, query,
                sessionConfig);

        // Query Compilation (happens under the same ongoing metadata transaction)
        JobSpecification spec = apiFramework.compileQuery(declaredFunctions, metadataProvider, reWrittenQuery.first,
                reWrittenQuery.second, stmt == null ? null : stmt.getDatasetName(), sessionConfig, stmt);

        return spec;

    }

    private void handleCreateFeedStatement(AqlMetadataProvider metadataProvider, Statement stmt,
            IHyracksClientConnection hcc) throws Exception {

        CreateFeedStatement cfs = (CreateFeedStatement) stmt;
        String dataverseName = getActiveDataverse(cfs.getDataverseName());
        String feedName = cfs.getFeedName().getValue();
        MetadataTransactionContext mdTxnCtx = MetadataManager.INSTANCE.beginTransaction();
        metadataProvider.setMetadataTxnContext(mdTxnCtx);
        MetadataLockManager.INSTANCE.createFeedBegin(dataverseName, dataverseName + "." + feedName);

        Feed feed = null;
        try {
            feed = MetadataManager.INSTANCE.getFeed(metadataProvider.getMetadataTxnContext(), dataverseName, feedName);
            if (feed != null) {
                if (cfs.getIfNotExists()) {
                    MetadataManager.INSTANCE.commitTransaction(mdTxnCtx);
                    return;
                } else {
                    throw new AlgebricksException("A feed with this name " + feedName + " already exists.");
                }
            }

            switch (stmt.getKind()) {
                case CREATE_PRIMARY_FEED:
                    CreatePrimaryFeedStatement cpfs = (CreatePrimaryFeedStatement) stmt;
                    String adaptorName = cpfs.getAdaptorName();
                    feed = new PrimaryFeed(dataverseName, feedName, adaptorName, cpfs.getAdaptorConfiguration(),
                            cfs.getAppliedFunction());
                    break;
                case CREATE_SECONDARY_FEED:
                    CreateSecondaryFeedStatement csfs = (CreateSecondaryFeedStatement) stmt;
                    feed = new SecondaryFeed(dataverseName, feedName, csfs.getSourceFeedName(),
                            csfs.getAppliedFunction());
                    break;
                default:
                    throw new IllegalStateException();
            }

            MetadataManager.INSTANCE.addFeed(metadataProvider.getMetadataTxnContext(), feed);
            MetadataManager.INSTANCE.commitTransaction(mdTxnCtx);
        } catch (Exception e) {
            abort(e, e, mdTxnCtx);
            throw e;
        } finally {
            MetadataLockManager.INSTANCE.createFeedEnd(dataverseName, dataverseName + "." + feedName);
        }
    }

    private void handleCreateFeedPolicyStatement(AqlMetadataProvider metadataProvider, Statement stmt,
            IHyracksClientConnection hcc) throws Exception {
        MetadataTransactionContext mdTxnCtx = MetadataManager.INSTANCE.beginTransaction();
        metadataProvider.setMetadataTxnContext(mdTxnCtx);
        String dataverse;
        String policy;
        FeedPolicy newPolicy = null;
        CreateFeedPolicyStatement cfps = (CreateFeedPolicyStatement) stmt;
        dataverse = getActiveDataverse(null);
        policy = cfps.getPolicyName();
        MetadataLockManager.INSTANCE.createFeedPolicyBegin(dataverse, dataverse + "." + policy);
        try {
            FeedPolicy feedPolicy = MetadataManager.INSTANCE.getFeedPolicy(metadataProvider.getMetadataTxnContext(),
                    dataverse, policy);
            if (feedPolicy != null) {
                if (cfps.getIfNotExists()) {
                    MetadataManager.INSTANCE.commitTransaction(mdTxnCtx);
                    return;
                } else {
                    throw new AlgebricksException("A policy with this name " + policy + " already exists.");
                }
            }
            boolean extendingExisting = cfps.getSourcePolicyName() != null;
            String description = cfps.getDescription() == null ? "" : cfps.getDescription();
            if (extendingExisting) {
                FeedPolicy sourceFeedPolicy = MetadataManager.INSTANCE
                        .getFeedPolicy(metadataProvider.getMetadataTxnContext(), dataverse, cfps.getSourcePolicyName());
                if (sourceFeedPolicy == null) {
                    sourceFeedPolicy = MetadataManager.INSTANCE.getFeedPolicy(metadataProvider.getMetadataTxnContext(),
                            MetadataConstants.METADATA_DATAVERSE_NAME, cfps.getSourcePolicyName());
                    if (sourceFeedPolicy == null) {
                        throw new AlgebricksException("Unknown policy " + cfps.getSourcePolicyName());
                    }
                }
                Map<String, String> policyProperties = sourceFeedPolicy.getProperties();
                policyProperties.putAll(cfps.getProperties());
                newPolicy = new FeedPolicy(dataverse, policy, description, policyProperties);
            } else {
                Properties prop = new Properties();
                try {
                    InputStream stream = new FileInputStream(cfps.getSourcePolicyFile());
                    prop.load(stream);
                } catch (Exception e) {
                    throw new AlgebricksException("Unable to read policy file" + cfps.getSourcePolicyFile());
                }
                Map<String, String> policyProperties = new HashMap<String, String>();
                for (Entry<Object, Object> entry : prop.entrySet()) {
                    policyProperties.put((String) entry.getKey(), (String) entry.getValue());
                }
                newPolicy = new FeedPolicy(dataverse, policy, description, policyProperties);
            }
            MetadataManager.INSTANCE.addFeedPolicy(mdTxnCtx, newPolicy);
            MetadataManager.INSTANCE.commitTransaction(mdTxnCtx);
        } catch (Exception e) {
            abort(e, e, mdTxnCtx);
            throw e;
        } finally {
            MetadataLockManager.INSTANCE.createFeedPolicyEnd(dataverse, dataverse + "." + policy);
        }
    }

    private void handleDropFeedStatement(AqlMetadataProvider metadataProvider, Statement stmt,
            IHyracksClientConnection hcc) throws Exception {
        FeedDropStatement stmtFeedDrop = (FeedDropStatement) stmt;
        String dataverseName = getActiveDataverse(stmtFeedDrop.getDataverseName());
        String feedName = stmtFeedDrop.getFeedName().getValue();
        MetadataTransactionContext mdTxnCtx = MetadataManager.INSTANCE.beginTransaction();
        metadataProvider.setMetadataTxnContext(mdTxnCtx);
        MetadataLockManager.INSTANCE.dropFeedBegin(dataverseName, dataverseName + "." + feedName);

        try {
            Feed feed = MetadataManager.INSTANCE.getFeed(mdTxnCtx, dataverseName, feedName);
            if (feed == null) {
                if (!stmtFeedDrop.getIfExists()) {
                    throw new AlgebricksException("There is no feed with this name " + feedName + ".");
                }
            }

            ActiveObjectId feedId = new ActiveObjectId(dataverseName, feedName, ActiveObjectType.FEED);
            List<FeedConnectionId> activeConnections = ActiveJobLifecycleListener.INSTANCE
                    .getActiveFeedConnections(feedId);
            if (activeConnections != null && !activeConnections.isEmpty()) {
                StringBuilder builder = new StringBuilder();
                for (FeedConnectionId connectionId : activeConnections) {
                    builder.append(connectionId.getDatasetName() + "\n");
                }

                throw new AlgebricksException("Feed " + feedId
                        + " is currently active and connected to the following dataset(s) \n" + builder.toString());
            } else {
                MetadataManager.INSTANCE.dropFeed(mdTxnCtx, dataverseName, feedName);
            }

            if (LOGGER.isLoggable(Level.INFO)) {
                LOGGER.info("Removed feed " + feedId);
            }
            MetadataManager.INSTANCE.commitTransaction(mdTxnCtx);

        } catch (Exception e) {
            abort(e, e, mdTxnCtx);
            throw e;
        } finally {
            MetadataLockManager.INSTANCE.dropFeedEnd(dataverseName, dataverseName + "." + feedName);
        }
    }

    private void handleDropFeedPolicyStatement(AqlMetadataProvider metadataProvider, Statement stmt,
            IHyracksClientConnection hcc) throws Exception {

        MetadataTransactionContext mdTxnCtx = MetadataManager.INSTANCE.beginTransaction();
        metadataProvider.setMetadataTxnContext(mdTxnCtx);
        FeedPolicyDropStatement stmtFeedPolicyDrop = (FeedPolicyDropStatement) stmt;
        String dataverseName = getActiveDataverse(stmtFeedPolicyDrop.getDataverseName());
        String policyName = stmtFeedPolicyDrop.getPolicyName().getValue();
        MetadataLockManager.INSTANCE.dropFeedPolicyBegin(dataverseName, dataverseName + "." + policyName);

        try {
            FeedPolicy feedPolicy = MetadataManager.INSTANCE.getFeedPolicy(mdTxnCtx, dataverseName, policyName);
            if (feedPolicy == null) {
                if (!stmtFeedPolicyDrop.getIfExists()) {
                    throw new AlgebricksException("Unknown policy " + policyName + " in dataverse " + dataverseName);
                }
            }
            MetadataManager.INSTANCE.dropFeedPolicy(mdTxnCtx, dataverseName, policyName);
            MetadataManager.INSTANCE.commitTransaction(mdTxnCtx);
        } catch (Exception e) {
            abort(e, e, mdTxnCtx);
            throw e;
        } finally {
            MetadataLockManager.INSTANCE.dropFeedPolicyEnd(dataverseName, dataverseName + "." + policyName);
        }
    }

    private void handleConnectFeedStatement(AqlMetadataProvider metadataProvider, Statement stmt,
            IHyracksClientConnection hcc) throws Exception {

        ConnectFeedStatement cfs = (ConnectFeedStatement) stmt;
        String dataverseName = getActiveDataverse(cfs.getDataverseName());
        String feedName = cfs.getFeedName();
        String datasetName = cfs.getDatasetName().getValue();

        boolean bActiveTxn = true;

        MetadataTransactionContext mdTxnCtx = MetadataManager.INSTANCE.beginTransaction();
        metadataProvider.setMetadataTxnContext(mdTxnCtx);
        boolean readLatchAcquired = true;
        boolean subscriberRegistered = false;
        IActiveLifecycleEventSubscriber eventSubscriber = new ActiveLifecycleEventSubscriber();
        FeedConnectionId feedConnId = null;

        MetadataLockManager.INSTANCE.connectFeedBegin(dataverseName, dataverseName + "." + datasetName,
                dataverseName + "." + feedName);
        try {
            metadataProvider.setWriteTransaction(true);

            CompiledConnectFeedStatement cbfs = new CompiledConnectFeedStatement(dataverseName, cfs.getFeedName(),
                    cfs.getDatasetName().getValue(), cfs.getPolicy(), cfs.getQuery(), cfs.getVarCounter());

            ActiveUtil.validateIfDatasetExists(dataverseName, cfs.getDatasetName().getValue(),
                    metadataProvider.getMetadataTxnContext());

            Feed feed = ActiveUtil.validateIfFeedExists(dataverseName, cfs.getFeedName(),
                    metadataProvider.getMetadataTxnContext());

            feedConnId = new FeedConnectionId(dataverseName, cfs.getFeedName(), cfs.getDatasetName().getValue());

            if (ActiveJobLifecycleListener.INSTANCE.isFeedConnectionActive(feedConnId)) {
                throw new AsterixException("Feed " + cfs.getFeedName() + " is already connected to dataset "
                        + cfs.getDatasetName().getValue());
            }

            FeedPolicy feedPolicy = ActiveUtil.validateIfPolicyExists(dataverseName, cbfs.getPolicyName(), mdTxnCtx);

            // All Metadata checks have passed. Feed connect request is valid. //

            FeedPolicyAccessor policyAccessor = new FeedPolicyAccessor(feedPolicy.getProperties());
            Triple<FeedConnectionRequest, Boolean, List<IFeedJoint>> triple = getFeedConnectionRequest(dataverseName,
                    feed, cbfs.getDatasetName(), feedPolicy, mdTxnCtx);
            FeedConnectionRequest connectionRequest = triple.first;
            boolean createFeedIntakeJob = triple.second;

            ActiveJobLifecycleListener.INSTANCE.registerFeedEventSubscriber(feedConnId, eventSubscriber);
            subscriberRegistered = true;
            if (createFeedIntakeJob) {
                ActiveObjectId feedId = connectionRequest.getFeedJointKey().getFeedId();
                PrimaryFeed primaryFeed = (PrimaryFeed) MetadataManager.INSTANCE.getFeed(mdTxnCtx,
<<<<<<< HEAD
                        feedId.getDataverse(), feedId.getName());
                Pair<JobSpecification, IFeedAdapterFactory> pair = FeedOperations.buildFeedIntakeJobSpec(primaryFeed,
=======
                        feedId.getDataverse(), feedId.getFeedName());
                Pair<JobSpecification, IAdapterFactory> pair = FeedOperations.buildFeedIntakeJobSpec(primaryFeed,
>>>>>>> 284590ed
                        metadataProvider, policyAccessor);
                // adapter configuration are valid at this stage
                // register the feed joints (these are auto-de-registered)
                for (IFeedJoint fj : triple.third) {
                    ActiveJobLifecycleListener.INSTANCE.registerFeedJoint(fj);
                }
                JobUtils.runJob(hcc, pair.first, false);
                /* TODO: Fix record tracking
                 * IFeedAdapterFactory adapterFactory = pair.second;
                if (adapterFactory.isRecordTrackingEnabled()) {
                    ActiveJobLifecycleListener.INSTANCE.registerFeedIntakeProgressTracker(feedConnId,
                            adapterFactory.createIntakeProgressTracker());
                }
<<<<<<< HEAD
                eventSubscriber.assertEvent(ActiveLifecycleEvent.FEED_INTAKE_STARTED);
=======
                */
                eventSubscriber.assertEvent(FeedLifecycleEvent.FEED_INTAKE_STARTED);
>>>>>>> 284590ed
            } else {
                for (IFeedJoint fj : triple.third) {
                    ActiveJobLifecycleListener.INSTANCE.registerFeedJoint(fj);
                }
            }
            MetadataManager.INSTANCE.commitTransaction(mdTxnCtx);
            bActiveTxn = false;
            readLatchAcquired = false;
            eventSubscriber.assertEvent(ActiveLifecycleEvent.FEED_COLLECT_STARTED);
            if (Boolean.valueOf(metadataProvider.getConfig().get(ConnectFeedStatement.WAIT_FOR_COMPLETION))) {
                eventSubscriber.assertEvent(ActiveLifecycleEvent.FEED_ENDED); // blocking call
            }
            String waitForCompletionParam = metadataProvider.getConfig().get(ConnectFeedStatement.WAIT_FOR_COMPLETION);
            boolean waitForCompletion = waitForCompletionParam == null ? false
                    : Boolean.valueOf(waitForCompletionParam);
            if (waitForCompletion) {
                MetadataLockManager.INSTANCE.connectFeedEnd(dataverseName, dataverseName + "." + datasetName,
                        dataverseName + "." + feedName);
                readLatchAcquired = false;
            }
        } catch (Exception e) {
            if (bActiveTxn) {
                abort(e, e, mdTxnCtx);
            }
            throw e;
        } finally {
            if (readLatchAcquired) {
                MetadataLockManager.INSTANCE.connectFeedEnd(dataverseName, dataverseName + "." + datasetName,
                        dataverseName + "." + feedName);
            }
            if (subscriberRegistered) {
                ActiveJobLifecycleListener.INSTANCE.deregisterFeedEventSubscriber(feedConnId, eventSubscriber);
            }
        }
    }

    /**
     * Generates a subscription request corresponding to a connect feed request. In addition, provides a boolean
     * flag indicating if feed intake job needs to be started (source primary feed not found to be active).
     * @param dataverse
     * @param feed
     * @param dataset
     * @param feedPolicy
     * @param mdTxnCtx
     * @return
     * @throws MetadataException
     */
    private Triple<FeedConnectionRequest, Boolean, List<IFeedJoint>> getFeedConnectionRequest(String dataverse,
            Feed feed, String dataset, FeedPolicy feedPolicy, MetadataTransactionContext mdTxnCtx)
                    throws MetadataException {
        IFeedJoint sourceFeedJoint = null;
        FeedConnectionRequest request = null;
        List<String> functionsToApply = new ArrayList<String>();
        boolean needIntakeJob = false;
        List<IFeedJoint> jointsToRegister = new ArrayList<IFeedJoint>();
        ActiveJobId connectionId = new FeedConnectionId(feed.getFeedId(), dataset);

        ConnectionLocation connectionLocation = null;
        FeedJointKey feedJointKey = getFeedJointKey(feed, mdTxnCtx);
        boolean isFeedJointAvailable = ActiveJobLifecycleListener.INSTANCE.isFeedJointAvailable(feedJointKey);
        if (!isFeedJointAvailable) {
            sourceFeedJoint = ActiveJobLifecycleListener.INSTANCE.getAvailableFeedJoint(feedJointKey);
            if (sourceFeedJoint == null) { // the feed is currently not being ingested, i.e., it is unavailable.
                connectionLocation = ConnectionLocation.SOURCE_FEED_INTAKE_STAGE;
                ActiveObjectId sourceFeedId = feedJointKey.getFeedId(); // the root/primary feedId
                Feed primaryFeed = MetadataManager.INSTANCE.getFeed(mdTxnCtx, dataverse, sourceFeedId.getName());
                FeedJointKey intakeFeedJointKey = new FeedJointKey(sourceFeedId, new ArrayList<String>());
                sourceFeedJoint = new FeedJoint(intakeFeedJointKey, primaryFeed.getFeedId(), connectionLocation,
                        FeedJointType.INTAKE, connectionId);
                jointsToRegister.add(sourceFeedJoint);
                needIntakeJob = true;
            } else {
                connectionLocation = sourceFeedJoint.getConnectionLocation();
            }

            String[] functions = feedJointKey.getStringRep()
                    .substring(sourceFeedJoint.getFeedJointKey().getStringRep().length()).trim().split(":");
            for (String f : functions) {
                if (f.trim().length() > 0) {
                    functionsToApply.add(f);
                }
            }
            // register the compute feed point that represents the final output from the collection of
            // functions that will be applied.
            if (!functionsToApply.isEmpty()) {
                FeedJointKey computeFeedJointKey = new FeedJointKey(feed.getFeedId(), functionsToApply);
                IFeedJoint computeFeedJoint = new FeedJoint(computeFeedJointKey, feed.getFeedId(),
                        ConnectionLocation.SOURCE_FEED_COMPUTE_STAGE, FeedJointType.COMPUTE, connectionId);
                jointsToRegister.add(computeFeedJoint);
            }
        } else {
            sourceFeedJoint = ActiveJobLifecycleListener.INSTANCE.getFeedJoint(feedJointKey);
            connectionLocation = sourceFeedJoint.getConnectionLocation();
            if (LOGGER.isLoggable(Level.INFO)) {
                LOGGER.info("Feed joint " + sourceFeedJoint + " is available! need not apply any further computation");
            }
        }

        request = new FeedConnectionRequest(sourceFeedJoint.getFeedJointKey(), connectionLocation, functionsToApply,
                dataset, feedPolicy.getPolicyName(), feedPolicy.getProperties(), feed.getFeedId());

        sourceFeedJoint.addConnectionRequest(request);
        return new Triple<FeedConnectionRequest, Boolean, List<IFeedJoint>>(request, needIntakeJob, jointsToRegister);
    }

    /*
     * Gets the feed joint corresponding to the feed definition. Tuples constituting the feed are
     * available at this feed joint.
     */
    private FeedJointKey getFeedJointKey(Feed feed, MetadataTransactionContext ctx) throws MetadataException {
        Feed sourceFeed = feed;
        List<String> appliedFunctions = new ArrayList<String>();
        while (sourceFeed.getFeedType().equals(FeedType.SECONDARY)) {
            if (sourceFeed.getAppliedFunction() != null) {
                appliedFunctions.add(0, sourceFeed.getAppliedFunction().getName());
            }
            Feed parentFeed = MetadataManager.INSTANCE.getFeed(ctx, feed.getDataverseName(),
                    ((SecondaryFeed) sourceFeed).getSourceFeedName());
            sourceFeed = parentFeed;
        }

        if (sourceFeed.getAppliedFunction() != null) {
            appliedFunctions.add(0, sourceFeed.getAppliedFunction().getName());
        }

        return new FeedJointKey(sourceFeed.getFeedId(), appliedFunctions);
    }

    private void handleDisconnectFeedStatement(AqlMetadataProvider metadataProvider, Statement stmt,
            IHyracksClientConnection hcc) throws Exception {
        DisconnectFeedStatement cfs = (DisconnectFeedStatement) stmt;
        String dataverseName = getActiveDataverse(cfs.getDataverseName());
        String datasetName = cfs.getDatasetName().getValue();

        MetadataTransactionContext mdTxnCtx = MetadataManager.INSTANCE.beginTransaction();
        boolean bActiveTxn = true;
        metadataProvider.setMetadataTxnContext(mdTxnCtx);

        ActiveUtil.validateIfDatasetExists(dataverseName, cfs.getDatasetName().getValue(), mdTxnCtx);
        Feed feed = ActiveUtil.validateIfFeedExists(dataverseName, cfs.getFeedName().getValue(), mdTxnCtx);

        FeedConnectionId connectionId = new FeedConnectionId(feed.getFeedId(), cfs.getDatasetName().getValue());
        boolean isFeedConnectionActive = ActiveJobLifecycleListener.INSTANCE.isFeedConnectionActive(connectionId);
        if (!isFeedConnectionActive) {
            throw new AsterixException("Feed " + feed.getFeedId().getName() + " is currently not connected to "
                    + cfs.getDatasetName().getValue() + ". Invalid operation!");
        }

        MetadataLockManager.INSTANCE.disconnectFeedBegin(dataverseName, dataverseName + "." + datasetName,
                dataverseName + "." + cfs.getFeedName());
        try {
            Dataset dataset = MetadataManager.INSTANCE.getDataset(metadataProvider.getMetadataTxnContext(),
                    dataverseName, cfs.getDatasetName().getValue());
            if (dataset == null) {
                throw new AsterixException(
                        "Unknown dataset :" + cfs.getDatasetName().getValue() + " in dataverse " + dataverseName);
            }

            Pair<JobSpecification, Boolean> specDisconnectType = FeedOperations
                    .buildDisconnectFeedJobSpec(metadataProvider, connectionId);
            JobSpecification jobSpec = specDisconnectType.first;
            MetadataManager.INSTANCE.commitTransaction(mdTxnCtx);
            bActiveTxn = false;
            JobUtils.runJob(hcc, jobSpec, true);

            if (!specDisconnectType.second) {
                CentralActiveManager.getInstance().getLoadManager().removeActivity(connectionId);
                ActiveJobLifecycleListener.INSTANCE.reportPartialDisconnection(connectionId);
            }

        } catch (Exception e) {
            if (bActiveTxn) {
                abort(e, e, mdTxnCtx);
            }
            throw e;
        } finally {
            MetadataLockManager.INSTANCE.disconnectFeedEnd(dataverseName, dataverseName + "." + datasetName,
                    dataverseName + "." + cfs.getFeedName());
        }
    }

    private void handleSubscribeFeedStatement(AqlMetadataProvider metadataProvider, Statement stmt,
            IHyracksClientConnection hcc) throws Exception {

        if (LOGGER.isLoggable(Level.INFO)) {
            LOGGER.info("Subscriber Feed Statement :" + stmt);
        }

        MetadataTransactionContext mdTxnCtx = MetadataManager.INSTANCE.beginTransaction();
        boolean bActiveTxn = true;
        metadataProvider.setMetadataTxnContext(mdTxnCtx);
        metadataProvider.setWriteTransaction(true);
        SubscribeFeedStatement bfs = (SubscribeFeedStatement) stmt;
        bfs.initialize(metadataProvider.getMetadataTxnContext());

        CompiledSubscribeFeedStatement csfs = new CompiledSubscribeFeedStatement(bfs.getSubscriptionRequest(),
                bfs.getQuery(), bfs.getVarCounter());
        metadataProvider.getConfig().put(FunctionUtil.IMPORT_PRIVATE_FUNCTIONS, "" + Boolean.TRUE);
        metadataProvider.getConfig().put(FeedActivityDetails.FEED_POLICY_NAME, "" + bfs.getPolicy());
        metadataProvider.getConfig().put(FeedActivityDetails.COLLECT_LOCATIONS,
                StringUtils.join(bfs.getLocations(), ','));

        JobSpecification compiled = rewriteCompileQuery(metadataProvider, bfs.getQuery(), csfs);
        FeedConnectionId feedConnectionId = new FeedConnectionId(bfs.getSubscriptionRequest().getReceivingFeedId(),
                bfs.getSubscriptionRequest().getTargetDataset());
        String dataverse = feedConnectionId.getDataverse();
        String dataset = feedConnectionId.getDatasetName();
        MetadataLockManager.INSTANCE.subscribeFeedBegin(dataverse, dataverse + "." + dataset,
                dataverse + "." + feedConnectionId.getName());

        try {
            JobSpecification alteredJobSpec = ActiveUtil.alterJobSpecificationForFeed(compiled, feedConnectionId,
                    bfs.getSubscriptionRequest().getPolicyParameters());
            MetadataManager.INSTANCE.commitTransaction(mdTxnCtx);
            bActiveTxn = false;

            if (compiled != null) {
                JobUtils.runJob(hcc, alteredJobSpec, false);
            }

        } catch (Exception e) {
            e.printStackTrace();
            if (bActiveTxn) {
                abort(e, e, mdTxnCtx);
            }
            throw e;
        } finally {
            MetadataLockManager.INSTANCE.subscribeFeedEnd(dataverse, dataverse + "." + dataset,
                    dataverse + "." + feedConnectionId.getName());
        }
    }

    private void handleCreateBrokerStatement(AqlMetadataProvider metadataProvider, Statement stmt,
            IHyracksClientConnection hcc) throws Exception {

        CreateBrokerStatement ccs = (CreateBrokerStatement) stmt;
        String brokerName = ccs.getBrokerName();

        MetadataTransactionContext mdTxnCtx = MetadataManager.INSTANCE.beginTransaction();
        metadataProvider.setMetadataTxnContext(mdTxnCtx);
        MetadataLockManager.INSTANCE.acquireBrokerWriteLock(brokerName);
        boolean metaDataLock = true;

        Broker broker = null;
        try {
            broker = MetadataManager.INSTANCE.getBroker(mdTxnCtx, brokerName);
            if (broker != null) {
                throw new AsterixException("A broker with this name " + brokerName + " already exists.");
            }
            broker = new Broker(brokerName, ccs.getEndPointName());

            MetadataManager.INSTANCE.addBroker(mdTxnCtx, broker);
            MetadataManager.INSTANCE.commitTransaction(mdTxnCtx);
        } catch (Exception e) {
            abort(e, e, mdTxnCtx);
            throw e;
        } finally {
            if (metaDataLock) {
                MetadataLockManager.INSTANCE.releaseBrokerWriteLock(brokerName);
            }
        }
    }

    private void handleDropBrokerStatement(AqlMetadataProvider metadataProvider, Statement stmt,
            IHyracksClientConnection hcc) throws Exception {

        BrokerDropStatement ccs = (BrokerDropStatement) stmt;
        String brokerName = ccs.getBrokerName();

        MetadataTransactionContext mdTxnCtx = MetadataManager.INSTANCE.beginTransaction();
        metadataProvider.setMetadataTxnContext(mdTxnCtx);
        MetadataLockManager.INSTANCE.acquireBrokerWriteLock(brokerName);
        boolean metaDataLock = true;

        Broker broker = null;
        try {
            broker = MetadataManager.INSTANCE.getBroker(mdTxnCtx, brokerName);
            if (broker == null) {
                throw new AsterixException("A broker with this name " + brokerName + " does not exists.");
            }
            //TODO:Get confirm that there arent any subscriptions using this broker on any channel

            MetadataManager.INSTANCE.dropBroker(mdTxnCtx, brokerName);
            MetadataManager.INSTANCE.commitTransaction(mdTxnCtx);
        } catch (Exception e) {
            abort(e, e, mdTxnCtx);
            throw e;
        } finally {
            if (metaDataLock) {
                MetadataLockManager.INSTANCE.releaseBrokerWriteLock(brokerName);
            }
        }
    }

    private void handleCreateChannelStatement(AqlMetadataProvider metadataProvider, Statement stmt,
            IHyracksClientConnection hcc) throws Exception {

        CreateChannelStatement ccs = (CreateChannelStatement) stmt;
        String dataverseName = getActiveDataverse(ccs.getDataverseName());
        Identifier dataverseIdentifier = new Identifier(dataverseName);
        Identifier subscriptionsName = null;
        Identifier subscriptionsTypeName = null;
        Identifier resultsTypeName = null;
        Identifier resultsName = null;
        String channelName = ccs.getChannelName().getValue();

        //check if things are avail

        MetadataTransactionContext mdTxnCtx = MetadataManager.INSTANCE.beginTransaction();
        metadataProvider.setMetadataTxnContext(mdTxnCtx);

        Channel channel = null;
        boolean metaDataLock = false;
        try {
            channel = MetadataManager.INSTANCE.getChannel(mdTxnCtx, dataverseName, channelName);
            if (channel != null) {
                throw new AsterixException("A channel with this name " + channelName + " already exists.");
            }
            //check if names are available before creating anything
            subscriptionsTypeName = new Identifier("ChannelSubscriptionsType");
            subscriptionsName = new Identifier(channelName + "Subscriptions");
            resultsTypeName = new Identifier("ChannelResultsType");
            resultsName = new Identifier(channelName + "Results");
            if (MetadataManager.INSTANCE.getDataset(mdTxnCtx, dataverseName, subscriptionsName.getValue()) != null) {
                throw new AsterixException("The channel name:" + channelName + " is not available.");
            }
            if (MetadataManager.INSTANCE.getDataset(mdTxnCtx, dataverseName, resultsName.getValue()) != null) {
                throw new AsterixException("The channel name:" + channelName + " is not available.");
            }

            //Setup the subscriptions dataset
            List<List<String>> partitionFields = new ArrayList<List<String>>();
            List<String> fieldNames = new ArrayList<String>();
            fieldNames.add("subscriptionId");
            partitionFields.add(fieldNames);
            IDatasetDetailsDecl idd = new InternalDetailsDecl(partitionFields, true, null, false);
            DatasetDecl createSubscriptionsDataset = new DatasetDecl(dataverseIdentifier, subscriptionsName,
                    new Identifier("Metadata"), subscriptionsTypeName, null, null, new HashMap<String, String>(),
                    new HashMap<String, String>(), DatasetType.INTERNAL, idd, true);

            //Setup the results dataset
            partitionFields = new ArrayList<List<String>>();
            fieldNames = new ArrayList<String>();
            fieldNames.add("resultId");
            partitionFields.add(fieldNames);
            idd = new InternalDetailsDecl(partitionFields, false, null, false);
            DatasetDecl createResultsDataset = new DatasetDecl(dataverseIdentifier, resultsName,
                    new Identifier("Metadata"), resultsTypeName, null, null, new HashMap<String, String>(),
                    new HashMap<String, String>(), DatasetType.INTERNAL, idd, true);

            //Run both statements together to create datasets
            List<Statement> statements = new ArrayList<Statement>();
            statements.add(createSubscriptionsDataset);
            statements.add(createResultsDataset);
            QueryTranslator translator = new QueryTranslator(statements, this.sessionConfig,
                    new AqlCompilationProvider());
            translator.compileAndExecute(AsterixAppContextInfo.getInstance().getHcc(), null,
                    QueryTranslator.ResultDelivery.SYNC);

            //Channel Transaction Begin
            //mdTxnCtx = MetadataManager.INSTANCE.beginTransaction();
            //metadataProvider.setMetadataTxnContext(mdTxnCtx);
            MetadataLockManager.INSTANCE.createChannelBegin(dataverseName, dataverseName + "." + channelName,
                    ccs.getFunction().getName(), subscriptionsTypeName.getValue(), subscriptionsName.getValue(),
                    resultsTypeName.getValue(), resultsName.getValue());
            metaDataLock = true;

            ccs.initialize(mdTxnCtx, subscriptionsName.getValue(), resultsName.getValue());
            channel = new Channel(dataverseName, channelName, subscriptionsName.getValue(), resultsName.getValue(),
                    ccs.getFunction(), ccs.getDuration());
            JobSpecification jobSpec = ProcedureOperations.buildChannelJobSpec(dataverseName, channelName,
                    ccs.getDuration(), ccs.getFunction(), ccs.getSubscriptionsName(), ccs.getResultsName(),
                    metadataProvider);

            JobSpecification alteredJobSpec = ActiveUtil.alterJobSpecificationForChannel(jobSpec,
                    new ActiveJobId(dataverseName, channelName, ActiveObjectType.CHANNEL));
            JobUtils.runJob(hcc, alteredJobSpec, false);
            MetadataManager.INSTANCE.addChannel(mdTxnCtx, channel);
            MetadataManager.INSTANCE.commitTransaction(mdTxnCtx);
        } catch (Exception e) {
            abort(e, e, mdTxnCtx);
            throw e;
        } finally {
            if (metaDataLock) {
                MetadataLockManager.INSTANCE.createChannelEnd(dataverseName, dataverseName + "." + channelName,
                        ccs.getFunction().getName(), subscriptionsTypeName.getValue(), subscriptionsName.getValue(),
                        resultsTypeName.getValue(), resultsName.getValue());
            }
        }
    }

    private void handleDropChannelStatement(AqlMetadataProvider metadataProvider, Statement stmt,
            IHyracksClientConnection hcc) throws Exception {
        ChannelDropStatement stmtChannelDrop = (ChannelDropStatement) stmt;
        String dataverseName = getActiveDataverse(stmtChannelDrop.getDataverseName());
        String channelName = stmtChannelDrop.getChannelName().getValue();
        MetadataTransactionContext mdTxnCtx = MetadataManager.INSTANCE.beginTransaction();
        metadataProvider.setMetadataTxnContext(mdTxnCtx);
        MetadataLockManager.INSTANCE.dropChannelBegin(dataverseName, dataverseName + "." + channelName);
        try {
            Channel channel = MetadataManager.INSTANCE.getChannel(mdTxnCtx, dataverseName, channelName);
            if (channel == null) {
                if (!stmtChannelDrop.getIfExists()) {
                    throw new AlgebricksException("There is no channel with this name " + channelName + ".");
                }
            }
            try {
                DropStatement dropStmt = new DropStatement(new Identifier(dataverseName),
                        new Identifier(channel.getResultsDatasetName()), true);
                this.handleDatasetDropStatement(metadataProvider, dropStmt, hcc);

                dropStmt = new DropStatement(new Identifier(dataverseName),
                        new Identifier(channel.getSubscriptionsDataset()), true);
                this.handleDatasetDropStatement(metadataProvider, dropStmt, hcc);

                mdTxnCtx = MetadataManager.INSTANCE.beginTransaction();
                metadataProvider.setMetadataTxnContext(mdTxnCtx);
                MetadataLockManager.INSTANCE.dropChannelBegin(dataverseName, dataverseName + "." + channelName);
                MetadataManager.INSTANCE.dropChannel(mdTxnCtx, dataverseName, channelName);
                MetadataManager.INSTANCE.commitTransaction(mdTxnCtx);
            } catch (Exception e) {
                MetadataManager.INSTANCE.abortTransaction(mdTxnCtx);
                throw new MetadataException(e);
            }

        } catch (Exception e) {
            abort(e, e, mdTxnCtx);
            throw e;
        } finally {
            MetadataLockManager.INSTANCE.dropChannelEnd(dataverseName, dataverseName + "." + channelName);
            ActiveObjectId channelId = new ActiveObjectId(dataverseName, channelName, ActiveObjectType.CHANNEL);
            ProcedureRuntimeId channelRuntimeId = new ProcedureRuntimeId(channelId, 0,
                    ActiveRuntimeId.DEFAULT_OPERAND_ID);
            DropChannelMessage dropChannelMessage = new DropChannelMessage(channelId, channelRuntimeId);
            JobSpecification messageJobSpec = ProcedureOperations.buildDropChannelMessageJob(dropChannelMessage);
            JobUtils.runJob(hcc, messageJobSpec, true);
        }
    }

    private void handleChannelSubscribeStatement(AqlMetadataProvider metadataProvider, Statement stmt,
            IHyracksClientConnection hcc, IHyracksDataset hdc, ResultDelivery resultDelivery) throws Exception {

        ChannelSubscribeStatement stmtChannelSub = (ChannelSubscribeStatement) stmt;
        String dataverseName = getActiveDataverse(stmtChannelSub.getDataverseName());
        Identifier channelName = stmtChannelSub.getChannelName();
        MetadataTransactionContext mdTxnCtx = MetadataManager.INSTANCE.beginTransaction();
        metadataProvider.setMetadataTxnContext(mdTxnCtx);

        Channel channel = MetadataManager.INSTANCE.getChannel(mdTxnCtx, dataverseName, channelName.getValue());
        if (channel == null) {
            throw new AsterixException("There is no channel with this name " + channelName + ".");
        }
        Broker broker = MetadataManager.INSTANCE.getBroker(mdTxnCtx, stmtChannelSub.getBrokerName());
        if (broker == null) {
            throw new AsterixException("There is no broker with this name " + stmtChannelSub.getBrokerName() + ".");
        }

        String subscriptionsDatasetName = channel.getSubscriptionsDataset();
        List<String> returnField = new ArrayList<String>();
        returnField.add("subscriptionId");

        List<Expression> exps = stmtChannelSub.getArgList();
        if (exps.size() != channel.getFunction().getArity()) {
            throw new AsterixException(
                    "Channel expected " + channel.getFunction().getArity() + " parameters but got " + exps.size());
        }

        Query subscriptionTuple = new Query();

        List<FieldBinding> fb = new ArrayList<FieldBinding>();
        LiteralExpr leftExpr = new LiteralExpr(new StringLiteral("BrokerName"));
        Expression rightExpr = new LiteralExpr(new StringLiteral(broker.getBrokerName()));
        fb.add(new FieldBinding(leftExpr, rightExpr));

        for (int i = 0; i < stmtChannelSub.getArgList().size(); i++) {
            leftExpr = new LiteralExpr(new StringLiteral("param" + i));
            rightExpr = stmtChannelSub.getArgList().get(i);
            fb.add(new FieldBinding(leftExpr, rightExpr));
        }
        RecordConstructor recordCon = new RecordConstructor(fb);
        subscriptionTuple.setBody(recordCon);

        subscriptionTuple.setVarCounter(stmtChannelSub.getVarCounter());

        InsertStatement insert = new InsertStatement(new Identifier(dataverseName),
                new Identifier(subscriptionsDatasetName), subscriptionTuple, stmtChannelSub.getVarCounter(), false,
                returnField);
        handleInsertStatement(metadataProvider, insert, hcc, hdc, resultDelivery, false);

        MetadataManager.INSTANCE.commitTransaction(mdTxnCtx);

    }

    private void handleChannelUnsubscribeStatement(AqlMetadataProvider metadataProvider, Statement stmt,
            IHyracksClientConnection hcc) throws Exception {
        ChannelUnsubscribeStatement stmtChannelSub = (ChannelUnsubscribeStatement) stmt;
        String dataverseName = getActiveDataverse(stmtChannelSub.getDataverseName());
        Identifier channelName = stmtChannelSub.getChannelName();
        MetadataTransactionContext mdTxnCtx = MetadataManager.INSTANCE.beginTransaction();
        metadataProvider.setMetadataTxnContext(mdTxnCtx);

        Channel channel = MetadataManager.INSTANCE.getChannel(mdTxnCtx, dataverseName, channelName.getValue());
        if (channel == null) {
            throw new AsterixException("There is no channel with this name " + channelName + ".");
        }
        Identifier subscriptionsDatasetName = new Identifier(channel.getSubscriptionsDataset());

        VariableExpr vars = stmtChannelSub.getVariableExpr();

        //Need a condition to say subscription-id = sid
        OperatorExpr condition = new OperatorExpr();
        FieldAccessor fa = new FieldAccessor(vars, new Identifier("subscriptionId"));
        condition.addOperand(fa);
        condition.setCurrentop(true);
        condition.addOperator("=");

        String sid = stmtChannelSub.getsubScriptionId();
        List<Expression> UUIDList = new ArrayList<Expression>();
        UUIDList.add(new LiteralExpr(new StringLiteral(sid)));

        FunctionIdentifier function = AsterixBuiltinFunctions.UUID_CONSTRUCTOR;
        FunctionSignature UUIDfunc = new FunctionSignature(function.getNamespace(), function.getName(),
                function.getArity());
        CallExpr UUIDCall = new CallExpr(UUIDfunc, UUIDList);

        condition.addOperand(UUIDCall);

        DeleteStatement delete = new DeleteStatement(vars, new Identifier(dataverseName), subscriptionsDatasetName,
                condition, stmtChannelSub.getVarCounter(), stmtChannelSub.getDataverses(),
                stmtChannelSub.getDatasets());
        AqlDeleteRewriteVisitor visitor = new AqlDeleteRewriteVisitor();
        delete.accept(visitor, null);

        handleDeleteStatement(metadataProvider, delete, hcc, false);

        MetadataManager.INSTANCE.commitTransaction(mdTxnCtx);

    }

    private void handleCompactStatement(AqlMetadataProvider metadataProvider, Statement stmt,
            IHyracksClientConnection hcc) throws Exception {
        CompactStatement compactStatement = (CompactStatement) stmt;
        String dataverseName = getActiveDataverse(compactStatement.getDataverseName());
        String datasetName = compactStatement.getDatasetName().getValue();
        MetadataTransactionContext mdTxnCtx = MetadataManager.INSTANCE.beginTransaction();
        boolean bActiveTxn = true;
        metadataProvider.setMetadataTxnContext(mdTxnCtx);
        MetadataLockManager.INSTANCE.compactBegin(dataverseName, dataverseName + "." + datasetName);

        List<JobSpecification> jobsToExecute = new ArrayList<JobSpecification>();
        try {
            Dataset ds = MetadataManager.INSTANCE.getDataset(mdTxnCtx, dataverseName, datasetName);
            if (ds == null) {
                throw new AlgebricksException(
                        "There is no dataset with this name " + datasetName + " in dataverse " + dataverseName + ".");
            }

            String itemTypeName = ds.getItemTypeName();
            Datatype dt = MetadataManager.INSTANCE.getDatatype(metadataProvider.getMetadataTxnContext(),
                    ds.getItemTypeDataverseName(), itemTypeName);

            // Prepare jobs to compact the datatset and its indexes
            List<Index> indexes = MetadataManager.INSTANCE.getDatasetIndexes(mdTxnCtx, dataverseName, datasetName);
            if (indexes.size() == 0) {
                throw new AlgebricksException(
                        "Cannot compact the extrenal dataset " + datasetName + " because it has no indexes");
            }

            if (ds.getDatasetType() == DatasetType.INTERNAL) {
                for (int j = 0; j < indexes.size(); j++) {
                    if (indexes.get(j).isSecondaryIndex()) {
                        Dataverse dataverse = MetadataManager.INSTANCE
                                .getDataverse(metadataProvider.getMetadataTxnContext(), dataverseName);
                        jobsToExecute
                                .add(DatasetOperations.compactDatasetJobSpec(dataverse, datasetName, metadataProvider));
                    }
                }
            } else {
                for (int j = 0; j < indexes.size(); j++) {
                    if (!ExternalIndexingOperations.isFileIndex(indexes.get(j))) {
                        CompiledIndexCompactStatement cics = new CompiledIndexCompactStatement(dataverseName,
                                datasetName, indexes.get(j).getIndexName(), indexes.get(j).getKeyFieldNames(),
                                indexes.get(j).getKeyFieldTypes(), indexes.get(j).isEnforcingKeyFileds(),
                                indexes.get(j).getGramLength(), indexes.get(j).getIndexType());
                        ARecordType aRecordType = (ARecordType) dt.getDatatype();
                        ARecordType enforcedType = null;
                        if (cics.isEnforced()) {
                            enforcedType = IntroduceSecondaryIndexInsertDeleteRule.createEnforcedType(aRecordType,
                                    indexes.get(j));
                        }
                        jobsToExecute.add(IndexOperations.buildSecondaryIndexCompactJobSpec(cics, aRecordType,
                                enforcedType, metadataProvider, ds));

                    }

                }
                jobsToExecute.add(ExternalIndexingOperations.compactFilesIndexJobSpec(ds, metadataProvider));
            }
            MetadataManager.INSTANCE.commitTransaction(mdTxnCtx);
            bActiveTxn = false;

            //#. run the jobs
            for (JobSpecification jobSpec : jobsToExecute) {
                JobUtils.runJob(hcc, jobSpec, true);
            }
        } catch (Exception e) {
            if (bActiveTxn) {
                abort(e, e, mdTxnCtx);
            }
            throw e;
        } finally {
            MetadataLockManager.INSTANCE.compactEnd(dataverseName, dataverseName + "." + datasetName);
        }
    }

    private JobSpecification handleQuery(AqlMetadataProvider metadataProvider, Query query,
            IHyracksClientConnection hcc, IHyracksDataset hdc, ResultDelivery resultDelivery, boolean isProcedure)
                    throws Exception {

        MetadataTransactionContext mdTxnCtx = MetadataManager.INSTANCE.beginTransaction();
        boolean bActiveTxn = true;
        metadataProvider.setMetadataTxnContext(mdTxnCtx);
        MetadataLockManager.INSTANCE.queryBegin(activeDefaultDataverse, query.getDataverses(), query.getDatasets());
        JobSpecification compiled = null;
        try {
            compiled = rewriteCompileQuery(metadataProvider, query, null);

            MetadataManager.INSTANCE.commitTransaction(mdTxnCtx);
            bActiveTxn = false;

            if (sessionConfig.isExecuteQuery() && compiled != null && !isProcedure) {
                handleQueryResult(metadataProvider, hcc, hdc, compiled, resultDelivery);
            }
        } catch (Exception e) {
            e.printStackTrace();
            if (bActiveTxn) {
                abort(e, e, mdTxnCtx);
            }
            throw e;
        } finally {
            MetadataLockManager.INSTANCE.queryEnd(query.getDataverses(), query.getDatasets());
            // release external datasets' locks acquired during compilation of the query
            ExternalDatasetsRegistry.INSTANCE.releaseAcquiredLocks(metadataProvider);
        }
        return compiled;
    }

    private void handleQueryResult(AqlMetadataProvider metadataProvider, IHyracksClientConnection hcc,
            IHyracksDataset hdc, JobSpecification compiled, ResultDelivery resultDelivery) throws Exception {
        GlobalConfig.ASTERIX_LOGGER.info(compiled.toJSON().toString(1));
        JobId jobId = JobUtils.runJob(hcc, compiled, false);
        JSONObject response = new JSONObject();
        switch (resultDelivery) {
            case ASYNC:
                JSONArray handle = new JSONArray();
                handle.put(jobId.getId());
                handle.put(metadataProvider.getResultSetId().getId());
                response.put("handle", handle);
                sessionConfig.out().print(response);
                sessionConfig.out().flush();
                hcc.waitForCompletion(jobId);
                break;
            case SYNC:
                ResultReader resultReader = new ResultReader(hcc, hdc);
                resultReader.open(jobId, metadataProvider.getResultSetId());

                // In this case (the normal case), we don't use the
                // "response" JSONObject - just stream the results
                // to the "out" PrintWriter
                if (sessionConfig.fmt() == OutputFormat.CSV && sessionConfig.is(SessionConfig.FORMAT_CSV_HEADER)) {
                    ResultUtils.displayCSVHeader(metadataProvider.findOutputRecordType(), sessionConfig);
                }
                ResultUtils.displayResults(resultReader, sessionConfig);

                hcc.waitForCompletion(jobId);
                break;
            case ASYNC_DEFERRED:
                handle = new JSONArray();
                handle.put(jobId.getId());
                handle.put(metadataProvider.getResultSetId().getId());
                response.put("handle", handle);
                hcc.waitForCompletion(jobId);
                sessionConfig.out().print(response);
                sessionConfig.out().flush();
                break;
            default:
                break;

        }
    }

    private void handleCreateNodeGroupStatement(AqlMetadataProvider metadataProvider, Statement stmt) throws Exception {

        NodegroupDecl stmtCreateNodegroup = (NodegroupDecl) stmt;
        String ngName = stmtCreateNodegroup.getNodegroupName().getValue();

        MetadataTransactionContext mdTxnCtx = MetadataManager.INSTANCE.beginTransaction();
        metadataProvider.setMetadataTxnContext(mdTxnCtx);
        MetadataLockManager.INSTANCE.acquireNodeGroupWriteLock(ngName);

        try {
            NodeGroup ng = MetadataManager.INSTANCE.getNodegroup(mdTxnCtx, ngName);
            if (ng != null) {
                if (!stmtCreateNodegroup.getIfNotExists()) {
                    throw new AlgebricksException("A nodegroup with this name " + ngName + " already exists.");
                }
            } else {
                List<Identifier> ncIdentifiers = stmtCreateNodegroup.getNodeControllerNames();
                List<String> ncNames = new ArrayList<String>(ncIdentifiers.size());
                for (Identifier id : ncIdentifiers) {
                    ncNames.add(id.getValue());
                }
                MetadataManager.INSTANCE.addNodegroup(mdTxnCtx, new NodeGroup(ngName, ncNames));
            }
            MetadataManager.INSTANCE.commitTransaction(mdTxnCtx);
        } catch (Exception e) {
            abort(e, e, mdTxnCtx);
            throw e;
        } finally {
            MetadataLockManager.INSTANCE.releaseNodeGroupWriteLock(ngName);
        }
    }

    private void handleExternalDatasetRefreshStatement(AqlMetadataProvider metadataProvider, Statement stmt,
            IHyracksClientConnection hcc) throws Exception {
        RefreshExternalDatasetStatement stmtRefresh = (RefreshExternalDatasetStatement) stmt;
        String dataverseName = getActiveDataverse(stmtRefresh.getDataverseName());
        String datasetName = stmtRefresh.getDatasetName().getValue();
        ExternalDatasetTransactionState transactionState = ExternalDatasetTransactionState.COMMIT;
        MetadataTransactionContext mdTxnCtx = MetadataManager.INSTANCE.beginTransaction();
        MetadataLockManager.INSTANCE.refreshDatasetBegin(dataverseName, dataverseName + "." + datasetName);
        boolean bActiveTxn = true;
        metadataProvider.setMetadataTxnContext(mdTxnCtx);
        JobSpecification spec = null;
        Dataset ds = null;
        List<ExternalFile> metadataFiles = null;
        List<ExternalFile> deletedFiles = null;
        List<ExternalFile> addedFiles = null;
        List<ExternalFile> appendedFiles = null;
        List<Index> indexes = null;
        Dataset transactionDataset = null;
        boolean lockAquired = false;
        boolean success = false;
        try {
            ds = MetadataManager.INSTANCE.getDataset(metadataProvider.getMetadataTxnContext(), dataverseName,
                    datasetName);

            // Dataset exists ?
            if (ds == null) {
                throw new AlgebricksException(
                        "There is no dataset with this name " + datasetName + " in dataverse " + dataverseName);
            }
            // Dataset external ?
            if (ds.getDatasetType() != DatasetType.EXTERNAL) {
                throw new AlgebricksException(
                        "dataset " + datasetName + " in dataverse " + dataverseName + " is not an external dataset");
            }
            // Dataset has indexes ?
            indexes = MetadataManager.INSTANCE.getDatasetIndexes(mdTxnCtx, dataverseName, datasetName);
            if (indexes.size() == 0) {
                throw new AlgebricksException("External dataset " + datasetName + " in dataverse " + dataverseName
                        + " doesn't have any index");
            }

            // Record transaction time
            Date txnTime = new Date();

            // refresh lock here
            ExternalDatasetsRegistry.INSTANCE.refreshBegin(ds);
            lockAquired = true;

            // Get internal files
            metadataFiles = MetadataManager.INSTANCE.getDatasetExternalFiles(mdTxnCtx, ds);
            deletedFiles = new ArrayList<ExternalFile>();
            addedFiles = new ArrayList<ExternalFile>();
            appendedFiles = new ArrayList<ExternalFile>();

            // Compute delta
            // Now we compare snapshot with external file system
            if (ExternalIndexingOperations.isDatasetUptodate(ds, metadataFiles, addedFiles, deletedFiles,
                    appendedFiles)) {
                ((ExternalDatasetDetails) ds.getDatasetDetails()).setRefreshTimestamp(txnTime);
                MetadataManager.INSTANCE.updateDataset(mdTxnCtx, ds);
                MetadataManager.INSTANCE.commitTransaction(mdTxnCtx);
                // latch will be released in the finally clause
                return;
            }

            // At this point, we know data has changed in the external file system, record transaction in metadata and start
            transactionDataset = ExternalIndexingOperations.createTransactionDataset(ds);
            /*
             * Remove old dataset record and replace it with a new one
             */
            MetadataManager.INSTANCE.updateDataset(mdTxnCtx, transactionDataset);

            // Add delta files to the metadata
            for (ExternalFile file : addedFiles) {
                MetadataManager.INSTANCE.addExternalFile(mdTxnCtx, file);
            }
            for (ExternalFile file : appendedFiles) {
                MetadataManager.INSTANCE.addExternalFile(mdTxnCtx, file);
            }
            for (ExternalFile file : deletedFiles) {
                MetadataManager.INSTANCE.addExternalFile(mdTxnCtx, file);
            }

            // Create the files index update job
            spec = ExternalIndexingOperations.buildFilesIndexUpdateOp(ds, metadataFiles, deletedFiles, addedFiles,
                    appendedFiles, metadataProvider);

            MetadataManager.INSTANCE.commitTransaction(mdTxnCtx);
            bActiveTxn = false;
            transactionState = ExternalDatasetTransactionState.BEGIN;

            //run the files update job
            JobUtils.runJob(hcc, spec, true);

            for (Index index : indexes) {
                if (!ExternalIndexingOperations.isFileIndex(index)) {
                    spec = ExternalIndexingOperations.buildIndexUpdateOp(ds, index, metadataFiles, deletedFiles,
                            addedFiles, appendedFiles, metadataProvider);
                    //run the files update job
                    JobUtils.runJob(hcc, spec, true);
                }
            }

            // all index updates has completed successfully, record transaction state
            spec = ExternalIndexingOperations.buildCommitJob(ds, indexes, metadataProvider);

            // Aquire write latch again -> start a transaction and record the decision to commit
            mdTxnCtx = MetadataManager.INSTANCE.beginTransaction();
            metadataProvider.setMetadataTxnContext(mdTxnCtx);
            bActiveTxn = true;
            ((ExternalDatasetDetails) transactionDataset.getDatasetDetails())
                    .setState(ExternalDatasetTransactionState.READY_TO_COMMIT);
            ((ExternalDatasetDetails) transactionDataset.getDatasetDetails()).setRefreshTimestamp(txnTime);
            MetadataManager.INSTANCE.updateDataset(mdTxnCtx, transactionDataset);
            MetadataManager.INSTANCE.commitTransaction(mdTxnCtx);
            bActiveTxn = false;
            transactionState = ExternalDatasetTransactionState.READY_TO_COMMIT;
            // We don't release the latch since this job is expected to be quick
            JobUtils.runJob(hcc, spec, true);
            // Start a new metadata transaction to record the final state of the transaction
            mdTxnCtx = MetadataManager.INSTANCE.beginTransaction();
            metadataProvider.setMetadataTxnContext(mdTxnCtx);
            bActiveTxn = true;

            for (ExternalFile file : metadataFiles) {
                if (file.getPendingOp() == ExternalFilePendingOp.PENDING_DROP_OP) {
                    MetadataManager.INSTANCE.dropExternalFile(mdTxnCtx, file);
                } else if (file.getPendingOp() == ExternalFilePendingOp.PENDING_NO_OP) {
                    Iterator<ExternalFile> iterator = appendedFiles.iterator();
                    while (iterator.hasNext()) {
                        ExternalFile appendedFile = iterator.next();
                        if (file.getFileName().equals(appendedFile.getFileName())) {
                            // delete existing file
                            MetadataManager.INSTANCE.dropExternalFile(mdTxnCtx, file);
                            // delete existing appended file
                            MetadataManager.INSTANCE.dropExternalFile(mdTxnCtx, appendedFile);
                            // add the original file with appended information
                            appendedFile.setFileNumber(file.getFileNumber());
                            appendedFile.setPendingOp(ExternalFilePendingOp.PENDING_NO_OP);
                            MetadataManager.INSTANCE.addExternalFile(mdTxnCtx, appendedFile);
                            iterator.remove();
                        }
                    }
                }
            }

            // remove the deleted files delta
            for (ExternalFile file : deletedFiles) {
                MetadataManager.INSTANCE.dropExternalFile(mdTxnCtx, file);
            }

            // insert new files
            for (ExternalFile file : addedFiles) {
                MetadataManager.INSTANCE.dropExternalFile(mdTxnCtx, file);
                file.setPendingOp(ExternalFilePendingOp.PENDING_NO_OP);
                MetadataManager.INSTANCE.addExternalFile(mdTxnCtx, file);
            }

            // mark the transaction as complete
            ((ExternalDatasetDetails) transactionDataset.getDatasetDetails())
                    .setState(ExternalDatasetTransactionState.COMMIT);
            MetadataManager.INSTANCE.updateDataset(mdTxnCtx, transactionDataset);

            // commit metadata transaction
            MetadataManager.INSTANCE.commitTransaction(mdTxnCtx);
            success = true;
        } catch (Exception e) {
            if (bActiveTxn) {
                abort(e, e, mdTxnCtx);
            }
            if (transactionState == ExternalDatasetTransactionState.READY_TO_COMMIT) {
                throw new IllegalStateException("System is inconsistent state: commit of (" + dataverseName + "."
                        + datasetName + ") refresh couldn't carry out the commit phase", e);
            }
            if (transactionState == ExternalDatasetTransactionState.COMMIT) {
                // Nothing to do , everything should be clean
                throw e;
            }
            if (transactionState == ExternalDatasetTransactionState.BEGIN) {
                // transaction failed, need to do the following
                // clean NCs removing transaction components
                mdTxnCtx = MetadataManager.INSTANCE.beginTransaction();
                bActiveTxn = true;
                metadataProvider.setMetadataTxnContext(mdTxnCtx);
                spec = ExternalIndexingOperations.buildAbortOp(ds, indexes, metadataProvider);
                MetadataManager.INSTANCE.commitTransaction(mdTxnCtx);
                bActiveTxn = false;
                try {
                    JobUtils.runJob(hcc, spec, true);
                } catch (Exception e2) {
                    // This should never happen -- fix throw illegal
                    e.addSuppressed(e2);
                    throw new IllegalStateException("System is in inconsistent state. Failed to abort refresh", e);
                }
                // remove the delta of files
                // return the state of the dataset to committed
                try {
                    mdTxnCtx = MetadataManager.INSTANCE.beginTransaction();
                    for (ExternalFile file : deletedFiles) {
                        MetadataManager.INSTANCE.dropExternalFile(mdTxnCtx, file);
                    }
                    for (ExternalFile file : addedFiles) {
                        MetadataManager.INSTANCE.dropExternalFile(mdTxnCtx, file);
                    }
                    for (ExternalFile file : appendedFiles) {
                        MetadataManager.INSTANCE.dropExternalFile(mdTxnCtx, file);
                    }
                    MetadataManager.INSTANCE.updateDataset(mdTxnCtx, ds);
                    // commit metadata transaction
                    MetadataManager.INSTANCE.commitTransaction(mdTxnCtx);
                } catch (Exception e2) {
                    abort(e, e2, mdTxnCtx);
                    e.addSuppressed(e2);
                    throw new IllegalStateException("System is in inconsistent state. Failed to drop delta files", e);
                }
            }
        } finally {
            if (lockAquired) {
                ExternalDatasetsRegistry.INSTANCE.refreshEnd(ds, success);
            }
            MetadataLockManager.INSTANCE.refreshDatasetEnd(dataverseName, dataverseName + "." + datasetName);
        }
    }

    private void handleRunStatement(AqlMetadataProvider metadataProvider, Statement stmt, IHyracksClientConnection hcc)
            throws AsterixException, Exception {
        RunStatement runStmt = (RunStatement) stmt;
        switch (runStmt.getSystem()) {
            case "pregel":
            case "pregelix":
                handlePregelixStatement(metadataProvider, runStmt, hcc);
                break;
            default:
                throw new AlgebricksException(
                        "The system \"" + runStmt.getSystem() + "\" specified in your run statement is not supported.");
        }

    }

    private void handlePregelixStatement(AqlMetadataProvider metadataProvider, Statement stmt,
            IHyracksClientConnection hcc) throws Exception {
        RunStatement pregelixStmt = (RunStatement) stmt;
        boolean bActiveTxn = true;
        String dataverseNameFrom = getActiveDataverse(pregelixStmt.getDataverseNameFrom());
        String dataverseNameTo = getActiveDataverse(pregelixStmt.getDataverseNameTo());
        String datasetNameFrom = pregelixStmt.getDatasetNameFrom().getValue();
        String datasetNameTo = pregelixStmt.getDatasetNameTo().getValue();

        MetadataTransactionContext mdTxnCtx = MetadataManager.INSTANCE.beginTransaction();
        metadataProvider.setMetadataTxnContext(mdTxnCtx);
        List<String> readDataverses = new ArrayList<String>();
        readDataverses.add(dataverseNameFrom);
        List<String> readDatasets = new ArrayList<String>();
        readDatasets.add(datasetNameFrom);
        MetadataLockManager.INSTANCE.insertDeleteBegin(dataverseNameTo, datasetNameTo, readDataverses, readDatasets);
        try {
            prepareRunExternalRuntime(metadataProvider, hcc, pregelixStmt, dataverseNameFrom, dataverseNameTo,
                    datasetNameFrom, datasetNameTo, mdTxnCtx);
            String pregelixHomeKey = "PREGELIX_HOME";
            // Finds PREGELIX_HOME in system environment variables.
            String pregelixHome = System.getenv(pregelixHomeKey);
            // Finds PREGELIX_HOME in Java properties.
            if (pregelixHome == null) {
                pregelixHome = System.getProperty(pregelixHomeKey);
            }
            // Finds PREGELIX_HOME in AsterixDB configuration.
            if (pregelixHome == null) {
                // Since there is a default value for PREGELIX_HOME in AsterixCompilerProperties, pregelixHome can never be null.
                pregelixHome = AsterixAppContextInfo.getInstance().getCompilerProperties().getPregelixHome();
            }
            // Constructs the pregelix command line.
            List<String> cmd = constructPregelixCommand(pregelixStmt, dataverseNameFrom, datasetNameFrom,
                    dataverseNameTo, datasetNameTo);
            ProcessBuilder pb = new ProcessBuilder(cmd);
            pb.directory(new File(pregelixHome));
            pb.redirectErrorStream(true);

            MetadataManager.INSTANCE.commitTransaction(mdTxnCtx);
            bActiveTxn = false;
            // Executes the Pregelix command.
            int resultState = executeExternalShellProgram(pb);
            // Checks the return state of the external Pregelix command.
            if (resultState != 0) {
                throw new AlgebricksException(
                        "Something went wrong executing your Pregelix Job. Perhaps the Pregelix cluster needs to be restarted. "
                                + "Check the following things: Are the datatypes of Asterix and Pregelix matching? "
                                + "Is the server configuration correct (node names, buffer sizes, framesize)? Check the logfiles for more details.");
            }
        } catch (Exception e) {
            if (bActiveTxn) {
                abort(e, e, mdTxnCtx);
            }
            throw e;
        } finally {
            MetadataLockManager.INSTANCE.insertDeleteEnd(dataverseNameTo, datasetNameTo, readDataverses, readDatasets);
        }
    }

    // Prepares to run a program on external runtime.
    private void prepareRunExternalRuntime(AqlMetadataProvider metadataProvider, IHyracksClientConnection hcc,
            RunStatement pregelixStmt, String dataverseNameFrom, String dataverseNameTo, String datasetNameFrom,
            String datasetNameTo, MetadataTransactionContext mdTxnCtx)
                    throws AlgebricksException, AsterixException, Exception {
        // Validates the source/sink dataverses and datasets.
        Dataset fromDataset = metadataProvider.findDataset(dataverseNameFrom, datasetNameFrom);
        if (fromDataset == null) {
            throw new AsterixException("The source dataset " + datasetNameFrom + " in dataverse " + dataverseNameFrom
                    + " could not be found for the Run command");
        }
        Dataset toDataset = metadataProvider.findDataset(dataverseNameTo, datasetNameTo);
        if (toDataset == null) {
            throw new AsterixException("The sink dataset " + datasetNameTo + " in dataverse " + dataverseNameTo
                    + " could not be found for the Run command");
        }

        try {
            // Find the primary index of the sink dataset.
            Index toIndex = null;
            List<Index> indexes = MetadataManager.INSTANCE.getDatasetIndexes(mdTxnCtx, dataverseNameTo,
                    pregelixStmt.getDatasetNameTo().getValue());
            for (Index index : indexes) {
                if (index.isPrimaryIndex()) {
                    toIndex = index;
                    break;
                }
            }
            if (toIndex == null) {
                throw new AlgebricksException("Tried to access non-existing dataset: " + datasetNameTo);
            }
            // Cleans up the sink dataset -- Drop and then Create.
            DropStatement dropStmt = new DropStatement(new Identifier(dataverseNameTo), pregelixStmt.getDatasetNameTo(),
                    true);
            this.handleDatasetDropStatement(metadataProvider, dropStmt, hcc);
            IDatasetDetailsDecl idd = new InternalDetailsDecl(toIndex.getKeyFieldNames(), false, null,
                    toDataset.getDatasetDetails().isTemp());
            DatasetDecl createToDataset = new DatasetDecl(new Identifier(dataverseNameTo),
                    pregelixStmt.getDatasetNameTo(), new Identifier(toDataset.getItemTypeDataverseName()),
                    new Identifier(toDataset.getItemTypeName()), new Identifier(toDataset.getNodeGroupName()),
                    toDataset.getCompactionPolicy(), toDataset.getCompactionPolicyProperties(), toDataset.getHints(),
                    toDataset.getDatasetType(), idd, false);
            this.handleCreateDatasetStatement(metadataProvider, createToDataset, hcc);
        } catch (Exception e) {
            e.printStackTrace();
            throw new AlgebricksException("Error cleaning the result dataset. This should not happen.");
        }
        // Flushes source dataset.
        FlushDatasetUtils.flushDataset(hcc, metadataProvider, mdTxnCtx, dataverseNameFrom, datasetNameFrom,
                datasetNameFrom);
    }

    // Executes external shell commands.
    private int executeExternalShellProgram(ProcessBuilder pb)
            throws IOException, AlgebricksException, InterruptedException {
        Process process = pb.start();
        try (BufferedReader in = new BufferedReader(new InputStreamReader(process.getInputStream()))) {
            String line;
            while ((line = in.readLine()) != null) {
                LOGGER.info(line);
                if (line.contains("Exception") || line.contains("Error")) {
                    LOGGER.severe(line);
                    if (line.contains("Connection refused")) {
                        throw new AlgebricksException(
                                "The connection to your Pregelix cluster was refused. Is it running? Is the port in the query correct?");
                    }
                    if (line.contains("Could not find or load main class")) {
                        throw new AlgebricksException(
                                "The main class of your Pregelix query was not found. Is the path to your .jar file correct?");
                    }
                    if (line.contains("ClassNotFoundException")) {
                        throw new AlgebricksException(
                                "The vertex class of your Pregelix query was not found. Does it exist? Is the spelling correct?");
                    }
                }
            }
            process.waitFor();
        }
        // Gets the exit value of the program.
        int resultState = process.exitValue();
        return resultState;
    }

    // Constructs a Pregelix command line.
    private List<String> constructPregelixCommand(RunStatement pregelixStmt, String fromDataverseName,
            String fromDatasetName, String toDataverseName, String toDatasetName) {
        // Constructs AsterixDB parameters, e.g., URL, source dataset and sink dataset.
        AsterixExternalProperties externalProperties = AsterixAppContextInfo.getInstance().getExternalProperties();
        AsterixClusterProperties clusterProperties = AsterixClusterProperties.INSTANCE;
        String clientIP = clusterProperties.getCluster().getMasterNode().getClientIp();
        StringBuilder asterixdbParameterBuilder = new StringBuilder();
        asterixdbParameterBuilder.append(
                "pregelix.asterixdb.url=" + "http://" + clientIP + ":" + externalProperties.getAPIServerPort() + ",");
        asterixdbParameterBuilder.append("pregelix.asterixdb.source=true,");
        asterixdbParameterBuilder.append("pregelix.asterixdb.sink=true,");
        asterixdbParameterBuilder.append("pregelix.asterixdb.input.dataverse=" + fromDataverseName + ",");
        asterixdbParameterBuilder.append("pregelix.asterixdb.input.dataset=" + fromDatasetName + ",");
        asterixdbParameterBuilder.append("pregelix.asterixdb.output.dataverse=" + toDataverseName + ",");
        asterixdbParameterBuilder.append("pregelix.asterixdb.output.dataset=" + toDatasetName + ",");
        asterixdbParameterBuilder.append("pregelix.asterixdb.output.cleanup=false,");

        // construct command
        List<String> cmds = new ArrayList<String>();
        cmds.add("bin/pregelix");
        cmds.add(pregelixStmt.getParameters().get(0)); // jar
        cmds.add(pregelixStmt.getParameters().get(1)); // class

        String customizedPregelixProperty = "-cust-prop";
        String inputConverterClassKey = "pregelix.asterixdb.input.converterclass";
        String inputConverterClassValue = "=org.apache.pregelix.example.converter.VLongIdInputVertexConverter,";
        String outputConverterClassKey = "pregelix.asterixdb.output.converterclass";
        String outputConverterClassValue = "=org.apache.pregelix.example.converter.VLongIdOutputVertexConverter,";
        boolean custPropAdded = false;
        boolean meetCustProp = false;
        // User parameters.
        for (String s : pregelixStmt.getParameters().get(2).split(" ")) {
            if (meetCustProp) {
                if (!s.contains(inputConverterClassKey)) {
                    asterixdbParameterBuilder.append(inputConverterClassKey + inputConverterClassValue);
                }
                if (!s.contains(outputConverterClassKey)) {
                    asterixdbParameterBuilder.append(outputConverterClassKey + outputConverterClassValue);
                }
                cmds.add(asterixdbParameterBuilder.toString() + s);
                meetCustProp = false;
                custPropAdded = true;
                continue;
            }
            cmds.add(s);
            if (s.equals(customizedPregelixProperty)) {
                meetCustProp = true;
            }
        }

        if (!custPropAdded) {
            cmds.add(customizedPregelixProperty);
            // Appends default converter classes to asterixdbParameterBuilder.
            asterixdbParameterBuilder.append(inputConverterClassKey + inputConverterClassValue);
            asterixdbParameterBuilder.append(outputConverterClassKey + outputConverterClassValue);
            // Remove the last comma.
            asterixdbParameterBuilder.delete(asterixdbParameterBuilder.length() - 1,
                    asterixdbParameterBuilder.length());
            cmds.add(asterixdbParameterBuilder.toString());
        }
        return cmds;
    }

    private String getActiveDataverseName(String dataverse) throws AlgebricksException {
        if (dataverse != null) {
            return dataverse;
        }
        if (activeDefaultDataverse != null) {
            return activeDefaultDataverse.getDataverseName();
        }
        throw new AlgebricksException("dataverse not specified");
    }

    private String getActiveDataverse(Identifier dataverse) throws AlgebricksException {
        return getActiveDataverseName(dataverse != null ? dataverse.getValue() : null);
    }

    private void abort(Exception rootE, Exception parentE, MetadataTransactionContext mdTxnCtx) {
        try {
            if (IS_DEBUG_MODE) {
                rootE.printStackTrace();
            }
            MetadataManager.INSTANCE.abortTransaction(mdTxnCtx);
        } catch (Exception e2) {
            parentE.addSuppressed(e2);
            throw new IllegalStateException(rootE);
        }
    }

    private void rewriteStatement(Statement stmt) throws AsterixException {
        IStatementRewriter rewriter = rewriterFactory.createStatementRewriter();
        rewriter.rewrite(stmt);
    }

}<|MERGE_RESOLUTION|>--- conflicted
+++ resolved
@@ -75,14 +75,8 @@
 import org.apache.asterix.common.functions.FunctionSignature;
 import org.apache.asterix.compiler.provider.AqlCompilationProvider;
 import org.apache.asterix.compiler.provider.ILangCompilationProvider;
-<<<<<<< HEAD
-=======
 import org.apache.asterix.external.api.IAdapterFactory;
 import org.apache.asterix.external.indexing.ExternalFile;
-import org.apache.asterix.feeds.CentralFeedManager;
-import org.apache.asterix.feeds.FeedJoint;
-import org.apache.asterix.feeds.FeedLifecycleListener;
->>>>>>> 284590ed
 import org.apache.asterix.file.DatasetOperations;
 import org.apache.asterix.file.DataverseOperations;
 import org.apache.asterix.file.ExternalIndexingOperations;
@@ -177,12 +171,6 @@
 import org.apache.asterix.metadata.entities.NodeGroup;
 import org.apache.asterix.metadata.entities.PrimaryFeed;
 import org.apache.asterix.metadata.entities.SecondaryFeed;
-<<<<<<< HEAD
-import org.apache.asterix.metadata.feeds.IFeedAdapterFactory;
-=======
-import org.apache.asterix.metadata.feeds.FeedLifecycleEventSubscriber;
-import org.apache.asterix.metadata.feeds.FeedUtil;
->>>>>>> 284590ed
 import org.apache.asterix.metadata.utils.DatasetUtils;
 import org.apache.asterix.metadata.utils.ExternalDatasetsRegistry;
 import org.apache.asterix.metadata.utils.MetadataLockManager;
@@ -283,12 +271,13 @@
 
     /**
      * Compiles and submits for execution a list of AQL statements.
+     * 
      * @param hcc
-     *        A Hyracks client connection that is used to submit a jobspec to Hyracks.
+     *            A Hyracks client connection that is used to submit a jobspec to Hyracks.
      * @param hdc
-     *        A Hyracks dataset client object that is used to read the results.
+     *            A Hyracks dataset client object that is used to read the results.
      * @param resultDelivery
-     *        True if the results should be read asynchronously or false if we should wait for results to be read.
+     *            True if the results should be read asynchronously or false if we should wait for results to be read.
      * @return A List<QueryResult> containing a QueryResult instance corresponding to each submitted query.
      * @throws Exception
      */
@@ -2331,13 +2320,8 @@
             if (createFeedIntakeJob) {
                 ActiveObjectId feedId = connectionRequest.getFeedJointKey().getFeedId();
                 PrimaryFeed primaryFeed = (PrimaryFeed) MetadataManager.INSTANCE.getFeed(mdTxnCtx,
-<<<<<<< HEAD
                         feedId.getDataverse(), feedId.getName());
-                Pair<JobSpecification, IFeedAdapterFactory> pair = FeedOperations.buildFeedIntakeJobSpec(primaryFeed,
-=======
-                        feedId.getDataverse(), feedId.getFeedName());
                 Pair<JobSpecification, IAdapterFactory> pair = FeedOperations.buildFeedIntakeJobSpec(primaryFeed,
->>>>>>> 284590ed
                         metadataProvider, policyAccessor);
                 // adapter configuration are valid at this stage
                 // register the feed joints (these are auto-de-registered)
@@ -2351,12 +2335,8 @@
                     ActiveJobLifecycleListener.INSTANCE.registerFeedIntakeProgressTracker(feedConnId,
                             adapterFactory.createIntakeProgressTracker());
                 }
-<<<<<<< HEAD
+                */
                 eventSubscriber.assertEvent(ActiveLifecycleEvent.FEED_INTAKE_STARTED);
-=======
-                */
-                eventSubscriber.assertEvent(FeedLifecycleEvent.FEED_INTAKE_STARTED);
->>>>>>> 284590ed
             } else {
                 for (IFeedJoint fj : triple.third) {
                     ActiveJobLifecycleListener.INSTANCE.registerFeedJoint(fj);
@@ -2396,6 +2376,7 @@
     /**
      * Generates a subscription request corresponding to a connect feed request. In addition, provides a boolean
      * flag indicating if feed intake job needs to be started (source primary feed not found to be active).
+     * 
      * @param dataverse
      * @param feed
      * @param dataset
