/*
 * Licensed to the Apache Software Foundation (ASF) under one
 * or more contributor license agreements.  See the NOTICE file
 * distributed with this work for additional information
 * regarding copyright ownership.  The ASF licenses this file
 * to you under the Apache License, Version 2.0 (the
 * "License"); you may not use this file except in compliance
 * with the License.  You may obtain a copy of the License at
 *
 *   http://www.apache.org/licenses/LICENSE-2.0
 *
 * Unless required by applicable law or agreed to in writing,
 * software distributed under the License is distributed on an
 * "AS IS" BASIS, WITHOUT WARRANTIES OR CONDITIONS OF ANY
 * KIND, either express or implied.  See the License for the
 * specific language governing permissions and limitations
 * under the License.
 */
package org.apache.asterix.aql.translator;

import java.io.BufferedReader;
import java.io.File;
import java.io.FileInputStream;
import java.io.IOException;
import java.io.InputStream;
import java.io.InputStreamReader;
import java.io.StringReader;
import java.rmi.RemoteException;
import java.util.ArrayList;
import java.util.Arrays;
import java.util.Date;
import java.util.HashMap;
import java.util.HashSet;
import java.util.Iterator;
import java.util.List;
import java.util.Map;
import java.util.Map.Entry;
import java.util.Properties;
import java.util.Random;
import java.util.Set;
import java.util.logging.Level;
import java.util.logging.Logger;

import org.apache.asterix.active.ActiveJobLifecycleListener;
import org.apache.asterix.active.CentralActiveManager;
import org.apache.asterix.active.FeedJoint;
import org.apache.asterix.api.common.APIFramework;
import org.apache.asterix.api.common.SessionConfig;
import org.apache.asterix.api.common.SessionConfig.OutputFormat;
import org.apache.asterix.common.active.ActiveJobId;
import org.apache.asterix.common.active.ActiveObjectId;
import org.apache.asterix.common.active.ActiveObjectId.ActiveObjectType;
import org.apache.asterix.common.active.ActiveRuntimeId;
import org.apache.asterix.common.active.api.IActiveJobLifeCycleListener.ConnectionLocation;
import org.apache.asterix.common.active.api.IActiveLifecycleEventSubscriber;
import org.apache.asterix.common.active.api.IActiveLifecycleEventSubscriber.ActiveLifecycleEvent;
import org.apache.asterix.common.active.message.DropChannelMessage;
import org.apache.asterix.common.active.message.ExecuteProcedureMessage;
import org.apache.asterix.common.channels.ProcedureRuntimeId;
import org.apache.asterix.common.config.AsterixExternalProperties;
import org.apache.asterix.common.config.DatasetConfig.DatasetType;
import org.apache.asterix.common.config.DatasetConfig.ExternalDatasetTransactionState;
import org.apache.asterix.common.config.DatasetConfig.ExternalFilePendingOp;
import org.apache.asterix.common.config.DatasetConfig.IndexType;
import org.apache.asterix.common.config.GlobalConfig;
import org.apache.asterix.common.exceptions.ACIDException;
import org.apache.asterix.common.exceptions.AsterixException;
import org.apache.asterix.common.feeds.FeedActivity.FeedActivityDetails;
import org.apache.asterix.common.feeds.FeedConnectionId;
import org.apache.asterix.common.feeds.FeedConnectionRequest;
import org.apache.asterix.common.feeds.FeedJointKey;
import org.apache.asterix.common.feeds.FeedPolicyAccessor;
import org.apache.asterix.common.feeds.api.IFeedJoint;
import org.apache.asterix.common.feeds.api.IFeedJoint.FeedJointType;
import org.apache.asterix.common.functions.FunctionSignature;
import org.apache.asterix.compiler.provider.AqlCompilationProvider;
import org.apache.asterix.compiler.provider.ILangCompilationProvider;
import org.apache.asterix.external.api.IAdapterFactory;
import org.apache.asterix.external.indexing.ExternalFile;
import org.apache.asterix.file.DatasetOperations;
import org.apache.asterix.file.DataverseOperations;
import org.apache.asterix.file.ExternalIndexingOperations;
import org.apache.asterix.file.FeedOperations;
import org.apache.asterix.file.IndexOperations;
import org.apache.asterix.file.ProcedureOperations;
import org.apache.asterix.formats.nontagged.AqlTypeTraitProvider;
import org.apache.asterix.lang.aql.parser.AQLParser;
import org.apache.asterix.lang.aql.statement.SubscribeFeedStatement;
import org.apache.asterix.lang.aql.visitor.AqlDeleteRewriteVisitor;
import org.apache.asterix.lang.common.base.Expression;
import org.apache.asterix.lang.common.base.IRewriterFactory;
import org.apache.asterix.lang.common.base.IStatementRewriter;
import org.apache.asterix.lang.common.base.Statement;
import org.apache.asterix.lang.common.base.Statement.Kind;
import org.apache.asterix.lang.common.expression.CallExpr;
import org.apache.asterix.lang.common.expression.FieldAccessor;
import org.apache.asterix.lang.common.expression.FieldBinding;
import org.apache.asterix.lang.common.expression.LiteralExpr;
import org.apache.asterix.lang.common.expression.OperatorExpr;
import org.apache.asterix.lang.common.expression.RecordConstructor;
import org.apache.asterix.lang.common.expression.TypeExpression;
import org.apache.asterix.lang.common.expression.VariableExpr;
import org.apache.asterix.lang.common.literal.StringLiteral;
import org.apache.asterix.lang.common.statement.BrokerDropStatement;
import org.apache.asterix.lang.common.statement.ChannelDropStatement;
import org.apache.asterix.lang.common.statement.ChannelSubscribeStatement;
import org.apache.asterix.lang.common.statement.ChannelUnsubscribeStatement;
import org.apache.asterix.lang.common.statement.CompactStatement;
import org.apache.asterix.lang.common.statement.ConnectFeedStatement;
import org.apache.asterix.lang.common.statement.CreateBrokerStatement;
import org.apache.asterix.lang.common.statement.CreateChannelStatement;
import org.apache.asterix.lang.common.statement.CreateDataverseStatement;
import org.apache.asterix.lang.common.statement.CreateFeedPolicyStatement;
import org.apache.asterix.lang.common.statement.CreateFeedStatement;
import org.apache.asterix.lang.common.statement.CreateFunctionStatement;
import org.apache.asterix.lang.common.statement.CreateIndexStatement;
import org.apache.asterix.lang.common.statement.CreatePrimaryFeedStatement;
import org.apache.asterix.lang.common.statement.CreateSecondaryFeedStatement;
import org.apache.asterix.lang.common.statement.DatasetDecl;
import org.apache.asterix.lang.common.statement.DataverseDecl;
import org.apache.asterix.lang.common.statement.DataverseDropStatement;
import org.apache.asterix.lang.common.statement.DeleteStatement;
import org.apache.asterix.lang.common.statement.DisconnectFeedStatement;
import org.apache.asterix.lang.common.statement.DropStatement;
import org.apache.asterix.lang.common.statement.ExecuteProcedureStatement;
import org.apache.asterix.lang.common.statement.ExternalDetailsDecl;
import org.apache.asterix.lang.common.statement.FeedDropStatement;
import org.apache.asterix.lang.common.statement.FeedPolicyDropStatement;
import org.apache.asterix.lang.common.statement.FunctionDecl;
import org.apache.asterix.lang.common.statement.FunctionDropStatement;
import org.apache.asterix.lang.common.statement.IDatasetDetailsDecl;
import org.apache.asterix.lang.common.statement.IndexDropStatement;
import org.apache.asterix.lang.common.statement.InsertStatement;
import org.apache.asterix.lang.common.statement.InternalDetailsDecl;
import org.apache.asterix.lang.common.statement.LoadStatement;
import org.apache.asterix.lang.common.statement.NodeGroupDropStatement;
import org.apache.asterix.lang.common.statement.NodegroupDecl;
import org.apache.asterix.lang.common.statement.Query;
import org.apache.asterix.lang.common.statement.RefreshExternalDatasetStatement;
import org.apache.asterix.lang.common.statement.RunStatement;
import org.apache.asterix.lang.common.statement.SetStatement;
import org.apache.asterix.lang.common.statement.TypeDecl;
import org.apache.asterix.lang.common.statement.TypeDropStatement;
import org.apache.asterix.lang.common.statement.WriteStatement;
import org.apache.asterix.lang.common.struct.Identifier;
import org.apache.asterix.lang.common.util.FunctionUtil;
import org.apache.asterix.metadata.IDatasetDetails;
import org.apache.asterix.metadata.MetadataException;
import org.apache.asterix.metadata.MetadataManager;
import org.apache.asterix.metadata.MetadataTransactionContext;
import org.apache.asterix.metadata.active.ActiveLifecycleEventSubscriber;
import org.apache.asterix.metadata.active.ActiveUtil;
import org.apache.asterix.metadata.api.IMetadataEntity;
import org.apache.asterix.metadata.bootstrap.MetadataConstants;
import org.apache.asterix.metadata.dataset.hints.DatasetHints;
import org.apache.asterix.metadata.dataset.hints.DatasetHints.DatasetNodegroupCardinalityHint;
import org.apache.asterix.metadata.declared.AqlMetadataProvider;
import org.apache.asterix.metadata.entities.Broker;
import org.apache.asterix.metadata.entities.Channel;
import org.apache.asterix.metadata.entities.CompactionPolicy;
import org.apache.asterix.metadata.entities.Dataset;
import org.apache.asterix.metadata.entities.Datatype;
import org.apache.asterix.metadata.entities.Dataverse;
import org.apache.asterix.metadata.entities.ExternalDatasetDetails;
import org.apache.asterix.metadata.entities.Feed;
import org.apache.asterix.metadata.entities.Feed.FeedType;
import org.apache.asterix.metadata.entities.FeedPolicy;
import org.apache.asterix.metadata.entities.Function;
import org.apache.asterix.metadata.entities.Index;
import org.apache.asterix.metadata.entities.InternalDatasetDetails;
import org.apache.asterix.metadata.entities.NodeGroup;
import org.apache.asterix.metadata.entities.PrimaryFeed;
import org.apache.asterix.metadata.entities.SecondaryFeed;
import org.apache.asterix.metadata.utils.DatasetUtils;
import org.apache.asterix.metadata.utils.ExternalDatasetsRegistry;
import org.apache.asterix.metadata.utils.MetadataLockManager;
import org.apache.asterix.om.functions.AsterixBuiltinFunctions;
import org.apache.asterix.om.types.ARecordType;
import org.apache.asterix.om.types.ATypeTag;
import org.apache.asterix.om.types.IAType;
import org.apache.asterix.om.types.TypeSignature;
import org.apache.asterix.om.util.AsterixAppContextInfo;
import org.apache.asterix.om.util.AsterixClusterProperties;
import org.apache.asterix.optimizer.rules.IntroduceSecondaryIndexInsertDeleteRule;
import org.apache.asterix.result.ResultReader;
import org.apache.asterix.result.ResultUtils;
import org.apache.asterix.transaction.management.service.transaction.DatasetIdFactory;
import org.apache.asterix.translator.AbstractLangTranslator;
import org.apache.asterix.translator.CompiledStatements.CompiledConnectFeedStatement;
import org.apache.asterix.translator.CompiledStatements.CompiledCreateIndexStatement;
import org.apache.asterix.translator.CompiledStatements.CompiledDatasetDropStatement;
import org.apache.asterix.translator.CompiledStatements.CompiledDeleteStatement;
import org.apache.asterix.translator.CompiledStatements.CompiledIndexCompactStatement;
import org.apache.asterix.translator.CompiledStatements.CompiledIndexDropStatement;
import org.apache.asterix.translator.CompiledStatements.CompiledInsertStatement;
import org.apache.asterix.translator.CompiledStatements.CompiledLoadFromFileStatement;
import org.apache.asterix.translator.CompiledStatements.CompiledSubscribeFeedStatement;
import org.apache.asterix.translator.CompiledStatements.ICompiledDmlStatement;
import org.apache.asterix.translator.TypeTranslator;
import org.apache.asterix.translator.util.ValidateUtil;
import org.apache.asterix.util.FlushDatasetUtils;
import org.apache.asterix.util.JobUtils;
import org.apache.commons.lang3.StringUtils;
import org.apache.hyracks.algebricks.common.exceptions.AlgebricksException;
import org.apache.hyracks.algebricks.common.utils.Pair;
import org.apache.hyracks.algebricks.common.utils.Triple;
import org.apache.hyracks.algebricks.core.algebra.expressions.AbstractFunctionCallExpression.FunctionKind;
import org.apache.hyracks.algebricks.core.algebra.functions.FunctionIdentifier;
import org.apache.hyracks.algebricks.data.IAWriterFactory;
import org.apache.hyracks.algebricks.data.IResultSerializerFactoryProvider;
import org.apache.hyracks.algebricks.runtime.serializer.ResultSerializerFactoryProvider;
import org.apache.hyracks.algebricks.runtime.writers.PrinterBasedWriterFactory;
import org.apache.hyracks.api.client.IHyracksClientConnection;
import org.apache.hyracks.api.dataflow.value.ITypeTraits;
import org.apache.hyracks.api.dataset.IHyracksDataset;
import org.apache.hyracks.api.dataset.ResultSetId;
import org.apache.hyracks.api.io.FileReference;
import org.apache.hyracks.api.job.JobId;
import org.apache.hyracks.api.job.JobSpecification;
import org.apache.hyracks.dataflow.std.file.FileSplit;
import org.apache.hyracks.storage.am.lsm.common.api.ILSMMergePolicyFactory;
import org.json.JSONArray;
import org.json.JSONException;
import org.json.JSONObject;

/*
 * Provides functionality for executing a batch of Query statements (queries included)
 * sequentially.
 */
public class QueryTranslator extends AbstractLangTranslator {

    private static Logger LOGGER = Logger.getLogger(QueryTranslator.class.getName());

    private enum ProgressState {
        NO_PROGRESS,
        ADDED_PENDINGOP_RECORD_TO_METADATA
    }

    public static enum ResultDelivery {
        SYNC,
        ASYNC,
        ASYNC_DEFERRED
    }

    public static final boolean IS_DEBUG_MODE = false;//true
    private final List<Statement> statements;
    private final SessionConfig sessionConfig;
    private Dataverse activeDefaultDataverse;
    private final List<FunctionDecl> declaredFunctions;
    private final APIFramework apiFramework;
    private final IRewriterFactory rewriterFactory;

    public QueryTranslator(List<Statement> aqlStatements, SessionConfig conf,
            ILangCompilationProvider compliationProvider) {
        this.statements = aqlStatements;
        this.sessionConfig = conf;
        this.declaredFunctions = getDeclaredFunctions(aqlStatements);
        this.apiFramework = new APIFramework(compliationProvider);
        this.rewriterFactory = compliationProvider.getRewriterFactory();
    }

    private List<FunctionDecl> getDeclaredFunctions(List<Statement> statements) {
        List<FunctionDecl> functionDecls = new ArrayList<FunctionDecl>();
        for (Statement st : statements) {
            if (st.getKind().equals(Statement.Kind.FUNCTION_DECL)) {
                functionDecls.add((FunctionDecl) st);
            }
        }
        return functionDecls;
    }

    /**
     * Compiles and submits for execution a list of AQL statements.
     * 
     * @param hcc
     *            A Hyracks client connection that is used to submit a jobspec to Hyracks.
     * @param hdc
     *            A Hyracks dataset client object that is used to read the results.
     * @param resultDelivery
     *            True if the results should be read asynchronously or false if we should wait for results to be read.
     * @return A List<QueryResult> containing a QueryResult instance corresponding to each submitted query.
     * @throws Exception
     */
    public void compileAndExecute(IHyracksClientConnection hcc, IHyracksDataset hdc, ResultDelivery resultDelivery)
            throws Exception {
        int resultSetIdCounter = 0;
        FileSplit outputFile = null;
        IAWriterFactory writerFactory = PrinterBasedWriterFactory.INSTANCE;
        IResultSerializerFactoryProvider resultSerializerFactoryProvider = ResultSerializerFactoryProvider.INSTANCE;
        Map<String, String> config = new HashMap<String, String>();

        for (Statement stmt : statements) {
            if (sessionConfig.is(SessionConfig.FORMAT_HTML)) {
                sessionConfig.out().println(APIFramework.HTML_STATEMENT_SEPARATOR);
            }
            validateOperation(activeDefaultDataverse, stmt);
            rewriteStatement(stmt); // Rewrite the statement's AST.
            AqlMetadataProvider metadataProvider = new AqlMetadataProvider(activeDefaultDataverse,
                    CentralActiveManager.getInstance());
            metadataProvider.setWriterFactory(writerFactory);
            metadataProvider.setResultSerializerFactoryProvider(resultSerializerFactoryProvider);
            metadataProvider.setOutputFile(outputFile);
            metadataProvider.setConfig(config);
            switch (stmt.getKind()) {
                case SET: {
                    handleSetStatement(metadataProvider, stmt, config);
                    break;
                }
                case DATAVERSE_DECL: {
                    activeDefaultDataverse = handleUseDataverseStatement(metadataProvider, stmt);
                    break;
                }
                case CREATE_DATAVERSE: {
                    handleCreateDataverseStatement(metadataProvider, stmt);
                    break;
                }
                case DATASET_DECL: {
                    handleCreateDatasetStatement(metadataProvider, stmt, hcc);
                    break;
                }
                case CREATE_INDEX: {
                    handleCreateIndexStatement(metadataProvider, stmt, hcc);
                    break;
                }
                case TYPE_DECL: {
                    handleCreateTypeStatement(metadataProvider, stmt);
                    break;
                }
                case NODEGROUP_DECL: {
                    handleCreateNodeGroupStatement(metadataProvider, stmt);
                    break;
                }
                case DATAVERSE_DROP: {
                    handleDataverseDropStatement(metadataProvider, stmt, hcc);
                    break;
                }
                case DATASET_DROP: {
                    handleDatasetDropStatement(metadataProvider, stmt, hcc);
                    break;
                }
                case INDEX_DROP: {
                    handleIndexDropStatement(metadataProvider, stmt, hcc);
                    break;
                }
                case TYPE_DROP: {
                    handleTypeDropStatement(metadataProvider, stmt);
                    break;
                }
                case NODEGROUP_DROP: {
                    handleNodegroupDropStatement(metadataProvider, stmt);
                    break;
                }

                case CREATE_FUNCTION: {
                    handleCreateFunctionStatement(metadataProvider, stmt, hcc, hdc, resultDelivery);
                    break;
                }

                case FUNCTION_DROP: {
                    handleFunctionDropStatement(metadataProvider, stmt);
                    break;
                }

                case LOAD: {
                    handleLoadStatement(metadataProvider, stmt, hcc);
                    break;
                }
                case INSERT: {
                    if (((InsertStatement) stmt).getReturnRecord()
                            || ((InsertStatement) stmt).getReturnField() != null) {
                        metadataProvider.setResultSetId(new ResultSetId(resultSetIdCounter++));
                        metadataProvider.setResultAsyncMode(resultDelivery == ResultDelivery.ASYNC
                                || resultDelivery == ResultDelivery.ASYNC_DEFERRED);
                    }
                    handleInsertStatement(metadataProvider, stmt, hcc, hdc, resultDelivery, false);

                    break;
                }
                case DELETE: {
                    handleDeleteStatement(metadataProvider, stmt, hcc, false);
                    break;
                }

                case CREATE_PRIMARY_FEED:
                case CREATE_SECONDARY_FEED: {
                    handleCreateFeedStatement(metadataProvider, stmt, hcc);
                    break;
                }

                case DROP_FEED: {
                    handleDropFeedStatement(metadataProvider, stmt, hcc);
                    break;
                }

                case DROP_FEED_POLICY: {
                    handleDropFeedPolicyStatement(metadataProvider, stmt, hcc);
                    break;
                }

                case CONNECT_FEED: {
                    handleConnectFeedStatement(metadataProvider, stmt, hcc);
                    break;
                }

                case DISCONNECT_FEED: {
                    handleDisconnectFeedStatement(metadataProvider, stmt, hcc);
                    break;
                }

                case SUBSCRIBE_FEED: {
                    handleSubscribeFeedStatement(metadataProvider, stmt, hcc);
                    break;
                }

                case CREATE_FEED_POLICY: {
                    handleCreateFeedPolicyStatement(metadataProvider, stmt, hcc);
                    break;
                }

                case CREATE_CHANNEL: {
                    handleCreateChannelStatement(metadataProvider, stmt, hcc, hdc);
                    break;
                }

                case DROP_CHANNEL: {
                    handleDropChannelStatement(metadataProvider, stmt, hcc);
                    break;
                }

                case CREATE_BROKER: {
                    handleCreateBrokerStatement(metadataProvider, stmt, hcc);
                    break;
                }

                case DROP_BROKER: {
                    handleDropBrokerStatement(metadataProvider, stmt, hcc);
                    break;
                }

                case SUBSCRIBE_CHANNEL: {
                    metadataProvider.setResultSetId(new ResultSetId(resultSetIdCounter++));
                    metadataProvider.setResultAsyncMode(
                            resultDelivery == ResultDelivery.ASYNC || resultDelivery == ResultDelivery.ASYNC_DEFERRED);
                    handleChannelSubscribeStatement(metadataProvider, stmt, hcc, hdc, resultDelivery);
                    break;
                }

                case UNSUBSCRIBE_CHANNEL: {
                    handleChannelUnsubscribeStatement(metadataProvider, stmt, hcc);
                    break;
                }

                case QUERY: {
                    metadataProvider.setResultSetId(new ResultSetId(resultSetIdCounter++));
                    metadataProvider.setResultAsyncMode(
                            resultDelivery == ResultDelivery.ASYNC || resultDelivery == ResultDelivery.ASYNC_DEFERRED);
                    handleQuery(metadataProvider, (Query) stmt, hcc, hdc, resultDelivery, false);
                    break;
                }

                case COMPACT: {
                    handleCompactStatement(metadataProvider, stmt, hcc);
                    break;
                }

                case EXTERNAL_DATASET_REFRESH: {
                    handleExternalDatasetRefreshStatement(metadataProvider, stmt, hcc);
                    break;
                }

                case WRITE: {
                    Pair<IAWriterFactory, FileSplit> result = handleWriteStatement(metadataProvider, stmt);
                    if (result.first != null) {
                        writerFactory = result.first;
                    }
                    outputFile = result.second;
                    break;
                }

                case RUN: {
                    handleRunStatement(metadataProvider, stmt, hcc);
                    break;
                }
                case EXECUTE_PROCEDURE: {
                    handleExecuteProcedureStatement(metadataProvider, stmt, hcc);
                }

                default:
                    break;
            }
        }
    }

    private void handleSetStatement(AqlMetadataProvider metadataProvider, Statement stmt, Map<String, String> config) {
        SetStatement ss = (SetStatement) stmt;
        String pname = ss.getPropName();
        String pvalue = ss.getPropValue();
        config.put(pname, pvalue);
    }

    private Pair<IAWriterFactory, FileSplit> handleWriteStatement(AqlMetadataProvider metadataProvider, Statement stmt)
            throws InstantiationException, IllegalAccessException, ClassNotFoundException {
        WriteStatement ws = (WriteStatement) stmt;
        File f = new File(ws.getFileName());
        FileSplit outputFile = new FileSplit(ws.getNcName().getValue(), new FileReference(f));
        IAWriterFactory writerFactory = null;
        if (ws.getWriterClassName() != null) {
            writerFactory = (IAWriterFactory) Class.forName(ws.getWriterClassName()).newInstance();
        }
        return new Pair<IAWriterFactory, FileSplit>(writerFactory, outputFile);
    }

    private Dataverse handleUseDataverseStatement(AqlMetadataProvider metadataProvider, Statement stmt)
            throws Exception {
        DataverseDecl dvd = (DataverseDecl) stmt;
        String dvName = dvd.getDataverseName().getValue();
        MetadataTransactionContext mdTxnCtx = MetadataManager.INSTANCE.beginTransaction();
        metadataProvider.setMetadataTxnContext(mdTxnCtx);
        MetadataLockManager.INSTANCE.acquireDataverseReadLock(dvName);
        try {
            Dataverse dv = MetadataManager.INSTANCE.getDataverse(metadataProvider.getMetadataTxnContext(), dvName);
            if (dv == null) {
                throw new MetadataException("Unknown dataverse " + dvName);
            }
            MetadataManager.INSTANCE.commitTransaction(mdTxnCtx);
            return dv;
        } catch (Exception e) {
            abort(e, e, mdTxnCtx);
            throw new MetadataException(e);
        } finally {
            MetadataLockManager.INSTANCE.releaseDataverseReadLock(dvName);
        }
    }

    private void handleCreateDataverseStatement(AqlMetadataProvider metadataProvider, Statement stmt) throws Exception {

        CreateDataverseStatement stmtCreateDataverse = (CreateDataverseStatement) stmt;
        String dvName = stmtCreateDataverse.getDataverseName().getValue();
        MetadataTransactionContext mdTxnCtx = MetadataManager.INSTANCE.beginTransaction();
        metadataProvider.setMetadataTxnContext(mdTxnCtx);

        MetadataLockManager.INSTANCE.acquireDataverseReadLock(dvName);
        try {
            Dataverse dv = MetadataManager.INSTANCE.getDataverse(metadataProvider.getMetadataTxnContext(), dvName);
            if (dv != null) {
                if (stmtCreateDataverse.getIfNotExists()) {
                    MetadataManager.INSTANCE.commitTransaction(mdTxnCtx);
                    return;
                } else {
                    throw new AlgebricksException("A dataverse with this name " + dvName + " already exists.");
                }
            }
            MetadataManager.INSTANCE.addDataverse(metadataProvider.getMetadataTxnContext(),
                    new Dataverse(dvName, stmtCreateDataverse.getFormat(), IMetadataEntity.PENDING_NO_OP));
            MetadataManager.INSTANCE.commitTransaction(mdTxnCtx);
        } catch (Exception e) {
            abort(e, e, mdTxnCtx);
            throw e;
        } finally {
            MetadataLockManager.INSTANCE.releaseDataverseReadLock(dvName);
        }
    }

    private void validateCompactionPolicy(String compactionPolicy, Map<String, String> compactionPolicyProperties,
            MetadataTransactionContext mdTxnCtx, boolean isExternalDataset) throws AsterixException, Exception {
        CompactionPolicy compactionPolicyEntity = MetadataManager.INSTANCE.getCompactionPolicy(mdTxnCtx,
                MetadataConstants.METADATA_DATAVERSE_NAME, compactionPolicy);
        if (compactionPolicyEntity == null) {
            throw new AsterixException("Unknown compaction policy: " + compactionPolicy);
        }
        String compactionPolicyFactoryClassName = compactionPolicyEntity.getClassName();
        ILSMMergePolicyFactory mergePolicyFactory = (ILSMMergePolicyFactory) Class
                .forName(compactionPolicyFactoryClassName).newInstance();
        if (isExternalDataset && mergePolicyFactory.getName().compareTo("correlated-prefix") == 0) {
            throw new AsterixException("The correlated-prefix merge policy cannot be used with external dataset.");
        }
        if (compactionPolicyProperties == null) {
            if (mergePolicyFactory.getName().compareTo("no-merge") != 0) {
                throw new AsterixException("Compaction policy properties are missing.");
            }
        } else {
            for (Map.Entry<String, String> entry : compactionPolicyProperties.entrySet()) {
                if (!mergePolicyFactory.getPropertiesNames().contains(entry.getKey())) {
                    throw new AsterixException("Invalid compaction policy property: " + entry.getKey());
                }
            }
            for (String p : mergePolicyFactory.getPropertiesNames()) {
                if (!compactionPolicyProperties.containsKey(p)) {
                    throw new AsterixException("Missing compaction policy property: " + p);
                }
            }
        }
    }

    private void handleCreateDatasetStatement(AqlMetadataProvider metadataProvider, Statement stmt,
            IHyracksClientConnection hcc) throws AsterixException, Exception {

        ProgressState progress = ProgressState.NO_PROGRESS;
        DatasetDecl dd = (DatasetDecl) stmt;
        String dataverseName = getActiveDataverse(dd.getDataverse());
        String datasetName = dd.getName().getValue();
        DatasetType dsType = dd.getDatasetType();
        String itemTypeDataverseName = dd.getItemTypeDataverse().getValue();
        String itemTypeName = dd.getItemTypeName().getValue();
        Identifier ngNameId = dd.getNodegroupName();
        String nodegroupName = getNodeGroupName(ngNameId, dd, dataverseName);
        String compactionPolicy = dd.getCompactionPolicy();
        Map<String, String> compactionPolicyProperties = dd.getCompactionPolicyProperties();
        boolean defaultCompactionPolicy = (compactionPolicy == null);
        boolean temp = dd.getDatasetDetailsDecl().isTemp();

        MetadataTransactionContext mdTxnCtx = MetadataManager.INSTANCE.beginTransaction();
        boolean bActiveTxn = true;
        metadataProvider.setMetadataTxnContext(mdTxnCtx);

        MetadataLockManager.INSTANCE.createDatasetBegin(dataverseName, itemTypeDataverseName,
                itemTypeDataverseName + "." + itemTypeName, nodegroupName, compactionPolicy,
                dataverseName + "." + datasetName, defaultCompactionPolicy);
        Dataset dataset = null;
        try {

            IDatasetDetails datasetDetails = null;
            Dataset ds = MetadataManager.INSTANCE.getDataset(metadataProvider.getMetadataTxnContext(), dataverseName,
                    datasetName);
            if (ds != null) {
                if (dd.getIfNotExists()) {
                    MetadataManager.INSTANCE.commitTransaction(mdTxnCtx);
                    return;
                } else {
                    throw new AlgebricksException("A dataset with this name " + datasetName + " already exists.");
                }
            }
            Datatype dt = MetadataManager.INSTANCE.getDatatype(metadataProvider.getMetadataTxnContext(),
                    itemTypeDataverseName, itemTypeName);
            if (dt == null) {
                throw new AlgebricksException(": type " + itemTypeName + " could not be found.");
            }
            String ngName = ngNameId != null ? ngNameId.getValue()
                    : configureNodegroupForDataset(dd, dataverseName, mdTxnCtx);

            if (compactionPolicy == null) {
                compactionPolicy = GlobalConfig.DEFAULT_COMPACTION_POLICY_NAME;
                compactionPolicyProperties = GlobalConfig.DEFAULT_COMPACTION_POLICY_PROPERTIES;
            } else {
                validateCompactionPolicy(compactionPolicy, compactionPolicyProperties, mdTxnCtx, false);
            }
            switch (dd.getDatasetType()) {
                case INTERNAL: {
                    IAType itemType = dt.getDatatype();
                    if (itemType.getTypeTag() != ATypeTag.RECORD) {
                        throw new AlgebricksException("Can only partition ARecord's.");
                    }
                    List<List<String>> partitioningExprs = ((InternalDetailsDecl) dd.getDatasetDetailsDecl())
                            .getPartitioningExprs();
                    boolean autogenerated = ((InternalDetailsDecl) dd.getDatasetDetailsDecl()).isAutogenerated();
                    ARecordType aRecordType = (ARecordType) itemType;
                    List<IAType> partitioningTypes = ValidateUtil.validatePartitioningExpressions(aRecordType,
                            partitioningExprs, autogenerated);

                    List<String> filterField = ((InternalDetailsDecl) dd.getDatasetDetailsDecl()).getFilterField();
                    if (filterField != null) {
                        ValidateUtil.validateFilterField(aRecordType, filterField);
                    }
                    if (compactionPolicy == null) {
                        if (filterField != null) {
                            // If the dataset has a filter and the user didn't specify a merge policy, then we will pick the
                            // correlated-prefix as the default merge policy.
                            compactionPolicy = GlobalConfig.DEFAULT_FILTERED_DATASET_COMPACTION_POLICY_NAME;
                            compactionPolicyProperties = GlobalConfig.DEFAULT_COMPACTION_POLICY_PROPERTIES;
                        }
                    }
                    datasetDetails = new InternalDatasetDetails(InternalDatasetDetails.FileStructure.BTREE,
                            InternalDatasetDetails.PartitioningStrategy.HASH, partitioningExprs, partitioningExprs,
                            partitioningTypes, autogenerated, filterField, temp);
                    break;
                }
                case EXTERNAL: {
                    String adapter = ((ExternalDetailsDecl) dd.getDatasetDetailsDecl()).getAdapter();
                    Map<String, String> properties = ((ExternalDetailsDecl) dd.getDatasetDetailsDecl()).getProperties();

                    datasetDetails = new ExternalDatasetDetails(adapter, properties, new Date(),
                            ExternalDatasetTransactionState.COMMIT);
                    break;
                }

            }

            //#. initialize DatasetIdFactory if it is not initialized.
            if (!DatasetIdFactory.isInitialized()) {
                DatasetIdFactory.initialize(MetadataManager.INSTANCE.getMostRecentDatasetId());
            }

            //#. add a new dataset with PendingAddOp
            dataset = new Dataset(dataverseName, datasetName, itemTypeDataverseName, itemTypeName, ngName,
                    compactionPolicy, compactionPolicyProperties, datasetDetails, dd.getHints(), dsType,
                    DatasetIdFactory.generateDatasetId(), IMetadataEntity.PENDING_ADD_OP);
            MetadataManager.INSTANCE.addDataset(metadataProvider.getMetadataTxnContext(), dataset);

            if (dd.getDatasetType() == DatasetType.INTERNAL) {
                Dataverse dataverse = MetadataManager.INSTANCE.getDataverse(metadataProvider.getMetadataTxnContext(),
                        dataverseName);
                JobSpecification jobSpec = DatasetOperations.createDatasetJobSpec(dataverse, datasetName,
                        metadataProvider);

                //#. make metadataTxn commit before calling runJob.
                MetadataManager.INSTANCE.commitTransaction(mdTxnCtx);
                bActiveTxn = false;
                progress = ProgressState.ADDED_PENDINGOP_RECORD_TO_METADATA;

                //#. runJob
                JobUtils.runJob(hcc, jobSpec, true);

                //#. begin new metadataTxn
                mdTxnCtx = MetadataManager.INSTANCE.beginTransaction();
                bActiveTxn = true;
                metadataProvider.setMetadataTxnContext(mdTxnCtx);
            }

            //#. add a new dataset with PendingNoOp after deleting the dataset with PendingAddOp
            MetadataManager.INSTANCE.dropDataset(metadataProvider.getMetadataTxnContext(), dataverseName, datasetName);
            dataset.setPendingOp(IMetadataEntity.PENDING_NO_OP);
            MetadataManager.INSTANCE.addDataset(metadataProvider.getMetadataTxnContext(), dataset);
            MetadataManager.INSTANCE.commitTransaction(mdTxnCtx);
        } catch (Exception e) {
            if (bActiveTxn) {
                abort(e, e, mdTxnCtx);
            }

            if (progress == ProgressState.ADDED_PENDINGOP_RECORD_TO_METADATA) {

                //#. execute compensation operations
                //   remove the index in NC
                //   [Notice]
                //   As long as we updated(and committed) metadata, we should remove any effect of the job
                //   because an exception occurs during runJob.
                mdTxnCtx = MetadataManager.INSTANCE.beginTransaction();
                bActiveTxn = true;
                metadataProvider.setMetadataTxnContext(mdTxnCtx);
                CompiledDatasetDropStatement cds = new CompiledDatasetDropStatement(dataverseName, datasetName);
                try {
                    JobSpecification jobSpec = DatasetOperations.createDropDatasetJobSpec(cds, metadataProvider);
                    MetadataManager.INSTANCE.commitTransaction(mdTxnCtx);
                    bActiveTxn = false;
                    JobUtils.runJob(hcc, jobSpec, true);
                } catch (Exception e2) {
                    e.addSuppressed(e2);
                    if (bActiveTxn) {
                        abort(e, e2, mdTxnCtx);
                    }
                }

                //   remove the record from the metadata.
                mdTxnCtx = MetadataManager.INSTANCE.beginTransaction();
                metadataProvider.setMetadataTxnContext(mdTxnCtx);
                try {
                    MetadataManager.INSTANCE.dropDataset(metadataProvider.getMetadataTxnContext(), dataverseName,
                            datasetName);
                    MetadataManager.INSTANCE.commitTransaction(mdTxnCtx);
                } catch (Exception e2) {
                    e.addSuppressed(e2);
                    abort(e, e2, mdTxnCtx);
                    throw new IllegalStateException("System is inconsistent state: pending dataset(" + dataverseName
                            + "." + datasetName + ") couldn't be removed from the metadata", e);
                }
            }

            throw e;
        } finally {
            MetadataLockManager.INSTANCE.createDatasetEnd(dataverseName, itemTypeDataverseName,
                    itemTypeDataverseName + "." + itemTypeName, nodegroupName, compactionPolicy,
                    dataverseName + "." + datasetName, defaultCompactionPolicy);
        }
    }

    private void validateIfResourceIsActiveInFeed(String dataverseName, String datasetName) throws AsterixException {
        List<FeedConnectionId> activeFeedConnections = ActiveJobLifecycleListener.INSTANCE
                .getActiveFeedConnections(null);
        boolean resourceInUse = false;
        StringBuilder builder = new StringBuilder();

        if (activeFeedConnections != null && !activeFeedConnections.isEmpty()) {
            for (FeedConnectionId connId : activeFeedConnections) {
                if (connId.getDatasetName().equals(datasetName)) {
                    resourceInUse = true;
                    builder.append(connId + "\n");
                }
            }
        }

        if (resourceInUse) {
            throw new AsterixException("Dataset " + datasetName + " is currently being "
                    + "fed into by the following feed(s).\n" + builder.toString() + "\n" + "Operation not supported");
        }

    }

    private String getNodeGroupName(Identifier ngNameId, DatasetDecl dd, String dataverse) {
        if (ngNameId != null) {
            return ngNameId.getValue();
        }
        String hintValue = dd.getHints().get(DatasetNodegroupCardinalityHint.NAME);
        if (hintValue == null) {
            return MetadataConstants.METADATA_DEFAULT_NODEGROUP_NAME;
        } else {
            return (dataverse + ":" + dd.getName().getValue());
        }
    }

    private String configureNodegroupForDataset(DatasetDecl dd, String dataverse, MetadataTransactionContext mdTxnCtx)
            throws AsterixException {
        int nodegroupCardinality = -1;
        String nodegroupName;
        String hintValue = dd.getHints().get(DatasetNodegroupCardinalityHint.NAME);
        if (hintValue == null) {
            nodegroupName = MetadataConstants.METADATA_DEFAULT_NODEGROUP_NAME;
            return nodegroupName;
        } else {
            int numChosen = 0;
            boolean valid = DatasetHints.validate(DatasetNodegroupCardinalityHint.NAME,
                    dd.getHints().get(DatasetNodegroupCardinalityHint.NAME)).first;
            if (!valid) {
                throw new AsterixException("Incorrect use of hint:" + DatasetNodegroupCardinalityHint.NAME);
            } else {
                nodegroupCardinality = Integer.parseInt(dd.getHints().get(DatasetNodegroupCardinalityHint.NAME));
            }
            Set<String> nodeNames = AsterixAppContextInfo.getInstance().getMetadataProperties().getNodeNames();
            Set<String> nodeNamesClone = new HashSet<String>();
            for (String node : nodeNames) {
                nodeNamesClone.add(node);
            }
            String metadataNodeName = AsterixAppContextInfo.getInstance().getMetadataProperties().getMetadataNodeName();
            List<String> selectedNodes = new ArrayList<String>();
            selectedNodes.add(metadataNodeName);
            numChosen++;
            nodeNamesClone.remove(metadataNodeName);

            if (numChosen < nodegroupCardinality) {
                Random random = new Random();
                String[] nodes = nodeNamesClone.toArray(new String[] {});
                int[] b = new int[nodeNamesClone.size()];
                for (int i = 0; i < b.length; i++) {
                    b[i] = i;
                }

                for (int i = 0; i < nodegroupCardinality - numChosen; i++) {
                    int selected = i + random.nextInt(nodeNamesClone.size() - i);
                    int selNodeIndex = b[selected];
                    selectedNodes.add(nodes[selNodeIndex]);
                    int temp = b[0];
                    b[0] = b[selected];
                    b[selected] = temp;
                }
            }
            nodegroupName = dataverse + ":" + dd.getName().getValue();
            MetadataManager.INSTANCE.addNodegroup(mdTxnCtx, new NodeGroup(nodegroupName, selectedNodes));
            return nodegroupName;
        }

    }

    private void handleCreateIndexStatement(AqlMetadataProvider metadataProvider, Statement stmt,
            IHyracksClientConnection hcc) throws Exception {
        ProgressState progress = ProgressState.NO_PROGRESS;
        CreateIndexStatement stmtCreateIndex = (CreateIndexStatement) stmt;
        String dataverseName = getActiveDataverse(stmtCreateIndex.getDataverseName());
        String datasetName = stmtCreateIndex.getDatasetName().getValue();

        MetadataTransactionContext mdTxnCtx = MetadataManager.INSTANCE.beginTransaction();
        boolean bActiveTxn = true;
        metadataProvider.setMetadataTxnContext(mdTxnCtx);

        MetadataLockManager.INSTANCE.createIndexBegin(dataverseName, dataverseName + "." + datasetName);

        String indexName = null;
        JobSpecification spec = null;
        Dataset ds = null;
        // For external datasets
        ArrayList<ExternalFile> externalFilesSnapshot = null;
        boolean firstExternalDatasetIndex = false;
        boolean filesIndexReplicated = false;
        Index filesIndex = null;
        boolean datasetLocked = false;
        try {
            ds = MetadataManager.INSTANCE.getDataset(metadataProvider.getMetadataTxnContext(), dataverseName,
                    datasetName);
            if (ds == null) {
                throw new AlgebricksException(
                        "There is no dataset with this name " + datasetName + " in dataverse " + dataverseName);
            }

            indexName = stmtCreateIndex.getIndexName().getValue();
            Index idx = MetadataManager.INSTANCE.getIndex(metadataProvider.getMetadataTxnContext(), dataverseName,
                    datasetName, indexName);

            String itemTypeName = ds.getItemTypeName();
            Datatype dt = MetadataManager.INSTANCE.getDatatype(metadataProvider.getMetadataTxnContext(),
                    ds.getItemTypeDataverseName(), itemTypeName);
            IAType itemType = dt.getDatatype();
            ARecordType aRecordType = (ARecordType) itemType;

            List<List<String>> indexFields = new ArrayList<List<String>>();
            List<IAType> indexFieldTypes = new ArrayList<IAType>();
            for (Pair<List<String>, TypeExpression> fieldExpr : stmtCreateIndex.getFieldExprs()) {
                IAType fieldType = null;
                boolean isOpen = aRecordType.isOpen();
                ARecordType subType = aRecordType;
                int i = 0;
                if (fieldExpr.first.size() > 1 && !isOpen) {
                    for (; i < fieldExpr.first.size() - 1;) {
                        subType = (ARecordType) subType.getFieldType(fieldExpr.first.get(i));
                        i++;
                        if (subType.isOpen()) {
                            isOpen = true;
                            break;
                        };
                    }
                }
                if (fieldExpr.second == null) {
                    fieldType = subType.getSubFieldType(fieldExpr.first.subList(i, fieldExpr.first.size()));
                } else {
                    if (!stmtCreateIndex.isEnforced()) {
                        throw new AlgebricksException("Cannot create typed index on \"" + fieldExpr.first
                                + "\" field without enforcing it's type");
                    }
                    if (!isOpen) {
                        throw new AlgebricksException("Typed index on \"" + fieldExpr.first
                                + "\" field could be created only for open datatype");
                    }
                    Map<TypeSignature, IAType> typeMap = TypeTranslator.computeTypes(mdTxnCtx, fieldExpr.second,
                            indexName, dataverseName);
                    TypeSignature typeSignature = new TypeSignature(dataverseName, indexName);
                    fieldType = typeMap.get(typeSignature);
                }
                if (fieldType == null) {
                    throw new AlgebricksException("Unknown type " + fieldExpr.second);
                }

                indexFields.add(fieldExpr.first);
                indexFieldTypes.add(fieldType);
            }

            ValidateUtil.validateKeyFields(aRecordType, indexFields, indexFieldTypes, stmtCreateIndex.getIndexType());

            if (idx != null) {
                if (stmtCreateIndex.getIfNotExists()) {
                    MetadataManager.INSTANCE.commitTransaction(mdTxnCtx);
                    return;
                } else {
                    throw new AlgebricksException("An index with this name " + indexName + " already exists.");
                }
            }

            // Checks whether a user is trying to create an inverted secondary index on a dataset with a variable-length primary key.
            // Currently, we do not support this. Therefore, as a temporary solution, we print an error message and stop.
            if (stmtCreateIndex.getIndexType() == IndexType.SINGLE_PARTITION_WORD_INVIX
                    || stmtCreateIndex.getIndexType() == IndexType.SINGLE_PARTITION_NGRAM_INVIX
                    || stmtCreateIndex.getIndexType() == IndexType.LENGTH_PARTITIONED_WORD_INVIX
                    || stmtCreateIndex.getIndexType() == IndexType.LENGTH_PARTITIONED_NGRAM_INVIX) {
                List<List<String>> partitioningKeys = DatasetUtils.getPartitioningKeys(ds);
                for (List<String> partitioningKey : partitioningKeys) {
                    IAType keyType = aRecordType.getSubFieldType(partitioningKey);
                    ITypeTraits typeTrait = AqlTypeTraitProvider.INSTANCE.getTypeTrait(keyType);

                    // If it is not a fixed length
                    if (typeTrait.getFixedLength() < 0) {
                        throw new AlgebricksException("The keyword or ngram index -" + indexName
                                + " cannot be created on the dataset -" + datasetName
                                + " due to its variable-length primary key field - " + partitioningKey);
                    }

                }
            }

            if (ds.getDatasetType() == DatasetType.INTERNAL) {
                validateIfResourceIsActiveInFeed(dataverseName, datasetName);
            } else {
                // External dataset
                // Check if the dataset is indexible
                if (!ExternalIndexingOperations.isIndexible((ExternalDatasetDetails) ds.getDatasetDetails())) {
                    throw new AlgebricksException(
                            "dataset using " + ((ExternalDatasetDetails) ds.getDatasetDetails()).getAdapter()
                                    + " Adapter can't be indexed");
                }
                // check if the name of the index is valid
                if (!ExternalIndexingOperations.isValidIndexName(datasetName, indexName)) {
                    throw new AlgebricksException("external dataset index name is invalid");
                }

                // Check if the files index exist
                filesIndex = MetadataManager.INSTANCE.getIndex(metadataProvider.getMetadataTxnContext(), dataverseName,
                        datasetName, ExternalIndexingOperations.getFilesIndexName(datasetName));
                firstExternalDatasetIndex = (filesIndex == null);
                // lock external dataset
                ExternalDatasetsRegistry.INSTANCE.buildIndexBegin(ds, firstExternalDatasetIndex);
                datasetLocked = true;
                if (firstExternalDatasetIndex) {
                    // verify that no one has created an index before we acquire the lock
                    filesIndex = MetadataManager.INSTANCE.getIndex(metadataProvider.getMetadataTxnContext(),
                            dataverseName, datasetName, ExternalIndexingOperations.getFilesIndexName(datasetName));
                    if (filesIndex != null) {
                        ExternalDatasetsRegistry.INSTANCE.buildIndexEnd(ds, firstExternalDatasetIndex);
                        firstExternalDatasetIndex = false;
                        ExternalDatasetsRegistry.INSTANCE.buildIndexBegin(ds, firstExternalDatasetIndex);
                    }
                }
                if (firstExternalDatasetIndex) {
                    // Get snapshot from External File System
                    externalFilesSnapshot = ExternalIndexingOperations.getSnapshotFromExternalFileSystem(ds);
                    // Add an entry for the files index
                    filesIndex = new Index(dataverseName, datasetName,
                            ExternalIndexingOperations.getFilesIndexName(datasetName), IndexType.BTREE,
                            ExternalIndexingOperations.FILE_INDEX_FIELD_NAMES,
                            ExternalIndexingOperations.FILE_INDEX_FIELD_TYPES, false, false,
                            IMetadataEntity.PENDING_ADD_OP);
                    MetadataManager.INSTANCE.addIndex(metadataProvider.getMetadataTxnContext(), filesIndex);
                    // Add files to the external files index
                    for (ExternalFile file : externalFilesSnapshot) {
                        MetadataManager.INSTANCE.addExternalFile(mdTxnCtx, file);
                    }
                    // This is the first index for the external dataset, replicate the files index
                    spec = ExternalIndexingOperations.buildFilesIndexReplicationJobSpec(ds, externalFilesSnapshot,
                            metadataProvider, true);
                    if (spec == null) {
                        throw new AsterixException(
                                "Failed to create job spec for replicating Files Index For external dataset");
                    }
                    filesIndexReplicated = true;
                    JobUtils.runJob(hcc, spec, true);
                }
            }

            //check whether there exists another enforced index on the same field
            if (stmtCreateIndex.isEnforced()) {
                List<Index> indexes = MetadataManager.INSTANCE
                        .getDatasetIndexes(metadataProvider.getMetadataTxnContext(), dataverseName, datasetName);
                for (Index index : indexes) {
                    if (index.getKeyFieldNames().equals(indexFields)
                            && !index.getKeyFieldTypes().equals(indexFieldTypes) && index.isEnforcingKeyFileds()) {
                        throw new AsterixException(
                                "Cannot create index " + indexName + " , enforced index " + index.getIndexName()
                                        + " on field \"" + StringUtils.join(indexFields, ',') + "\" already exist");
                    }
                }
            }

            //#. add a new index with PendingAddOp
            Index index = new Index(dataverseName, datasetName, indexName, stmtCreateIndex.getIndexType(), indexFields,
                    indexFieldTypes, stmtCreateIndex.getGramLength(), stmtCreateIndex.isEnforced(), false,
                    IMetadataEntity.PENDING_ADD_OP);
            MetadataManager.INSTANCE.addIndex(metadataProvider.getMetadataTxnContext(), index);

            ARecordType enforcedType = null;
            if (stmtCreateIndex.isEnforced()) {
                enforcedType = IntroduceSecondaryIndexInsertDeleteRule.createEnforcedType(aRecordType, index);
            }

            //#. prepare to create the index artifact in NC.
            CompiledCreateIndexStatement cis = new CompiledCreateIndexStatement(index.getIndexName(), dataverseName,
                    index.getDatasetName(), index.getKeyFieldNames(), index.getKeyFieldTypes(),
                    index.isEnforcingKeyFileds(), index.getGramLength(), index.getIndexType());
            spec = IndexOperations.buildSecondaryIndexCreationJobSpec(cis, aRecordType, enforcedType, metadataProvider);
            if (spec == null) {
                throw new AsterixException("Failed to create job spec for creating index '"
                        + stmtCreateIndex.getDatasetName() + "." + stmtCreateIndex.getIndexName() + "'");
            }
            MetadataManager.INSTANCE.commitTransaction(mdTxnCtx);
            bActiveTxn = false;

            progress = ProgressState.ADDED_PENDINGOP_RECORD_TO_METADATA;

            //#. create the index artifact in NC.
            JobUtils.runJob(hcc, spec, true);

            mdTxnCtx = MetadataManager.INSTANCE.beginTransaction();
            bActiveTxn = true;
            metadataProvider.setMetadataTxnContext(mdTxnCtx);

            //#. load data into the index in NC.
            cis = new CompiledCreateIndexStatement(index.getIndexName(), dataverseName, index.getDatasetName(),
                    index.getKeyFieldNames(), index.getKeyFieldTypes(), index.isEnforcingKeyFileds(),
                    index.getGramLength(), index.getIndexType());
            spec = IndexOperations.buildSecondaryIndexLoadingJobSpec(cis, aRecordType, enforcedType, metadataProvider);
            MetadataManager.INSTANCE.commitTransaction(mdTxnCtx);
            bActiveTxn = false;

            JobUtils.runJob(hcc, spec, true);

            //#. begin new metadataTxn
            mdTxnCtx = MetadataManager.INSTANCE.beginTransaction();
            bActiveTxn = true;
            metadataProvider.setMetadataTxnContext(mdTxnCtx);

            //#. add another new index with PendingNoOp after deleting the index with PendingAddOp
            MetadataManager.INSTANCE.dropIndex(metadataProvider.getMetadataTxnContext(), dataverseName, datasetName,
                    indexName);
            index.setPendingOp(IMetadataEntity.PENDING_NO_OP);
            MetadataManager.INSTANCE.addIndex(metadataProvider.getMetadataTxnContext(), index);
            // add another new files index with PendingNoOp after deleting the index with PendingAddOp
            if (firstExternalDatasetIndex) {
                MetadataManager.INSTANCE.dropIndex(metadataProvider.getMetadataTxnContext(), dataverseName, datasetName,
                        filesIndex.getIndexName());
                filesIndex.setPendingOp(IMetadataEntity.PENDING_NO_OP);
                MetadataManager.INSTANCE.addIndex(metadataProvider.getMetadataTxnContext(), filesIndex);
                // update transaction timestamp
                ((ExternalDatasetDetails) ds.getDatasetDetails()).setRefreshTimestamp(new Date());
                MetadataManager.INSTANCE.updateDataset(mdTxnCtx, ds);
            }
            MetadataManager.INSTANCE.commitTransaction(mdTxnCtx);

        } catch (Exception e) {
            if (bActiveTxn) {
                abort(e, e, mdTxnCtx);
            }
            // If files index was replicated for external dataset, it should be cleaned up on NC side
            if (filesIndexReplicated) {
                mdTxnCtx = MetadataManager.INSTANCE.beginTransaction();
                bActiveTxn = true;
                CompiledIndexDropStatement cds = new CompiledIndexDropStatement(dataverseName, datasetName,
                        ExternalIndexingOperations.getFilesIndexName(datasetName));
                try {
                    JobSpecification jobSpec = ExternalIndexingOperations.buildDropFilesIndexJobSpec(cds,
                            metadataProvider, ds);
                    MetadataManager.INSTANCE.commitTransaction(mdTxnCtx);
                    bActiveTxn = false;
                    JobUtils.runJob(hcc, jobSpec, true);
                } catch (Exception e2) {
                    e.addSuppressed(e2);
                    if (bActiveTxn) {
                        abort(e, e2, mdTxnCtx);
                    }
                }
            }

            if (progress == ProgressState.ADDED_PENDINGOP_RECORD_TO_METADATA) {
                //#. execute compensation operations
                //   remove the index in NC
                mdTxnCtx = MetadataManager.INSTANCE.beginTransaction();
                bActiveTxn = true;
                metadataProvider.setMetadataTxnContext(mdTxnCtx);
                CompiledIndexDropStatement cds = new CompiledIndexDropStatement(dataverseName, datasetName, indexName);
                try {
                    JobSpecification jobSpec = IndexOperations.buildDropSecondaryIndexJobSpec(cds, metadataProvider,
                            ds);

                    MetadataManager.INSTANCE.commitTransaction(mdTxnCtx);
                    bActiveTxn = false;
                    JobUtils.runJob(hcc, jobSpec, true);
                } catch (Exception e2) {
                    e.addSuppressed(e2);
                    if (bActiveTxn) {
                        abort(e, e2, mdTxnCtx);
                    }
                }

                if (firstExternalDatasetIndex) {
                    mdTxnCtx = MetadataManager.INSTANCE.beginTransaction();
                    metadataProvider.setMetadataTxnContext(mdTxnCtx);
                    try {
                        // Drop External Files from metadata
                        MetadataManager.INSTANCE.dropDatasetExternalFiles(mdTxnCtx, ds);
                        MetadataManager.INSTANCE.commitTransaction(mdTxnCtx);
                    } catch (Exception e2) {
                        e.addSuppressed(e2);
                        abort(e, e2, mdTxnCtx);
                        throw new IllegalStateException("System is inconsistent state: pending files for("
                                + dataverseName + "." + datasetName + ") couldn't be removed from the metadata", e);
                    }
                    mdTxnCtx = MetadataManager.INSTANCE.beginTransaction();
                    metadataProvider.setMetadataTxnContext(mdTxnCtx);
                    try {
                        // Drop the files index from metadata
                        MetadataManager.INSTANCE.dropIndex(metadataProvider.getMetadataTxnContext(), dataverseName,
                                datasetName, ExternalIndexingOperations.getFilesIndexName(datasetName));
                        MetadataManager.INSTANCE.commitTransaction(mdTxnCtx);
                    } catch (Exception e2) {
                        e.addSuppressed(e2);
                        abort(e, e2, mdTxnCtx);
                        throw new IllegalStateException("System is inconsistent state: pending index(" + dataverseName
                                + "." + datasetName + "." + ExternalIndexingOperations.getFilesIndexName(datasetName)
                                + ") couldn't be removed from the metadata", e);
                    }
                }
                // remove the record from the metadata.
                mdTxnCtx = MetadataManager.INSTANCE.beginTransaction();
                metadataProvider.setMetadataTxnContext(mdTxnCtx);
                try {
                    MetadataManager.INSTANCE.dropIndex(metadataProvider.getMetadataTxnContext(), dataverseName,
                            datasetName, indexName);
                    MetadataManager.INSTANCE.commitTransaction(mdTxnCtx);
                } catch (Exception e2) {
                    e.addSuppressed(e2);
                    abort(e, e2, mdTxnCtx);
                    throw new IllegalStateException("System is in inconsistent state: pending index(" + dataverseName
                            + "." + datasetName + "." + indexName + ") couldn't be removed from the metadata", e);
                }
            }
            throw e;
        } finally {
            MetadataLockManager.INSTANCE.createIndexEnd(dataverseName, dataverseName + "." + datasetName);
            if (datasetLocked) {
                ExternalDatasetsRegistry.INSTANCE.buildIndexEnd(ds, firstExternalDatasetIndex);
            }
        }
    }

    private void handleCreateTypeStatement(AqlMetadataProvider metadataProvider, Statement stmt) throws Exception {
        TypeDecl stmtCreateType = (TypeDecl) stmt;
        String dataverseName = getActiveDataverse(stmtCreateType.getDataverseName());
        String typeName = stmtCreateType.getIdent().getValue();
        MetadataTransactionContext mdTxnCtx = MetadataManager.INSTANCE.beginTransaction();
        metadataProvider.setMetadataTxnContext(mdTxnCtx);
        MetadataLockManager.INSTANCE.createTypeBegin(dataverseName, dataverseName + "." + typeName);
        try {

            Dataverse dv = MetadataManager.INSTANCE.getDataverse(mdTxnCtx, dataverseName);
            if (dv == null) {
                throw new AlgebricksException("Unknown dataverse " + dataverseName);
            }
            Datatype dt = MetadataManager.INSTANCE.getDatatype(mdTxnCtx, dataverseName, typeName);
            if (dt != null) {
                if (!stmtCreateType.getIfNotExists()) {
                    throw new AlgebricksException("A datatype with this name " + typeName + " already exists.");
                }
            } else {
                if (builtinTypeMap.get(typeName) != null) {
                    throw new AlgebricksException("Cannot redefine builtin type " + typeName + ".");
                } else {
                    Map<TypeSignature, IAType> typeMap = TypeTranslator.computeTypes(mdTxnCtx,
                            stmtCreateType.getTypeDef(), stmtCreateType.getIdent().getValue(), dataverseName);
                    TypeSignature typeSignature = new TypeSignature(dataverseName, typeName);
                    IAType type = typeMap.get(typeSignature);
                    MetadataManager.INSTANCE.addDatatype(mdTxnCtx, new Datatype(dataverseName, typeName, type, false));
                }
            }
            MetadataManager.INSTANCE.commitTransaction(mdTxnCtx);
        } catch (Exception e) {
            abort(e, e, mdTxnCtx);
            throw e;
        } finally {
            MetadataLockManager.INSTANCE.createTypeEnd(dataverseName, dataverseName + "." + typeName);
        }
    }

    private void handleDataverseDropStatement(AqlMetadataProvider metadataProvider, Statement stmt,
            IHyracksClientConnection hcc) throws Exception {
        DataverseDropStatement stmtDelete = (DataverseDropStatement) stmt;
        String dataverseName = stmtDelete.getDataverseName().getValue();

        ProgressState progress = ProgressState.NO_PROGRESS;
        MetadataTransactionContext mdTxnCtx = MetadataManager.INSTANCE.beginTransaction();
        boolean bActiveTxn = true;
        metadataProvider.setMetadataTxnContext(mdTxnCtx);
        MetadataLockManager.INSTANCE.acquireDataverseWriteLock(dataverseName);
        List<JobSpecification> jobsToExecute = new ArrayList<JobSpecification>();
        try {

            Dataverse dv = MetadataManager.INSTANCE.getDataverse(mdTxnCtx, dataverseName);
            if (dv == null) {
                if (stmtDelete.getIfExists()) {
                    MetadataManager.INSTANCE.commitTransaction(mdTxnCtx);
                    return;
                } else {
                    throw new AlgebricksException("There is no dataverse with this name " + dataverseName + ".");
                }
            }

            //# disconnect all feeds from any datasets in the dataverse.
            List<FeedConnectionId> activeFeedConnections = ActiveJobLifecycleListener.INSTANCE
                    .getActiveFeedConnections(null);
            DisconnectFeedStatement disStmt = null;
            Identifier dvId = new Identifier(dataverseName);
            for (FeedConnectionId connection : activeFeedConnections) {
                ActiveObjectId feedId = connection.getActiveId();
                if (feedId.getDataverse().equals(dataverseName)) {
                    disStmt = new DisconnectFeedStatement(dvId, new Identifier(feedId.getName()),
                            new Identifier(connection.getDatasetName()));
                    try {
                        handleDisconnectFeedStatement(metadataProvider, disStmt, hcc);
                        if (LOGGER.isLoggable(Level.INFO)) {
                            LOGGER.info("Disconnected feed " + feedId.getName() + " from dataset "
                                    + connection.getDatasetName());
                        }
                    } catch (Exception exception) {
                        if (LOGGER.isLoggable(Level.WARNING)) {
                            LOGGER.warning("Unable to disconnect feed " + feedId.getName() + " from dataset "
                                    + connection.getDatasetName() + ". Encountered exception " + exception);
                        }
                    }
                }
            }

            //#. prepare jobs which will drop corresponding datasets with indexes.
            List<Dataset> datasets = MetadataManager.INSTANCE.getDataverseDatasets(mdTxnCtx, dataverseName);
            for (int j = 0; j < datasets.size(); j++) {
                String datasetName = datasets.get(j).getDatasetName();
                DatasetType dsType = datasets.get(j).getDatasetType();
                if (dsType == DatasetType.INTERNAL) {
                    List<Index> indexes = MetadataManager.INSTANCE.getDatasetIndexes(mdTxnCtx, dataverseName,
                            datasetName);
                    for (int k = 0; k < indexes.size(); k++) {
                        if (indexes.get(k).isSecondaryIndex()) {
                            CompiledIndexDropStatement cds = new CompiledIndexDropStatement(dataverseName, datasetName,
                                    indexes.get(k).getIndexName());
                            jobsToExecute.add(IndexOperations.buildDropSecondaryIndexJobSpec(cds, metadataProvider,
                                    datasets.get(j)));
                        }
                    }

                    CompiledDatasetDropStatement cds = new CompiledDatasetDropStatement(dataverseName, datasetName);
                    jobsToExecute.add(DatasetOperations.createDropDatasetJobSpec(cds, metadataProvider));
                } else {
                    // External dataset
                    List<Index> indexes = MetadataManager.INSTANCE.getDatasetIndexes(mdTxnCtx, dataverseName,
                            datasetName);
                    for (int k = 0; k < indexes.size(); k++) {
                        if (ExternalIndexingOperations.isFileIndex(indexes.get(k))) {
                            CompiledIndexDropStatement cds = new CompiledIndexDropStatement(dataverseName, datasetName,
                                    indexes.get(k).getIndexName());
                            jobsToExecute.add(ExternalIndexingOperations.buildDropFilesIndexJobSpec(cds,
                                    metadataProvider, datasets.get(j)));
                        } else {
                            CompiledIndexDropStatement cds = new CompiledIndexDropStatement(dataverseName, datasetName,
                                    indexes.get(k).getIndexName());
                            jobsToExecute.add(IndexOperations.buildDropSecondaryIndexJobSpec(cds, metadataProvider,
                                    datasets.get(j)));
                        }
                    }
                    ExternalDatasetsRegistry.INSTANCE.removeDatasetInfo(datasets.get(j));
                }
            }
            jobsToExecute.add(DataverseOperations.createDropDataverseJobSpec(dv, metadataProvider));
            //#. mark PendingDropOp on the dataverse record by
            //   first, deleting the dataverse record from the DATAVERSE_DATASET
            //   second, inserting the dataverse record with the PendingDropOp value into the DATAVERSE_DATASET
            MetadataManager.INSTANCE.dropDataverse(mdTxnCtx, dataverseName);
            MetadataManager.INSTANCE.addDataverse(mdTxnCtx,
                    new Dataverse(dataverseName, dv.getDataFormat(), IMetadataEntity.PENDING_DROP_OP));

            MetadataManager.INSTANCE.commitTransaction(mdTxnCtx);
            bActiveTxn = false;
            progress = ProgressState.ADDED_PENDINGOP_RECORD_TO_METADATA;

            for (JobSpecification jobSpec : jobsToExecute) {
                JobUtils.runJob(hcc, jobSpec, true);
            }

            mdTxnCtx = MetadataManager.INSTANCE.beginTransaction();
            bActiveTxn = true;
            metadataProvider.setMetadataTxnContext(mdTxnCtx);

            //#. finally, delete the dataverse.
            MetadataManager.INSTANCE.dropDataverse(mdTxnCtx, dataverseName);
            if (activeDefaultDataverse != null && activeDefaultDataverse.getDataverseName() == dataverseName) {
                activeDefaultDataverse = null;
            }
            MetadataManager.INSTANCE.commitTransaction(mdTxnCtx);
        } catch (Exception e) {
            if (bActiveTxn) {
                abort(e, e, mdTxnCtx);
            }

            if (progress == ProgressState.ADDED_PENDINGOP_RECORD_TO_METADATA) {
                if (activeDefaultDataverse != null && activeDefaultDataverse.getDataverseName() == dataverseName) {
                    activeDefaultDataverse = null;
                }

                //#. execute compensation operations
                //   remove the all indexes in NC
                try {
                    for (JobSpecification jobSpec : jobsToExecute) {
                        JobUtils.runJob(hcc, jobSpec, true);
                    }
                } catch (Exception e2) {
                    //do no throw exception since still the metadata needs to be compensated.
                    e.addSuppressed(e2);
                }

                //   remove the record from the metadata.
                mdTxnCtx = MetadataManager.INSTANCE.beginTransaction();
                try {
                    MetadataManager.INSTANCE.dropDataverse(mdTxnCtx, dataverseName);
                    MetadataManager.INSTANCE.commitTransaction(mdTxnCtx);
                } catch (Exception e2) {
                    e.addSuppressed(e2);
                    abort(e, e2, mdTxnCtx);
                    throw new IllegalStateException("System is inconsistent state: pending dataverse(" + dataverseName
                            + ") couldn't be removed from the metadata", e);
                }
            }

            throw e;
        } finally {
            MetadataLockManager.INSTANCE.releaseDataverseWriteLock(dataverseName);
        }
    }

    private void handleDatasetDropStatement(AqlMetadataProvider metadataProvider, Statement stmt,
            IHyracksClientConnection hcc) throws Exception {
        DropStatement stmtDelete = (DropStatement) stmt;
        String dataverseName = getActiveDataverse(stmtDelete.getDataverseName());
        String datasetName = stmtDelete.getDatasetName().getValue();

        ProgressState progress = ProgressState.NO_PROGRESS;
        MetadataTransactionContext mdTxnCtx = MetadataManager.INSTANCE.beginTransaction();
        boolean bActiveTxn = true;
        metadataProvider.setMetadataTxnContext(mdTxnCtx);

        MetadataLockManager.INSTANCE.dropDatasetBegin(dataverseName, dataverseName + "." + datasetName);
        List<JobSpecification> jobsToExecute = new ArrayList<JobSpecification>();
        try {

            Dataset ds = MetadataManager.INSTANCE.getDataset(mdTxnCtx, dataverseName, datasetName);
            if (ds == null) {
                if (stmtDelete.getIfExists()) {
                    MetadataManager.INSTANCE.commitTransaction(mdTxnCtx);
                    return;
                } else {
                    throw new AlgebricksException("There is no dataset with this name " + datasetName + " in dataverse "
                            + dataverseName + ".");
                }
            }

            Map<FeedConnectionId, Pair<JobSpecification, Boolean>> disconnectJobList = new HashMap<FeedConnectionId, Pair<JobSpecification, Boolean>>();
            if (ds.getDatasetType() == DatasetType.INTERNAL) {
                // prepare job spec(s) that would disconnect any active feeds involving the dataset.
                List<FeedConnectionId> feedConnections = ActiveJobLifecycleListener.INSTANCE
                        .getActiveFeedConnections(null);
                if (feedConnections != null && !feedConnections.isEmpty()) {
                    for (FeedConnectionId connection : feedConnections) {
                        Pair<JobSpecification, Boolean> p = FeedOperations.buildDisconnectFeedJobSpec(metadataProvider,
                                connection);
                        disconnectJobList.put(connection, p);
                        if (LOGGER.isLoggable(Level.INFO)) {
                            LOGGER.info("Disconnecting feed " + connection.getName() + " from dataset " + datasetName
                                    + " as dataset is being dropped");
                        }
                    }
                }

                //#. prepare jobs to drop the datatset and the indexes in NC
                List<Index> indexes = MetadataManager.INSTANCE.getDatasetIndexes(mdTxnCtx, dataverseName, datasetName);
                for (int j = 0; j < indexes.size(); j++) {
                    if (indexes.get(j).isSecondaryIndex()) {
                        CompiledIndexDropStatement cds = new CompiledIndexDropStatement(dataverseName, datasetName,
                                indexes.get(j).getIndexName());
                        jobsToExecute.add(IndexOperations.buildDropSecondaryIndexJobSpec(cds, metadataProvider, ds));
                    }
                }
                CompiledDatasetDropStatement cds = new CompiledDatasetDropStatement(dataverseName, datasetName);
                jobsToExecute.add(DatasetOperations.createDropDatasetJobSpec(cds, metadataProvider));

                //#. mark the existing dataset as PendingDropOp
                MetadataManager.INSTANCE.dropDataset(mdTxnCtx, dataverseName, datasetName);
                MetadataManager.INSTANCE.addDataset(mdTxnCtx,
                        new Dataset(dataverseName, datasetName, ds.getItemTypeDataverseName(), ds.getItemTypeName(),
                                ds.getNodeGroupName(), ds.getCompactionPolicy(), ds.getCompactionPolicyProperties(),
                                ds.getDatasetDetails(), ds.getHints(), ds.getDatasetType(), ds.getDatasetId(),
                                IMetadataEntity.PENDING_DROP_OP));

                MetadataManager.INSTANCE.commitTransaction(mdTxnCtx);
                bActiveTxn = false;
                progress = ProgressState.ADDED_PENDINGOP_RECORD_TO_METADATA;

                //# disconnect the feeds
                for (Pair<JobSpecification, Boolean> p : disconnectJobList.values()) {
                    JobUtils.runJob(hcc, p.first, true);
                }

                //#. run the jobs
                for (JobSpecification jobSpec : jobsToExecute) {
                    JobUtils.runJob(hcc, jobSpec, true);
                }

                mdTxnCtx = MetadataManager.INSTANCE.beginTransaction();
                bActiveTxn = true;
                metadataProvider.setMetadataTxnContext(mdTxnCtx);
            } else {
                // External dataset
                ExternalDatasetsRegistry.INSTANCE.removeDatasetInfo(ds);
                //#. prepare jobs to drop the datatset and the indexes in NC
                List<Index> indexes = MetadataManager.INSTANCE.getDatasetIndexes(mdTxnCtx, dataverseName, datasetName);
                for (int j = 0; j < indexes.size(); j++) {
                    if (ExternalIndexingOperations.isFileIndex(indexes.get(j))) {
                        CompiledIndexDropStatement cds = new CompiledIndexDropStatement(dataverseName, datasetName,
                                indexes.get(j).getIndexName());
                        jobsToExecute.add(IndexOperations.buildDropSecondaryIndexJobSpec(cds, metadataProvider, ds));
                    } else {
                        CompiledIndexDropStatement cds = new CompiledIndexDropStatement(dataverseName, datasetName,
                                indexes.get(j).getIndexName());
                        jobsToExecute
                                .add(ExternalIndexingOperations.buildDropFilesIndexJobSpec(cds, metadataProvider, ds));
                    }
                }

                //#. mark the existing dataset as PendingDropOp
                MetadataManager.INSTANCE.dropDataset(mdTxnCtx, dataverseName, datasetName);
                MetadataManager.INSTANCE.addDataset(mdTxnCtx,
                        new Dataset(dataverseName, datasetName, ds.getItemTypeDataverseName(), ds.getItemTypeName(),
                                ds.getNodeGroupName(), ds.getCompactionPolicy(), ds.getCompactionPolicyProperties(),
                                ds.getDatasetDetails(), ds.getHints(), ds.getDatasetType(), ds.getDatasetId(),
                                IMetadataEntity.PENDING_DROP_OP));

                MetadataManager.INSTANCE.commitTransaction(mdTxnCtx);
                bActiveTxn = false;
                progress = ProgressState.ADDED_PENDINGOP_RECORD_TO_METADATA;

                //#. run the jobs
                for (JobSpecification jobSpec : jobsToExecute) {
                    JobUtils.runJob(hcc, jobSpec, true);
                }
                if (indexes.size() > 0) {
                    ExternalDatasetsRegistry.INSTANCE.removeDatasetInfo(ds);
                }
                mdTxnCtx = MetadataManager.INSTANCE.beginTransaction();
                bActiveTxn = true;
                metadataProvider.setMetadataTxnContext(mdTxnCtx);
            }

            //#. finally, delete the dataset.
            MetadataManager.INSTANCE.dropDataset(mdTxnCtx, dataverseName, datasetName);
            // Drop the associated nodegroup
            String nodegroup = ds.getNodeGroupName();
            if (!nodegroup.equalsIgnoreCase(MetadataConstants.METADATA_DEFAULT_NODEGROUP_NAME)) {
                MetadataManager.INSTANCE.dropNodegroup(mdTxnCtx, dataverseName + ":" + datasetName);
            }

            MetadataManager.INSTANCE.commitTransaction(mdTxnCtx);
        } catch (Exception e) {
            if (bActiveTxn) {
                abort(e, e, mdTxnCtx);
            }

            if (progress == ProgressState.ADDED_PENDINGOP_RECORD_TO_METADATA) {
                //#. execute compensation operations
                //   remove the all indexes in NC
                try {
                    for (JobSpecification jobSpec : jobsToExecute) {
                        JobUtils.runJob(hcc, jobSpec, true);
                    }
                } catch (Exception e2) {
                    //do no throw exception since still the metadata needs to be compensated.
                    e.addSuppressed(e2);
                }

                //   remove the record from the metadata.
                mdTxnCtx = MetadataManager.INSTANCE.beginTransaction();
                metadataProvider.setMetadataTxnContext(mdTxnCtx);
                try {
                    MetadataManager.INSTANCE.dropDataset(metadataProvider.getMetadataTxnContext(), dataverseName,
                            datasetName);
                    MetadataManager.INSTANCE.commitTransaction(mdTxnCtx);
                } catch (Exception e2) {
                    e.addSuppressed(e2);
                    abort(e, e2, mdTxnCtx);
                    throw new IllegalStateException("System is inconsistent state: pending dataset(" + dataverseName
                            + "." + datasetName + ") couldn't be removed from the metadata", e);
                }
            }

            throw e;
        } finally {
            MetadataLockManager.INSTANCE.dropDatasetEnd(dataverseName, dataverseName + "." + datasetName);
        }
    }

    private void handleIndexDropStatement(AqlMetadataProvider metadataProvider, Statement stmt,
            IHyracksClientConnection hcc) throws Exception {

        IndexDropStatement stmtIndexDrop = (IndexDropStatement) stmt;
        String datasetName = stmtIndexDrop.getDatasetName().getValue();
        String dataverseName = getActiveDataverse(stmtIndexDrop.getDataverseName());
        ProgressState progress = ProgressState.NO_PROGRESS;
        MetadataTransactionContext mdTxnCtx = MetadataManager.INSTANCE.beginTransaction();
        boolean bActiveTxn = true;
        metadataProvider.setMetadataTxnContext(mdTxnCtx);

        MetadataLockManager.INSTANCE.dropIndexBegin(dataverseName, dataverseName + "." + datasetName);

        String indexName = null;
        // For external index
        boolean dropFilesIndex = false;
        List<JobSpecification> jobsToExecute = new ArrayList<JobSpecification>();
        try {

            Dataset ds = MetadataManager.INSTANCE.getDataset(mdTxnCtx, dataverseName, datasetName);
            if (ds == null) {
                throw new AlgebricksException(
                        "There is no dataset with this name " + datasetName + " in dataverse " + dataverseName);
            }

            List<FeedConnectionId> feedConnections = ActiveJobLifecycleListener.INSTANCE.getActiveFeedConnections(null);
            boolean resourceInUse = false;
            if (feedConnections != null && !feedConnections.isEmpty()) {
                StringBuilder builder = new StringBuilder();
                for (FeedConnectionId connection : feedConnections) {
                    if (connection.getDatasetName().equals(datasetName)) {
                        resourceInUse = true;
                        builder.append(connection + "\n");
                    }
                }
                if (resourceInUse) {
                    throw new AsterixException(
                            "Dataset" + datasetName + " is currently being fed into by the following feeds " + "."
                                    + builder.toString() + "\nOperation not supported.");
                }
            }

            if (ds.getDatasetType() == DatasetType.INTERNAL) {
                indexName = stmtIndexDrop.getIndexName().getValue();
                Index index = MetadataManager.INSTANCE.getIndex(mdTxnCtx, dataverseName, datasetName, indexName);
                if (index == null) {
                    if (stmtIndexDrop.getIfExists()) {
                        MetadataManager.INSTANCE.commitTransaction(mdTxnCtx);
                        return;
                    } else {
                        throw new AlgebricksException("There is no index with this name " + indexName + ".");
                    }
                }
                //#. prepare a job to drop the index in NC.
                CompiledIndexDropStatement cds = new CompiledIndexDropStatement(dataverseName, datasetName, indexName);
                jobsToExecute.add(IndexOperations.buildDropSecondaryIndexJobSpec(cds, metadataProvider, ds));

                //#. mark PendingDropOp on the existing index
                MetadataManager.INSTANCE.dropIndex(mdTxnCtx, dataverseName, datasetName, indexName);
                MetadataManager.INSTANCE.addIndex(mdTxnCtx,
                        new Index(dataverseName, datasetName, indexName, index.getIndexType(), index.getKeyFieldNames(),
                                index.getKeyFieldTypes(), index.isEnforcingKeyFileds(), index.isPrimaryIndex(),
                                IMetadataEntity.PENDING_DROP_OP));

                //#. commit the existing transaction before calling runJob.
                MetadataManager.INSTANCE.commitTransaction(mdTxnCtx);
                bActiveTxn = false;
                progress = ProgressState.ADDED_PENDINGOP_RECORD_TO_METADATA;

                for (JobSpecification jobSpec : jobsToExecute) {
                    JobUtils.runJob(hcc, jobSpec, true);
                }

                //#. begin a new transaction
                mdTxnCtx = MetadataManager.INSTANCE.beginTransaction();
                bActiveTxn = true;
                metadataProvider.setMetadataTxnContext(mdTxnCtx);

                //#. finally, delete the existing index
                MetadataManager.INSTANCE.dropIndex(mdTxnCtx, dataverseName, datasetName, indexName);
            } else {
                // External dataset
                indexName = stmtIndexDrop.getIndexName().getValue();
                Index index = MetadataManager.INSTANCE.getIndex(mdTxnCtx, dataverseName, datasetName, indexName);
                if (index == null) {
                    if (stmtIndexDrop.getIfExists()) {
                        MetadataManager.INSTANCE.commitTransaction(mdTxnCtx);
                        return;
                    } else {
                        throw new AlgebricksException("There is no index with this name " + indexName + ".");
                    }
                } else if (ExternalIndexingOperations.isFileIndex(index)) {
                    throw new AlgebricksException("Dropping a dataset's files index is not allowed.");
                }
                //#. prepare a job to drop the index in NC.
                CompiledIndexDropStatement cds = new CompiledIndexDropStatement(dataverseName, datasetName, indexName);
                jobsToExecute.add(IndexOperations.buildDropSecondaryIndexJobSpec(cds, metadataProvider, ds));
                List<Index> datasetIndexes = MetadataManager.INSTANCE.getDatasetIndexes(mdTxnCtx, dataverseName,
                        datasetName);
                if (datasetIndexes.size() == 2) {
                    dropFilesIndex = true;
                    // only one index + the files index, we need to delete both of the indexes
                    for (Index externalIndex : datasetIndexes) {
                        if (ExternalIndexingOperations.isFileIndex(externalIndex)) {
                            cds = new CompiledIndexDropStatement(dataverseName, datasetName,
                                    externalIndex.getIndexName());
                            jobsToExecute.add(
                                    ExternalIndexingOperations.buildDropFilesIndexJobSpec(cds, metadataProvider, ds));
                            //#. mark PendingDropOp on the existing files index
                            MetadataManager.INSTANCE.dropIndex(mdTxnCtx, dataverseName, datasetName,
                                    externalIndex.getIndexName());
                            MetadataManager.INSTANCE.addIndex(mdTxnCtx,
                                    new Index(dataverseName, datasetName, externalIndex.getIndexName(),
                                            externalIndex.getIndexType(), externalIndex.getKeyFieldNames(),
                                            index.getKeyFieldTypes(), index.isEnforcingKeyFileds(),
                                            externalIndex.isPrimaryIndex(), IMetadataEntity.PENDING_DROP_OP));
                        }
                    }
                }

                //#. mark PendingDropOp on the existing index
                MetadataManager.INSTANCE.dropIndex(mdTxnCtx, dataverseName, datasetName, indexName);
                MetadataManager.INSTANCE.addIndex(mdTxnCtx,
                        new Index(dataverseName, datasetName, indexName, index.getIndexType(), index.getKeyFieldNames(),
                                index.getKeyFieldTypes(), index.isEnforcingKeyFileds(), index.isPrimaryIndex(),
                                IMetadataEntity.PENDING_DROP_OP));

                //#. commit the existing transaction before calling runJob.
                MetadataManager.INSTANCE.commitTransaction(mdTxnCtx);
                bActiveTxn = false;
                progress = ProgressState.ADDED_PENDINGOP_RECORD_TO_METADATA;

                for (JobSpecification jobSpec : jobsToExecute) {
                    JobUtils.runJob(hcc, jobSpec, true);
                }

                //#. begin a new transaction
                mdTxnCtx = MetadataManager.INSTANCE.beginTransaction();
                bActiveTxn = true;
                metadataProvider.setMetadataTxnContext(mdTxnCtx);

                //#. finally, delete the existing index
                MetadataManager.INSTANCE.dropIndex(mdTxnCtx, dataverseName, datasetName, indexName);
                if (dropFilesIndex) {
                    // delete the files index too
                    MetadataManager.INSTANCE.dropIndex(mdTxnCtx, dataverseName, datasetName,
                            ExternalIndexingOperations.getFilesIndexName(datasetName));
                    MetadataManager.INSTANCE.dropDatasetExternalFiles(mdTxnCtx, ds);
                    ExternalDatasetsRegistry.INSTANCE.removeDatasetInfo(ds);
                }
            }
            MetadataManager.INSTANCE.commitTransaction(mdTxnCtx);

        } catch (Exception e) {
            if (bActiveTxn) {
                abort(e, e, mdTxnCtx);
            }

            if (progress == ProgressState.ADDED_PENDINGOP_RECORD_TO_METADATA) {
                //#. execute compensation operations
                //   remove the all indexes in NC
                try {
                    for (JobSpecification jobSpec : jobsToExecute) {
                        JobUtils.runJob(hcc, jobSpec, true);
                    }
                } catch (Exception e2) {
                    //do no throw exception since still the metadata needs to be compensated.
                    e.addSuppressed(e2);
                }

                //   remove the record from the metadata.
                mdTxnCtx = MetadataManager.INSTANCE.beginTransaction();
                metadataProvider.setMetadataTxnContext(mdTxnCtx);
                try {
                    MetadataManager.INSTANCE.dropIndex(metadataProvider.getMetadataTxnContext(), dataverseName,
                            datasetName, indexName);
                    if (dropFilesIndex) {
                        MetadataManager.INSTANCE.dropIndex(metadataProvider.getMetadataTxnContext(), dataverseName,
                                datasetName, ExternalIndexingOperations.getFilesIndexName(datasetName));
                    }
                    MetadataManager.INSTANCE.commitTransaction(mdTxnCtx);
                } catch (Exception e2) {
                    e.addSuppressed(e2);
                    abort(e, e2, mdTxnCtx);
                    throw new IllegalStateException("System is inconsistent state: pending index(" + dataverseName + "."
                            + datasetName + "." + indexName + ") couldn't be removed from the metadata", e);
                }
            }

            throw e;

        } finally {
            MetadataLockManager.INSTANCE.dropIndexEnd(dataverseName, dataverseName + "." + datasetName);
        }
    }

    private void handleTypeDropStatement(AqlMetadataProvider metadataProvider, Statement stmt) throws Exception {

        TypeDropStatement stmtTypeDrop = (TypeDropStatement) stmt;
        String dataverseName = getActiveDataverse(stmtTypeDrop.getDataverseName());
        String typeName = stmtTypeDrop.getTypeName().getValue();

        MetadataTransactionContext mdTxnCtx = MetadataManager.INSTANCE.beginTransaction();
        metadataProvider.setMetadataTxnContext(mdTxnCtx);
        MetadataLockManager.INSTANCE.dropTypeBegin(dataverseName, dataverseName + "." + typeName);

        try {
            Datatype dt = MetadataManager.INSTANCE.getDatatype(mdTxnCtx, dataverseName, typeName);
            if (dt == null) {
                if (!stmtTypeDrop.getIfExists()) {
                    throw new AlgebricksException("There is no datatype with this name " + typeName + ".");
                }
            } else {
                MetadataManager.INSTANCE.dropDatatype(mdTxnCtx, dataverseName, typeName);
            }
            MetadataManager.INSTANCE.commitTransaction(mdTxnCtx);
        } catch (Exception e) {
            abort(e, e, mdTxnCtx);
            throw e;
        } finally {
            MetadataLockManager.INSTANCE.dropTypeEnd(dataverseName, dataverseName + "." + typeName);
        }
    }

    private void handleNodegroupDropStatement(AqlMetadataProvider metadataProvider, Statement stmt) throws Exception {

        NodeGroupDropStatement stmtDelete = (NodeGroupDropStatement) stmt;
        String nodegroupName = stmtDelete.getNodeGroupName().getValue();
        MetadataTransactionContext mdTxnCtx = MetadataManager.INSTANCE.beginTransaction();
        metadataProvider.setMetadataTxnContext(mdTxnCtx);
        MetadataLockManager.INSTANCE.acquireNodeGroupWriteLock(nodegroupName);
        try {
            NodeGroup ng = MetadataManager.INSTANCE.getNodegroup(mdTxnCtx, nodegroupName);
            if (ng == null) {
                if (!stmtDelete.getIfExists()) {
                    throw new AlgebricksException("There is no nodegroup with this name " + nodegroupName + ".");
                }
            } else {
                MetadataManager.INSTANCE.dropNodegroup(mdTxnCtx, nodegroupName);
            }

            MetadataManager.INSTANCE.commitTransaction(mdTxnCtx);
        } catch (Exception e) {
            abort(e, e, mdTxnCtx);
            throw e;
        } finally {
            MetadataLockManager.INSTANCE.releaseNodeGroupWriteLock(nodegroupName);
        }
    }

    private boolean procedureContainsForbiddenStatements(List<Statement> aqlStatements) throws AsterixException {
        List<Kind> kindsArray = Arrays.asList(Kind.INSERT, Kind.DELETE, Kind.QUERY);
        //TODO: allow multiple statements per procedure
        if (aqlStatements.size() != 1) {
            throw new AsterixException("Procedures only allow single statements");
        }
        for (Statement st : aqlStatements) {
            if (!kindsArray.contains(st.getKind())) {
                throw new AsterixException("Disallowed statements in procedure");
            }
        }
        return false;
    }

    private void handleCreateFunctionStatement(AqlMetadataProvider metadataProvider, Statement stmt,
            IHyracksClientConnection hcc, IHyracksDataset hdc, ResultDelivery resultDelivery) throws Exception {
        CreateFunctionStatement cfs = (CreateFunctionStatement) stmt;
        String dataverse = getActiveDataverseName(cfs.getSignature().getNamespace());
        String functionName = cfs.getaAterixFunction().getName();

        MetadataTransactionContext mdTxnCtx = MetadataManager.INSTANCE.beginTransaction();
        metadataProvider.setMetadataTxnContext(mdTxnCtx);
        MetadataLockManager.INSTANCE.functionStatementBegin(dataverse, dataverse + "." + functionName);
        try {

            Dataverse dv = MetadataManager.INSTANCE.getDataverse(mdTxnCtx, dataverse);
            if (dv == null) {
                throw new AlgebricksException("There is no dataverse with this name " + dataverse + ".");
            }
            String kind = FunctionKind.SCALAR.toString();
            String body = cfs.getFunctionBody();
            if (cfs.getIsProcedure()) {
                kind = "PROCEDURE";

                AQLParser parser = new AQLParser(new StringReader(body));
                List<Statement> statements = null;
                statements = parser.parse();
                if (!procedureContainsForbiddenStatements(statements)) {
                    JobSpecification jobSpec = null;
                    //Currently only allow query,insert,and delete
                    if (statements.get(0).getKind() == Kind.QUERY) {
                        jobSpec = handleQuery(metadataProvider, (Query) statements.get(0), hcc, hdc, resultDelivery,
                                true);
                    } else if (statements.get(0).getKind() == Kind.INSERT) {
                        jobSpec = handleInsertStatement(metadataProvider, statements.get(0), hcc, hdc, resultDelivery,
                                true);
                    } else if (statements.get(0).getKind() == Kind.DELETE) {
                        jobSpec = handleDeleteStatement(metadataProvider, statements.get(0), hcc, true);
                    }

                    JobSpecification alteredJobSpec = ActiveUtil.alterJobSpecificationForProcedure(jobSpec,
                            new ActiveJobId(dataverse, functionName, ActiveObjectType.PROCEDURE),
                            new HashMap<String, String>());
                    JobUtils.runJob(hcc, alteredJobSpec, false);
                }

                body = "";
            }
            Function function = new Function(dataverse, functionName, cfs.getaAterixFunction().getArity(),
                    cfs.getParamList(), Function.RETURNTYPE_VOID, body, Function.LANGUAGE_AQL, kind);

            MetadataManager.INSTANCE.addFunction(mdTxnCtx, function);

            MetadataManager.INSTANCE.commitTransaction(mdTxnCtx);
        } catch (Exception e) {
            abort(e, e, mdTxnCtx);
            throw e;
        } finally {
            MetadataLockManager.INSTANCE.functionStatementEnd(dataverse, dataverse + "." + functionName);
        }
    }

    private void handleExecuteProcedureStatement(AqlMetadataProvider metadataProvider, Statement stmt,
            IHyracksClientConnection hcc) throws Exception {
        ExecuteProcedureStatement eps = (ExecuteProcedureStatement) stmt;
        FunctionSignature sig = eps.getFunctionSignature();
        String dataverse = getActiveDataverseName(sig.getNamespace());
        String functionName = sig.getName();

        MetadataTransactionContext mdTxnCtx = MetadataManager.INSTANCE.beginTransaction();
        boolean bActiveTxn = true;
        metadataProvider.setMetadataTxnContext(mdTxnCtx);
        try {
            Dataverse dv = MetadataManager.INSTANCE.getDataverse(mdTxnCtx, dataverse);
            if (dv == null) {
                throw new AlgebricksException("There is no dataverse with this name " + dataverse + ".");
            }
            Function function = MetadataManager.INSTANCE.getFunction(mdTxnCtx, sig);
            if (function == null || function.getKind() != "PROCEDURE") {
                throw new AlgebricksException("Unknown function " + sig);
            }

            ActiveObjectId procedureId = new ActiveObjectId(dataverse, functionName, ActiveObjectType.PROCEDURE);
            ProcedureRuntimeId procedureRuntimeId = new ProcedureRuntimeId(procedureId, 0,
                    ActiveRuntimeId.DEFAULT_OPERAND_ID);
            ExecuteProcedureMessage executeProcedureMessage = new ExecuteProcedureMessage(procedureId,
                    procedureRuntimeId);
            JobSpecification messageJobSpec = ProcedureOperations
                    .buildExecuteProcedureMessageJob(executeProcedureMessage);
            JobUtils.runJob(hcc, messageJobSpec, true);

        } catch (Exception e) {
            abort(e, e, mdTxnCtx);
            throw e;
        } finally {
            //          MetadataManager.INSTANCE.commitTransaction(mdTxnCtx);

        }
    }

    private void handleFunctionDropStatement(AqlMetadataProvider metadataProvider, Statement stmt) throws Exception {
        FunctionDropStatement stmtDropFunction = (FunctionDropStatement) stmt;
        FunctionSignature signature = stmtDropFunction.getFunctionSignature();
        MetadataTransactionContext mdTxnCtx = MetadataManager.INSTANCE.beginTransaction();
        metadataProvider.setMetadataTxnContext(mdTxnCtx);
        MetadataLockManager.INSTANCE.functionStatementBegin(signature.getNamespace(),
                signature.getNamespace() + "." + signature.getName());
        try {
            Function function = MetadataManager.INSTANCE.getFunction(mdTxnCtx, signature);
            if (function == null) {
                if (!stmtDropFunction.getIfExists()) {
                    throw new AlgebricksException("Unknown function " + signature);
                }
            } else if (!stmtDropFunction.getIsProcedure()) {
                if (function.getKind().equalsIgnoreCase("PROCEDURE")) {
                    throw new AlgebricksException(
                            "Function " + signature + " is a procedure. use \"drop procedure\" to delete");
                }

            }
            MetadataManager.INSTANCE.dropFunction(mdTxnCtx, signature);
            if (function.getKind().equalsIgnoreCase("PROCEDURE")) {
                //Send kill message to procedure
            }

            MetadataManager.INSTANCE.commitTransaction(mdTxnCtx);
        } catch (Exception e) {
            abort(e, e, mdTxnCtx);
            throw e;
        } finally {
            MetadataLockManager.INSTANCE.functionStatementEnd(signature.getNamespace(),
                    signature.getNamespace() + "." + signature.getName());
        }
    }

    private void handleLoadStatement(AqlMetadataProvider metadataProvider, Statement stmt, IHyracksClientConnection hcc)
            throws Exception {
        LoadStatement loadStmt = (LoadStatement) stmt;
        String dataverseName = getActiveDataverse(loadStmt.getDataverseName());
        String datasetName = loadStmt.getDatasetName().getValue();
        MetadataTransactionContext mdTxnCtx = MetadataManager.INSTANCE.beginTransaction();
        boolean bActiveTxn = true;
        metadataProvider.setMetadataTxnContext(mdTxnCtx);
        MetadataLockManager.INSTANCE.modifyDatasetBegin(dataverseName, dataverseName + "." + datasetName);
        try {
            CompiledLoadFromFileStatement cls = new CompiledLoadFromFileStatement(dataverseName,
                    loadStmt.getDatasetName().getValue(), loadStmt.getAdapter(), loadStmt.getProperties(),
                    loadStmt.dataIsAlreadySorted());
            JobSpecification spec = apiFramework.compileQuery(null, metadataProvider, null, 0, null, sessionConfig,
                    cls);
            MetadataManager.INSTANCE.commitTransaction(mdTxnCtx);
            bActiveTxn = false;
            if (spec != null) {
                JobUtils.runJob(hcc, spec, true);
            }
        } catch (Exception e) {
            if (bActiveTxn) {
                abort(e, e, mdTxnCtx);
            }
            throw e;
        } finally {
            MetadataLockManager.INSTANCE.modifyDatasetEnd(dataverseName, dataverseName + "." + datasetName);
        }
    }

    private JobSpecification handleInsertStatement(AqlMetadataProvider metadataProvider, Statement stmt,
            IHyracksClientConnection hcc, IHyracksDataset hdc, ResultDelivery resultDelivery, boolean isProcedure)
                    throws Exception {

        InsertStatement stmtInsert = (InsertStatement) stmt;
        String dataverseName = getActiveDataverse(stmtInsert.getDataverseName());
        Query query = stmtInsert.getQuery();
        MetadataTransactionContext mdTxnCtx = MetadataManager.INSTANCE.beginTransaction();
        boolean bActiveTxn = true;
        metadataProvider.setMetadataTxnContext(mdTxnCtx);
        MetadataLockManager.INSTANCE.insertDeleteBegin(dataverseName, dataverseName + "." + stmtInsert.getDatasetName(),
                query.getDataverses(), query.getDatasets());

        JobSpecification compiled = null;
        try {
            metadataProvider.setWriteTransaction(true);
            CompiledInsertStatement clfrqs = new CompiledInsertStatement(dataverseName,
                    stmtInsert.getDatasetName().getValue(), query, stmtInsert.getVarCounter(),
                    stmtInsert.getReturnRecord(), stmtInsert.getReturnField());
            compiled = rewriteCompileQuery(metadataProvider, query, clfrqs);
            MetadataManager.INSTANCE.commitTransaction(mdTxnCtx);
            bActiveTxn = false;

            if (compiled != null && !isProcedure) {
                if (stmtInsert.getReturnRecord() || stmtInsert.getReturnField() != null) {
                    handleQueryResult(metadataProvider, hcc, hdc, compiled, resultDelivery);
                } else {
                    JobUtils.runJob(hcc, compiled, true);
                }
            }

        } catch (Exception e) {
            if (bActiveTxn) {
                abort(e, e, mdTxnCtx);
            }
            throw e;
        } finally {
            MetadataLockManager.INSTANCE.insertDeleteEnd(dataverseName,
                    dataverseName + "." + stmtInsert.getDatasetName(), query.getDataverses(), query.getDatasets());
        }
        return compiled;
    }

    private JobSpecification handleDeleteStatement(AqlMetadataProvider metadataProvider, Statement stmt,
            IHyracksClientConnection hcc, boolean isProcedure) throws Exception {

        DeleteStatement stmtDelete = (DeleteStatement) stmt;
        String dataverseName = getActiveDataverse(stmtDelete.getDataverseName());
        MetadataTransactionContext mdTxnCtx = MetadataManager.INSTANCE.beginTransaction();
        boolean bActiveTxn = true;
        metadataProvider.setMetadataTxnContext(mdTxnCtx);
        MetadataLockManager.INSTANCE.insertDeleteBegin(dataverseName, dataverseName + "." + stmtDelete.getDatasetName(),
                stmtDelete.getDataverses(), stmtDelete.getDatasets());
        JobSpecification compiled = null;

        try {
            metadataProvider.setWriteTransaction(true);
            CompiledDeleteStatement clfrqs = new CompiledDeleteStatement(stmtDelete.getVariableExpr(), dataverseName,
                    stmtDelete.getDatasetName().getValue(), stmtDelete.getCondition(), stmtDelete.getVarCounter(),
                    stmtDelete.getQuery());
            compiled = rewriteCompileQuery(metadataProvider, clfrqs.getQuery(), clfrqs);

            MetadataManager.INSTANCE.commitTransaction(mdTxnCtx);
            bActiveTxn = false;
            if (compiled != null && !isProcedure) {
                JobUtils.runJob(hcc, compiled, true);
            }

        } catch (Exception e) {
            if (bActiveTxn) {
                abort(e, e, mdTxnCtx);
            }
            throw e;
        } finally {
            MetadataLockManager.INSTANCE.insertDeleteEnd(dataverseName,
                    dataverseName + "." + stmtDelete.getDatasetName(), stmtDelete.getDataverses(),
                    stmtDelete.getDatasets());
        }
        return compiled;
    }

    private JobSpecification rewriteCompileQuery(AqlMetadataProvider metadataProvider, Query query,
            ICompiledDmlStatement stmt)
                    throws AsterixException, RemoteException, AlgebricksException, JSONException, ACIDException {

        // Query Rewriting (happens under the same ongoing metadata transaction)
        Pair<Query, Integer> reWrittenQuery = apiFramework.reWriteQuery(declaredFunctions, metadataProvider, query,
                sessionConfig);

        // Query Compilation (happens under the same ongoing metadata transaction)
        JobSpecification spec = apiFramework.compileQuery(declaredFunctions, metadataProvider, reWrittenQuery.first,
                reWrittenQuery.second, stmt == null ? null : stmt.getDatasetName(), sessionConfig, stmt);

        return spec;

    }

    private void handleCreateFeedStatement(AqlMetadataProvider metadataProvider, Statement stmt,
            IHyracksClientConnection hcc) throws Exception {

        CreateFeedStatement cfs = (CreateFeedStatement) stmt;
        String dataverseName = getActiveDataverse(cfs.getDataverseName());
        String feedName = cfs.getFeedName().getValue();
        MetadataTransactionContext mdTxnCtx = MetadataManager.INSTANCE.beginTransaction();
        metadataProvider.setMetadataTxnContext(mdTxnCtx);
        MetadataLockManager.INSTANCE.createFeedBegin(dataverseName, dataverseName + "." + feedName);

        Feed feed = null;
        try {
            feed = MetadataManager.INSTANCE.getFeed(metadataProvider.getMetadataTxnContext(), dataverseName, feedName);
            if (feed != null) {
                if (cfs.getIfNotExists()) {
                    MetadataManager.INSTANCE.commitTransaction(mdTxnCtx);
                    return;
                } else {
                    throw new AlgebricksException("A feed with this name " + feedName + " already exists.");
                }
            }

            switch (stmt.getKind()) {
                case CREATE_PRIMARY_FEED:
                    CreatePrimaryFeedStatement cpfs = (CreatePrimaryFeedStatement) stmt;
                    String adaptorName = cpfs.getAdaptorName();
                    feed = new PrimaryFeed(dataverseName, feedName, adaptorName, cpfs.getAdaptorConfiguration(),
                            cfs.getAppliedFunction());
                    break;
                case CREATE_SECONDARY_FEED:
                    CreateSecondaryFeedStatement csfs = (CreateSecondaryFeedStatement) stmt;
                    feed = new SecondaryFeed(dataverseName, feedName, csfs.getSourceFeedName(),
                            csfs.getAppliedFunction());
                    break;
                default:
                    throw new IllegalStateException();
            }

            MetadataManager.INSTANCE.addFeed(metadataProvider.getMetadataTxnContext(), feed);
            MetadataManager.INSTANCE.commitTransaction(mdTxnCtx);
        } catch (Exception e) {
            abort(e, e, mdTxnCtx);
            throw e;
        } finally {
            MetadataLockManager.INSTANCE.createFeedEnd(dataverseName, dataverseName + "." + feedName);
        }
    }

    private void handleCreateFeedPolicyStatement(AqlMetadataProvider metadataProvider, Statement stmt,
            IHyracksClientConnection hcc) throws Exception {
        MetadataTransactionContext mdTxnCtx = MetadataManager.INSTANCE.beginTransaction();
        metadataProvider.setMetadataTxnContext(mdTxnCtx);
        String dataverse;
        String policy;
        FeedPolicy newPolicy = null;
        CreateFeedPolicyStatement cfps = (CreateFeedPolicyStatement) stmt;
        dataverse = getActiveDataverse(null);
        policy = cfps.getPolicyName();
        MetadataLockManager.INSTANCE.createFeedPolicyBegin(dataverse, dataverse + "." + policy);
        try {
            FeedPolicy feedPolicy = MetadataManager.INSTANCE.getFeedPolicy(metadataProvider.getMetadataTxnContext(),
                    dataverse, policy);
            if (feedPolicy != null) {
                if (cfps.getIfNotExists()) {
                    MetadataManager.INSTANCE.commitTransaction(mdTxnCtx);
                    return;
                } else {
                    throw new AlgebricksException("A policy with this name " + policy + " already exists.");
                }
            }
            boolean extendingExisting = cfps.getSourcePolicyName() != null;
            String description = cfps.getDescription() == null ? "" : cfps.getDescription();
            if (extendingExisting) {
                FeedPolicy sourceFeedPolicy = MetadataManager.INSTANCE
                        .getFeedPolicy(metadataProvider.getMetadataTxnContext(), dataverse, cfps.getSourcePolicyName());
                if (sourceFeedPolicy == null) {
                    sourceFeedPolicy = MetadataManager.INSTANCE.getFeedPolicy(metadataProvider.getMetadataTxnContext(),
                            MetadataConstants.METADATA_DATAVERSE_NAME, cfps.getSourcePolicyName());
                    if (sourceFeedPolicy == null) {
                        throw new AlgebricksException("Unknown policy " + cfps.getSourcePolicyName());
                    }
                }
                Map<String, String> policyProperties = sourceFeedPolicy.getProperties();
                policyProperties.putAll(cfps.getProperties());
                newPolicy = new FeedPolicy(dataverse, policy, description, policyProperties);
            } else {
                Properties prop = new Properties();
                try {
                    InputStream stream = new FileInputStream(cfps.getSourcePolicyFile());
                    prop.load(stream);
                } catch (Exception e) {
                    throw new AlgebricksException("Unable to read policy file" + cfps.getSourcePolicyFile());
                }
                Map<String, String> policyProperties = new HashMap<String, String>();
                for (Entry<Object, Object> entry : prop.entrySet()) {
                    policyProperties.put((String) entry.getKey(), (String) entry.getValue());
                }
                newPolicy = new FeedPolicy(dataverse, policy, description, policyProperties);
            }
            MetadataManager.INSTANCE.addFeedPolicy(mdTxnCtx, newPolicy);
            MetadataManager.INSTANCE.commitTransaction(mdTxnCtx);
        } catch (Exception e) {
            abort(e, e, mdTxnCtx);
            throw e;
        } finally {
            MetadataLockManager.INSTANCE.createFeedPolicyEnd(dataverse, dataverse + "." + policy);
        }
    }

    private void handleDropFeedStatement(AqlMetadataProvider metadataProvider, Statement stmt,
            IHyracksClientConnection hcc) throws Exception {
        FeedDropStatement stmtFeedDrop = (FeedDropStatement) stmt;
        String dataverseName = getActiveDataverse(stmtFeedDrop.getDataverseName());
        String feedName = stmtFeedDrop.getFeedName().getValue();
        MetadataTransactionContext mdTxnCtx = MetadataManager.INSTANCE.beginTransaction();
        metadataProvider.setMetadataTxnContext(mdTxnCtx);
        MetadataLockManager.INSTANCE.dropFeedBegin(dataverseName, dataverseName + "." + feedName);

        try {
            Feed feed = MetadataManager.INSTANCE.getFeed(mdTxnCtx, dataverseName, feedName);
            if (feed == null) {
                if (!stmtFeedDrop.getIfExists()) {
                    throw new AlgebricksException("There is no feed with this name " + feedName + ".");
                }
            }

            ActiveObjectId feedId = new ActiveObjectId(dataverseName, feedName, ActiveObjectType.FEED);
            List<FeedConnectionId> activeConnections = ActiveJobLifecycleListener.INSTANCE
                    .getActiveFeedConnections(feedId);
            if (activeConnections != null && !activeConnections.isEmpty()) {
                StringBuilder builder = new StringBuilder();
                for (FeedConnectionId connectionId : activeConnections) {
                    builder.append(connectionId.getDatasetName() + "\n");
                }

                throw new AlgebricksException("Feed " + feedId
                        + " is currently active and connected to the following dataset(s) \n" + builder.toString());
            } else {
                MetadataManager.INSTANCE.dropFeed(mdTxnCtx, dataverseName, feedName);
            }

            if (LOGGER.isLoggable(Level.INFO)) {
                LOGGER.info("Removed feed " + feedId);
            }
            MetadataManager.INSTANCE.commitTransaction(mdTxnCtx);

        } catch (Exception e) {
            abort(e, e, mdTxnCtx);
            throw e;
        } finally {
            MetadataLockManager.INSTANCE.dropFeedEnd(dataverseName, dataverseName + "." + feedName);
        }
    }

    private void handleDropFeedPolicyStatement(AqlMetadataProvider metadataProvider, Statement stmt,
            IHyracksClientConnection hcc) throws Exception {

        MetadataTransactionContext mdTxnCtx = MetadataManager.INSTANCE.beginTransaction();
        metadataProvider.setMetadataTxnContext(mdTxnCtx);
        FeedPolicyDropStatement stmtFeedPolicyDrop = (FeedPolicyDropStatement) stmt;
        String dataverseName = getActiveDataverse(stmtFeedPolicyDrop.getDataverseName());
        String policyName = stmtFeedPolicyDrop.getPolicyName().getValue();
        MetadataLockManager.INSTANCE.dropFeedPolicyBegin(dataverseName, dataverseName + "." + policyName);

        try {
            FeedPolicy feedPolicy = MetadataManager.INSTANCE.getFeedPolicy(mdTxnCtx, dataverseName, policyName);
            if (feedPolicy == null) {
                if (!stmtFeedPolicyDrop.getIfExists()) {
                    throw new AlgebricksException("Unknown policy " + policyName + " in dataverse " + dataverseName);
                }
            }
            MetadataManager.INSTANCE.dropFeedPolicy(mdTxnCtx, dataverseName, policyName);
            MetadataManager.INSTANCE.commitTransaction(mdTxnCtx);
        } catch (Exception e) {
            abort(e, e, mdTxnCtx);
            throw e;
        } finally {
            MetadataLockManager.INSTANCE.dropFeedPolicyEnd(dataverseName, dataverseName + "." + policyName);
        }
    }

    private void handleConnectFeedStatement(AqlMetadataProvider metadataProvider, Statement stmt,
            IHyracksClientConnection hcc) throws Exception {

        ConnectFeedStatement cfs = (ConnectFeedStatement) stmt;
        String dataverseName = getActiveDataverse(cfs.getDataverseName());
        String feedName = cfs.getFeedName();
        String datasetName = cfs.getDatasetName().getValue();

        boolean bActiveTxn = true;

        MetadataTransactionContext mdTxnCtx = MetadataManager.INSTANCE.beginTransaction();
        metadataProvider.setMetadataTxnContext(mdTxnCtx);
        boolean readLatchAcquired = true;
        boolean subscriberRegistered = false;
        IActiveLifecycleEventSubscriber eventSubscriber = new ActiveLifecycleEventSubscriber();
        FeedConnectionId feedConnId = null;

        MetadataLockManager.INSTANCE.connectFeedBegin(dataverseName, dataverseName + "." + datasetName,
                dataverseName + "." + feedName);
        try {
            metadataProvider.setWriteTransaction(true);

            CompiledConnectFeedStatement cbfs = new CompiledConnectFeedStatement(dataverseName, cfs.getFeedName(),
                    cfs.getDatasetName().getValue(), cfs.getPolicy(), cfs.getQuery(), cfs.getVarCounter());

            ActiveUtil.validateIfDatasetExists(dataverseName, cfs.getDatasetName().getValue(),
                    metadataProvider.getMetadataTxnContext());

            Feed feed = ActiveUtil.validateIfFeedExists(dataverseName, cfs.getFeedName(),
                    metadataProvider.getMetadataTxnContext());

            feedConnId = new FeedConnectionId(dataverseName, cfs.getFeedName(), cfs.getDatasetName().getValue());

            if (ActiveJobLifecycleListener.INSTANCE.isFeedConnectionActive(feedConnId)) {
                throw new AsterixException("Feed " + cfs.getFeedName() + " is already connected to dataset "
                        + cfs.getDatasetName().getValue());
            }

            FeedPolicy feedPolicy = ActiveUtil.validateIfPolicyExists(dataverseName, cbfs.getPolicyName(), mdTxnCtx);

            // All Metadata checks have passed. Feed connect request is valid. //

            FeedPolicyAccessor policyAccessor = new FeedPolicyAccessor(feedPolicy.getProperties());
            Triple<FeedConnectionRequest, Boolean, List<IFeedJoint>> triple = getFeedConnectionRequest(dataverseName,
                    feed, cbfs.getDatasetName(), feedPolicy, mdTxnCtx);
            FeedConnectionRequest connectionRequest = triple.first;
            boolean createFeedIntakeJob = triple.second;

            ActiveJobLifecycleListener.INSTANCE.registerFeedEventSubscriber(feedConnId, eventSubscriber);
            subscriberRegistered = true;
            if (createFeedIntakeJob) {
                ActiveObjectId feedId = connectionRequest.getFeedJointKey().getFeedId();
                PrimaryFeed primaryFeed = (PrimaryFeed) MetadataManager.INSTANCE.getFeed(mdTxnCtx,
                        feedId.getDataverse(), feedId.getName());
                Pair<JobSpecification, IAdapterFactory> pair = FeedOperations.buildFeedIntakeJobSpec(primaryFeed,
                        metadataProvider, policyAccessor);
                // adapter configuration are valid at this stage
                // register the feed joints (these are auto-de-registered)
                for (IFeedJoint fj : triple.third) {
                    ActiveJobLifecycleListener.INSTANCE.registerFeedJoint(fj);
                }
                JobUtils.runJob(hcc, pair.first, false);
                /* TODO: Fix record tracking
                 * IFeedAdapterFactory adapterFactory = pair.second;
                if (adapterFactory.isRecordTrackingEnabled()) {
                    ActiveJobLifecycleListener.INSTANCE.registerFeedIntakeProgressTracker(feedConnId,
                            adapterFactory.createIntakeProgressTracker());
                }
                */
                eventSubscriber.assertEvent(ActiveLifecycleEvent.FEED_INTAKE_STARTED);
            } else {
                for (IFeedJoint fj : triple.third) {
                    ActiveJobLifecycleListener.INSTANCE.registerFeedJoint(fj);
                }
            }
            MetadataManager.INSTANCE.commitTransaction(mdTxnCtx);
            bActiveTxn = false;
            readLatchAcquired = false;
            eventSubscriber.assertEvent(ActiveLifecycleEvent.FEED_COLLECT_STARTED);
            if (Boolean.valueOf(metadataProvider.getConfig().get(ConnectFeedStatement.WAIT_FOR_COMPLETION))) {
                eventSubscriber.assertEvent(ActiveLifecycleEvent.FEED_ENDED); // blocking call
            }
            String waitForCompletionParam = metadataProvider.getConfig().get(ConnectFeedStatement.WAIT_FOR_COMPLETION);
            boolean waitForCompletion = waitForCompletionParam == null ? false
                    : Boolean.valueOf(waitForCompletionParam);
            if (waitForCompletion) {
                MetadataLockManager.INSTANCE.connectFeedEnd(dataverseName, dataverseName + "." + datasetName,
                        dataverseName + "." + feedName);
                readLatchAcquired = false;
            }
        } catch (Exception e) {
            if (bActiveTxn) {
                abort(e, e, mdTxnCtx);
            }
            throw e;
        } finally {
            if (readLatchAcquired) {
                MetadataLockManager.INSTANCE.connectFeedEnd(dataverseName, dataverseName + "." + datasetName,
                        dataverseName + "." + feedName);
            }
            if (subscriberRegistered) {
                ActiveJobLifecycleListener.INSTANCE.deregisterFeedEventSubscriber(feedConnId, eventSubscriber);
            }
        }
    }

    /**
     * Generates a subscription request corresponding to a connect feed request. In addition, provides a boolean
     * flag indicating if feed intake job needs to be started (source primary feed not found to be active).
     * 
     * @param dataverse
     * @param feed
     * @param dataset
     * @param feedPolicy
     * @param mdTxnCtx
     * @return
     * @throws MetadataException
     */
    private Triple<FeedConnectionRequest, Boolean, List<IFeedJoint>> getFeedConnectionRequest(String dataverse,
            Feed feed, String dataset, FeedPolicy feedPolicy, MetadataTransactionContext mdTxnCtx)
                    throws MetadataException {
        IFeedJoint sourceFeedJoint = null;
        FeedConnectionRequest request = null;
        List<String> functionsToApply = new ArrayList<String>();
        boolean needIntakeJob = false;
        List<IFeedJoint> jointsToRegister = new ArrayList<IFeedJoint>();
        ActiveJobId connectionId = new FeedConnectionId(feed.getFeedId(), dataset);

        ConnectionLocation connectionLocation = null;
        FeedJointKey feedJointKey = getFeedJointKey(feed, mdTxnCtx);
        boolean isFeedJointAvailable = ActiveJobLifecycleListener.INSTANCE.isFeedJointAvailable(feedJointKey);
        if (!isFeedJointAvailable) {
            sourceFeedJoint = ActiveJobLifecycleListener.INSTANCE.getAvailableFeedJoint(feedJointKey);
            if (sourceFeedJoint == null) { // the feed is currently not being ingested, i.e., it is unavailable.
                connectionLocation = ConnectionLocation.SOURCE_FEED_INTAKE_STAGE;
                ActiveObjectId sourceFeedId = feedJointKey.getFeedId(); // the root/primary feedId
                Feed primaryFeed = MetadataManager.INSTANCE.getFeed(mdTxnCtx, dataverse, sourceFeedId.getName());
                FeedJointKey intakeFeedJointKey = new FeedJointKey(sourceFeedId, new ArrayList<String>());
                sourceFeedJoint = new FeedJoint(intakeFeedJointKey, primaryFeed.getFeedId(), connectionLocation,
                        FeedJointType.INTAKE, connectionId);
                jointsToRegister.add(sourceFeedJoint);
                needIntakeJob = true;
            } else {
                connectionLocation = sourceFeedJoint.getConnectionLocation();
            }

            String[] functions = feedJointKey.getStringRep()
                    .substring(sourceFeedJoint.getFeedJointKey().getStringRep().length()).trim().split(":");
            for (String f : functions) {
                if (f.trim().length() > 0) {
                    functionsToApply.add(f);
                }
            }
            // register the compute feed point that represents the final output from the collection of
            // functions that will be applied.
            if (!functionsToApply.isEmpty()) {
                FeedJointKey computeFeedJointKey = new FeedJointKey(feed.getFeedId(), functionsToApply);
                IFeedJoint computeFeedJoint = new FeedJoint(computeFeedJointKey, feed.getFeedId(),
                        ConnectionLocation.SOURCE_FEED_COMPUTE_STAGE, FeedJointType.COMPUTE, connectionId);
                jointsToRegister.add(computeFeedJoint);
            }
        } else {
            sourceFeedJoint = ActiveJobLifecycleListener.INSTANCE.getFeedJoint(feedJointKey);
            connectionLocation = sourceFeedJoint.getConnectionLocation();
            if (LOGGER.isLoggable(Level.INFO)) {
                LOGGER.info("Feed joint " + sourceFeedJoint + " is available! need not apply any further computation");
            }
        }

        request = new FeedConnectionRequest(sourceFeedJoint.getFeedJointKey(), connectionLocation, functionsToApply,
                dataset, feedPolicy.getPolicyName(), feedPolicy.getProperties(), feed.getFeedId());

        sourceFeedJoint.addConnectionRequest(request);
        return new Triple<FeedConnectionRequest, Boolean, List<IFeedJoint>>(request, needIntakeJob, jointsToRegister);
    }

    /*
     * Gets the feed joint corresponding to the feed definition. Tuples constituting the feed are
     * available at this feed joint.
     */
    private FeedJointKey getFeedJointKey(Feed feed, MetadataTransactionContext ctx) throws MetadataException {
        Feed sourceFeed = feed;
        List<String> appliedFunctions = new ArrayList<String>();
        while (sourceFeed.getFeedType().equals(FeedType.SECONDARY)) {
            if (sourceFeed.getAppliedFunction() != null) {
                appliedFunctions.add(0, sourceFeed.getAppliedFunction().getName());
            }
            Feed parentFeed = MetadataManager.INSTANCE.getFeed(ctx, feed.getDataverseName(),
                    ((SecondaryFeed) sourceFeed).getSourceFeedName());
            sourceFeed = parentFeed;
        }

        if (sourceFeed.getAppliedFunction() != null) {
            appliedFunctions.add(0, sourceFeed.getAppliedFunction().getName());
        }

        return new FeedJointKey(sourceFeed.getFeedId(), appliedFunctions);
    }

    private void handleDisconnectFeedStatement(AqlMetadataProvider metadataProvider, Statement stmt,
            IHyracksClientConnection hcc) throws Exception {
        DisconnectFeedStatement cfs = (DisconnectFeedStatement) stmt;
        String dataverseName = getActiveDataverse(cfs.getDataverseName());
        String datasetName = cfs.getDatasetName().getValue();

        MetadataTransactionContext mdTxnCtx = MetadataManager.INSTANCE.beginTransaction();
        boolean bActiveTxn = true;
        metadataProvider.setMetadataTxnContext(mdTxnCtx);

        ActiveUtil.validateIfDatasetExists(dataverseName, cfs.getDatasetName().getValue(), mdTxnCtx);
        Feed feed = ActiveUtil.validateIfFeedExists(dataverseName, cfs.getFeedName().getValue(), mdTxnCtx);

        FeedConnectionId connectionId = new FeedConnectionId(feed.getFeedId(), cfs.getDatasetName().getValue());
        boolean isFeedConnectionActive = ActiveJobLifecycleListener.INSTANCE.isFeedConnectionActive(connectionId);
        if (!isFeedConnectionActive) {
            throw new AsterixException("Feed " + feed.getFeedId().getName() + " is currently not connected to "
                    + cfs.getDatasetName().getValue() + ". Invalid operation!");
        }

        MetadataLockManager.INSTANCE.disconnectFeedBegin(dataverseName, dataverseName + "." + datasetName,
                dataverseName + "." + cfs.getFeedName());
        try {
            Dataset dataset = MetadataManager.INSTANCE.getDataset(metadataProvider.getMetadataTxnContext(),
                    dataverseName, cfs.getDatasetName().getValue());
            if (dataset == null) {
                throw new AsterixException(
                        "Unknown dataset :" + cfs.getDatasetName().getValue() + " in dataverse " + dataverseName);
            }

            Pair<JobSpecification, Boolean> specDisconnectType = FeedOperations
                    .buildDisconnectFeedJobSpec(metadataProvider, connectionId);
            JobSpecification jobSpec = specDisconnectType.first;
            MetadataManager.INSTANCE.commitTransaction(mdTxnCtx);
            bActiveTxn = false;
            JobUtils.runJob(hcc, jobSpec, true);

            if (!specDisconnectType.second) {
                CentralActiveManager.getInstance().getLoadManager().removeActivity(connectionId);
                ActiveJobLifecycleListener.INSTANCE.reportPartialDisconnection(connectionId);
            }

        } catch (Exception e) {
            if (bActiveTxn) {
                abort(e, e, mdTxnCtx);
            }
            throw e;
        } finally {
            MetadataLockManager.INSTANCE.disconnectFeedEnd(dataverseName, dataverseName + "." + datasetName,
                    dataverseName + "." + cfs.getFeedName());
        }
    }

    private void handleSubscribeFeedStatement(AqlMetadataProvider metadataProvider, Statement stmt,
            IHyracksClientConnection hcc) throws Exception {

        if (LOGGER.isLoggable(Level.INFO)) {
            LOGGER.info("Subscriber Feed Statement :" + stmt);
        }

        MetadataTransactionContext mdTxnCtx = MetadataManager.INSTANCE.beginTransaction();
        boolean bActiveTxn = true;
        metadataProvider.setMetadataTxnContext(mdTxnCtx);
        metadataProvider.setWriteTransaction(true);
        SubscribeFeedStatement bfs = (SubscribeFeedStatement) stmt;
        bfs.initialize(metadataProvider.getMetadataTxnContext());

        CompiledSubscribeFeedStatement csfs = new CompiledSubscribeFeedStatement(bfs.getSubscriptionRequest(),
                bfs.getQuery(), bfs.getVarCounter());
        metadataProvider.getConfig().put(FunctionUtil.IMPORT_PRIVATE_FUNCTIONS, "" + Boolean.TRUE);
        metadataProvider.getConfig().put(FeedActivityDetails.FEED_POLICY_NAME, "" + bfs.getPolicy());
        metadataProvider.getConfig().put(FeedActivityDetails.COLLECT_LOCATIONS,
                StringUtils.join(bfs.getLocations(), ','));

        JobSpecification compiled = rewriteCompileQuery(metadataProvider, bfs.getQuery(), csfs);
        FeedConnectionId feedConnectionId = new FeedConnectionId(bfs.getSubscriptionRequest().getReceivingFeedId(),
                bfs.getSubscriptionRequest().getTargetDataset());
        String dataverse = feedConnectionId.getDataverse();
        String dataset = feedConnectionId.getDatasetName();
        MetadataLockManager.INSTANCE.subscribeFeedBegin(dataverse, dataverse + "." + dataset,
                dataverse + "." + feedConnectionId.getName());

        try {
            JobSpecification alteredJobSpec = ActiveUtil.alterJobSpecificationForFeed(compiled, feedConnectionId,
                    bfs.getSubscriptionRequest().getPolicyParameters());
            MetadataManager.INSTANCE.commitTransaction(mdTxnCtx);
            bActiveTxn = false;

            if (compiled != null) {
                JobUtils.runJob(hcc, alteredJobSpec, false);
            }

        } catch (Exception e) {
            e.printStackTrace();
            if (bActiveTxn) {
                abort(e, e, mdTxnCtx);
            }
            throw e;
        } finally {
            MetadataLockManager.INSTANCE.subscribeFeedEnd(dataverse, dataverse + "." + dataset,
                    dataverse + "." + feedConnectionId.getName());
        }
    }

    private void handleCreateBrokerStatement(AqlMetadataProvider metadataProvider, Statement stmt,
            IHyracksClientConnection hcc) throws Exception {

        CreateBrokerStatement ccs = (CreateBrokerStatement) stmt;
        String brokerName = ccs.getBrokerName();

        MetadataTransactionContext mdTxnCtx = MetadataManager.INSTANCE.beginTransaction();
        metadataProvider.setMetadataTxnContext(mdTxnCtx);
        MetadataLockManager.INSTANCE.acquireBrokerWriteLock(brokerName);
        boolean metaDataLock = true;

        Broker broker = null;
        try {
            broker = MetadataManager.INSTANCE.getBroker(mdTxnCtx, brokerName);
            if (broker != null) {
                throw new AsterixException("A broker with this name " + brokerName + " already exists.");
            }
            broker = new Broker(brokerName, ccs.getEndPointName());

            MetadataManager.INSTANCE.addBroker(mdTxnCtx, broker);
            MetadataManager.INSTANCE.commitTransaction(mdTxnCtx);
        } catch (Exception e) {
            abort(e, e, mdTxnCtx);
            throw e;
        } finally {
            if (metaDataLock) {
                MetadataLockManager.INSTANCE.releaseBrokerWriteLock(brokerName);
            }
        }
    }

    private void handleDropBrokerStatement(AqlMetadataProvider metadataProvider, Statement stmt,
            IHyracksClientConnection hcc) throws Exception {

        BrokerDropStatement ccs = (BrokerDropStatement) stmt;
        String brokerName = ccs.getBrokerName();

        MetadataTransactionContext mdTxnCtx = MetadataManager.INSTANCE.beginTransaction();
        metadataProvider.setMetadataTxnContext(mdTxnCtx);
        MetadataLockManager.INSTANCE.acquireBrokerWriteLock(brokerName);
        boolean metaDataLock = true;

        Broker broker = null;
        try {
            broker = MetadataManager.INSTANCE.getBroker(mdTxnCtx, brokerName);
            if (broker == null) {
                throw new AsterixException("A broker with this name " + brokerName + " does not exists.");
            }
            //TODO:Get confirm that there arent any subscriptions using this broker on any channel

            MetadataManager.INSTANCE.dropBroker(mdTxnCtx, brokerName);
            MetadataManager.INSTANCE.commitTransaction(mdTxnCtx);
        } catch (Exception e) {
            abort(e, e, mdTxnCtx);
            throw e;
        } finally {
            if (metaDataLock) {
                MetadataLockManager.INSTANCE.releaseBrokerWriteLock(brokerName);
            }
        }
    }

    private void handleCreateChannelStatement(AqlMetadataProvider metadataProvider, Statement stmt,
            IHyracksClientConnection hcc, IHyracksDataset hdc) throws Exception {

        CreateChannelStatement ccs = (CreateChannelStatement) stmt;
        String dataverseName = getActiveDataverse(ccs.getDataverseName());
        Identifier dataverseIdentifier = new Identifier(dataverseName);
        Identifier subscriptionsName = null;
        Identifier subscriptionsTypeName = null;
        Identifier resultsTypeName = null;
        Identifier resultsName = null;
        String channelName = ccs.getChannelName().getValue();

        MetadataTransactionContext mdTxnCtx = MetadataManager.INSTANCE.beginTransaction();
        metadataProvider.setMetadataTxnContext(mdTxnCtx);

        Channel channel = null;
        boolean metaDataLock = false;
        try {
            channel = MetadataManager.INSTANCE.getChannel(mdTxnCtx, dataverseName, channelName);
            if (channel != null) {
                throw new AsterixException("A channel with this name " + channelName + " already exists.");
            }
            //check if names are available before creating anything
            subscriptionsTypeName = new Identifier("ChannelSubscriptionsType");
            subscriptionsName = new Identifier(channelName + "Subscriptions");
            resultsTypeName = new Identifier("ChannelResultsType");
            resultsName = new Identifier(channelName + "Results");
            if (MetadataManager.INSTANCE.getDataset(mdTxnCtx, dataverseName, subscriptionsName.getValue()) != null) {
                throw new AsterixException("The channel name:" + channelName + " is not available.");
            }
            if (MetadataManager.INSTANCE.getDataset(mdTxnCtx, dataverseName, resultsName.getValue()) != null) {
                throw new AsterixException("The channel name:" + channelName + " is not available.");
            }

            //Setup the subscriptions dataset
            List<List<String>> partitionFields = new ArrayList<List<String>>();
            List<String> fieldNames = new ArrayList<String>();
            fieldNames.add("subscriptionId");
            partitionFields.add(fieldNames);
            IDatasetDetailsDecl idd = new InternalDetailsDecl(partitionFields, true, null, false);
            DatasetDecl createSubscriptionsDataset = new DatasetDecl(dataverseIdentifier, subscriptionsName,
                    new Identifier("Metadata"), subscriptionsTypeName, null, null, new HashMap<String, String>(),
                    new HashMap<String, String>(), DatasetType.INTERNAL, idd, true);

            //Setup the results dataset
            partitionFields = new ArrayList<List<String>>();
            fieldNames = new ArrayList<String>();
            fieldNames.add("resultId");
            partitionFields.add(fieldNames);
            idd = new InternalDetailsDecl(partitionFields, true, null, false);
            DatasetDecl createResultsDataset = new DatasetDecl(dataverseIdentifier, resultsName,
                    new Identifier("Metadata"), resultsTypeName, null, null, new HashMap<String, String>(),
                    new HashMap<String, String>(), DatasetType.INTERNAL, idd, true);

            //Run both statements together to create datasets
            List<Statement> statements = new ArrayList<Statement>();
            statements.add(createSubscriptionsDataset);
            statements.add(createResultsDataset);
            QueryTranslator translator = new QueryTranslator(statements, this.sessionConfig,
                    new AqlCompilationProvider());
            translator.compileAndExecute(AsterixAppContextInfo.getInstance().getHcc(), null,
                    QueryTranslator.ResultDelivery.SYNC);

            //Create Channel Internal Job
            StringBuilder builder = new StringBuilder();
            builder.append("insert into dataset " + dataverseName + "." + resultsName + " ");
            builder.append(" (" + " for $sub in dataset " + dataverseName + "." + subscriptionsName + "\n");
            builder.append(
                    " for $result in " + ccs.getFunction().getNamespace() + "." + ccs.getFunction().getName() + "(");
            int i = 0;
            for (; i < ccs.getFunction().getArity() - 1; i++) {
                builder.append("$sub.param" + i + ",");
            }
            builder.append("$sub.param" + i + ")\n");
            builder.append("return {\n");
            builder.append("\"subscriptionId\":$sub.subscriptionId,");
            builder.append("\"deliveryTime\":current-datetime(),");
            builder.append("\"result\":$result");
            builder.append("}");
            builder.append(")");
            builder.append(";");
            AQLParser parser = new AQLParser(new StringReader(builder.toString()));
            List<Statement> fStatements = null;
            fStatements = parser.parse();
            JobSpecification ChanneljobSpec = handleInsertStatement(metadataProvider, fStatements.get(0), hcc, hdc,
                    ResultDelivery.ASYNC, true);
            JobSpecification alteredChannelJobSpec = ActiveUtil.insertBrokerNotificationIntoJob(ChanneljobSpec);

            //Create Channel Operator
            MetadataLockManager.INSTANCE.createChannelBegin(dataverseName, dataverseName + "." + channelName,
                    ccs.getFunction().getName(), subscriptionsTypeName.getValue(), subscriptionsName.getValue(),
                    resultsTypeName.getValue(), resultsName.getValue());
            metaDataLock = true;

            ccs.initialize(mdTxnCtx, subscriptionsName.getValue(), resultsName.getValue());
            channel = new Channel(dataverseName, channelName, subscriptionsName.getValue(), resultsName.getValue(),
                    ccs.getFunction(), ccs.getDuration());
            JobSpecification jobSpec = ProcedureOperations.buildChannelJobSpec(dataverseName, channelName,
                    ccs.getDuration(), metadataProvider, ChanneljobSpec);

            JobSpecification alteredJobSpec = ActiveUtil.alterJobSpecificationForChannel(jobSpec,
                    new ActiveJobId(dataverseName, channelName, ActiveObjectType.CHANNEL));
            JobUtils.runJob(hcc, alteredJobSpec, false);
            MetadataManager.INSTANCE.addChannel(mdTxnCtx, channel);
            MetadataManager.INSTANCE.commitTransaction(mdTxnCtx);
        } catch (Exception e) {
            abort(e, e, mdTxnCtx);
            throw e;
        } finally {
            if (metaDataLock) {
                MetadataLockManager.INSTANCE.createChannelEnd(dataverseName, dataverseName + "." + channelName,
                        ccs.getFunction().getName(), subscriptionsTypeName.getValue(), subscriptionsName.getValue(),
                        resultsTypeName.getValue(), resultsName.getValue());
            }
        }
    }

    private void handleDropChannelStatement(AqlMetadataProvider metadataProvider, Statement stmt,
            IHyracksClientConnection hcc) throws Exception {
        ChannelDropStatement stmtChannelDrop = (ChannelDropStatement) stmt;
        String dataverseName = getActiveDataverse(stmtChannelDrop.getDataverseName());
        String channelName = stmtChannelDrop.getChannelName().getValue();
        MetadataTransactionContext mdTxnCtx = MetadataManager.INSTANCE.beginTransaction();
        metadataProvider.setMetadataTxnContext(mdTxnCtx);
        MetadataLockManager.INSTANCE.dropChannelBegin(dataverseName, dataverseName + "." + channelName);
        try {
            Channel channel = MetadataManager.INSTANCE.getChannel(mdTxnCtx, dataverseName, channelName);
            if (channel == null) {
                if (!stmtChannelDrop.getIfExists()) {
                    throw new AlgebricksException("There is no channel with this name " + channelName + ".");
                }
            }
            try {
                DropStatement dropStmt = new DropStatement(new Identifier(dataverseName),
                        new Identifier(channel.getResultsDatasetName()), true);
                this.handleDatasetDropStatement(metadataProvider, dropStmt, hcc);

                dropStmt = new DropStatement(new Identifier(dataverseName),
                        new Identifier(channel.getSubscriptionsDataset()), true);
                this.handleDatasetDropStatement(metadataProvider, dropStmt, hcc);

                mdTxnCtx = MetadataManager.INSTANCE.beginTransaction();
                metadataProvider.setMetadataTxnContext(mdTxnCtx);
                MetadataLockManager.INSTANCE.dropChannelBegin(dataverseName, dataverseName + "." + channelName);
                MetadataManager.INSTANCE.dropChannel(mdTxnCtx, dataverseName, channelName);
                MetadataManager.INSTANCE.commitTransaction(mdTxnCtx);
            } catch (Exception e) {
                MetadataManager.INSTANCE.abortTransaction(mdTxnCtx);
                throw new MetadataException(e);
            }

        } catch (Exception e) {
            abort(e, e, mdTxnCtx);
            throw e;
        } finally {
            MetadataLockManager.INSTANCE.dropChannelEnd(dataverseName, dataverseName + "." + channelName);
            ActiveObjectId channelId = new ActiveObjectId(dataverseName, channelName, ActiveObjectType.CHANNEL);
            ProcedureRuntimeId channelRuntimeId = new ProcedureRuntimeId(channelId, 0,
                    ActiveRuntimeId.DEFAULT_OPERAND_ID);
            DropChannelMessage dropChannelMessage = new DropChannelMessage(channelId, channelRuntimeId);
            JobSpecification messageJobSpec = ProcedureOperations.buildDropChannelMessageJob(dropChannelMessage);
            JobUtils.runJob(hcc, messageJobSpec, true);
        }
    }

    private void handleChannelSubscribeStatement(AqlMetadataProvider metadataProvider, Statement stmt,
            IHyracksClientConnection hcc, IHyracksDataset hdc, ResultDelivery resultDelivery) throws Exception {

        ChannelSubscribeStatement stmtChannelSub = (ChannelSubscribeStatement) stmt;
        String dataverseName = getActiveDataverse(stmtChannelSub.getDataverseName());
        Identifier channelName = stmtChannelSub.getChannelName();
        MetadataTransactionContext mdTxnCtx = MetadataManager.INSTANCE.beginTransaction();
        metadataProvider.setMetadataTxnContext(mdTxnCtx);

        Channel channel = MetadataManager.INSTANCE.getChannel(mdTxnCtx, dataverseName, channelName.getValue());
        if (channel == null) {
            throw new AsterixException("There is no channel with this name " + channelName + ".");
        }
        Broker broker = MetadataManager.INSTANCE.getBroker(mdTxnCtx, stmtChannelSub.getBrokerName());
        if (broker == null) {
            throw new AsterixException("There is no broker with this name " + stmtChannelSub.getBrokerName() + ".");
        }

        String subscriptionsDatasetName = channel.getSubscriptionsDataset();
        List<String> returnField = new ArrayList<String>();
        returnField.add("subscriptionId");

        List<Expression> exps = stmtChannelSub.getArgList();
        if (exps.size() != channel.getFunction().getArity()) {
            throw new AsterixException(
                    "Channel expected " + channel.getFunction().getArity() + " parameters but got " + exps.size());
        }

        Query subscriptionTuple = new Query();

        List<FieldBinding> fb = new ArrayList<FieldBinding>();
        LiteralExpr leftExpr = new LiteralExpr(new StringLiteral("BrokerName"));
        Expression rightExpr = new LiteralExpr(new StringLiteral(broker.getBrokerName()));
        fb.add(new FieldBinding(leftExpr, rightExpr));

        for (int i = 0; i < stmtChannelSub.getArgList().size(); i++) {
            leftExpr = new LiteralExpr(new StringLiteral("param" + i));
            rightExpr = stmtChannelSub.getArgList().get(i);
            fb.add(new FieldBinding(leftExpr, rightExpr));
        }
        RecordConstructor recordCon = new RecordConstructor(fb);
        subscriptionTuple.setBody(recordCon);

        subscriptionTuple.setVarCounter(stmtChannelSub.getVarCounter());

        InsertStatement insert = new InsertStatement(new Identifier(dataverseName),
                new Identifier(subscriptionsDatasetName), subscriptionTuple, stmtChannelSub.getVarCounter(), false,
                returnField);
        handleInsertStatement(metadataProvider, insert, hcc, hdc, resultDelivery, false);

        MetadataManager.INSTANCE.commitTransaction(mdTxnCtx);

    }

    private void handleChannelUnsubscribeStatement(AqlMetadataProvider metadataProvider, Statement stmt,
            IHyracksClientConnection hcc) throws Exception {
        ChannelUnsubscribeStatement stmtChannelSub = (ChannelUnsubscribeStatement) stmt;
        String dataverseName = getActiveDataverse(stmtChannelSub.getDataverseName());
        Identifier channelName = stmtChannelSub.getChannelName();
        MetadataTransactionContext mdTxnCtx = MetadataManager.INSTANCE.beginTransaction();
        metadataProvider.setMetadataTxnContext(mdTxnCtx);

        Channel channel = MetadataManager.INSTANCE.getChannel(mdTxnCtx, dataverseName, channelName.getValue());
        if (channel == null) {
            throw new AsterixException("There is no channel with this name " + channelName + ".");
        }
        Identifier subscriptionsDatasetName = new Identifier(channel.getSubscriptionsDataset());

        VariableExpr vars = stmtChannelSub.getVariableExpr();

        //Need a condition to say subscription-id = sid
        OperatorExpr condition = new OperatorExpr();
        FieldAccessor fa = new FieldAccessor(vars, new Identifier("subscriptionId"));
        condition.addOperand(fa);
        condition.setCurrentop(true);
        condition.addOperator("=");

        String sid = stmtChannelSub.getsubScriptionId();
        List<Expression> UUIDList = new ArrayList<Expression>();
        UUIDList.add(new LiteralExpr(new StringLiteral(sid)));

        FunctionIdentifier function = AsterixBuiltinFunctions.UUID_CONSTRUCTOR;
        FunctionSignature UUIDfunc = new FunctionSignature(function.getNamespace(), function.getName(),
                function.getArity());
        CallExpr UUIDCall = new CallExpr(UUIDfunc, UUIDList);

        condition.addOperand(UUIDCall);

        DeleteStatement delete = new DeleteStatement(vars, new Identifier(dataverseName), subscriptionsDatasetName,
                condition, stmtChannelSub.getVarCounter(), stmtChannelSub.getDataverses(),
                stmtChannelSub.getDatasets());
        AqlDeleteRewriteVisitor visitor = new AqlDeleteRewriteVisitor();
        delete.accept(visitor, null);

        handleDeleteStatement(metadataProvider, delete, hcc, false);

        MetadataManager.INSTANCE.commitTransaction(mdTxnCtx);

    }

    private void handleCompactStatement(AqlMetadataProvider metadataProvider, Statement stmt,
            IHyracksClientConnection hcc) throws Exception {
        CompactStatement compactStatement = (CompactStatement) stmt;
        String dataverseName = getActiveDataverse(compactStatement.getDataverseName());
        String datasetName = compactStatement.getDatasetName().getValue();
        MetadataTransactionContext mdTxnCtx = MetadataManager.INSTANCE.beginTransaction();
        boolean bActiveTxn = true;
        metadataProvider.setMetadataTxnContext(mdTxnCtx);
        MetadataLockManager.INSTANCE.compactBegin(dataverseName, dataverseName + "." + datasetName);

        List<JobSpecification> jobsToExecute = new ArrayList<JobSpecification>();
        try {
            Dataset ds = MetadataManager.INSTANCE.getDataset(mdTxnCtx, dataverseName, datasetName);
            if (ds == null) {
                throw new AlgebricksException(
                        "There is no dataset with this name " + datasetName + " in dataverse " + dataverseName + ".");
            }

            String itemTypeName = ds.getItemTypeName();
            Datatype dt = MetadataManager.INSTANCE.getDatatype(metadataProvider.getMetadataTxnContext(),
                    ds.getItemTypeDataverseName(), itemTypeName);

            // Prepare jobs to compact the datatset and its indexes
            List<Index> indexes = MetadataManager.INSTANCE.getDatasetIndexes(mdTxnCtx, dataverseName, datasetName);
            if (indexes.size() == 0) {
                throw new AlgebricksException(
                        "Cannot compact the extrenal dataset " + datasetName + " because it has no indexes");
            }

            if (ds.getDatasetType() == DatasetType.INTERNAL) {
                for (int j = 0; j < indexes.size(); j++) {
                    if (indexes.get(j).isSecondaryIndex()) {
                        Dataverse dataverse = MetadataManager.INSTANCE
                                .getDataverse(metadataProvider.getMetadataTxnContext(), dataverseName);
                        jobsToExecute
                                .add(DatasetOperations.compactDatasetJobSpec(dataverse, datasetName, metadataProvider));
                    }
                }
            } else {
                for (int j = 0; j < indexes.size(); j++) {
                    if (!ExternalIndexingOperations.isFileIndex(indexes.get(j))) {
                        CompiledIndexCompactStatement cics = new CompiledIndexCompactStatement(dataverseName,
                                datasetName, indexes.get(j).getIndexName(), indexes.get(j).getKeyFieldNames(),
                                indexes.get(j).getKeyFieldTypes(), indexes.get(j).isEnforcingKeyFileds(),
                                indexes.get(j).getGramLength(), indexes.get(j).getIndexType());
                        ARecordType aRecordType = (ARecordType) dt.getDatatype();
                        ARecordType enforcedType = null;
                        if (cics.isEnforced()) {
                            enforcedType = IntroduceSecondaryIndexInsertDeleteRule.createEnforcedType(aRecordType,
                                    indexes.get(j));
                        }
                        jobsToExecute.add(IndexOperations.buildSecondaryIndexCompactJobSpec(cics, aRecordType,
                                enforcedType, metadataProvider, ds));

                    }

                }
                jobsToExecute.add(ExternalIndexingOperations.compactFilesIndexJobSpec(ds, metadataProvider));
            }
            MetadataManager.INSTANCE.commitTransaction(mdTxnCtx);
            bActiveTxn = false;

            //#. run the jobs
            for (JobSpecification jobSpec : jobsToExecute) {
                JobUtils.runJob(hcc, jobSpec, true);
            }
        } catch (Exception e) {
            if (bActiveTxn) {
                abort(e, e, mdTxnCtx);
            }
            throw e;
        } finally {
            MetadataLockManager.INSTANCE.compactEnd(dataverseName, dataverseName + "." + datasetName);
        }
    }

    private JobSpecification handleQuery(AqlMetadataProvider metadataProvider, Query query,
            IHyracksClientConnection hcc, IHyracksDataset hdc, ResultDelivery resultDelivery, boolean isProcedure)
                    throws Exception {

        MetadataTransactionContext mdTxnCtx = MetadataManager.INSTANCE.beginTransaction();
        boolean bActiveTxn = true;
        metadataProvider.setMetadataTxnContext(mdTxnCtx);
        MetadataLockManager.INSTANCE.queryBegin(activeDefaultDataverse, query.getDataverses(), query.getDatasets());
        JobSpecification compiled = null;
        try {
            compiled = rewriteCompileQuery(metadataProvider, query, null);

            MetadataManager.INSTANCE.commitTransaction(mdTxnCtx);
            bActiveTxn = false;

<<<<<<< HEAD
            if (sessionConfig.isExecuteQuery() && compiled != null && !isProcedure) {
                handleQueryResult(metadataProvider, hcc, hdc, compiled, resultDelivery);
=======
            if (sessionConfig.isExecuteQuery() && compiled != null) {
                GlobalConfig.ASTERIX_LOGGER.info(compiled.toJSON().toString(1));
                JobId jobId = JobUtils.runJob(hcc, compiled, false);

                JSONObject response = new JSONObject();
                switch (resultDelivery) {
                    case ASYNC:
                        JSONArray handle = new JSONArray();
                        handle.put(jobId.getId());
                        handle.put(metadataProvider.getResultSetId().getId());
                        response.put("handle", handle);
                        sessionConfig.out().print(response);
                        sessionConfig.out().flush();
                        hcc.waitForCompletion(jobId);
                        break;
                    case SYNC:
                        hcc.waitForCompletion(jobId);
                        ResultReader resultReader = new ResultReader(hcc, hdc);
                        resultReader.open(jobId, metadataProvider.getResultSetId());

                        // In this case (the normal case), we don't use the
                        // "response" JSONObject - just stream the results
                        // to the "out" PrintWriter
                        if (sessionConfig.fmt() == OutputFormat.CSV
                                && sessionConfig.is(SessionConfig.FORMAT_CSV_HEADER)) {
                            ResultUtils.displayCSVHeader(metadataProvider.findOutputRecordType(), sessionConfig);
                        }
                        ResultUtils.displayResults(resultReader, sessionConfig);
                        break;
                    case ASYNC_DEFERRED:
                        handle = new JSONArray();
                        handle.put(jobId.getId());
                        handle.put(metadataProvider.getResultSetId().getId());
                        response.put("handle", handle);
                        hcc.waitForCompletion(jobId);
                        sessionConfig.out().print(response);
                        sessionConfig.out().flush();
                        break;
                    default:
                        break;

                }
>>>>>>> 192c7b65
            }
        } catch (Exception e) {
            e.printStackTrace();
            if (bActiveTxn) {
                abort(e, e, mdTxnCtx);
            }
            throw e;
        } finally {
            MetadataLockManager.INSTANCE.queryEnd(query.getDataverses(), query.getDatasets());
            // release external datasets' locks acquired during compilation of the query
            ExternalDatasetsRegistry.INSTANCE.releaseAcquiredLocks(metadataProvider);
        }
        return compiled;
    }

    private void handleQueryResult(AqlMetadataProvider metadataProvider, IHyracksClientConnection hcc,
            IHyracksDataset hdc, JobSpecification compiled, ResultDelivery resultDelivery) throws Exception {
        GlobalConfig.ASTERIX_LOGGER.info(compiled.toJSON().toString(1));
        JobId jobId = JobUtils.runJob(hcc, compiled, false);
        JSONObject response = new JSONObject();
        switch (resultDelivery) {
            case ASYNC:
                JSONArray handle = new JSONArray();
                handle.put(jobId.getId());
                handle.put(metadataProvider.getResultSetId().getId());
                response.put("handle", handle);
                sessionConfig.out().print(response);
                sessionConfig.out().flush();
                hcc.waitForCompletion(jobId);
                break;
            case SYNC:
                ResultReader resultReader = new ResultReader(hcc, hdc);
                resultReader.open(jobId, metadataProvider.getResultSetId());

                // In this case (the normal case), we don't use the
                // "response" JSONObject - just stream the results
                // to the "out" PrintWriter
                if (sessionConfig.fmt() == OutputFormat.CSV && sessionConfig.is(SessionConfig.FORMAT_CSV_HEADER)) {
                    ResultUtils.displayCSVHeader(metadataProvider.findOutputRecordType(), sessionConfig);
                }
                ResultUtils.displayResults(resultReader, sessionConfig);

                hcc.waitForCompletion(jobId);
                break;
            case ASYNC_DEFERRED:
                handle = new JSONArray();
                handle.put(jobId.getId());
                handle.put(metadataProvider.getResultSetId().getId());
                response.put("handle", handle);
                hcc.waitForCompletion(jobId);
                sessionConfig.out().print(response);
                sessionConfig.out().flush();
                break;
            default:
                break;

        }
    }

    private void handleCreateNodeGroupStatement(AqlMetadataProvider metadataProvider, Statement stmt) throws Exception {

        NodegroupDecl stmtCreateNodegroup = (NodegroupDecl) stmt;
        String ngName = stmtCreateNodegroup.getNodegroupName().getValue();

        MetadataTransactionContext mdTxnCtx = MetadataManager.INSTANCE.beginTransaction();
        metadataProvider.setMetadataTxnContext(mdTxnCtx);
        MetadataLockManager.INSTANCE.acquireNodeGroupWriteLock(ngName);

        try {
            NodeGroup ng = MetadataManager.INSTANCE.getNodegroup(mdTxnCtx, ngName);
            if (ng != null) {
                if (!stmtCreateNodegroup.getIfNotExists()) {
                    throw new AlgebricksException("A nodegroup with this name " + ngName + " already exists.");
                }
            } else {
                List<Identifier> ncIdentifiers = stmtCreateNodegroup.getNodeControllerNames();
                List<String> ncNames = new ArrayList<String>(ncIdentifiers.size());
                for (Identifier id : ncIdentifiers) {
                    ncNames.add(id.getValue());
                }
                MetadataManager.INSTANCE.addNodegroup(mdTxnCtx, new NodeGroup(ngName, ncNames));
            }
            MetadataManager.INSTANCE.commitTransaction(mdTxnCtx);
        } catch (Exception e) {
            abort(e, e, mdTxnCtx);
            throw e;
        } finally {
            MetadataLockManager.INSTANCE.releaseNodeGroupWriteLock(ngName);
        }
    }

    private void handleExternalDatasetRefreshStatement(AqlMetadataProvider metadataProvider, Statement stmt,
            IHyracksClientConnection hcc) throws Exception {
        RefreshExternalDatasetStatement stmtRefresh = (RefreshExternalDatasetStatement) stmt;
        String dataverseName = getActiveDataverse(stmtRefresh.getDataverseName());
        String datasetName = stmtRefresh.getDatasetName().getValue();
        ExternalDatasetTransactionState transactionState = ExternalDatasetTransactionState.COMMIT;
        MetadataTransactionContext mdTxnCtx = MetadataManager.INSTANCE.beginTransaction();
        MetadataLockManager.INSTANCE.refreshDatasetBegin(dataverseName, dataverseName + "." + datasetName);
        boolean bActiveTxn = true;
        metadataProvider.setMetadataTxnContext(mdTxnCtx);
        JobSpecification spec = null;
        Dataset ds = null;
        List<ExternalFile> metadataFiles = null;
        List<ExternalFile> deletedFiles = null;
        List<ExternalFile> addedFiles = null;
        List<ExternalFile> appendedFiles = null;
        List<Index> indexes = null;
        Dataset transactionDataset = null;
        boolean lockAquired = false;
        boolean success = false;
        try {
            ds = MetadataManager.INSTANCE.getDataset(metadataProvider.getMetadataTxnContext(), dataverseName,
                    datasetName);

            // Dataset exists ?
            if (ds == null) {
                throw new AlgebricksException(
                        "There is no dataset with this name " + datasetName + " in dataverse " + dataverseName);
            }
            // Dataset external ?
            if (ds.getDatasetType() != DatasetType.EXTERNAL) {
                throw new AlgebricksException(
                        "dataset " + datasetName + " in dataverse " + dataverseName + " is not an external dataset");
            }
            // Dataset has indexes ?
            indexes = MetadataManager.INSTANCE.getDatasetIndexes(mdTxnCtx, dataverseName, datasetName);
            if (indexes.size() == 0) {
                throw new AlgebricksException("External dataset " + datasetName + " in dataverse " + dataverseName
                        + " doesn't have any index");
            }

            // Record transaction time
            Date txnTime = new Date();

            // refresh lock here
            ExternalDatasetsRegistry.INSTANCE.refreshBegin(ds);
            lockAquired = true;

            // Get internal files
            metadataFiles = MetadataManager.INSTANCE.getDatasetExternalFiles(mdTxnCtx, ds);
            deletedFiles = new ArrayList<ExternalFile>();
            addedFiles = new ArrayList<ExternalFile>();
            appendedFiles = new ArrayList<ExternalFile>();

            // Compute delta
            // Now we compare snapshot with external file system
            if (ExternalIndexingOperations.isDatasetUptodate(ds, metadataFiles, addedFiles, deletedFiles,
                    appendedFiles)) {
                ((ExternalDatasetDetails) ds.getDatasetDetails()).setRefreshTimestamp(txnTime);
                MetadataManager.INSTANCE.updateDataset(mdTxnCtx, ds);
                MetadataManager.INSTANCE.commitTransaction(mdTxnCtx);
                // latch will be released in the finally clause
                return;
            }

            // At this point, we know data has changed in the external file system, record transaction in metadata and start
            transactionDataset = ExternalIndexingOperations.createTransactionDataset(ds);
            /*
             * Remove old dataset record and replace it with a new one
             */
            MetadataManager.INSTANCE.updateDataset(mdTxnCtx, transactionDataset);

            // Add delta files to the metadata
            for (ExternalFile file : addedFiles) {
                MetadataManager.INSTANCE.addExternalFile(mdTxnCtx, file);
            }
            for (ExternalFile file : appendedFiles) {
                MetadataManager.INSTANCE.addExternalFile(mdTxnCtx, file);
            }
            for (ExternalFile file : deletedFiles) {
                MetadataManager.INSTANCE.addExternalFile(mdTxnCtx, file);
            }

            // Create the files index update job
            spec = ExternalIndexingOperations.buildFilesIndexUpdateOp(ds, metadataFiles, deletedFiles, addedFiles,
                    appendedFiles, metadataProvider);

            MetadataManager.INSTANCE.commitTransaction(mdTxnCtx);
            bActiveTxn = false;
            transactionState = ExternalDatasetTransactionState.BEGIN;

            //run the files update job
            JobUtils.runJob(hcc, spec, true);

            for (Index index : indexes) {
                if (!ExternalIndexingOperations.isFileIndex(index)) {
                    spec = ExternalIndexingOperations.buildIndexUpdateOp(ds, index, metadataFiles, deletedFiles,
                            addedFiles, appendedFiles, metadataProvider);
                    //run the files update job
                    JobUtils.runJob(hcc, spec, true);
                }
            }

            // all index updates has completed successfully, record transaction state
            spec = ExternalIndexingOperations.buildCommitJob(ds, indexes, metadataProvider);

            // Aquire write latch again -> start a transaction and record the decision to commit
            mdTxnCtx = MetadataManager.INSTANCE.beginTransaction();
            metadataProvider.setMetadataTxnContext(mdTxnCtx);
            bActiveTxn = true;
            ((ExternalDatasetDetails) transactionDataset.getDatasetDetails())
                    .setState(ExternalDatasetTransactionState.READY_TO_COMMIT);
            ((ExternalDatasetDetails) transactionDataset.getDatasetDetails()).setRefreshTimestamp(txnTime);
            MetadataManager.INSTANCE.updateDataset(mdTxnCtx, transactionDataset);
            MetadataManager.INSTANCE.commitTransaction(mdTxnCtx);
            bActiveTxn = false;
            transactionState = ExternalDatasetTransactionState.READY_TO_COMMIT;
            // We don't release the latch since this job is expected to be quick
            JobUtils.runJob(hcc, spec, true);
            // Start a new metadata transaction to record the final state of the transaction
            mdTxnCtx = MetadataManager.INSTANCE.beginTransaction();
            metadataProvider.setMetadataTxnContext(mdTxnCtx);
            bActiveTxn = true;

            for (ExternalFile file : metadataFiles) {
                if (file.getPendingOp() == ExternalFilePendingOp.PENDING_DROP_OP) {
                    MetadataManager.INSTANCE.dropExternalFile(mdTxnCtx, file);
                } else if (file.getPendingOp() == ExternalFilePendingOp.PENDING_NO_OP) {
                    Iterator<ExternalFile> iterator = appendedFiles.iterator();
                    while (iterator.hasNext()) {
                        ExternalFile appendedFile = iterator.next();
                        if (file.getFileName().equals(appendedFile.getFileName())) {
                            // delete existing file
                            MetadataManager.INSTANCE.dropExternalFile(mdTxnCtx, file);
                            // delete existing appended file
                            MetadataManager.INSTANCE.dropExternalFile(mdTxnCtx, appendedFile);
                            // add the original file with appended information
                            appendedFile.setFileNumber(file.getFileNumber());
                            appendedFile.setPendingOp(ExternalFilePendingOp.PENDING_NO_OP);
                            MetadataManager.INSTANCE.addExternalFile(mdTxnCtx, appendedFile);
                            iterator.remove();
                        }
                    }
                }
            }

            // remove the deleted files delta
            for (ExternalFile file : deletedFiles) {
                MetadataManager.INSTANCE.dropExternalFile(mdTxnCtx, file);
            }

            // insert new files
            for (ExternalFile file : addedFiles) {
                MetadataManager.INSTANCE.dropExternalFile(mdTxnCtx, file);
                file.setPendingOp(ExternalFilePendingOp.PENDING_NO_OP);
                MetadataManager.INSTANCE.addExternalFile(mdTxnCtx, file);
            }

            // mark the transaction as complete
            ((ExternalDatasetDetails) transactionDataset.getDatasetDetails())
                    .setState(ExternalDatasetTransactionState.COMMIT);
            MetadataManager.INSTANCE.updateDataset(mdTxnCtx, transactionDataset);

            // commit metadata transaction
            MetadataManager.INSTANCE.commitTransaction(mdTxnCtx);
            success = true;
        } catch (Exception e) {
            if (bActiveTxn) {
                abort(e, e, mdTxnCtx);
            }
            if (transactionState == ExternalDatasetTransactionState.READY_TO_COMMIT) {
                throw new IllegalStateException("System is inconsistent state: commit of (" + dataverseName + "."
                        + datasetName + ") refresh couldn't carry out the commit phase", e);
            }
            if (transactionState == ExternalDatasetTransactionState.COMMIT) {
                // Nothing to do , everything should be clean
                throw e;
            }
            if (transactionState == ExternalDatasetTransactionState.BEGIN) {
                // transaction failed, need to do the following
                // clean NCs removing transaction components
                mdTxnCtx = MetadataManager.INSTANCE.beginTransaction();
                bActiveTxn = true;
                metadataProvider.setMetadataTxnContext(mdTxnCtx);
                spec = ExternalIndexingOperations.buildAbortOp(ds, indexes, metadataProvider);
                MetadataManager.INSTANCE.commitTransaction(mdTxnCtx);
                bActiveTxn = false;
                try {
                    JobUtils.runJob(hcc, spec, true);
                } catch (Exception e2) {
                    // This should never happen -- fix throw illegal
                    e.addSuppressed(e2);
                    throw new IllegalStateException("System is in inconsistent state. Failed to abort refresh", e);
                }
                // remove the delta of files
                // return the state of the dataset to committed
                try {
                    mdTxnCtx = MetadataManager.INSTANCE.beginTransaction();
                    for (ExternalFile file : deletedFiles) {
                        MetadataManager.INSTANCE.dropExternalFile(mdTxnCtx, file);
                    }
                    for (ExternalFile file : addedFiles) {
                        MetadataManager.INSTANCE.dropExternalFile(mdTxnCtx, file);
                    }
                    for (ExternalFile file : appendedFiles) {
                        MetadataManager.INSTANCE.dropExternalFile(mdTxnCtx, file);
                    }
                    MetadataManager.INSTANCE.updateDataset(mdTxnCtx, ds);
                    // commit metadata transaction
                    MetadataManager.INSTANCE.commitTransaction(mdTxnCtx);
                } catch (Exception e2) {
                    abort(e, e2, mdTxnCtx);
                    e.addSuppressed(e2);
                    throw new IllegalStateException("System is in inconsistent state. Failed to drop delta files", e);
                }
            }
        } finally {
            if (lockAquired) {
                ExternalDatasetsRegistry.INSTANCE.refreshEnd(ds, success);
            }
            MetadataLockManager.INSTANCE.refreshDatasetEnd(dataverseName, dataverseName + "." + datasetName);
        }
    }

    private void handleRunStatement(AqlMetadataProvider metadataProvider, Statement stmt, IHyracksClientConnection hcc)
            throws AsterixException, Exception {
        RunStatement runStmt = (RunStatement) stmt;
        switch (runStmt.getSystem()) {
            case "pregel":
            case "pregelix":
                handlePregelixStatement(metadataProvider, runStmt, hcc);
                break;
            default:
                throw new AlgebricksException(
                        "The system \"" + runStmt.getSystem() + "\" specified in your run statement is not supported.");
        }

    }

    private void handlePregelixStatement(AqlMetadataProvider metadataProvider, Statement stmt,
            IHyracksClientConnection hcc) throws Exception {
        RunStatement pregelixStmt = (RunStatement) stmt;
        boolean bActiveTxn = true;
        String dataverseNameFrom = getActiveDataverse(pregelixStmt.getDataverseNameFrom());
        String dataverseNameTo = getActiveDataverse(pregelixStmt.getDataverseNameTo());
        String datasetNameFrom = pregelixStmt.getDatasetNameFrom().getValue();
        String datasetNameTo = pregelixStmt.getDatasetNameTo().getValue();

        MetadataTransactionContext mdTxnCtx = MetadataManager.INSTANCE.beginTransaction();
        metadataProvider.setMetadataTxnContext(mdTxnCtx);
        List<String> readDataverses = new ArrayList<String>();
        readDataverses.add(dataverseNameFrom);
        List<String> readDatasets = new ArrayList<String>();
        readDatasets.add(datasetNameFrom);
        MetadataLockManager.INSTANCE.insertDeleteBegin(dataverseNameTo, datasetNameTo, readDataverses, readDatasets);
        try {
            prepareRunExternalRuntime(metadataProvider, hcc, pregelixStmt, dataverseNameFrom, dataverseNameTo,
                    datasetNameFrom, datasetNameTo, mdTxnCtx);
            String pregelixHomeKey = "PREGELIX_HOME";
            // Finds PREGELIX_HOME in system environment variables.
            String pregelixHome = System.getenv(pregelixHomeKey);
            // Finds PREGELIX_HOME in Java properties.
            if (pregelixHome == null) {
                pregelixHome = System.getProperty(pregelixHomeKey);
            }
            // Finds PREGELIX_HOME in AsterixDB configuration.
            if (pregelixHome == null) {
                // Since there is a default value for PREGELIX_HOME in AsterixCompilerProperties, pregelixHome can never be null.
                pregelixHome = AsterixAppContextInfo.getInstance().getCompilerProperties().getPregelixHome();
            }
            // Constructs the pregelix command line.
            List<String> cmd = constructPregelixCommand(pregelixStmt, dataverseNameFrom, datasetNameFrom,
                    dataverseNameTo, datasetNameTo);
            ProcessBuilder pb = new ProcessBuilder(cmd);
            pb.directory(new File(pregelixHome));
            pb.redirectErrorStream(true);

            MetadataManager.INSTANCE.commitTransaction(mdTxnCtx);
            bActiveTxn = false;
            // Executes the Pregelix command.
            int resultState = executeExternalShellProgram(pb);
            // Checks the return state of the external Pregelix command.
            if (resultState != 0) {
                throw new AlgebricksException(
                        "Something went wrong executing your Pregelix Job. Perhaps the Pregelix cluster needs to be restarted. "
                                + "Check the following things: Are the datatypes of Asterix and Pregelix matching? "
                                + "Is the server configuration correct (node names, buffer sizes, framesize)? Check the logfiles for more details.");
            }
        } catch (Exception e) {
            if (bActiveTxn) {
                abort(e, e, mdTxnCtx);
            }
            throw e;
        } finally {
            MetadataLockManager.INSTANCE.insertDeleteEnd(dataverseNameTo, datasetNameTo, readDataverses, readDatasets);
        }
    }

    // Prepares to run a program on external runtime.
    private void prepareRunExternalRuntime(AqlMetadataProvider metadataProvider, IHyracksClientConnection hcc,
            RunStatement pregelixStmt, String dataverseNameFrom, String dataverseNameTo, String datasetNameFrom,
            String datasetNameTo, MetadataTransactionContext mdTxnCtx)
                    throws AlgebricksException, AsterixException, Exception {
        // Validates the source/sink dataverses and datasets.
        Dataset fromDataset = metadataProvider.findDataset(dataverseNameFrom, datasetNameFrom);
        if (fromDataset == null) {
            throw new AsterixException("The source dataset " + datasetNameFrom + " in dataverse " + dataverseNameFrom
                    + " could not be found for the Run command");
        }
        Dataset toDataset = metadataProvider.findDataset(dataverseNameTo, datasetNameTo);
        if (toDataset == null) {
            throw new AsterixException("The sink dataset " + datasetNameTo + " in dataverse " + dataverseNameTo
                    + " could not be found for the Run command");
        }

        try {
            // Find the primary index of the sink dataset.
            Index toIndex = null;
            List<Index> indexes = MetadataManager.INSTANCE.getDatasetIndexes(mdTxnCtx, dataverseNameTo,
                    pregelixStmt.getDatasetNameTo().getValue());
            for (Index index : indexes) {
                if (index.isPrimaryIndex()) {
                    toIndex = index;
                    break;
                }
            }
            if (toIndex == null) {
                throw new AlgebricksException("Tried to access non-existing dataset: " + datasetNameTo);
            }
            // Cleans up the sink dataset -- Drop and then Create.
            DropStatement dropStmt = new DropStatement(new Identifier(dataverseNameTo), pregelixStmt.getDatasetNameTo(),
                    true);
            this.handleDatasetDropStatement(metadataProvider, dropStmt, hcc);
            IDatasetDetailsDecl idd = new InternalDetailsDecl(toIndex.getKeyFieldNames(), false, null,
                    toDataset.getDatasetDetails().isTemp());
            DatasetDecl createToDataset = new DatasetDecl(new Identifier(dataverseNameTo),
                    pregelixStmt.getDatasetNameTo(), new Identifier(toDataset.getItemTypeDataverseName()),
                    new Identifier(toDataset.getItemTypeName()), new Identifier(toDataset.getNodeGroupName()),
                    toDataset.getCompactionPolicy(), toDataset.getCompactionPolicyProperties(), toDataset.getHints(),
                    toDataset.getDatasetType(), idd, false);
            this.handleCreateDatasetStatement(metadataProvider, createToDataset, hcc);
        } catch (Exception e) {
            e.printStackTrace();
            throw new AlgebricksException("Error cleaning the result dataset. This should not happen.");
        }
        // Flushes source dataset.
        FlushDatasetUtils.flushDataset(hcc, metadataProvider, mdTxnCtx, dataverseNameFrom, datasetNameFrom,
                datasetNameFrom);
    }

    // Executes external shell commands.
    private int executeExternalShellProgram(ProcessBuilder pb)
            throws IOException, AlgebricksException, InterruptedException {
        Process process = pb.start();
        try (BufferedReader in = new BufferedReader(new InputStreamReader(process.getInputStream()))) {
            String line;
            while ((line = in.readLine()) != null) {
                LOGGER.info(line);
                if (line.contains("Exception") || line.contains("Error")) {
                    LOGGER.severe(line);
                    if (line.contains("Connection refused")) {
                        throw new AlgebricksException(
                                "The connection to your Pregelix cluster was refused. Is it running? Is the port in the query correct?");
                    }
                    if (line.contains("Could not find or load main class")) {
                        throw new AlgebricksException(
                                "The main class of your Pregelix query was not found. Is the path to your .jar file correct?");
                    }
                    if (line.contains("ClassNotFoundException")) {
                        throw new AlgebricksException(
                                "The vertex class of your Pregelix query was not found. Does it exist? Is the spelling correct?");
                    }
                }
            }
            process.waitFor();
        }
        // Gets the exit value of the program.
        int resultState = process.exitValue();
        return resultState;
    }

    // Constructs a Pregelix command line.
    private List<String> constructPregelixCommand(RunStatement pregelixStmt, String fromDataverseName,
            String fromDatasetName, String toDataverseName, String toDatasetName) {
        // Constructs AsterixDB parameters, e.g., URL, source dataset and sink dataset.
        AsterixExternalProperties externalProperties = AsterixAppContextInfo.getInstance().getExternalProperties();
        AsterixClusterProperties clusterProperties = AsterixClusterProperties.INSTANCE;
        String clientIP = clusterProperties.getCluster().getMasterNode().getClientIp();
        StringBuilder asterixdbParameterBuilder = new StringBuilder();
        asterixdbParameterBuilder.append(
                "pregelix.asterixdb.url=" + "http://" + clientIP + ":" + externalProperties.getAPIServerPort() + ",");
        asterixdbParameterBuilder.append("pregelix.asterixdb.source=true,");
        asterixdbParameterBuilder.append("pregelix.asterixdb.sink=true,");
        asterixdbParameterBuilder.append("pregelix.asterixdb.input.dataverse=" + fromDataverseName + ",");
        asterixdbParameterBuilder.append("pregelix.asterixdb.input.dataset=" + fromDatasetName + ",");
        asterixdbParameterBuilder.append("pregelix.asterixdb.output.dataverse=" + toDataverseName + ",");
        asterixdbParameterBuilder.append("pregelix.asterixdb.output.dataset=" + toDatasetName + ",");
        asterixdbParameterBuilder.append("pregelix.asterixdb.output.cleanup=false,");

        // construct command
        List<String> cmds = new ArrayList<String>();
        cmds.add("bin/pregelix");
        cmds.add(pregelixStmt.getParameters().get(0)); // jar
        cmds.add(pregelixStmt.getParameters().get(1)); // class

        String customizedPregelixProperty = "-cust-prop";
        String inputConverterClassKey = "pregelix.asterixdb.input.converterclass";
        String inputConverterClassValue = "=org.apache.pregelix.example.converter.VLongIdInputVertexConverter,";
        String outputConverterClassKey = "pregelix.asterixdb.output.converterclass";
        String outputConverterClassValue = "=org.apache.pregelix.example.converter.VLongIdOutputVertexConverter,";
        boolean custPropAdded = false;
        boolean meetCustProp = false;
        // User parameters.
        for (String s : pregelixStmt.getParameters().get(2).split(" ")) {
            if (meetCustProp) {
                if (!s.contains(inputConverterClassKey)) {
                    asterixdbParameterBuilder.append(inputConverterClassKey + inputConverterClassValue);
                }
                if (!s.contains(outputConverterClassKey)) {
                    asterixdbParameterBuilder.append(outputConverterClassKey + outputConverterClassValue);
                }
                cmds.add(asterixdbParameterBuilder.toString() + s);
                meetCustProp = false;
                custPropAdded = true;
                continue;
            }
            cmds.add(s);
            if (s.equals(customizedPregelixProperty)) {
                meetCustProp = true;
            }
        }

        if (!custPropAdded) {
            cmds.add(customizedPregelixProperty);
            // Appends default converter classes to asterixdbParameterBuilder.
            asterixdbParameterBuilder.append(inputConverterClassKey + inputConverterClassValue);
            asterixdbParameterBuilder.append(outputConverterClassKey + outputConverterClassValue);
            // Remove the last comma.
            asterixdbParameterBuilder.delete(asterixdbParameterBuilder.length() - 1,
                    asterixdbParameterBuilder.length());
            cmds.add(asterixdbParameterBuilder.toString());
        }
        return cmds;
    }

    private String getActiveDataverseName(String dataverse) throws AlgebricksException {
        if (dataverse != null) {
            return dataverse;
        }
        if (activeDefaultDataverse != null) {
            return activeDefaultDataverse.getDataverseName();
        }
        throw new AlgebricksException("dataverse not specified");
    }

    private String getActiveDataverse(Identifier dataverse) throws AlgebricksException {
        return getActiveDataverseName(dataverse != null ? dataverse.getValue() : null);
    }

    private void abort(Exception rootE, Exception parentE, MetadataTransactionContext mdTxnCtx) {
        try {
            if (IS_DEBUG_MODE) {
                rootE.printStackTrace();
            }
            MetadataManager.INSTANCE.abortTransaction(mdTxnCtx);
        } catch (Exception e2) {
            parentE.addSuppressed(e2);
            throw new IllegalStateException(rootE);
        }
    }

    private void rewriteStatement(Statement stmt) throws AsterixException {
        IStatementRewriter rewriter = rewriterFactory.createStatementRewriter();
        rewriter.rewrite(stmt);
    }

}<|MERGE_RESOLUTION|>--- conflicted
+++ resolved
@@ -2987,53 +2987,8 @@
             MetadataManager.INSTANCE.commitTransaction(mdTxnCtx);
             bActiveTxn = false;
 
-<<<<<<< HEAD
             if (sessionConfig.isExecuteQuery() && compiled != null && !isProcedure) {
                 handleQueryResult(metadataProvider, hcc, hdc, compiled, resultDelivery);
-=======
-            if (sessionConfig.isExecuteQuery() && compiled != null) {
-                GlobalConfig.ASTERIX_LOGGER.info(compiled.toJSON().toString(1));
-                JobId jobId = JobUtils.runJob(hcc, compiled, false);
-
-                JSONObject response = new JSONObject();
-                switch (resultDelivery) {
-                    case ASYNC:
-                        JSONArray handle = new JSONArray();
-                        handle.put(jobId.getId());
-                        handle.put(metadataProvider.getResultSetId().getId());
-                        response.put("handle", handle);
-                        sessionConfig.out().print(response);
-                        sessionConfig.out().flush();
-                        hcc.waitForCompletion(jobId);
-                        break;
-                    case SYNC:
-                        hcc.waitForCompletion(jobId);
-                        ResultReader resultReader = new ResultReader(hcc, hdc);
-                        resultReader.open(jobId, metadataProvider.getResultSetId());
-
-                        // In this case (the normal case), we don't use the
-                        // "response" JSONObject - just stream the results
-                        // to the "out" PrintWriter
-                        if (sessionConfig.fmt() == OutputFormat.CSV
-                                && sessionConfig.is(SessionConfig.FORMAT_CSV_HEADER)) {
-                            ResultUtils.displayCSVHeader(metadataProvider.findOutputRecordType(), sessionConfig);
-                        }
-                        ResultUtils.displayResults(resultReader, sessionConfig);
-                        break;
-                    case ASYNC_DEFERRED:
-                        handle = new JSONArray();
-                        handle.put(jobId.getId());
-                        handle.put(metadataProvider.getResultSetId().getId());
-                        response.put("handle", handle);
-                        hcc.waitForCompletion(jobId);
-                        sessionConfig.out().print(response);
-                        sessionConfig.out().flush();
-                        break;
-                    default:
-                        break;
-
-                }
->>>>>>> 192c7b65
             }
         } catch (Exception e) {
             e.printStackTrace();
@@ -3065,6 +3020,7 @@
                 hcc.waitForCompletion(jobId);
                 break;
             case SYNC:
+                hcc.waitForCompletion(jobId);
                 ResultReader resultReader = new ResultReader(hcc, hdc);
                 resultReader.open(jobId, metadataProvider.getResultSetId());
 
@@ -3075,8 +3031,6 @@
                     ResultUtils.displayCSVHeader(metadataProvider.findOutputRecordType(), sessionConfig);
                 }
                 ResultUtils.displayResults(resultReader, sessionConfig);
-
-                hcc.waitForCompletion(jobId);
                 break;
             case ASYNC_DEFERRED:
                 handle = new JSONArray();
