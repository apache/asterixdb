/*
 * Licensed to the Apache Software Foundation (ASF) under one
 * or more contributor license agreements.  See the NOTICE file
 * distributed with this work for additional information
 * regarding copyright ownership.  The ASF licenses this file
 * to you under the Apache License, Version 2.0 (the
 * "License"); you may not use this file except in compliance
 * with the License.  You may obtain a copy of the License at
 *
 *   http://www.apache.org/licenses/LICENSE-2.0
 *
 * Unless required by applicable law or agreed to in writing,
 * software distributed under the License is distributed on an
 * "AS IS" BASIS, WITHOUT WARRANTIES OR CONDITIONS OF ANY
 * KIND, either express or implied.  See the License for the
 * specific language governing permissions and limitations
 * under the License.
 */
package org.apache.asterix.aql.translator;

import java.io.BufferedReader;
import java.io.File;
import java.io.FileInputStream;
import java.io.IOException;
import java.io.InputStream;
import java.io.InputStreamReader;
import java.io.StringReader;
import java.rmi.RemoteException;
import java.util.ArrayList;
import java.util.Arrays;
import java.util.Date;
import java.util.HashMap;
import java.util.HashSet;
import java.util.Iterator;
import java.util.List;
import java.util.Map;
import java.util.Map.Entry;
import java.util.Properties;
import java.util.Random;
import java.util.Set;
import java.util.logging.Level;
import java.util.logging.Logger;

import org.apache.asterix.active.ActiveJobLifecycleListener;
import org.apache.asterix.active.CentralActiveManager;
import org.apache.asterix.active.FeedJoint;
import org.apache.asterix.api.common.APIFramework;
import org.apache.asterix.api.common.SessionConfig;
import org.apache.asterix.api.common.SessionConfig.OutputFormat;
import org.apache.asterix.common.active.ActiveJobId;
import org.apache.asterix.common.active.ActiveObjectId;
import org.apache.asterix.common.active.ActiveObjectId.ActiveObjectType;
import org.apache.asterix.common.active.ActiveRuntimeId;
import org.apache.asterix.common.active.api.IActiveJobLifeCycleListener.ConnectionLocation;
import org.apache.asterix.common.active.api.IActiveLifecycleEventSubscriber;
import org.apache.asterix.common.active.api.IActiveLifecycleEventSubscriber.ActiveLifecycleEvent;
import org.apache.asterix.common.active.message.DropChannelMessage;
import org.apache.asterix.common.active.message.ExecuteProcedureMessage;
import org.apache.asterix.common.channels.ProcedureRuntimeId;
import org.apache.asterix.common.config.AsterixExternalProperties;
import org.apache.asterix.common.config.DatasetConfig.DatasetType;
import org.apache.asterix.common.config.DatasetConfig.ExternalDatasetTransactionState;
import org.apache.asterix.common.config.DatasetConfig.ExternalFilePendingOp;
import org.apache.asterix.common.config.DatasetConfig.IndexType;
import org.apache.asterix.common.config.GlobalConfig;
import org.apache.asterix.common.exceptions.ACIDException;
import org.apache.asterix.common.exceptions.AsterixException;
import org.apache.asterix.common.feeds.FeedActivity.FeedActivityDetails;
import org.apache.asterix.common.feeds.FeedConnectionId;
import org.apache.asterix.common.feeds.FeedConnectionRequest;
import org.apache.asterix.common.feeds.FeedJointKey;
import org.apache.asterix.common.feeds.FeedPolicyAccessor;
import org.apache.asterix.common.feeds.api.IFeedJoint;
import org.apache.asterix.common.feeds.api.IFeedJoint.FeedJointType;
import org.apache.asterix.common.functions.FunctionSignature;
import org.apache.asterix.compiler.provider.AqlCompilationProvider;
import org.apache.asterix.compiler.provider.ILangCompilationProvider;
import org.apache.asterix.file.DatasetOperations;
import org.apache.asterix.file.DataverseOperations;
import org.apache.asterix.file.ExternalIndexingOperations;
import org.apache.asterix.file.FeedOperations;
import org.apache.asterix.file.IndexOperations;
import org.apache.asterix.file.ProcedureOperations;
import org.apache.asterix.formats.nontagged.AqlTypeTraitProvider;
import org.apache.asterix.lang.aql.parser.AQLParser;
import org.apache.asterix.lang.aql.statement.SubscribeFeedStatement;
import org.apache.asterix.lang.aql.visitor.AqlDeleteRewriteVisitor;
import org.apache.asterix.lang.common.base.Expression;
import org.apache.asterix.lang.common.base.IRewriterFactory;
import org.apache.asterix.lang.common.base.IStatementRewriter;
import org.apache.asterix.lang.common.base.Statement;
import org.apache.asterix.lang.common.base.Statement.Kind;
import org.apache.asterix.lang.common.expression.CallExpr;
import org.apache.asterix.lang.common.expression.FieldAccessor;
import org.apache.asterix.lang.common.expression.FieldBinding;
import org.apache.asterix.lang.common.expression.LiteralExpr;
import org.apache.asterix.lang.common.expression.OperatorExpr;
import org.apache.asterix.lang.common.expression.RecordConstructor;
import org.apache.asterix.lang.common.expression.RecordTypeDefinition;
import org.apache.asterix.lang.common.expression.TypeExpression;
import org.apache.asterix.lang.common.expression.TypeReferenceExpression;
import org.apache.asterix.lang.common.expression.VariableExpr;
import org.apache.asterix.lang.common.literal.StringLiteral;
import org.apache.asterix.lang.common.statement.ChannelDropStatement;
import org.apache.asterix.lang.common.statement.ChannelSubscribeStatement;
import org.apache.asterix.lang.common.statement.ChannelUnsubscribeStatement;
import org.apache.asterix.lang.common.statement.CompactStatement;
import org.apache.asterix.lang.common.statement.ConnectFeedStatement;
import org.apache.asterix.lang.common.statement.CreateChannelStatement;
import org.apache.asterix.lang.common.statement.CreateDataverseStatement;
import org.apache.asterix.lang.common.statement.CreateFeedPolicyStatement;
import org.apache.asterix.lang.common.statement.CreateFeedStatement;
import org.apache.asterix.lang.common.statement.CreateFunctionStatement;
import org.apache.asterix.lang.common.statement.CreateIndexStatement;
import org.apache.asterix.lang.common.statement.CreatePrimaryFeedStatement;
import org.apache.asterix.lang.common.statement.CreateSecondaryFeedStatement;
import org.apache.asterix.lang.common.statement.DatasetDecl;
import org.apache.asterix.lang.common.statement.DataverseDecl;
import org.apache.asterix.lang.common.statement.DataverseDropStatement;
import org.apache.asterix.lang.common.statement.DeleteStatement;
import org.apache.asterix.lang.common.statement.DisconnectFeedStatement;
import org.apache.asterix.lang.common.statement.DropStatement;
import org.apache.asterix.lang.common.statement.ExecuteProcedureStatement;
import org.apache.asterix.lang.common.statement.ExternalDetailsDecl;
import org.apache.asterix.lang.common.statement.FeedDropStatement;
import org.apache.asterix.lang.common.statement.FeedPolicyDropStatement;
import org.apache.asterix.lang.common.statement.FunctionDecl;
import org.apache.asterix.lang.common.statement.FunctionDropStatement;
import org.apache.asterix.lang.common.statement.IDatasetDetailsDecl;
import org.apache.asterix.lang.common.statement.IndexDropStatement;
import org.apache.asterix.lang.common.statement.InsertStatement;
import org.apache.asterix.lang.common.statement.InternalDetailsDecl;
import org.apache.asterix.lang.common.statement.LoadStatement;
import org.apache.asterix.lang.common.statement.NodeGroupDropStatement;
import org.apache.asterix.lang.common.statement.NodegroupDecl;
import org.apache.asterix.lang.common.statement.Query;
import org.apache.asterix.lang.common.statement.RefreshExternalDatasetStatement;
import org.apache.asterix.lang.common.statement.RunStatement;
import org.apache.asterix.lang.common.statement.SetStatement;
import org.apache.asterix.lang.common.statement.TypeDecl;
import org.apache.asterix.lang.common.statement.TypeDropStatement;
import org.apache.asterix.lang.common.statement.WriteStatement;
import org.apache.asterix.lang.common.struct.Identifier;
import org.apache.asterix.lang.common.util.FunctionUtil;
import org.apache.asterix.metadata.IDatasetDetails;
import org.apache.asterix.metadata.MetadataException;
import org.apache.asterix.metadata.MetadataManager;
import org.apache.asterix.metadata.MetadataTransactionContext;
import org.apache.asterix.metadata.active.ActiveLifecycleEventSubscriber;
import org.apache.asterix.metadata.active.ActiveUtil;
import org.apache.asterix.metadata.api.IMetadataEntity;
import org.apache.asterix.metadata.bootstrap.MetadataConstants;
import org.apache.asterix.metadata.dataset.hints.DatasetHints;
import org.apache.asterix.metadata.dataset.hints.DatasetHints.DatasetNodegroupCardinalityHint;
import org.apache.asterix.metadata.declared.AqlMetadataProvider;
import org.apache.asterix.metadata.entities.Channel;
import org.apache.asterix.metadata.entities.CompactionPolicy;
import org.apache.asterix.metadata.entities.Dataset;
import org.apache.asterix.metadata.entities.Datatype;
import org.apache.asterix.metadata.entities.Dataverse;
import org.apache.asterix.metadata.entities.ExternalDatasetDetails;
import org.apache.asterix.metadata.entities.ExternalFile;
import org.apache.asterix.metadata.entities.Feed;
import org.apache.asterix.metadata.entities.Feed.FeedType;
import org.apache.asterix.metadata.entities.FeedPolicy;
import org.apache.asterix.metadata.entities.Function;
import org.apache.asterix.metadata.entities.Index;
import org.apache.asterix.metadata.entities.InternalDatasetDetails;
import org.apache.asterix.metadata.entities.NodeGroup;
import org.apache.asterix.metadata.entities.PrimaryFeed;
import org.apache.asterix.metadata.entities.SecondaryFeed;
import org.apache.asterix.metadata.feeds.IFeedAdapterFactory;
import org.apache.asterix.metadata.utils.DatasetUtils;
import org.apache.asterix.metadata.utils.ExternalDatasetsRegistry;
import org.apache.asterix.metadata.utils.MetadataLockManager;
import org.apache.asterix.om.functions.AsterixBuiltinFunctions;
import org.apache.asterix.om.types.ARecordType;
import org.apache.asterix.om.types.ATypeTag;
import org.apache.asterix.om.types.IAType;
import org.apache.asterix.om.types.TypeSignature;
import org.apache.asterix.om.util.AsterixAppContextInfo;
import org.apache.asterix.om.util.AsterixClusterProperties;
import org.apache.asterix.optimizer.rules.IntroduceSecondaryIndexInsertDeleteRule;
import org.apache.asterix.result.ResultReader;
import org.apache.asterix.result.ResultUtils;
import org.apache.asterix.transaction.management.service.transaction.DatasetIdFactory;
import org.apache.asterix.translator.AbstractLangTranslator;
import org.apache.asterix.translator.CompiledStatements.CompiledConnectFeedStatement;
import org.apache.asterix.translator.CompiledStatements.CompiledCreateIndexStatement;
import org.apache.asterix.translator.CompiledStatements.CompiledDatasetDropStatement;
import org.apache.asterix.translator.CompiledStatements.CompiledDeleteStatement;
import org.apache.asterix.translator.CompiledStatements.CompiledIndexCompactStatement;
import org.apache.asterix.translator.CompiledStatements.CompiledIndexDropStatement;
import org.apache.asterix.translator.CompiledStatements.CompiledInsertStatement;
import org.apache.asterix.translator.CompiledStatements.CompiledLoadFromFileStatement;
import org.apache.asterix.translator.CompiledStatements.CompiledSubscribeFeedStatement;
import org.apache.asterix.translator.CompiledStatements.ICompiledDmlStatement;
import org.apache.asterix.translator.TypeTranslator;
import org.apache.asterix.translator.util.ValidateUtil;
import org.apache.asterix.util.FlushDatasetUtils;
import org.apache.asterix.util.JobUtils;
import org.apache.commons.lang3.StringUtils;
import org.apache.hyracks.algebricks.common.exceptions.AlgebricksException;
import org.apache.hyracks.algebricks.common.utils.Pair;
import org.apache.hyracks.algebricks.common.utils.Triple;
import org.apache.hyracks.algebricks.core.algebra.expressions.AbstractFunctionCallExpression.FunctionKind;
import org.apache.hyracks.algebricks.core.algebra.functions.FunctionIdentifier;
import org.apache.hyracks.algebricks.data.IAWriterFactory;
import org.apache.hyracks.algebricks.data.IResultSerializerFactoryProvider;
import org.apache.hyracks.algebricks.runtime.serializer.ResultSerializerFactoryProvider;
import org.apache.hyracks.algebricks.runtime.writers.PrinterBasedWriterFactory;
import org.apache.hyracks.api.client.IHyracksClientConnection;
import org.apache.hyracks.api.dataflow.value.ITypeTraits;
import org.apache.hyracks.api.dataset.IHyracksDataset;
import org.apache.hyracks.api.dataset.ResultSetId;
import org.apache.hyracks.api.io.FileReference;
import org.apache.hyracks.api.job.JobId;
import org.apache.hyracks.api.job.JobSpecification;
import org.apache.hyracks.dataflow.std.file.FileSplit;
import org.apache.hyracks.storage.am.lsm.common.api.ILSMMergePolicyFactory;
import org.json.JSONArray;
import org.json.JSONException;
import org.json.JSONObject;

/*
 * Provides functionality for executing a batch of Query statements (queries included)
 * sequentially.
 */
public class QueryTranslator extends AbstractLangTranslator {

    private static Logger LOGGER = Logger.getLogger(QueryTranslator.class.getName());

    private enum ProgressState {
        NO_PROGRESS,
        ADDED_PENDINGOP_RECORD_TO_METADATA
    }

    public static enum ResultDelivery {
        SYNC,
        ASYNC,
        ASYNC_DEFERRED
    }

    public static final boolean IS_DEBUG_MODE = false;//true
    private final List<Statement> statements;
    private final SessionConfig sessionConfig;
    private Dataverse activeDefaultDataverse;
    private final List<FunctionDecl> declaredFunctions;
    private final APIFramework apiFramework;
    private final IRewriterFactory rewriterFactory;

    public QueryTranslator(List<Statement> aqlStatements, SessionConfig conf,
            ILangCompilationProvider compliationProvider) throws MetadataException, AsterixException {
        this.statements = aqlStatements;
        this.sessionConfig = conf;
        this.declaredFunctions = getDeclaredFunctions(aqlStatements);
        this.apiFramework = new APIFramework(compliationProvider);
        this.rewriterFactory = compliationProvider.getRewriterFactory();
    }

    private List<FunctionDecl> getDeclaredFunctions(List<Statement> statements) {
        List<FunctionDecl> functionDecls = new ArrayList<FunctionDecl>();
        for (Statement st : statements) {
            if (st.getKind().equals(Statement.Kind.FUNCTION_DECL)) {
                functionDecls.add((FunctionDecl) st);
            }
        }
        return functionDecls;
    }

    /**
     * Compiles and submits for execution a list of AQL statements.
     *
     * @param hcc
     *            A Hyracks client connection that is used to submit a jobspec to Hyracks.
     * @param hdc
     *            A Hyracks dataset client object that is used to read the results.
     * @param resultDelivery
     *            True if the results should be read asynchronously or false if we should wait for results to be read.
     * @return A List<QueryResult> containing a QueryResult instance corresponding to each submitted query.
     * @throws Exception
     */
    public void compileAndExecute(IHyracksClientConnection hcc, IHyracksDataset hdc, ResultDelivery resultDelivery)
            throws Exception {
        int resultSetIdCounter = 0;
        FileSplit outputFile = null;
        IAWriterFactory writerFactory = PrinterBasedWriterFactory.INSTANCE;
        IResultSerializerFactoryProvider resultSerializerFactoryProvider = ResultSerializerFactoryProvider.INSTANCE;
        Map<String, String> config = new HashMap<String, String>();

        for (Statement stmt : statements) {
            if (sessionConfig.is(SessionConfig.FORMAT_HTML)) {
                sessionConfig.out().println(APIFramework.HTML_STATEMENT_SEPARATOR);
            }
            validateOperation(activeDefaultDataverse, stmt);
            rewriteStatement(stmt); // Rewrite the statement's AST.
            AqlMetadataProvider metadataProvider = new AqlMetadataProvider(activeDefaultDataverse,
                    CentralActiveManager.getInstance());
            metadataProvider.setWriterFactory(writerFactory);
            metadataProvider.setResultSerializerFactoryProvider(resultSerializerFactoryProvider);
            metadataProvider.setOutputFile(outputFile);
            metadataProvider.setConfig(config);
            switch (stmt.getKind()) {
                case SET: {
                    handleSetStatement(metadataProvider, stmt, config);
                    break;
                }
                case DATAVERSE_DECL: {
                    activeDefaultDataverse = handleUseDataverseStatement(metadataProvider, stmt);
                    break;
                }
                case CREATE_DATAVERSE: {
                    handleCreateDataverseStatement(metadataProvider, stmt);
                    break;
                }
                case DATASET_DECL: {
                    handleCreateDatasetStatement(metadataProvider, stmt, hcc);
                    break;
                }
                case CREATE_INDEX: {
                    handleCreateIndexStatement(metadataProvider, stmt, hcc);
                    break;
                }
                case TYPE_DECL: {
                    handleCreateTypeStatement(metadataProvider, stmt);
                    break;
                }
                case NODEGROUP_DECL: {
                    handleCreateNodeGroupStatement(metadataProvider, stmt);
                    break;
                }
                case DATAVERSE_DROP: {
                    handleDataverseDropStatement(metadataProvider, stmt, hcc);
                    break;
                }
                case DATASET_DROP: {
                    handleDatasetDropStatement(metadataProvider, stmt, hcc);
                    break;
                }
                case INDEX_DROP: {
                    handleIndexDropStatement(metadataProvider, stmt, hcc);
                    break;
                }
                case TYPE_DROP: {
                    handleTypeDropStatement(metadataProvider, stmt);
                    break;
                }
                case NODEGROUP_DROP: {
                    handleNodegroupDropStatement(metadataProvider, stmt);
                    break;
                }

                case CREATE_FUNCTION: {
                    handleCreateFunctionStatement(metadataProvider, stmt, hcc, hdc, resultDelivery);
                    break;
                }

                case FUNCTION_DROP: {
                    handleFunctionDropStatement(metadataProvider, stmt);
                    break;
                }

                case LOAD: {
                    handleLoadStatement(metadataProvider, stmt, hcc);
                    break;
                }
                case INSERT: {
                    if (((InsertStatement) stmt).getReturnRecord()
                            || ((InsertStatement) stmt).getReturnField() != null) {
                        metadataProvider.setResultSetId(new ResultSetId(resultSetIdCounter++));
                        metadataProvider.setResultAsyncMode(resultDelivery == ResultDelivery.ASYNC
                                || resultDelivery == ResultDelivery.ASYNC_DEFERRED);
                    }
                    handleInsertStatement(metadataProvider, stmt, hcc, hdc, resultDelivery, false);

                    break;
                }
                case DELETE: {
                    handleDeleteStatement(metadataProvider, stmt, hcc, false);
                    break;
                }

                case CREATE_PRIMARY_FEED:
                case CREATE_SECONDARY_FEED: {
                    handleCreateFeedStatement(metadataProvider, stmt, hcc);
                    break;
                }

                case DROP_FEED: {
                    handleDropFeedStatement(metadataProvider, stmt, hcc);
                    break;
                }

                case DROP_FEED_POLICY: {
                    handleDropFeedPolicyStatement(metadataProvider, stmt, hcc);
                    break;
                }

                case CONNECT_FEED: {
                    handleConnectFeedStatement(metadataProvider, stmt, hcc);
                    break;
                }

                case DISCONNECT_FEED: {
                    handleDisconnectFeedStatement(metadataProvider, stmt, hcc);
                    break;
                }

                case SUBSCRIBE_FEED: {
                    handleSubscribeFeedStatement(metadataProvider, stmt, hcc);
                    break;
                }

                case CREATE_FEED_POLICY: {
                    handleCreateFeedPolicyStatement(metadataProvider, stmt, hcc);
                    break;
                }

                case CREATE_CHANNEL: {
                    handleCreateChannelStatement(metadataProvider, stmt, hcc);
                    break;
                }

                case DROP_CHANNEL: {
                    handleDropChannelStatement(metadataProvider, stmt, hcc);
                    break;
                }

                case SUBSCRIBE_CHANNEL: {
                    metadataProvider.setResultSetId(new ResultSetId(resultSetIdCounter++));
                    metadataProvider.setResultAsyncMode(
                            resultDelivery == ResultDelivery.ASYNC || resultDelivery == ResultDelivery.ASYNC_DEFERRED);
                    handleChannelSubscribeStatement(metadataProvider, stmt, hcc, hdc, resultDelivery);
                    break;
                }

                case UNSUBSCRIBE_CHANNEL: {
                    handleChannelUnsubscribeStatement(metadataProvider, stmt, hcc);
                    break;
                }

                case QUERY: {
                    metadataProvider.setResultSetId(new ResultSetId(resultSetIdCounter++));
                    metadataProvider.setResultAsyncMode(
                            resultDelivery == ResultDelivery.ASYNC || resultDelivery == ResultDelivery.ASYNC_DEFERRED);
                    handleQuery(metadataProvider, (Query) stmt, hcc, hdc, resultDelivery, false);
                    break;
                }

                case COMPACT: {
                    handleCompactStatement(metadataProvider, stmt, hcc);
                    break;
                }

                case EXTERNAL_DATASET_REFRESH: {
                    handleExternalDatasetRefreshStatement(metadataProvider, stmt, hcc);
                    break;
                }

                case WRITE: {
                    Pair<IAWriterFactory, FileSplit> result = handleWriteStatement(metadataProvider, stmt);
                    if (result.first != null) {
                        writerFactory = result.first;
                    }
                    outputFile = result.second;
                    break;
                }

                case RUN: {
                    handleRunStatement(metadataProvider, stmt, hcc);
                    break;
                }
                case EXECUTE_PROCEDURE: {
                    handleExecuteProcedureStatement(metadataProvider, stmt, hcc);
                }

                default:
                    break;
            }
        }
    }

    private void handleSetStatement(AqlMetadataProvider metadataProvider, Statement stmt, Map<String, String> config)
            throws RemoteException, ACIDException {
        SetStatement ss = (SetStatement) stmt;
        String pname = ss.getPropName();
        String pvalue = ss.getPropValue();
        config.put(pname, pvalue);
    }

    private Pair<IAWriterFactory, FileSplit> handleWriteStatement(AqlMetadataProvider metadataProvider, Statement stmt)
            throws InstantiationException, IllegalAccessException, ClassNotFoundException {
        WriteStatement ws = (WriteStatement) stmt;
        File f = new File(ws.getFileName());
        FileSplit outputFile = new FileSplit(ws.getNcName().getValue(), new FileReference(f));
        IAWriterFactory writerFactory = null;
        if (ws.getWriterClassName() != null) {
            writerFactory = (IAWriterFactory) Class.forName(ws.getWriterClassName()).newInstance();
        }
        return new Pair<IAWriterFactory, FileSplit>(writerFactory, outputFile);
    }

    private Dataverse handleUseDataverseStatement(AqlMetadataProvider metadataProvider, Statement stmt)
            throws Exception {
        DataverseDecl dvd = (DataverseDecl) stmt;
        String dvName = dvd.getDataverseName().getValue();
        MetadataTransactionContext mdTxnCtx = MetadataManager.INSTANCE.beginTransaction();
        metadataProvider.setMetadataTxnContext(mdTxnCtx);
        MetadataLockManager.INSTANCE.acquireDataverseReadLock(dvName);
        try {
            Dataverse dv = MetadataManager.INSTANCE.getDataverse(metadataProvider.getMetadataTxnContext(), dvName);
            if (dv == null) {
                throw new MetadataException("Unknown dataverse " + dvName);
            }
            MetadataManager.INSTANCE.commitTransaction(mdTxnCtx);
            return dv;
        } catch (Exception e) {
            abort(e, e, mdTxnCtx);
            throw new MetadataException(e);
        } finally {
            MetadataLockManager.INSTANCE.releaseDataverseReadLock(dvName);
        }
    }

    private void handleCreateDataverseStatement(AqlMetadataProvider metadataProvider, Statement stmt) throws Exception {

        CreateDataverseStatement stmtCreateDataverse = (CreateDataverseStatement) stmt;
        String dvName = stmtCreateDataverse.getDataverseName().getValue();
        MetadataTransactionContext mdTxnCtx = MetadataManager.INSTANCE.beginTransaction();
        metadataProvider.setMetadataTxnContext(mdTxnCtx);

        MetadataLockManager.INSTANCE.acquireDataverseReadLock(dvName);
        try {
            Dataverse dv = MetadataManager.INSTANCE.getDataverse(metadataProvider.getMetadataTxnContext(), dvName);
            if (dv != null) {
                if (stmtCreateDataverse.getIfNotExists()) {
                    MetadataManager.INSTANCE.commitTransaction(mdTxnCtx);
                    return;
                } else {
                    throw new AlgebricksException("A dataverse with this name " + dvName + " already exists.");
                }
            }
            MetadataManager.INSTANCE.addDataverse(metadataProvider.getMetadataTxnContext(),
                    new Dataverse(dvName, stmtCreateDataverse.getFormat(), IMetadataEntity.PENDING_NO_OP));
            MetadataManager.INSTANCE.commitTransaction(mdTxnCtx);
        } catch (Exception e) {
            abort(e, e, mdTxnCtx);
            throw e;
        } finally {
            MetadataLockManager.INSTANCE.releaseDataverseReadLock(dvName);
        }
    }

    private void validateCompactionPolicy(String compactionPolicy, Map<String, String> compactionPolicyProperties,
            MetadataTransactionContext mdTxnCtx, boolean isExternalDataset) throws AsterixException, Exception {
        CompactionPolicy compactionPolicyEntity = MetadataManager.INSTANCE.getCompactionPolicy(mdTxnCtx,
                MetadataConstants.METADATA_DATAVERSE_NAME, compactionPolicy);
        if (compactionPolicyEntity == null) {
            throw new AsterixException("Unknown compaction policy: " + compactionPolicy);
        }
        String compactionPolicyFactoryClassName = compactionPolicyEntity.getClassName();
        ILSMMergePolicyFactory mergePolicyFactory = (ILSMMergePolicyFactory) Class
                .forName(compactionPolicyFactoryClassName).newInstance();
        if (isExternalDataset && mergePolicyFactory.getName().compareTo("correlated-prefix") == 0) {
            throw new AsterixException("The correlated-prefix merge policy cannot be used with external dataset.");
        }
        if (compactionPolicyProperties == null) {
            if (mergePolicyFactory.getName().compareTo("no-merge") != 0) {
                throw new AsterixException("Compaction policy properties are missing.");
            }
        } else {
            for (Map.Entry<String, String> entry : compactionPolicyProperties.entrySet()) {
                if (!mergePolicyFactory.getPropertiesNames().contains(entry.getKey())) {
                    throw new AsterixException("Invalid compaction policy property: " + entry.getKey());
                }
            }
            for (String p : mergePolicyFactory.getPropertiesNames()) {
                if (!compactionPolicyProperties.containsKey(p)) {
                    throw new AsterixException("Missing compaction policy property: " + p);
                }
            }
        }
    }

    private void handleCreateDatasetStatement(AqlMetadataProvider metadataProvider, Statement stmt,
            IHyracksClientConnection hcc) throws AsterixException, Exception {

        ProgressState progress = ProgressState.NO_PROGRESS;
        DatasetDecl dd = (DatasetDecl) stmt;
        String dataverseName = getActiveDataverse(dd.getDataverse());
        String datasetName = dd.getName().getValue();
        DatasetType dsType = dd.getDatasetType();
        String itemTypeDataverseName = dd.getItemTypeDataverse().getValue();
        String itemTypeName = dd.getItemTypeName().getValue();
        Identifier ngNameId = dd.getNodegroupName();
        String nodegroupName = getNodeGroupName(ngNameId, dd, dataverseName);
        String compactionPolicy = dd.getCompactionPolicy();
        Map<String, String> compactionPolicyProperties = dd.getCompactionPolicyProperties();
        boolean defaultCompactionPolicy = (compactionPolicy == null);
        boolean temp = dd.getDatasetDetailsDecl().isTemp();

        MetadataTransactionContext mdTxnCtx = MetadataManager.INSTANCE.beginTransaction();
        boolean bActiveTxn = true;
        metadataProvider.setMetadataTxnContext(mdTxnCtx);

        MetadataLockManager.INSTANCE.createDatasetBegin(dataverseName, itemTypeDataverseName,
                itemTypeDataverseName + "." + itemTypeName, nodegroupName, compactionPolicy,
                dataverseName + "." + datasetName, defaultCompactionPolicy);
        Dataset dataset = null;
        try {

            IDatasetDetails datasetDetails = null;
            Dataset ds = MetadataManager.INSTANCE.getDataset(metadataProvider.getMetadataTxnContext(), dataverseName,
                    datasetName);
            if (ds != null) {
                if (dd.getIfNotExists()) {
                    MetadataManager.INSTANCE.commitTransaction(mdTxnCtx);
                    return;
                } else {
                    throw new AlgebricksException("A dataset with this name " + datasetName + " already exists.");
                }
            }
            Datatype dt = MetadataManager.INSTANCE.getDatatype(metadataProvider.getMetadataTxnContext(),
                    itemTypeDataverseName, itemTypeName);
            if (dt == null) {
                throw new AlgebricksException(": type " + itemTypeName + " could not be found.");
            }
            String ngName = ngNameId != null ? ngNameId.getValue()
                    : configureNodegroupForDataset(dd, dataverseName, mdTxnCtx);

            if (compactionPolicy == null) {
                compactionPolicy = GlobalConfig.DEFAULT_COMPACTION_POLICY_NAME;
                compactionPolicyProperties = GlobalConfig.DEFAULT_COMPACTION_POLICY_PROPERTIES;
            } else {
                validateCompactionPolicy(compactionPolicy, compactionPolicyProperties, mdTxnCtx, false);
            }
            switch (dd.getDatasetType()) {
                case INTERNAL: {
                    IAType itemType = dt.getDatatype();
                    if (itemType.getTypeTag() != ATypeTag.RECORD) {
                        throw new AlgebricksException("Can only partition ARecord's.");
                    }
                    List<List<String>> partitioningExprs = ((InternalDetailsDecl) dd.getDatasetDetailsDecl())
                            .getPartitioningExprs();
                    boolean autogenerated = ((InternalDetailsDecl) dd.getDatasetDetailsDecl()).isAutogenerated();
                    ARecordType aRecordType = (ARecordType) itemType;
                    List<IAType> partitioningTypes = ValidateUtil.validatePartitioningExpressions(aRecordType,
                            partitioningExprs, autogenerated);

                    List<String> filterField = ((InternalDetailsDecl) dd.getDatasetDetailsDecl()).getFilterField();
                    if (filterField != null) {
                        ValidateUtil.validateFilterField(aRecordType, filterField);
                    }
                    if (compactionPolicy == null) {
                        if (filterField != null) {
                            // If the dataset has a filter and the user didn't specify a merge policy, then we will pick the
                            // correlated-prefix as the default merge policy.
                            compactionPolicy = GlobalConfig.DEFAULT_FILTERED_DATASET_COMPACTION_POLICY_NAME;
                            compactionPolicyProperties = GlobalConfig.DEFAULT_COMPACTION_POLICY_PROPERTIES;
                        }
                    }
                    datasetDetails = new InternalDatasetDetails(InternalDatasetDetails.FileStructure.BTREE,
                            InternalDatasetDetails.PartitioningStrategy.HASH, partitioningExprs, partitioningExprs,
                            partitioningTypes, autogenerated, filterField, temp);
                    break;
                }
                case EXTERNAL: {
                    String adapter = ((ExternalDetailsDecl) dd.getDatasetDetailsDecl()).getAdapter();
                    Map<String, String> properties = ((ExternalDetailsDecl) dd.getDatasetDetailsDecl()).getProperties();

                    datasetDetails = new ExternalDatasetDetails(adapter, properties, new Date(),
                            ExternalDatasetTransactionState.COMMIT);
                    break;
                }

            }

            //#. initialize DatasetIdFactory if it is not initialized.
            if (!DatasetIdFactory.isInitialized()) {
                DatasetIdFactory.initialize(MetadataManager.INSTANCE.getMostRecentDatasetId());
            }

            //#. add a new dataset with PendingAddOp
            dataset = new Dataset(dataverseName, datasetName, itemTypeDataverseName, itemTypeName, ngName,
                    compactionPolicy, compactionPolicyProperties, datasetDetails, dd.getHints(), dsType,
                    DatasetIdFactory.generateDatasetId(), IMetadataEntity.PENDING_ADD_OP);
            MetadataManager.INSTANCE.addDataset(metadataProvider.getMetadataTxnContext(), dataset);

            if (dd.getDatasetType() == DatasetType.INTERNAL) {
                Dataverse dataverse = MetadataManager.INSTANCE.getDataverse(metadataProvider.getMetadataTxnContext(),
                        dataverseName);
                JobSpecification jobSpec = DatasetOperations.createDatasetJobSpec(dataverse, datasetName,
                        metadataProvider);

                //#. make metadataTxn commit before calling runJob.
                MetadataManager.INSTANCE.commitTransaction(mdTxnCtx);
                bActiveTxn = false;
                progress = ProgressState.ADDED_PENDINGOP_RECORD_TO_METADATA;

                //#. runJob
                JobUtils.runJob(hcc, jobSpec, true);

                //#. begin new metadataTxn
                mdTxnCtx = MetadataManager.INSTANCE.beginTransaction();
                bActiveTxn = true;
                metadataProvider.setMetadataTxnContext(mdTxnCtx);
            }

            //#. add a new dataset with PendingNoOp after deleting the dataset with PendingAddOp
            MetadataManager.INSTANCE.dropDataset(metadataProvider.getMetadataTxnContext(), dataverseName, datasetName);
            dataset.setPendingOp(IMetadataEntity.PENDING_NO_OP);
            MetadataManager.INSTANCE.addDataset(metadataProvider.getMetadataTxnContext(), dataset);
            MetadataManager.INSTANCE.commitTransaction(mdTxnCtx);
        } catch (Exception e) {
            if (bActiveTxn) {
                abort(e, e, mdTxnCtx);
            }

            if (progress == ProgressState.ADDED_PENDINGOP_RECORD_TO_METADATA) {

                //#. execute compensation operations
                //   remove the index in NC
                //   [Notice]
                //   As long as we updated(and committed) metadata, we should remove any effect of the job
                //   because an exception occurs during runJob.
                mdTxnCtx = MetadataManager.INSTANCE.beginTransaction();
                bActiveTxn = true;
                metadataProvider.setMetadataTxnContext(mdTxnCtx);
                CompiledDatasetDropStatement cds = new CompiledDatasetDropStatement(dataverseName, datasetName);
                try {
                    JobSpecification jobSpec = DatasetOperations.createDropDatasetJobSpec(cds, metadataProvider);
                    MetadataManager.INSTANCE.commitTransaction(mdTxnCtx);
                    bActiveTxn = false;
                    JobUtils.runJob(hcc, jobSpec, true);
                } catch (Exception e2) {
                    e.addSuppressed(e2);
                    if (bActiveTxn) {
                        abort(e, e2, mdTxnCtx);
                    }
                }

                //   remove the record from the metadata.
                mdTxnCtx = MetadataManager.INSTANCE.beginTransaction();
                metadataProvider.setMetadataTxnContext(mdTxnCtx);
                try {
                    MetadataManager.INSTANCE.dropDataset(metadataProvider.getMetadataTxnContext(), dataverseName,
                            datasetName);
                    MetadataManager.INSTANCE.commitTransaction(mdTxnCtx);
                } catch (Exception e2) {
                    e.addSuppressed(e2);
                    abort(e, e2, mdTxnCtx);
                    throw new IllegalStateException("System is inconsistent state: pending dataset(" + dataverseName
                            + "." + datasetName + ") couldn't be removed from the metadata", e);
                }
            }

            throw e;
        } finally {
            MetadataLockManager.INSTANCE.createDatasetEnd(dataverseName, itemTypeDataverseName,
                    itemTypeDataverseName + "." + itemTypeName, nodegroupName, compactionPolicy,
                    dataverseName + "." + datasetName, defaultCompactionPolicy);
        }
    }

    private void validateIfResourceIsActiveInFeed(String dataverseName, String datasetName) throws AsterixException {
        List<FeedConnectionId> activeFeedConnections = ActiveJobLifecycleListener.INSTANCE
                .getActiveFeedConnections(null);
        boolean resourceInUse = false;
        StringBuilder builder = new StringBuilder();

        if (activeFeedConnections != null && !activeFeedConnections.isEmpty()) {
            for (FeedConnectionId connId : activeFeedConnections) {
                if (connId.getDatasetName().equals(datasetName)) {
                    resourceInUse = true;
                    builder.append(connId + "\n");
                }
            }
        }

        if (resourceInUse) {
            throw new AsterixException("Dataset " + datasetName + " is currently being "
                    + "fed into by the following feed(s).\n" + builder.toString() + "\n" + "Operation not supported");
        }

    }

    private String getNodeGroupName(Identifier ngNameId, DatasetDecl dd, String dataverse) {
        if (ngNameId != null) {
            return ngNameId.getValue();
        }
        String hintValue = dd.getHints().get(DatasetNodegroupCardinalityHint.NAME);
        if (hintValue == null) {
            return MetadataConstants.METADATA_DEFAULT_NODEGROUP_NAME;
        } else {
            return (dataverse + ":" + dd.getName().getValue());
        }
    }

    private String configureNodegroupForDataset(DatasetDecl dd, String dataverse, MetadataTransactionContext mdTxnCtx)
            throws AsterixException {
        int nodegroupCardinality = -1;
        String nodegroupName;
        String hintValue = dd.getHints().get(DatasetNodegroupCardinalityHint.NAME);
        if (hintValue == null) {
            nodegroupName = MetadataConstants.METADATA_DEFAULT_NODEGROUP_NAME;
            return nodegroupName;
        } else {
            int numChosen = 0;
            boolean valid = DatasetHints.validate(DatasetNodegroupCardinalityHint.NAME,
                    dd.getHints().get(DatasetNodegroupCardinalityHint.NAME)).first;
            if (!valid) {
                throw new AsterixException("Incorrect use of hint:" + DatasetNodegroupCardinalityHint.NAME);
            } else {
                nodegroupCardinality = Integer.parseInt(dd.getHints().get(DatasetNodegroupCardinalityHint.NAME));
            }
            Set<String> nodeNames = AsterixAppContextInfo.getInstance().getMetadataProperties().getNodeNames();
            Set<String> nodeNamesClone = new HashSet<String>();
            for (String node : nodeNames) {
                nodeNamesClone.add(node);
            }
            String metadataNodeName = AsterixAppContextInfo.getInstance().getMetadataProperties().getMetadataNodeName();
            List<String> selectedNodes = new ArrayList<String>();
            selectedNodes.add(metadataNodeName);
            numChosen++;
            nodeNamesClone.remove(metadataNodeName);

            if (numChosen < nodegroupCardinality) {
                Random random = new Random();
                String[] nodes = nodeNamesClone.toArray(new String[] {});
                int[] b = new int[nodeNamesClone.size()];
                for (int i = 0; i < b.length; i++) {
                    b[i] = i;
                }

                for (int i = 0; i < nodegroupCardinality - numChosen; i++) {
                    int selected = i + random.nextInt(nodeNamesClone.size() - i);
                    int selNodeIndex = b[selected];
                    selectedNodes.add(nodes[selNodeIndex]);
                    int temp = b[0];
                    b[0] = b[selected];
                    b[selected] = temp;
                }
            }
            nodegroupName = dataverse + ":" + dd.getName().getValue();
            MetadataManager.INSTANCE.addNodegroup(mdTxnCtx, new NodeGroup(nodegroupName, selectedNodes));
            return nodegroupName;
        }

    }

    private void handleCreateIndexStatement(AqlMetadataProvider metadataProvider, Statement stmt,
            IHyracksClientConnection hcc) throws Exception {
        ProgressState progress = ProgressState.NO_PROGRESS;
        CreateIndexStatement stmtCreateIndex = (CreateIndexStatement) stmt;
        String dataverseName = getActiveDataverse(stmtCreateIndex.getDataverseName());
        String datasetName = stmtCreateIndex.getDatasetName().getValue();

        MetadataTransactionContext mdTxnCtx = MetadataManager.INSTANCE.beginTransaction();
        boolean bActiveTxn = true;
        metadataProvider.setMetadataTxnContext(mdTxnCtx);

        MetadataLockManager.INSTANCE.createIndexBegin(dataverseName, dataverseName + "." + datasetName);

        String indexName = null;
        JobSpecification spec = null;
        Dataset ds = null;
        // For external datasets
        ArrayList<ExternalFile> externalFilesSnapshot = null;
        boolean firstExternalDatasetIndex = false;
        boolean filesIndexReplicated = false;
        Index filesIndex = null;
        boolean datasetLocked = false;
        try {
            ds = MetadataManager.INSTANCE.getDataset(metadataProvider.getMetadataTxnContext(), dataverseName,
                    datasetName);
            if (ds == null) {
                throw new AlgebricksException(
                        "There is no dataset with this name " + datasetName + " in dataverse " + dataverseName);
            }

            indexName = stmtCreateIndex.getIndexName().getValue();
            Index idx = MetadataManager.INSTANCE.getIndex(metadataProvider.getMetadataTxnContext(), dataverseName,
                    datasetName, indexName);

            String itemTypeName = ds.getItemTypeName();
            Datatype dt = MetadataManager.INSTANCE.getDatatype(metadataProvider.getMetadataTxnContext(),
                    ds.getItemTypeDataverseName(), itemTypeName);
            IAType itemType = dt.getDatatype();
            ARecordType aRecordType = (ARecordType) itemType;

            List<List<String>> indexFields = new ArrayList<List<String>>();
            List<IAType> indexFieldTypes = new ArrayList<IAType>();
            for (Pair<List<String>, TypeExpression> fieldExpr : stmtCreateIndex.getFieldExprs()) {
                IAType fieldType = null;
                boolean isOpen = aRecordType.isOpen();
                ARecordType subType = aRecordType;
                int i = 0;
                if (fieldExpr.first.size() > 1 && !isOpen) {
                    for (; i < fieldExpr.first.size() - 1;) {
                        subType = (ARecordType) subType.getFieldType(fieldExpr.first.get(i));
                        i++;
                        if (subType.isOpen()) {
                            isOpen = true;
                            break;
                        };
                    }
                }
                if (fieldExpr.second == null) {
                    fieldType = subType.getSubFieldType(fieldExpr.first.subList(i, fieldExpr.first.size()));
                } else {
                    if (!stmtCreateIndex.isEnforced()) {
                        throw new AlgebricksException("Cannot create typed index on \"" + fieldExpr.first
                                + "\" field without enforcing it's type");
                    }
                    if (!isOpen) {
                        throw new AlgebricksException("Typed index on \"" + fieldExpr.first
                                + "\" field could be created only for open datatype");
                    }
                    Map<TypeSignature, IAType> typeMap = TypeTranslator.computeTypes(mdTxnCtx, fieldExpr.second,
                            indexName, dataverseName);
                    TypeSignature typeSignature = new TypeSignature(dataverseName, indexName);
                    fieldType = typeMap.get(typeSignature);
                }
                if (fieldType == null) {
                    throw new AlgebricksException("Unknown type " + fieldExpr.second);
                }

                indexFields.add(fieldExpr.first);
                indexFieldTypes.add(fieldType);
            }

            ValidateUtil.validateKeyFields(aRecordType, indexFields, indexFieldTypes, stmtCreateIndex.getIndexType());

            if (idx != null) {
                if (stmtCreateIndex.getIfNotExists()) {
                    MetadataManager.INSTANCE.commitTransaction(mdTxnCtx);
                    return;
                } else {
                    throw new AlgebricksException("An index with this name " + indexName + " already exists.");
                }
            }

            // Checks whether a user is trying to create an inverted secondary index on a dataset with a variable-length primary key.
            // Currently, we do not support this. Therefore, as a temporary solution, we print an error message and stop.
            if (stmtCreateIndex.getIndexType() == IndexType.SINGLE_PARTITION_WORD_INVIX
                    || stmtCreateIndex.getIndexType() == IndexType.SINGLE_PARTITION_NGRAM_INVIX
                    || stmtCreateIndex.getIndexType() == IndexType.LENGTH_PARTITIONED_WORD_INVIX
                    || stmtCreateIndex.getIndexType() == IndexType.LENGTH_PARTITIONED_NGRAM_INVIX) {
                List<List<String>> partitioningKeys = DatasetUtils.getPartitioningKeys(ds);
                for (List<String> partitioningKey : partitioningKeys) {
                    IAType keyType = aRecordType.getSubFieldType(partitioningKey);
                    ITypeTraits typeTrait = AqlTypeTraitProvider.INSTANCE.getTypeTrait(keyType);

                    // If it is not a fixed length
                    if (typeTrait.getFixedLength() < 0) {
                        throw new AlgebricksException("The keyword or ngram index -" + indexName
                                + " cannot be created on the dataset -" + datasetName
                                + " due to its variable-length primary key field - " + partitioningKey);
                    }

                }
            }

            if (ds.getDatasetType() == DatasetType.INTERNAL) {
                validateIfResourceIsActiveInFeed(dataverseName, datasetName);
            } else {
                // External dataset
                // Check if the dataset is indexible
                if (!ExternalIndexingOperations.isIndexible((ExternalDatasetDetails) ds.getDatasetDetails())) {
                    throw new AlgebricksException(
                            "dataset using " + ((ExternalDatasetDetails) ds.getDatasetDetails()).getAdapter()
                                    + " Adapter can't be indexed");
                }
                // check if the name of the index is valid
                if (!ExternalIndexingOperations.isValidIndexName(datasetName, indexName)) {
                    throw new AlgebricksException("external dataset index name is invalid");
                }

                // Check if the files index exist
                filesIndex = MetadataManager.INSTANCE.getIndex(metadataProvider.getMetadataTxnContext(), dataverseName,
                        datasetName, ExternalIndexingOperations.getFilesIndexName(datasetName));
                firstExternalDatasetIndex = (filesIndex == null);
                // lock external dataset
                ExternalDatasetsRegistry.INSTANCE.buildIndexBegin(ds, firstExternalDatasetIndex);
                datasetLocked = true;
                if (firstExternalDatasetIndex) {
                    // verify that no one has created an index before we acquire the lock
                    filesIndex = MetadataManager.INSTANCE.getIndex(metadataProvider.getMetadataTxnContext(),
                            dataverseName, datasetName, ExternalIndexingOperations.getFilesIndexName(datasetName));
                    if (filesIndex != null) {
                        ExternalDatasetsRegistry.INSTANCE.buildIndexEnd(ds, firstExternalDatasetIndex);
                        firstExternalDatasetIndex = false;
                        ExternalDatasetsRegistry.INSTANCE.buildIndexBegin(ds, firstExternalDatasetIndex);
                    }
                }
                if (firstExternalDatasetIndex) {
                    // Get snapshot from External File System
                    externalFilesSnapshot = ExternalIndexingOperations.getSnapshotFromExternalFileSystem(ds);
                    // Add an entry for the files index
                    filesIndex = new Index(dataverseName, datasetName,
                            ExternalIndexingOperations.getFilesIndexName(datasetName), IndexType.BTREE,
                            ExternalIndexingOperations.FILE_INDEX_FIELD_NAMES,
                            ExternalIndexingOperations.FILE_INDEX_FIELD_TYPES, false, false,
                            IMetadataEntity.PENDING_ADD_OP);
                    MetadataManager.INSTANCE.addIndex(metadataProvider.getMetadataTxnContext(), filesIndex);
                    // Add files to the external files index
                    for (ExternalFile file : externalFilesSnapshot) {
                        MetadataManager.INSTANCE.addExternalFile(mdTxnCtx, file);
                    }
                    // This is the first index for the external dataset, replicate the files index
                    spec = ExternalIndexingOperations.buildFilesIndexReplicationJobSpec(ds, externalFilesSnapshot,
                            metadataProvider, true);
                    if (spec == null) {
                        throw new AsterixException(
                                "Failed to create job spec for replicating Files Index For external dataset");
                    }
                    filesIndexReplicated = true;
                    JobUtils.runJob(hcc, spec, true);
                }
            }

            //check whether there exists another enforced index on the same field
            if (stmtCreateIndex.isEnforced()) {
                List<Index> indexes = MetadataManager.INSTANCE
                        .getDatasetIndexes(metadataProvider.getMetadataTxnContext(), dataverseName, datasetName);
                for (Index index : indexes) {
                    if (index.getKeyFieldNames().equals(indexFields)
                            && !index.getKeyFieldTypes().equals(indexFieldTypes) && index.isEnforcingKeyFileds()) {
                        throw new AsterixException(
                                "Cannot create index " + indexName + " , enforced index " + index.getIndexName()
                                        + " on field \"" + StringUtils.join(indexFields, ',') + "\" already exist");
                    }
                }
            }

            //#. add a new index with PendingAddOp
            Index index = new Index(dataverseName, datasetName, indexName, stmtCreateIndex.getIndexType(), indexFields,
                    indexFieldTypes, stmtCreateIndex.getGramLength(), stmtCreateIndex.isEnforced(), false,
                    IMetadataEntity.PENDING_ADD_OP);
            MetadataManager.INSTANCE.addIndex(metadataProvider.getMetadataTxnContext(), index);

            ARecordType enforcedType = null;
            if (stmtCreateIndex.isEnforced()) {
                enforcedType = IntroduceSecondaryIndexInsertDeleteRule.createEnforcedType(aRecordType, index);
            }

            //#. prepare to create the index artifact in NC.
            CompiledCreateIndexStatement cis = new CompiledCreateIndexStatement(index.getIndexName(), dataverseName,
                    index.getDatasetName(), index.getKeyFieldNames(), index.getKeyFieldTypes(),
                    index.isEnforcingKeyFileds(), index.getGramLength(), index.getIndexType());
            spec = IndexOperations.buildSecondaryIndexCreationJobSpec(cis, aRecordType, enforcedType, metadataProvider);
            if (spec == null) {
                throw new AsterixException("Failed to create job spec for creating index '"
                        + stmtCreateIndex.getDatasetName() + "." + stmtCreateIndex.getIndexName() + "'");
            }
            MetadataManager.INSTANCE.commitTransaction(mdTxnCtx);
            bActiveTxn = false;

            progress = ProgressState.ADDED_PENDINGOP_RECORD_TO_METADATA;

            //#. create the index artifact in NC.
            JobUtils.runJob(hcc, spec, true);

            mdTxnCtx = MetadataManager.INSTANCE.beginTransaction();
            bActiveTxn = true;
            metadataProvider.setMetadataTxnContext(mdTxnCtx);

            //#. load data into the index in NC.
            cis = new CompiledCreateIndexStatement(index.getIndexName(), dataverseName, index.getDatasetName(),
                    index.getKeyFieldNames(), index.getKeyFieldTypes(), index.isEnforcingKeyFileds(),
                    index.getGramLength(), index.getIndexType());
            spec = IndexOperations.buildSecondaryIndexLoadingJobSpec(cis, aRecordType, enforcedType, metadataProvider);
            MetadataManager.INSTANCE.commitTransaction(mdTxnCtx);
            bActiveTxn = false;

            JobUtils.runJob(hcc, spec, true);

            //#. begin new metadataTxn
            mdTxnCtx = MetadataManager.INSTANCE.beginTransaction();
            bActiveTxn = true;
            metadataProvider.setMetadataTxnContext(mdTxnCtx);

            //#. add another new index with PendingNoOp after deleting the index with PendingAddOp
            MetadataManager.INSTANCE.dropIndex(metadataProvider.getMetadataTxnContext(), dataverseName, datasetName,
                    indexName);
            index.setPendingOp(IMetadataEntity.PENDING_NO_OP);
            MetadataManager.INSTANCE.addIndex(metadataProvider.getMetadataTxnContext(), index);
            // add another new files index with PendingNoOp after deleting the index with PendingAddOp
            if (firstExternalDatasetIndex) {
                MetadataManager.INSTANCE.dropIndex(metadataProvider.getMetadataTxnContext(), dataverseName, datasetName,
                        filesIndex.getIndexName());
                filesIndex.setPendingOp(IMetadataEntity.PENDING_NO_OP);
                MetadataManager.INSTANCE.addIndex(metadataProvider.getMetadataTxnContext(), filesIndex);
                // update transaction timestamp
                ((ExternalDatasetDetails) ds.getDatasetDetails()).setRefreshTimestamp(new Date());
                MetadataManager.INSTANCE.updateDataset(mdTxnCtx, ds);
            }
            MetadataManager.INSTANCE.commitTransaction(mdTxnCtx);

        } catch (Exception e) {
            if (bActiveTxn) {
                abort(e, e, mdTxnCtx);
            }
            // If files index was replicated for external dataset, it should be cleaned up on NC side
            if (filesIndexReplicated) {
                mdTxnCtx = MetadataManager.INSTANCE.beginTransaction();
                bActiveTxn = true;
                CompiledIndexDropStatement cds = new CompiledIndexDropStatement(dataverseName, datasetName,
                        ExternalIndexingOperations.getFilesIndexName(datasetName));
                try {
                    JobSpecification jobSpec = ExternalIndexingOperations.buildDropFilesIndexJobSpec(cds,
                            metadataProvider, ds);
                    MetadataManager.INSTANCE.commitTransaction(mdTxnCtx);
                    bActiveTxn = false;
                    JobUtils.runJob(hcc, jobSpec, true);
                } catch (Exception e2) {
                    e.addSuppressed(e2);
                    if (bActiveTxn) {
                        abort(e, e2, mdTxnCtx);
                    }
                }
            }

            if (progress == ProgressState.ADDED_PENDINGOP_RECORD_TO_METADATA) {
                //#. execute compensation operations
                //   remove the index in NC
                mdTxnCtx = MetadataManager.INSTANCE.beginTransaction();
                bActiveTxn = true;
                metadataProvider.setMetadataTxnContext(mdTxnCtx);
                CompiledIndexDropStatement cds = new CompiledIndexDropStatement(dataverseName, datasetName, indexName);
                try {
                    JobSpecification jobSpec = IndexOperations.buildDropSecondaryIndexJobSpec(cds, metadataProvider,
                            ds);

                    MetadataManager.INSTANCE.commitTransaction(mdTxnCtx);
                    bActiveTxn = false;
                    JobUtils.runJob(hcc, jobSpec, true);
                } catch (Exception e2) {
                    e.addSuppressed(e2);
                    if (bActiveTxn) {
                        abort(e, e2, mdTxnCtx);
                    }
                }

                if (firstExternalDatasetIndex) {
                    mdTxnCtx = MetadataManager.INSTANCE.beginTransaction();
                    metadataProvider.setMetadataTxnContext(mdTxnCtx);
                    try {
                        // Drop External Files from metadata
                        MetadataManager.INSTANCE.dropDatasetExternalFiles(mdTxnCtx, ds);
                        MetadataManager.INSTANCE.commitTransaction(mdTxnCtx);
                    } catch (Exception e2) {
                        e.addSuppressed(e2);
                        abort(e, e2, mdTxnCtx);
                        throw new IllegalStateException("System is inconsistent state: pending files for("
                                + dataverseName + "." + datasetName + ") couldn't be removed from the metadata", e);
                    }
                    mdTxnCtx = MetadataManager.INSTANCE.beginTransaction();
                    metadataProvider.setMetadataTxnContext(mdTxnCtx);
                    try {
                        // Drop the files index from metadata
                        MetadataManager.INSTANCE.dropIndex(metadataProvider.getMetadataTxnContext(), dataverseName,
                                datasetName, ExternalIndexingOperations.getFilesIndexName(datasetName));
                        MetadataManager.INSTANCE.commitTransaction(mdTxnCtx);
                    } catch (Exception e2) {
                        e.addSuppressed(e2);
                        abort(e, e2, mdTxnCtx);
                        throw new IllegalStateException("System is inconsistent state: pending index(" + dataverseName
                                + "." + datasetName + "." + ExternalIndexingOperations.getFilesIndexName(datasetName)
                                + ") couldn't be removed from the metadata", e);
                    }
                }
                // remove the record from the metadata.
                mdTxnCtx = MetadataManager.INSTANCE.beginTransaction();
                metadataProvider.setMetadataTxnContext(mdTxnCtx);
                try {
                    MetadataManager.INSTANCE.dropIndex(metadataProvider.getMetadataTxnContext(), dataverseName,
                            datasetName, indexName);
                    MetadataManager.INSTANCE.commitTransaction(mdTxnCtx);
                } catch (Exception e2) {
                    e.addSuppressed(e2);
                    abort(e, e2, mdTxnCtx);
                    throw new IllegalStateException("System is in inconsistent state: pending index(" + dataverseName
                            + "." + datasetName + "." + indexName + ") couldn't be removed from the metadata", e);
                }
            }
            throw e;
        } finally {
            MetadataLockManager.INSTANCE.createIndexEnd(dataverseName, dataverseName + "." + datasetName);
            if (datasetLocked) {
                ExternalDatasetsRegistry.INSTANCE.buildIndexEnd(ds, firstExternalDatasetIndex);
            }
        }
    }

    private void handleCreateTypeStatement(AqlMetadataProvider metadataProvider, Statement stmt) throws Exception {
        TypeDecl stmtCreateType = (TypeDecl) stmt;
        String dataverseName = getActiveDataverse(stmtCreateType.getDataverseName());
        String typeName = stmtCreateType.getIdent().getValue();
        MetadataTransactionContext mdTxnCtx = MetadataManager.INSTANCE.beginTransaction();
        metadataProvider.setMetadataTxnContext(mdTxnCtx);
        MetadataLockManager.INSTANCE.createTypeBegin(dataverseName, dataverseName + "." + typeName);
        try {

            Dataverse dv = MetadataManager.INSTANCE.getDataverse(mdTxnCtx, dataverseName);
            if (dv == null) {
                throw new AlgebricksException("Unknown dataverse " + dataverseName);
            }
            Datatype dt = MetadataManager.INSTANCE.getDatatype(mdTxnCtx, dataverseName, typeName);
            if (dt != null) {
                if (!stmtCreateType.getIfNotExists()) {
                    throw new AlgebricksException("A datatype with this name " + typeName + " already exists.");
                }
            } else {
                if (builtinTypeMap.get(typeName) != null) {
                    throw new AlgebricksException("Cannot redefine builtin type " + typeName + ".");
                } else {
                    Map<TypeSignature, IAType> typeMap = TypeTranslator.computeTypes(mdTxnCtx,
                            stmtCreateType.getTypeDef(), stmtCreateType.getIdent().getValue(), dataverseName);
                    TypeSignature typeSignature = new TypeSignature(dataverseName, typeName);
                    IAType type = typeMap.get(typeSignature);
                    MetadataManager.INSTANCE.addDatatype(mdTxnCtx, new Datatype(dataverseName, typeName, type, false));
                }
            }
            MetadataManager.INSTANCE.commitTransaction(mdTxnCtx);
        } catch (Exception e) {
            abort(e, e, mdTxnCtx);
            throw e;
        } finally {
            MetadataLockManager.INSTANCE.createTypeEnd(dataverseName, dataverseName + "." + typeName);
        }
    }

    private void handleDataverseDropStatement(AqlMetadataProvider metadataProvider, Statement stmt,
            IHyracksClientConnection hcc) throws Exception {
        DataverseDropStatement stmtDelete = (DataverseDropStatement) stmt;
        String dataverseName = stmtDelete.getDataverseName().getValue();

        ProgressState progress = ProgressState.NO_PROGRESS;
        MetadataTransactionContext mdTxnCtx = MetadataManager.INSTANCE.beginTransaction();
        boolean bActiveTxn = true;
        metadataProvider.setMetadataTxnContext(mdTxnCtx);
        MetadataLockManager.INSTANCE.acquireDataverseWriteLock(dataverseName);
        List<JobSpecification> jobsToExecute = new ArrayList<JobSpecification>();
        try {

            Dataverse dv = MetadataManager.INSTANCE.getDataverse(mdTxnCtx, dataverseName);
            if (dv == null) {
                if (stmtDelete.getIfExists()) {
                    MetadataManager.INSTANCE.commitTransaction(mdTxnCtx);
                    return;
                } else {
                    throw new AlgebricksException("There is no dataverse with this name " + dataverseName + ".");
                }
            }

            //# disconnect all feeds from any datasets in the dataverse.
            List<FeedConnectionId> activeFeedConnections = ActiveJobLifecycleListener.INSTANCE
                    .getActiveFeedConnections(null);
            DisconnectFeedStatement disStmt = null;
            Identifier dvId = new Identifier(dataverseName);
            for (FeedConnectionId connection : activeFeedConnections) {
                ActiveObjectId feedId = connection.getActiveId();
                if (feedId.getDataverse().equals(dataverseName)) {
                    disStmt = new DisconnectFeedStatement(dvId, new Identifier(feedId.getName()),
                            new Identifier(connection.getDatasetName()));
                    try {
                        handleDisconnectFeedStatement(metadataProvider, disStmt, hcc);
                        if (LOGGER.isLoggable(Level.INFO)) {
                            LOGGER.info("Disconnected feed " + feedId.getName() + " from dataset "
                                    + connection.getDatasetName());
                        }
                    } catch (Exception exception) {
                        if (LOGGER.isLoggable(Level.WARNING)) {
                            LOGGER.warning("Unable to disconnect feed " + feedId.getName() + " from dataset "
                                    + connection.getDatasetName() + ". Encountered exception " + exception);
                        }
                    }
                }
            }

            //#. prepare jobs which will drop corresponding datasets with indexes.
            List<Dataset> datasets = MetadataManager.INSTANCE.getDataverseDatasets(mdTxnCtx, dataverseName);
            for (int j = 0; j < datasets.size(); j++) {
                String datasetName = datasets.get(j).getDatasetName();
                DatasetType dsType = datasets.get(j).getDatasetType();
                if (dsType == DatasetType.INTERNAL) {
                    List<Index> indexes = MetadataManager.INSTANCE.getDatasetIndexes(mdTxnCtx, dataverseName,
                            datasetName);
                    for (int k = 0; k < indexes.size(); k++) {
                        if (indexes.get(k).isSecondaryIndex()) {
                            CompiledIndexDropStatement cds = new CompiledIndexDropStatement(dataverseName, datasetName,
                                    indexes.get(k).getIndexName());
                            jobsToExecute.add(IndexOperations.buildDropSecondaryIndexJobSpec(cds, metadataProvider,
                                    datasets.get(j)));
                        }
                    }

                    CompiledDatasetDropStatement cds = new CompiledDatasetDropStatement(dataverseName, datasetName);
                    jobsToExecute.add(DatasetOperations.createDropDatasetJobSpec(cds, metadataProvider));
                } else {
                    // External dataset
                    List<Index> indexes = MetadataManager.INSTANCE.getDatasetIndexes(mdTxnCtx, dataverseName,
                            datasetName);
                    for (int k = 0; k < indexes.size(); k++) {
                        if (ExternalIndexingOperations.isFileIndex(indexes.get(k))) {
                            CompiledIndexDropStatement cds = new CompiledIndexDropStatement(dataverseName, datasetName,
                                    indexes.get(k).getIndexName());
                            jobsToExecute.add(ExternalIndexingOperations.buildDropFilesIndexJobSpec(cds,
                                    metadataProvider, datasets.get(j)));
                        } else {
                            CompiledIndexDropStatement cds = new CompiledIndexDropStatement(dataverseName, datasetName,
                                    indexes.get(k).getIndexName());
                            jobsToExecute.add(IndexOperations.buildDropSecondaryIndexJobSpec(cds, metadataProvider,
                                    datasets.get(j)));
                        }
                    }
                    ExternalDatasetsRegistry.INSTANCE.removeDatasetInfo(datasets.get(j));
                }
            }
            jobsToExecute.add(DataverseOperations.createDropDataverseJobSpec(dv, metadataProvider));

            //#. mark PendingDropOp on the dataverse record by
            //   first, deleting the dataverse record from the DATAVERSE_DATASET
            //   second, inserting the dataverse record with the PendingDropOp value into the DATAVERSE_DATASET
            MetadataManager.INSTANCE.dropDataverse(mdTxnCtx, dataverseName);
            MetadataManager.INSTANCE.addDataverse(mdTxnCtx,
                    new Dataverse(dataverseName, dv.getDataFormat(), IMetadataEntity.PENDING_DROP_OP));

            MetadataManager.INSTANCE.commitTransaction(mdTxnCtx);
            bActiveTxn = false;
            progress = ProgressState.ADDED_PENDINGOP_RECORD_TO_METADATA;

            for (JobSpecification jobSpec : jobsToExecute) {
                JobUtils.runJob(hcc, jobSpec, true);
            }

            mdTxnCtx = MetadataManager.INSTANCE.beginTransaction();
            bActiveTxn = true;
            metadataProvider.setMetadataTxnContext(mdTxnCtx);

            //#. finally, delete the dataverse.
            MetadataManager.INSTANCE.dropDataverse(mdTxnCtx, dataverseName);
            if (activeDefaultDataverse != null && activeDefaultDataverse.getDataverseName() == dataverseName) {
                activeDefaultDataverse = null;
            }
            MetadataManager.INSTANCE.commitTransaction(mdTxnCtx);
        } catch (Exception e) {
            if (bActiveTxn) {
                abort(e, e, mdTxnCtx);
            }

            if (progress == ProgressState.ADDED_PENDINGOP_RECORD_TO_METADATA) {
                if (activeDefaultDataverse != null && activeDefaultDataverse.getDataverseName() == dataverseName) {
                    activeDefaultDataverse = null;
                }

                //#. execute compensation operations
                //   remove the all indexes in NC
                try {
                    for (JobSpecification jobSpec : jobsToExecute) {
                        JobUtils.runJob(hcc, jobSpec, true);
                    }
                } catch (Exception e2) {
                    //do no throw exception since still the metadata needs to be compensated.
                    e.addSuppressed(e2);
                }

                //   remove the record from the metadata.
                mdTxnCtx = MetadataManager.INSTANCE.beginTransaction();
                try {
                    MetadataManager.INSTANCE.dropDataverse(mdTxnCtx, dataverseName);
                    MetadataManager.INSTANCE.commitTransaction(mdTxnCtx);
                } catch (Exception e2) {
                    e.addSuppressed(e2);
                    abort(e, e2, mdTxnCtx);
                    throw new IllegalStateException("System is inconsistent state: pending dataverse(" + dataverseName
                            + ") couldn't be removed from the metadata", e);
                }
            }

            throw e;
        } finally {
            MetadataLockManager.INSTANCE.releaseDataverseWriteLock(dataverseName);
        }
    }

    private void handleDatasetDropStatement(AqlMetadataProvider metadataProvider, Statement stmt,
            IHyracksClientConnection hcc) throws Exception {
        DropStatement stmtDelete = (DropStatement) stmt;
        String dataverseName = getActiveDataverse(stmtDelete.getDataverseName());
        String datasetName = stmtDelete.getDatasetName().getValue();

        ProgressState progress = ProgressState.NO_PROGRESS;
        MetadataTransactionContext mdTxnCtx = MetadataManager.INSTANCE.beginTransaction();
        boolean bActiveTxn = true;
        metadataProvider.setMetadataTxnContext(mdTxnCtx);

        MetadataLockManager.INSTANCE.dropDatasetBegin(dataverseName, dataverseName + "." + datasetName);
        List<JobSpecification> jobsToExecute = new ArrayList<JobSpecification>();
        try {

            Dataset ds = MetadataManager.INSTANCE.getDataset(mdTxnCtx, dataverseName, datasetName);
            if (ds == null) {
                if (stmtDelete.getIfExists()) {
                    MetadataManager.INSTANCE.commitTransaction(mdTxnCtx);
                    return;
                } else {
                    throw new AlgebricksException("There is no dataset with this name " + datasetName + " in dataverse "
                            + dataverseName + ".");
                }
            }

            Map<FeedConnectionId, Pair<JobSpecification, Boolean>> disconnectJobList = new HashMap<FeedConnectionId, Pair<JobSpecification, Boolean>>();
            if (ds.getDatasetType() == DatasetType.INTERNAL) {
                // prepare job spec(s) that would disconnect any active feeds involving the dataset.
                List<FeedConnectionId> feedConnections = ActiveJobLifecycleListener.INSTANCE
                        .getActiveFeedConnections(null);
                if (feedConnections != null && !feedConnections.isEmpty()) {
                    for (FeedConnectionId connection : feedConnections) {
                        Pair<JobSpecification, Boolean> p = FeedOperations.buildDisconnectFeedJobSpec(metadataProvider,
                                connection);
                        disconnectJobList.put(connection, p);
                        if (LOGGER.isLoggable(Level.INFO)) {
                            LOGGER.info("Disconnecting feed " + connection.getName() + " from dataset " + datasetName
                                    + " as dataset is being dropped");
                        }
                    }
                }

                //#. prepare jobs to drop the datatset and the indexes in NC
                List<Index> indexes = MetadataManager.INSTANCE.getDatasetIndexes(mdTxnCtx, dataverseName, datasetName);
                for (int j = 0; j < indexes.size(); j++) {
                    if (indexes.get(j).isSecondaryIndex()) {
                        CompiledIndexDropStatement cds = new CompiledIndexDropStatement(dataverseName, datasetName,
                                indexes.get(j).getIndexName());
                        jobsToExecute.add(IndexOperations.buildDropSecondaryIndexJobSpec(cds, metadataProvider, ds));
                    }
                }
                CompiledDatasetDropStatement cds = new CompiledDatasetDropStatement(dataverseName, datasetName);
                jobsToExecute.add(DatasetOperations.createDropDatasetJobSpec(cds, metadataProvider));

                //#. mark the existing dataset as PendingDropOp
                MetadataManager.INSTANCE.dropDataset(mdTxnCtx, dataverseName, datasetName);
                MetadataManager.INSTANCE.addDataset(mdTxnCtx,
                        new Dataset(dataverseName, datasetName, ds.getItemTypeDataverseName(), ds.getItemTypeName(),
                                ds.getNodeGroupName(), ds.getCompactionPolicy(), ds.getCompactionPolicyProperties(),
                                ds.getDatasetDetails(), ds.getHints(), ds.getDatasetType(), ds.getDatasetId(),
                                IMetadataEntity.PENDING_DROP_OP));

                MetadataManager.INSTANCE.commitTransaction(mdTxnCtx);
                bActiveTxn = false;
                progress = ProgressState.ADDED_PENDINGOP_RECORD_TO_METADATA;

                //# disconnect the feeds
                for (Pair<JobSpecification, Boolean> p : disconnectJobList.values()) {
                    JobUtils.runJob(hcc, p.first, true);
                }

                //#. run the jobs
                for (JobSpecification jobSpec : jobsToExecute) {
                    JobUtils.runJob(hcc, jobSpec, true);
                }

                mdTxnCtx = MetadataManager.INSTANCE.beginTransaction();
                bActiveTxn = true;
                metadataProvider.setMetadataTxnContext(mdTxnCtx);
            } else {
                // External dataset
                ExternalDatasetsRegistry.INSTANCE.removeDatasetInfo(ds);
                //#. prepare jobs to drop the datatset and the indexes in NC
                List<Index> indexes = MetadataManager.INSTANCE.getDatasetIndexes(mdTxnCtx, dataverseName, datasetName);
                for (int j = 0; j < indexes.size(); j++) {
                    if (ExternalIndexingOperations.isFileIndex(indexes.get(j))) {
                        CompiledIndexDropStatement cds = new CompiledIndexDropStatement(dataverseName, datasetName,
                                indexes.get(j).getIndexName());
                        jobsToExecute.add(IndexOperations.buildDropSecondaryIndexJobSpec(cds, metadataProvider, ds));
                    } else {
                        CompiledIndexDropStatement cds = new CompiledIndexDropStatement(dataverseName, datasetName,
                                indexes.get(j).getIndexName());
                        jobsToExecute
                                .add(ExternalIndexingOperations.buildDropFilesIndexJobSpec(cds, metadataProvider, ds));
                    }
                }

                //#. mark the existing dataset as PendingDropOp
                MetadataManager.INSTANCE.dropDataset(mdTxnCtx, dataverseName, datasetName);
                MetadataManager.INSTANCE.addDataset(mdTxnCtx,
                        new Dataset(dataverseName, datasetName, ds.getItemTypeDataverseName(), ds.getItemTypeName(),
                                ds.getNodeGroupName(), ds.getCompactionPolicy(), ds.getCompactionPolicyProperties(),
                                ds.getDatasetDetails(), ds.getHints(), ds.getDatasetType(), ds.getDatasetId(),
                                IMetadataEntity.PENDING_DROP_OP));

                MetadataManager.INSTANCE.commitTransaction(mdTxnCtx);
                bActiveTxn = false;
                progress = ProgressState.ADDED_PENDINGOP_RECORD_TO_METADATA;

                //#. run the jobs
                for (JobSpecification jobSpec : jobsToExecute) {
                    JobUtils.runJob(hcc, jobSpec, true);
                }
                if (indexes.size() > 0) {
                    ExternalDatasetsRegistry.INSTANCE.removeDatasetInfo(ds);
                }
                mdTxnCtx = MetadataManager.INSTANCE.beginTransaction();
                bActiveTxn = true;
                metadataProvider.setMetadataTxnContext(mdTxnCtx);
            }

            //#. finally, delete the dataset.
            MetadataManager.INSTANCE.dropDataset(mdTxnCtx, dataverseName, datasetName);
            // Drop the associated nodegroup
            String nodegroup = ds.getNodeGroupName();
            if (!nodegroup.equalsIgnoreCase(MetadataConstants.METADATA_DEFAULT_NODEGROUP_NAME)) {
                MetadataManager.INSTANCE.dropNodegroup(mdTxnCtx, dataverseName + ":" + datasetName);
            }

            MetadataManager.INSTANCE.commitTransaction(mdTxnCtx);
        } catch (Exception e) {
            if (bActiveTxn) {
                abort(e, e, mdTxnCtx);
            }

            if (progress == ProgressState.ADDED_PENDINGOP_RECORD_TO_METADATA) {
                //#. execute compensation operations
                //   remove the all indexes in NC
                try {
                    for (JobSpecification jobSpec : jobsToExecute) {
                        JobUtils.runJob(hcc, jobSpec, true);
                    }
                } catch (Exception e2) {
                    //do no throw exception since still the metadata needs to be compensated.
                    e.addSuppressed(e2);
                }

                //   remove the record from the metadata.
                mdTxnCtx = MetadataManager.INSTANCE.beginTransaction();
                metadataProvider.setMetadataTxnContext(mdTxnCtx);
                try {
                    MetadataManager.INSTANCE.dropDataset(metadataProvider.getMetadataTxnContext(), dataverseName,
                            datasetName);
                    MetadataManager.INSTANCE.commitTransaction(mdTxnCtx);
                } catch (Exception e2) {
                    e.addSuppressed(e2);
                    abort(e, e2, mdTxnCtx);
                    throw new IllegalStateException("System is inconsistent state: pending dataset(" + dataverseName
                            + "." + datasetName + ") couldn't be removed from the metadata", e);
                }
            }

            throw e;
        } finally {
            MetadataLockManager.INSTANCE.dropDatasetEnd(dataverseName, dataverseName + "." + datasetName);
        }
    }

    private void handleIndexDropStatement(AqlMetadataProvider metadataProvider, Statement stmt,
            IHyracksClientConnection hcc) throws Exception {

        IndexDropStatement stmtIndexDrop = (IndexDropStatement) stmt;
        String datasetName = stmtIndexDrop.getDatasetName().getValue();
        String dataverseName = getActiveDataverse(stmtIndexDrop.getDataverseName());
        ProgressState progress = ProgressState.NO_PROGRESS;
        MetadataTransactionContext mdTxnCtx = MetadataManager.INSTANCE.beginTransaction();
        boolean bActiveTxn = true;
        metadataProvider.setMetadataTxnContext(mdTxnCtx);

        MetadataLockManager.INSTANCE.dropIndexBegin(dataverseName, dataverseName + "." + datasetName);

        String indexName = null;
        // For external index
        boolean dropFilesIndex = false;
        List<JobSpecification> jobsToExecute = new ArrayList<JobSpecification>();
        try {

            Dataset ds = MetadataManager.INSTANCE.getDataset(mdTxnCtx, dataverseName, datasetName);
            if (ds == null) {
                throw new AlgebricksException(
                        "There is no dataset with this name " + datasetName + " in dataverse " + dataverseName);
            }

            List<FeedConnectionId> feedConnections = ActiveJobLifecycleListener.INSTANCE.getActiveFeedConnections(null);
            boolean resourceInUse = false;
            if (feedConnections != null && !feedConnections.isEmpty()) {
                StringBuilder builder = new StringBuilder();
                for (FeedConnectionId connection : feedConnections) {
                    if (connection.getDatasetName().equals(datasetName)) {
                        resourceInUse = true;
                        builder.append(connection + "\n");
                    }
                }
                if (resourceInUse) {
                    throw new AsterixException(
                            "Dataset" + datasetName + " is currently being fed into by the following feeds " + "."
                                    + builder.toString() + "\nOperation not supported.");
                }
            }

            if (ds.getDatasetType() == DatasetType.INTERNAL) {
                indexName = stmtIndexDrop.getIndexName().getValue();
                Index index = MetadataManager.INSTANCE.getIndex(mdTxnCtx, dataverseName, datasetName, indexName);
                if (index == null) {
                    if (stmtIndexDrop.getIfExists()) {
                        MetadataManager.INSTANCE.commitTransaction(mdTxnCtx);
                        return;
                    } else {
                        throw new AlgebricksException("There is no index with this name " + indexName + ".");
                    }
                }
                //#. prepare a job to drop the index in NC.
                CompiledIndexDropStatement cds = new CompiledIndexDropStatement(dataverseName, datasetName, indexName);
                jobsToExecute.add(IndexOperations.buildDropSecondaryIndexJobSpec(cds, metadataProvider, ds));

                //#. mark PendingDropOp on the existing index
                MetadataManager.INSTANCE.dropIndex(mdTxnCtx, dataverseName, datasetName, indexName);
                MetadataManager.INSTANCE.addIndex(mdTxnCtx,
                        new Index(dataverseName, datasetName, indexName, index.getIndexType(), index.getKeyFieldNames(),
                                index.getKeyFieldTypes(), index.isEnforcingKeyFileds(), index.isPrimaryIndex(),
                                IMetadataEntity.PENDING_DROP_OP));

                //#. commit the existing transaction before calling runJob.
                MetadataManager.INSTANCE.commitTransaction(mdTxnCtx);
                bActiveTxn = false;
                progress = ProgressState.ADDED_PENDINGOP_RECORD_TO_METADATA;

                for (JobSpecification jobSpec : jobsToExecute) {
                    JobUtils.runJob(hcc, jobSpec, true);
                }

                //#. begin a new transaction
                mdTxnCtx = MetadataManager.INSTANCE.beginTransaction();
                bActiveTxn = true;
                metadataProvider.setMetadataTxnContext(mdTxnCtx);

                //#. finally, delete the existing index
                MetadataManager.INSTANCE.dropIndex(mdTxnCtx, dataverseName, datasetName, indexName);
            } else {
                // External dataset
                indexName = stmtIndexDrop.getIndexName().getValue();
                Index index = MetadataManager.INSTANCE.getIndex(mdTxnCtx, dataverseName, datasetName, indexName);
                if (index == null) {
                    if (stmtIndexDrop.getIfExists()) {
                        MetadataManager.INSTANCE.commitTransaction(mdTxnCtx);
                        return;
                    } else {
                        throw new AlgebricksException("There is no index with this name " + indexName + ".");
                    }
                } else if (ExternalIndexingOperations.isFileIndex(index)) {
                    throw new AlgebricksException("Dropping a dataset's files index is not allowed.");
                }
                //#. prepare a job to drop the index in NC.
                CompiledIndexDropStatement cds = new CompiledIndexDropStatement(dataverseName, datasetName, indexName);
                jobsToExecute.add(IndexOperations.buildDropSecondaryIndexJobSpec(cds, metadataProvider, ds));
                List<Index> datasetIndexes = MetadataManager.INSTANCE.getDatasetIndexes(mdTxnCtx, dataverseName,
                        datasetName);
                if (datasetIndexes.size() == 2) {
                    dropFilesIndex = true;
                    // only one index + the files index, we need to delete both of the indexes
                    for (Index externalIndex : datasetIndexes) {
                        if (ExternalIndexingOperations.isFileIndex(externalIndex)) {
                            cds = new CompiledIndexDropStatement(dataverseName, datasetName,
                                    externalIndex.getIndexName());
                            jobsToExecute.add(
                                    ExternalIndexingOperations.buildDropFilesIndexJobSpec(cds, metadataProvider, ds));
                            //#. mark PendingDropOp on the existing files index
                            MetadataManager.INSTANCE.dropIndex(mdTxnCtx, dataverseName, datasetName,
                                    externalIndex.getIndexName());
                            MetadataManager.INSTANCE.addIndex(mdTxnCtx,
                                    new Index(dataverseName, datasetName, externalIndex.getIndexName(),
                                            externalIndex.getIndexType(), externalIndex.getKeyFieldNames(),
                                            index.getKeyFieldTypes(), index.isEnforcingKeyFileds(),
                                            externalIndex.isPrimaryIndex(), IMetadataEntity.PENDING_DROP_OP));
                        }
                    }
                }

                //#. mark PendingDropOp on the existing index
                MetadataManager.INSTANCE.dropIndex(mdTxnCtx, dataverseName, datasetName, indexName);
                MetadataManager.INSTANCE.addIndex(mdTxnCtx,
                        new Index(dataverseName, datasetName, indexName, index.getIndexType(), index.getKeyFieldNames(),
                                index.getKeyFieldTypes(), index.isEnforcingKeyFileds(), index.isPrimaryIndex(),
                                IMetadataEntity.PENDING_DROP_OP));

                //#. commit the existing transaction before calling runJob.
                MetadataManager.INSTANCE.commitTransaction(mdTxnCtx);
                bActiveTxn = false;
                progress = ProgressState.ADDED_PENDINGOP_RECORD_TO_METADATA;

                for (JobSpecification jobSpec : jobsToExecute) {
                    JobUtils.runJob(hcc, jobSpec, true);
                }

                //#. begin a new transaction
                mdTxnCtx = MetadataManager.INSTANCE.beginTransaction();
                bActiveTxn = true;
                metadataProvider.setMetadataTxnContext(mdTxnCtx);

                //#. finally, delete the existing index
                MetadataManager.INSTANCE.dropIndex(mdTxnCtx, dataverseName, datasetName, indexName);
                if (dropFilesIndex) {
                    // delete the files index too
                    MetadataManager.INSTANCE.dropIndex(mdTxnCtx, dataverseName, datasetName,
                            ExternalIndexingOperations.getFilesIndexName(datasetName));
                    MetadataManager.INSTANCE.dropDatasetExternalFiles(mdTxnCtx, ds);
                    ExternalDatasetsRegistry.INSTANCE.removeDatasetInfo(ds);
                }
            }
            MetadataManager.INSTANCE.commitTransaction(mdTxnCtx);

        } catch (Exception e) {
            if (bActiveTxn) {
                abort(e, e, mdTxnCtx);
            }

            if (progress == ProgressState.ADDED_PENDINGOP_RECORD_TO_METADATA) {
                //#. execute compensation operations
                //   remove the all indexes in NC
                try {
                    for (JobSpecification jobSpec : jobsToExecute) {
                        JobUtils.runJob(hcc, jobSpec, true);
                    }
                } catch (Exception e2) {
                    //do no throw exception since still the metadata needs to be compensated.
                    e.addSuppressed(e2);
                }

                //   remove the record from the metadata.
                mdTxnCtx = MetadataManager.INSTANCE.beginTransaction();
                metadataProvider.setMetadataTxnContext(mdTxnCtx);
                try {
                    MetadataManager.INSTANCE.dropIndex(metadataProvider.getMetadataTxnContext(), dataverseName,
                            datasetName, indexName);
                    if (dropFilesIndex) {
                        MetadataManager.INSTANCE.dropIndex(metadataProvider.getMetadataTxnContext(), dataverseName,
                                datasetName, ExternalIndexingOperations.getFilesIndexName(datasetName));
                    }
                    MetadataManager.INSTANCE.commitTransaction(mdTxnCtx);
                } catch (Exception e2) {
                    e.addSuppressed(e2);
                    abort(e, e2, mdTxnCtx);
                    throw new IllegalStateException("System is inconsistent state: pending index(" + dataverseName + "."
                            + datasetName + "." + indexName + ") couldn't be removed from the metadata", e);
                }
            }

            throw e;

        } finally {
            MetadataLockManager.INSTANCE.dropIndexEnd(dataverseName, dataverseName + "." + datasetName);
        }
    }

    private void handleTypeDropStatement(AqlMetadataProvider metadataProvider, Statement stmt) throws Exception {

        TypeDropStatement stmtTypeDrop = (TypeDropStatement) stmt;
        String dataverseName = getActiveDataverse(stmtTypeDrop.getDataverseName());
        String typeName = stmtTypeDrop.getTypeName().getValue();

        MetadataTransactionContext mdTxnCtx = MetadataManager.INSTANCE.beginTransaction();
        metadataProvider.setMetadataTxnContext(mdTxnCtx);
        MetadataLockManager.INSTANCE.dropTypeBegin(dataverseName, dataverseName + "." + typeName);

        try {
            Datatype dt = MetadataManager.INSTANCE.getDatatype(mdTxnCtx, dataverseName, typeName);
            if (dt == null) {
                if (!stmtTypeDrop.getIfExists()) {
                    throw new AlgebricksException("There is no datatype with this name " + typeName + ".");
                }
            } else {
                MetadataManager.INSTANCE.dropDatatype(mdTxnCtx, dataverseName, typeName);
            }
            MetadataManager.INSTANCE.commitTransaction(mdTxnCtx);
        } catch (Exception e) {
            abort(e, e, mdTxnCtx);
            throw e;
        } finally {
            MetadataLockManager.INSTANCE.dropTypeEnd(dataverseName, dataverseName + "." + typeName);
        }
    }

    private void handleNodegroupDropStatement(AqlMetadataProvider metadataProvider, Statement stmt) throws Exception {

        NodeGroupDropStatement stmtDelete = (NodeGroupDropStatement) stmt;
        String nodegroupName = stmtDelete.getNodeGroupName().getValue();
        MetadataTransactionContext mdTxnCtx = MetadataManager.INSTANCE.beginTransaction();
        metadataProvider.setMetadataTxnContext(mdTxnCtx);
        MetadataLockManager.INSTANCE.acquireNodeGroupWriteLock(nodegroupName);
        try {
            NodeGroup ng = MetadataManager.INSTANCE.getNodegroup(mdTxnCtx, nodegroupName);
            if (ng == null) {
                if (!stmtDelete.getIfExists()) {
                    throw new AlgebricksException("There is no nodegroup with this name " + nodegroupName + ".");
                }
            } else {
                MetadataManager.INSTANCE.dropNodegroup(mdTxnCtx, nodegroupName);
            }

            MetadataManager.INSTANCE.commitTransaction(mdTxnCtx);
        } catch (Exception e) {
            abort(e, e, mdTxnCtx);
            throw e;
        } finally {
            MetadataLockManager.INSTANCE.releaseNodeGroupWriteLock(nodegroupName);
        }
    }

    private boolean procedureContainsForbiddenStatements(List<Statement> aqlStatements) throws AsterixException {
        List<Kind> kindsArray = Arrays.asList(Kind.INSERT, Kind.DELETE, Kind.QUERY);
        //TODO: allow multiple statements per procedure
        if (aqlStatements.size() != 1) {
            throw new AsterixException("Procedures only allow single statements");
        }
        for (Statement st : aqlStatements) {
            if (!kindsArray.contains(st.getKind())) {
                throw new AsterixException("Disallowed statements in procedure");
            }
        }
        return false;
    }

    private void handleCreateFunctionStatement(AqlMetadataProvider metadataProvider, Statement stmt,
            IHyracksClientConnection hcc, IHyracksDataset hdc, ResultDelivery resultDelivery) throws Exception {
        CreateFunctionStatement cfs = (CreateFunctionStatement) stmt;
        String dataverse = getActiveDataverseName(cfs.getSignature().getNamespace());
        String functionName = cfs.getaAterixFunction().getName();

        MetadataTransactionContext mdTxnCtx = MetadataManager.INSTANCE.beginTransaction();
        metadataProvider.setMetadataTxnContext(mdTxnCtx);
        MetadataLockManager.INSTANCE.functionStatementBegin(dataverse, dataverse + "." + functionName);
        try {

            Dataverse dv = MetadataManager.INSTANCE.getDataverse(mdTxnCtx, dataverse);
            if (dv == null) {
                throw new AlgebricksException("There is no dataverse with this name " + dataverse + ".");
            }
            String kind = FunctionKind.SCALAR.toString();
            String body = cfs.getFunctionBody();
            if (cfs.getIsProcedure()) {
                kind = "PROCEDURE";

                AQLParser parser = new AQLParser(new StringReader(body));
                List<Statement> statements = null;
                statements = parser.parse();
                if (!procedureContainsForbiddenStatements(statements)) {
                    JobSpecification jobSpec = null;
                    //Currently only allow query,insert,and delete
                    if (statements.get(0).getKind() == Kind.QUERY) {
                        jobSpec = handleQuery(metadataProvider, (Query) statements.get(0), hcc, hdc, resultDelivery,
                                true);
                    } else if (statements.get(0).getKind() == Kind.INSERT) {
                        jobSpec = handleInsertStatement(metadataProvider, statements.get(0), hcc, hdc, resultDelivery,
                                true);
                    } else if (statements.get(0).getKind() == Kind.DELETE) {
                        jobSpec = handleDeleteStatement(metadataProvider, statements.get(0), hcc, true);
                    }

                    JobSpecification alteredJobSpec = ActiveUtil.alterJobSpecificationForProcedure(jobSpec,
                            new ActiveJobId(dataverse, functionName, ActiveObjectType.PROCEDURE),
                            new HashMap<String, String>());
                    JobUtils.runJob(hcc, alteredJobSpec, false);
                }

                body = "";
            }
            Function function = new Function(dataverse, functionName, cfs.getaAterixFunction().getArity(),
                    cfs.getParamList(), Function.RETURNTYPE_VOID, body, Function.LANGUAGE_AQL, kind);

            MetadataManager.INSTANCE.addFunction(mdTxnCtx, function);

            MetadataManager.INSTANCE.commitTransaction(mdTxnCtx);
        } catch (Exception e) {
            abort(e, e, mdTxnCtx);
            throw e;
        } finally {
            MetadataLockManager.INSTANCE.functionStatementEnd(dataverse, dataverse + "." + functionName);
        }
    }

    private void handleExecuteProcedureStatement(AqlMetadataProvider metadataProvider, Statement stmt,
            IHyracksClientConnection hcc) throws Exception {
        ExecuteProcedureStatement eps = (ExecuteProcedureStatement) stmt;
        FunctionSignature sig = eps.getFunctionSignature();
        String dataverse = getActiveDataverseName(sig.getNamespace());
        String functionName = sig.getName();

        MetadataTransactionContext mdTxnCtx = MetadataManager.INSTANCE.beginTransaction();
        boolean bActiveTxn = true;
        metadataProvider.setMetadataTxnContext(mdTxnCtx);
        try {
            Dataverse dv = MetadataManager.INSTANCE.getDataverse(mdTxnCtx, dataverse);
            if (dv == null) {
                throw new AlgebricksException("There is no dataverse with this name " + dataverse + ".");
            }
            Function function = MetadataManager.INSTANCE.getFunction(mdTxnCtx, sig);
            if (function == null || function.getKind() != "PROCEDURE") {
                throw new AlgebricksException("Unknown function " + sig);
            }

            ActiveObjectId procedureId = new ActiveObjectId(dataverse, functionName, ActiveObjectType.PROCEDURE);
            ProcedureRuntimeId procedureRuntimeId = new ProcedureRuntimeId(procedureId, 0,
                    ActiveRuntimeId.DEFAULT_OPERAND_ID);
            ExecuteProcedureMessage executeProcedureMessage = new ExecuteProcedureMessage(procedureId,
                    procedureRuntimeId);
            JobSpecification messageJobSpec = ProcedureOperations
                    .buildExecuteProcedureMessageJob(executeProcedureMessage);
            JobUtils.runJob(hcc, messageJobSpec, true);

        } catch (Exception e) {
            abort(e, e, mdTxnCtx);
            throw e;
        } finally {
            //          MetadataManager.INSTANCE.commitTransaction(mdTxnCtx);

        }
    }

    private void handleFunctionDropStatement(AqlMetadataProvider metadataProvider, Statement stmt) throws Exception {
        FunctionDropStatement stmtDropFunction = (FunctionDropStatement) stmt;
        FunctionSignature signature = stmtDropFunction.getFunctionSignature();
        MetadataTransactionContext mdTxnCtx = MetadataManager.INSTANCE.beginTransaction();
        metadataProvider.setMetadataTxnContext(mdTxnCtx);
        MetadataLockManager.INSTANCE.functionStatementBegin(signature.getNamespace(),
                signature.getNamespace() + "." + signature.getName());
        try {
            Function function = MetadataManager.INSTANCE.getFunction(mdTxnCtx, signature);
            if (function == null) {
                if (!stmtDropFunction.getIfExists()) {
<<<<<<< HEAD
                    throw new AlgebricksException("Unknown function " + signature);
                }
            } else if (!stmtDropFunction.getIsProcedure()) {
                if (function.getKind().equalsIgnoreCase("PROCEDURE")) {
                    throw new AlgebricksException(
                            "Function " + signature + " is a procedure. use \"drop procedure\" to delete");
                }

=======
                    throw new AlgebricksException("Unknonw function " + signature);
                }
            } else {
                MetadataManager.INSTANCE.dropFunction(mdTxnCtx, signature);
>>>>>>> 2e400185
            }
            MetadataManager.INSTANCE.dropFunction(mdTxnCtx, signature);
            if (function.getKind().equalsIgnoreCase("PROCEDURE")) {
                //Send kill message to procedure
            }

            MetadataManager.INSTANCE.commitTransaction(mdTxnCtx);
        } catch (Exception e) {
            abort(e, e, mdTxnCtx);
            throw e;
        } finally {
            MetadataLockManager.INSTANCE.functionStatementEnd(signature.getNamespace(),
                    signature.getNamespace() + "." + signature.getName());
        }
    }

    private void handleLoadStatement(AqlMetadataProvider metadataProvider, Statement stmt, IHyracksClientConnection hcc)
            throws Exception {
        LoadStatement loadStmt = (LoadStatement) stmt;
        String dataverseName = getActiveDataverse(loadStmt.getDataverseName());
        String datasetName = loadStmt.getDatasetName().getValue();
        MetadataTransactionContext mdTxnCtx = MetadataManager.INSTANCE.beginTransaction();
        boolean bActiveTxn = true;
        metadataProvider.setMetadataTxnContext(mdTxnCtx);
        MetadataLockManager.INSTANCE.modifyDatasetBegin(dataverseName, dataverseName + "." + datasetName);
        try {
            CompiledLoadFromFileStatement cls = new CompiledLoadFromFileStatement(dataverseName,
                    loadStmt.getDatasetName().getValue(), loadStmt.getAdapter(), loadStmt.getProperties(),
                    loadStmt.dataIsAlreadySorted());
            JobSpecification spec = apiFramework.compileQuery(null, metadataProvider, null, 0, null, sessionConfig,
                    cls);
            MetadataManager.INSTANCE.commitTransaction(mdTxnCtx);
            bActiveTxn = false;
            if (spec != null) {
                JobUtils.runJob(hcc, spec, true);
            }
        } catch (Exception e) {
            if (bActiveTxn) {
                abort(e, e, mdTxnCtx);
            }
            throw e;
        } finally {
            MetadataLockManager.INSTANCE.modifyDatasetEnd(dataverseName, dataverseName + "." + datasetName);
        }
    }

    private JobSpecification handleInsertStatement(AqlMetadataProvider metadataProvider, Statement stmt,
            IHyracksClientConnection hcc, IHyracksDataset hdc, ResultDelivery resultDelivery, boolean isProcedure)
                    throws Exception {

        InsertStatement stmtInsert = (InsertStatement) stmt;
        String dataverseName = getActiveDataverse(stmtInsert.getDataverseName());
        Query query = stmtInsert.getQuery();
        MetadataTransactionContext mdTxnCtx = MetadataManager.INSTANCE.beginTransaction();
        boolean bActiveTxn = true;
        metadataProvider.setMetadataTxnContext(mdTxnCtx);
        MetadataLockManager.INSTANCE.insertDeleteBegin(dataverseName, dataverseName + "." + stmtInsert.getDatasetName(),
                query.getDataverses(), query.getDatasets());

        JobSpecification compiled = null;
        try {
            metadataProvider.setWriteTransaction(true);
            CompiledInsertStatement clfrqs = new CompiledInsertStatement(dataverseName,
                    stmtInsert.getDatasetName().getValue(), query, stmtInsert.getVarCounter(),
                    stmtInsert.getReturnRecord(), stmtInsert.getReturnField());
            compiled = rewriteCompileQuery(metadataProvider, query, clfrqs);
            MetadataManager.INSTANCE.commitTransaction(mdTxnCtx);
            bActiveTxn = false;

            if (compiled != null && !isProcedure) {
                if (stmtInsert.getReturnRecord() || stmtInsert.getReturnField() != null) {
                    handleQueryResult(metadataProvider, hcc, hdc, compiled, resultDelivery);
                } else {
                    JobUtils.runJob(hcc, compiled, true);
                }
            }

        } catch (Exception e) {
            if (bActiveTxn) {
                abort(e, e, mdTxnCtx);
            }
            throw e;
        } finally {
            MetadataLockManager.INSTANCE.insertDeleteEnd(dataverseName,
                    dataverseName + "." + stmtInsert.getDatasetName(), query.getDataverses(), query.getDatasets());
        }
        return compiled;
    }

    private JobSpecification handleDeleteStatement(AqlMetadataProvider metadataProvider, Statement stmt,
            IHyracksClientConnection hcc, boolean isProcedure) throws Exception {

        DeleteStatement stmtDelete = (DeleteStatement) stmt;
        String dataverseName = getActiveDataverse(stmtDelete.getDataverseName());
        MetadataTransactionContext mdTxnCtx = MetadataManager.INSTANCE.beginTransaction();
        boolean bActiveTxn = true;
        metadataProvider.setMetadataTxnContext(mdTxnCtx);
        MetadataLockManager.INSTANCE.insertDeleteBegin(dataverseName, dataverseName + "." + stmtDelete.getDatasetName(),
                stmtDelete.getDataverses(), stmtDelete.getDatasets());
        JobSpecification compiled = null;

        try {
            metadataProvider.setWriteTransaction(true);
            CompiledDeleteStatement clfrqs = new CompiledDeleteStatement(stmtDelete.getVariableExpr(), dataverseName,
                    stmtDelete.getDatasetName().getValue(), stmtDelete.getCondition(), stmtDelete.getVarCounter(),
                    stmtDelete.getQuery());
            compiled = rewriteCompileQuery(metadataProvider, clfrqs.getQuery(), clfrqs);

            MetadataManager.INSTANCE.commitTransaction(mdTxnCtx);
            bActiveTxn = false;
            if (compiled != null && !isProcedure) {
                JobUtils.runJob(hcc, compiled, true);
            }

        } catch (Exception e) {
            if (bActiveTxn) {
                abort(e, e, mdTxnCtx);
            }
            throw e;
        } finally {
            MetadataLockManager.INSTANCE.insertDeleteEnd(dataverseName,
                    dataverseName + "." + stmtDelete.getDatasetName(), stmtDelete.getDataverses(),
                    stmtDelete.getDatasets());
        }
        return compiled;
    }

    private JobSpecification rewriteCompileQuery(AqlMetadataProvider metadataProvider, Query query,
            ICompiledDmlStatement stmt)
                    throws AsterixException, RemoteException, AlgebricksException, JSONException, ACIDException {

        // Query Rewriting (happens under the same ongoing metadata transaction)
        Pair<Query, Integer> reWrittenQuery = apiFramework.reWriteQuery(declaredFunctions, metadataProvider, query,
                sessionConfig);

        // Query Compilation (happens under the same ongoing metadata transaction)
        JobSpecification spec = apiFramework.compileQuery(declaredFunctions, metadataProvider, reWrittenQuery.first,
                reWrittenQuery.second, stmt == null ? null : stmt.getDatasetName(), sessionConfig, stmt);

        return spec;

    }

    private void handleCreateFeedStatement(AqlMetadataProvider metadataProvider, Statement stmt,
            IHyracksClientConnection hcc) throws Exception {

        CreateFeedStatement cfs = (CreateFeedStatement) stmt;
        String dataverseName = getActiveDataverse(cfs.getDataverseName());
        String feedName = cfs.getFeedName().getValue();
        MetadataTransactionContext mdTxnCtx = MetadataManager.INSTANCE.beginTransaction();
        metadataProvider.setMetadataTxnContext(mdTxnCtx);
        MetadataLockManager.INSTANCE.createFeedBegin(dataverseName, dataverseName + "." + feedName);

        Feed feed = null;
        try {
            feed = MetadataManager.INSTANCE.getFeed(metadataProvider.getMetadataTxnContext(), dataverseName, feedName);
            if (feed != null) {
                if (cfs.getIfNotExists()) {
                    MetadataManager.INSTANCE.commitTransaction(mdTxnCtx);
                    return;
                } else {
                    throw new AlgebricksException("A feed with this name " + feedName + " already exists.");
                }
            }

            switch (stmt.getKind()) {
                case CREATE_PRIMARY_FEED:
                    CreatePrimaryFeedStatement cpfs = (CreatePrimaryFeedStatement) stmt;
                    String adaptorName = cpfs.getAdaptorName();
                    feed = new PrimaryFeed(dataverseName, feedName, adaptorName, cpfs.getAdaptorConfiguration(),
                            cfs.getAppliedFunction());
                    break;
                case CREATE_SECONDARY_FEED:
                    CreateSecondaryFeedStatement csfs = (CreateSecondaryFeedStatement) stmt;
                    feed = new SecondaryFeed(dataverseName, feedName, csfs.getSourceFeedName(),
                            csfs.getAppliedFunction());
                    break;
                default:
                    throw new IllegalStateException();
            }

            MetadataManager.INSTANCE.addFeed(metadataProvider.getMetadataTxnContext(), feed);
            MetadataManager.INSTANCE.commitTransaction(mdTxnCtx);
        } catch (Exception e) {
            abort(e, e, mdTxnCtx);
            throw e;
        } finally {
            MetadataLockManager.INSTANCE.createFeedEnd(dataverseName, dataverseName + "." + feedName);
        }
    }

    private void handleCreateFeedPolicyStatement(AqlMetadataProvider metadataProvider, Statement stmt,
            IHyracksClientConnection hcc) throws Exception {
        MetadataTransactionContext mdTxnCtx = MetadataManager.INSTANCE.beginTransaction();
        metadataProvider.setMetadataTxnContext(mdTxnCtx);
        String dataverse;
        String policy;
        FeedPolicy newPolicy = null;
        CreateFeedPolicyStatement cfps = (CreateFeedPolicyStatement) stmt;
        dataverse = getActiveDataverse(null);
        policy = cfps.getPolicyName();
        MetadataLockManager.INSTANCE.createFeedPolicyBegin(dataverse, dataverse + "." + policy);
        try {
            FeedPolicy feedPolicy = MetadataManager.INSTANCE.getFeedPolicy(metadataProvider.getMetadataTxnContext(),
                    dataverse, policy);
            if (feedPolicy != null) {
                if (cfps.getIfNotExists()) {
                    MetadataManager.INSTANCE.commitTransaction(mdTxnCtx);
                    return;
                } else {
                    throw new AlgebricksException("A policy with this name " + policy + " already exists.");
                }
            }
            boolean extendingExisting = cfps.getSourcePolicyName() != null;
            String description = cfps.getDescription() == null ? "" : cfps.getDescription();
            if (extendingExisting) {
                FeedPolicy sourceFeedPolicy = MetadataManager.INSTANCE
                        .getFeedPolicy(metadataProvider.getMetadataTxnContext(), dataverse, cfps.getSourcePolicyName());
                if (sourceFeedPolicy == null) {
                    sourceFeedPolicy = MetadataManager.INSTANCE.getFeedPolicy(metadataProvider.getMetadataTxnContext(),
                            MetadataConstants.METADATA_DATAVERSE_NAME, cfps.getSourcePolicyName());
                    if (sourceFeedPolicy == null) {
                        throw new AlgebricksException("Unknown policy " + cfps.getSourcePolicyName());
                    }
                }
                Map<String, String> policyProperties = sourceFeedPolicy.getProperties();
                policyProperties.putAll(cfps.getProperties());
                newPolicy = new FeedPolicy(dataverse, policy, description, policyProperties);
            } else {
                Properties prop = new Properties();
                try {
                    InputStream stream = new FileInputStream(cfps.getSourcePolicyFile());
                    prop.load(stream);
                } catch (Exception e) {
                    throw new AlgebricksException("Unable to read policy file" + cfps.getSourcePolicyFile());
                }
                Map<String, String> policyProperties = new HashMap<String, String>();
                for (Entry<Object, Object> entry : prop.entrySet()) {
                    policyProperties.put((String) entry.getKey(), (String) entry.getValue());
                }
                newPolicy = new FeedPolicy(dataverse, policy, description, policyProperties);
            }
            MetadataManager.INSTANCE.addFeedPolicy(mdTxnCtx, newPolicy);
            MetadataManager.INSTANCE.commitTransaction(mdTxnCtx);
        } catch (Exception e) {
            abort(e, e, mdTxnCtx);
            throw e;
        } finally {
            MetadataLockManager.INSTANCE.createFeedPolicyEnd(dataverse, dataverse + "." + policy);
        }
    }

    private void handleDropFeedStatement(AqlMetadataProvider metadataProvider, Statement stmt,
            IHyracksClientConnection hcc) throws Exception {
        FeedDropStatement stmtFeedDrop = (FeedDropStatement) stmt;
        String dataverseName = getActiveDataverse(stmtFeedDrop.getDataverseName());
        String feedName = stmtFeedDrop.getFeedName().getValue();
        MetadataTransactionContext mdTxnCtx = MetadataManager.INSTANCE.beginTransaction();
        metadataProvider.setMetadataTxnContext(mdTxnCtx);
        MetadataLockManager.INSTANCE.dropFeedBegin(dataverseName, dataverseName + "." + feedName);

        try {
            Feed feed = MetadataManager.INSTANCE.getFeed(mdTxnCtx, dataverseName, feedName);
            if (feed == null) {
                if (!stmtFeedDrop.getIfExists()) {
                    throw new AlgebricksException("There is no feed with this name " + feedName + ".");
                }
            }

            ActiveObjectId feedId = new ActiveObjectId(dataverseName, feedName, ActiveObjectType.FEED);
            List<FeedConnectionId> activeConnections = ActiveJobLifecycleListener.INSTANCE
                    .getActiveFeedConnections(feedId);
            if (activeConnections != null && !activeConnections.isEmpty()) {
                StringBuilder builder = new StringBuilder();
                for (FeedConnectionId connectionId : activeConnections) {
                    builder.append(connectionId.getDatasetName() + "\n");
                }

                throw new AlgebricksException("Feed " + feedId
                        + " is currently active and connected to the following dataset(s) \n" + builder.toString());
            } else {
                MetadataManager.INSTANCE.dropFeed(mdTxnCtx, dataverseName, feedName);
            }

            if (LOGGER.isLoggable(Level.INFO)) {
                LOGGER.info("Removed feed " + feedId);
            }
            MetadataManager.INSTANCE.commitTransaction(mdTxnCtx);

        } catch (Exception e) {
            abort(e, e, mdTxnCtx);
            throw e;
        } finally {
            MetadataLockManager.INSTANCE.dropFeedEnd(dataverseName, dataverseName + "." + feedName);
        }
    }

    private void handleDropFeedPolicyStatement(AqlMetadataProvider metadataProvider, Statement stmt,
            IHyracksClientConnection hcc) throws Exception {

        MetadataTransactionContext mdTxnCtx = MetadataManager.INSTANCE.beginTransaction();
        metadataProvider.setMetadataTxnContext(mdTxnCtx);
        FeedPolicyDropStatement stmtFeedPolicyDrop = (FeedPolicyDropStatement) stmt;
        String dataverseName = getActiveDataverse(stmtFeedPolicyDrop.getDataverseName());
        String policyName = stmtFeedPolicyDrop.getPolicyName().getValue();
        MetadataLockManager.INSTANCE.dropFeedPolicyBegin(dataverseName, dataverseName + "." + policyName);

        try {
            FeedPolicy feedPolicy = MetadataManager.INSTANCE.getFeedPolicy(mdTxnCtx, dataverseName, policyName);
            if (feedPolicy == null) {
                if (!stmtFeedPolicyDrop.getIfExists()) {
                    throw new AlgebricksException("Unknown policy " + policyName + " in dataverse " + dataverseName);
                }
            }
            MetadataManager.INSTANCE.dropFeedPolicy(mdTxnCtx, dataverseName, policyName);
            MetadataManager.INSTANCE.commitTransaction(mdTxnCtx);
        } catch (Exception e) {
            abort(e, e, mdTxnCtx);
            throw e;
        } finally {
            MetadataLockManager.INSTANCE.dropFeedPolicyEnd(dataverseName, dataverseName + "." + policyName);
        }
    }

    private void handleConnectFeedStatement(AqlMetadataProvider metadataProvider, Statement stmt,
            IHyracksClientConnection hcc) throws Exception {

        ConnectFeedStatement cfs = (ConnectFeedStatement) stmt;
        String dataverseName = getActiveDataverse(cfs.getDataverseName());
        String feedName = cfs.getFeedName();
        String datasetName = cfs.getDatasetName().getValue();

        boolean bActiveTxn = true;

        MetadataTransactionContext mdTxnCtx = MetadataManager.INSTANCE.beginTransaction();
        metadataProvider.setMetadataTxnContext(mdTxnCtx);
        boolean readLatchAcquired = true;
        boolean subscriberRegistered = false;
        IActiveLifecycleEventSubscriber eventSubscriber = new ActiveLifecycleEventSubscriber();
        FeedConnectionId feedConnId = null;

        MetadataLockManager.INSTANCE.connectFeedBegin(dataverseName, dataverseName + "." + datasetName,
                dataverseName + "." + feedName);
        try {
            metadataProvider.setWriteTransaction(true);

            CompiledConnectFeedStatement cbfs = new CompiledConnectFeedStatement(dataverseName, cfs.getFeedName(),
                    cfs.getDatasetName().getValue(), cfs.getPolicy(), cfs.getQuery(), cfs.getVarCounter());

            ActiveUtil.validateIfDatasetExists(dataverseName, cfs.getDatasetName().getValue(),
                    metadataProvider.getMetadataTxnContext());

            Feed feed = ActiveUtil.validateIfFeedExists(dataverseName, cfs.getFeedName(),
                    metadataProvider.getMetadataTxnContext());

            feedConnId = new FeedConnectionId(dataverseName, cfs.getFeedName(), cfs.getDatasetName().getValue());

            if (ActiveJobLifecycleListener.INSTANCE.isFeedConnectionActive(feedConnId)) {
                throw new AsterixException("Feed " + cfs.getFeedName() + " is already connected to dataset "
                        + cfs.getDatasetName().getValue());
            }

            FeedPolicy feedPolicy = ActiveUtil.validateIfPolicyExists(dataverseName, cbfs.getPolicyName(), mdTxnCtx);

            // All Metadata checks have passed. Feed connect request is valid. //

            FeedPolicyAccessor policyAccessor = new FeedPolicyAccessor(feedPolicy.getProperties());
            Triple<FeedConnectionRequest, Boolean, List<IFeedJoint>> triple = getFeedConnectionRequest(dataverseName,
                    feed, cbfs.getDatasetName(), feedPolicy, mdTxnCtx);
            FeedConnectionRequest connectionRequest = triple.first;
            boolean createFeedIntakeJob = triple.second;

            ActiveJobLifecycleListener.INSTANCE.registerFeedEventSubscriber(feedConnId, eventSubscriber);
            subscriberRegistered = true;
            if (createFeedIntakeJob) {
                ActiveObjectId feedId = connectionRequest.getFeedJointKey().getFeedId();
                PrimaryFeed primaryFeed = (PrimaryFeed) MetadataManager.INSTANCE.getFeed(mdTxnCtx,
                        feedId.getDataverse(), feedId.getName());
                Pair<JobSpecification, IFeedAdapterFactory> pair = FeedOperations.buildFeedIntakeJobSpec(primaryFeed,
                        metadataProvider, policyAccessor);
                // adapter configuration are valid at this stage
                // register the feed joints (these are auto-de-registered)
                for (IFeedJoint fj : triple.third) {
                    ActiveJobLifecycleListener.INSTANCE.registerFeedJoint(fj);
                }
                JobUtils.runJob(hcc, pair.first, false);
                IFeedAdapterFactory adapterFactory = pair.second;
                if (adapterFactory.isRecordTrackingEnabled()) {
                    ActiveJobLifecycleListener.INSTANCE.registerFeedIntakeProgressTracker(feedConnId,
                            adapterFactory.createIntakeProgressTracker());
                }
                eventSubscriber.assertEvent(ActiveLifecycleEvent.FEED_INTAKE_STARTED);
            } else {
                for (IFeedJoint fj : triple.third) {
                    ActiveJobLifecycleListener.INSTANCE.registerFeedJoint(fj);
                }
            }
            MetadataManager.INSTANCE.commitTransaction(mdTxnCtx);
            bActiveTxn = false;
            readLatchAcquired = false;
            eventSubscriber.assertEvent(ActiveLifecycleEvent.FEED_COLLECT_STARTED);
            if (Boolean.valueOf(metadataProvider.getConfig().get(ConnectFeedStatement.WAIT_FOR_COMPLETION))) {
                eventSubscriber.assertEvent(ActiveLifecycleEvent.FEED_ENDED); // blocking call
            }
            String waitForCompletionParam = metadataProvider.getConfig().get(ConnectFeedStatement.WAIT_FOR_COMPLETION);
            boolean waitForCompletion = waitForCompletionParam == null ? false
                    : Boolean.valueOf(waitForCompletionParam);
            if (waitForCompletion) {
                MetadataLockManager.INSTANCE.connectFeedEnd(dataverseName, dataverseName + "." + datasetName,
                        dataverseName + "." + feedName);
                readLatchAcquired = false;
            }
        } catch (Exception e) {
            if (bActiveTxn) {
                abort(e, e, mdTxnCtx);
            }
            throw e;
        } finally {
            if (readLatchAcquired) {
                MetadataLockManager.INSTANCE.connectFeedEnd(dataverseName, dataverseName + "." + datasetName,
                        dataverseName + "." + feedName);
            }
            if (subscriberRegistered) {
                ActiveJobLifecycleListener.INSTANCE.deregisterFeedEventSubscriber(feedConnId, eventSubscriber);
            }
        }
    }

    /**
     * Generates a subscription request corresponding to a connect feed request. In addition, provides a boolean
     * flag indicating if feed intake job needs to be started (source primary feed not found to be active).
     *
     * @param dataverse
     * @param feed
     * @param dataset
     * @param feedPolicy
     * @param mdTxnCtx
     * @return
     * @throws MetadataException
     */
    private Triple<FeedConnectionRequest, Boolean, List<IFeedJoint>> getFeedConnectionRequest(String dataverse,
            Feed feed, String dataset, FeedPolicy feedPolicy, MetadataTransactionContext mdTxnCtx)
                    throws MetadataException {
        IFeedJoint sourceFeedJoint = null;
        FeedConnectionRequest request = null;
        List<String> functionsToApply = new ArrayList<String>();
        boolean needIntakeJob = false;
        List<IFeedJoint> jointsToRegister = new ArrayList<IFeedJoint>();
        ActiveJobId connectionId = new FeedConnectionId(feed.getFeedId(), dataset);

        ConnectionLocation connectionLocation = null;
        FeedJointKey feedJointKey = getFeedJointKey(feed, mdTxnCtx);
        boolean isFeedJointAvailable = ActiveJobLifecycleListener.INSTANCE.isFeedJointAvailable(feedJointKey);
        if (!isFeedJointAvailable) {
            sourceFeedJoint = ActiveJobLifecycleListener.INSTANCE.getAvailableFeedJoint(feedJointKey);
            if (sourceFeedJoint == null) { // the feed is currently not being ingested, i.e., it is unavailable.
                connectionLocation = ConnectionLocation.SOURCE_FEED_INTAKE_STAGE;
                ActiveObjectId sourceFeedId = feedJointKey.getFeedId(); // the root/primary feedId
                Feed primaryFeed = MetadataManager.INSTANCE.getFeed(mdTxnCtx, dataverse, sourceFeedId.getName());
                FeedJointKey intakeFeedJointKey = new FeedJointKey(sourceFeedId, new ArrayList<String>());
                sourceFeedJoint = new FeedJoint(intakeFeedJointKey, primaryFeed.getFeedId(), connectionLocation,
                        FeedJointType.INTAKE, connectionId);
                jointsToRegister.add(sourceFeedJoint);
                needIntakeJob = true;
            } else {
                connectionLocation = sourceFeedJoint.getConnectionLocation();
            }

            String[] functions = feedJointKey.getStringRep()
                    .substring(sourceFeedJoint.getFeedJointKey().getStringRep().length()).trim().split(":");
            for (String f : functions) {
                if (f.trim().length() > 0) {
                    functionsToApply.add(f);
                }
            }
            // register the compute feed point that represents the final output from the collection of
            // functions that will be applied.
            if (!functionsToApply.isEmpty()) {
                FeedJointKey computeFeedJointKey = new FeedJointKey(feed.getFeedId(), functionsToApply);
                IFeedJoint computeFeedJoint = new FeedJoint(computeFeedJointKey, feed.getFeedId(),
                        ConnectionLocation.SOURCE_FEED_COMPUTE_STAGE, FeedJointType.COMPUTE, connectionId);
                jointsToRegister.add(computeFeedJoint);
            }
        } else {
            sourceFeedJoint = ActiveJobLifecycleListener.INSTANCE.getFeedJoint(feedJointKey);
            connectionLocation = sourceFeedJoint.getConnectionLocation();
            if (LOGGER.isLoggable(Level.INFO)) {
                LOGGER.info("Feed joint " + sourceFeedJoint + " is available! need not apply any further computation");
            }
        }

        request = new FeedConnectionRequest(sourceFeedJoint.getFeedJointKey(), connectionLocation, functionsToApply,
                dataset, feedPolicy.getPolicyName(), feedPolicy.getProperties(), feed.getFeedId());

        sourceFeedJoint.addConnectionRequest(request);
        return new Triple<FeedConnectionRequest, Boolean, List<IFeedJoint>>(request, needIntakeJob, jointsToRegister);
    }

    /*
     * Gets the feed joint corresponding to the feed definition. Tuples constituting the feed are
     * available at this feed joint.
     */
    private FeedJointKey getFeedJointKey(Feed feed, MetadataTransactionContext ctx) throws MetadataException {
        Feed sourceFeed = feed;
        List<String> appliedFunctions = new ArrayList<String>();
        while (sourceFeed.getFeedType().equals(FeedType.SECONDARY)) {
            if (sourceFeed.getAppliedFunction() != null) {
                appliedFunctions.add(0, sourceFeed.getAppliedFunction().getName());
            }
            Feed parentFeed = MetadataManager.INSTANCE.getFeed(ctx, feed.getDataverseName(),
                    ((SecondaryFeed) sourceFeed).getSourceFeedName());
            sourceFeed = parentFeed;
        }

        if (sourceFeed.getAppliedFunction() != null) {
            appliedFunctions.add(0, sourceFeed.getAppliedFunction().getName());
        }

        return new FeedJointKey(sourceFeed.getFeedId(), appliedFunctions);
    }

    private void handleDisconnectFeedStatement(AqlMetadataProvider metadataProvider, Statement stmt,
            IHyracksClientConnection hcc) throws Exception {
        DisconnectFeedStatement cfs = (DisconnectFeedStatement) stmt;
        String dataverseName = getActiveDataverse(cfs.getDataverseName());
        String datasetName = cfs.getDatasetName().getValue();

        MetadataTransactionContext mdTxnCtx = MetadataManager.INSTANCE.beginTransaction();
        boolean bActiveTxn = true;
        metadataProvider.setMetadataTxnContext(mdTxnCtx);

        ActiveUtil.validateIfDatasetExists(dataverseName, cfs.getDatasetName().getValue(), mdTxnCtx);
        Feed feed = ActiveUtil.validateIfFeedExists(dataverseName, cfs.getFeedName().getValue(), mdTxnCtx);

        FeedConnectionId connectionId = new FeedConnectionId(feed.getFeedId(), cfs.getDatasetName().getValue());
        boolean isFeedConnectionActive = ActiveJobLifecycleListener.INSTANCE.isFeedConnectionActive(connectionId);
        if (!isFeedConnectionActive) {
            throw new AsterixException("Feed " + feed.getFeedId().getName() + " is currently not connected to "
                    + cfs.getDatasetName().getValue() + ". Invalid operation!");
        }

        MetadataLockManager.INSTANCE.disconnectFeedBegin(dataverseName, dataverseName + "." + datasetName,
                dataverseName + "." + cfs.getFeedName());
        try {
            Dataset dataset = MetadataManager.INSTANCE.getDataset(metadataProvider.getMetadataTxnContext(),
                    dataverseName, cfs.getDatasetName().getValue());
            if (dataset == null) {
                throw new AsterixException(
                        "Unknown dataset :" + cfs.getDatasetName().getValue() + " in dataverse " + dataverseName);
            }

            Pair<JobSpecification, Boolean> specDisconnectType = FeedOperations
                    .buildDisconnectFeedJobSpec(metadataProvider, connectionId);
            JobSpecification jobSpec = specDisconnectType.first;
            MetadataManager.INSTANCE.commitTransaction(mdTxnCtx);
            bActiveTxn = false;
            JobUtils.runJob(hcc, jobSpec, true);

            if (!specDisconnectType.second) {
                CentralActiveManager.getInstance().getLoadManager().removeActivity(connectionId);
                ActiveJobLifecycleListener.INSTANCE.reportPartialDisconnection(connectionId);
            }

        } catch (Exception e) {
            if (bActiveTxn) {
                abort(e, e, mdTxnCtx);
            }
            throw e;
        } finally {
            MetadataLockManager.INSTANCE.disconnectFeedEnd(dataverseName, dataverseName + "." + datasetName,
                    dataverseName + "." + cfs.getFeedName());
        }
    }

    private void handleSubscribeFeedStatement(AqlMetadataProvider metadataProvider, Statement stmt,
            IHyracksClientConnection hcc) throws Exception {

        if (LOGGER.isLoggable(Level.INFO)) {
            LOGGER.info("Subscriber Feed Statement :" + stmt);
        }

        MetadataTransactionContext mdTxnCtx = MetadataManager.INSTANCE.beginTransaction();
        boolean bActiveTxn = true;
        metadataProvider.setMetadataTxnContext(mdTxnCtx);
        metadataProvider.setWriteTransaction(true);
        SubscribeFeedStatement bfs = (SubscribeFeedStatement) stmt;
        bfs.initialize(metadataProvider.getMetadataTxnContext());

        CompiledSubscribeFeedStatement csfs = new CompiledSubscribeFeedStatement(bfs.getSubscriptionRequest(),
                bfs.getQuery(), bfs.getVarCounter());
        metadataProvider.getConfig().put(FunctionUtil.IMPORT_PRIVATE_FUNCTIONS, "" + Boolean.TRUE);
        metadataProvider.getConfig().put(FeedActivityDetails.FEED_POLICY_NAME, "" + bfs.getPolicy());
        metadataProvider.getConfig().put(FeedActivityDetails.COLLECT_LOCATIONS,
                StringUtils.join(bfs.getLocations(), ','));

        JobSpecification compiled = rewriteCompileQuery(metadataProvider, bfs.getQuery(), csfs);
        FeedConnectionId feedConnectionId = new FeedConnectionId(bfs.getSubscriptionRequest().getReceivingFeedId(),
                bfs.getSubscriptionRequest().getTargetDataset());
        String dataverse = feedConnectionId.getDataverse();
        String dataset = feedConnectionId.getDatasetName();
        MetadataLockManager.INSTANCE.subscribeFeedBegin(dataverse, dataverse + "." + dataset,
                dataverse + "." + feedConnectionId.getName());

        try {
            JobSpecification alteredJobSpec = ActiveUtil.alterJobSpecificationForFeed(compiled, feedConnectionId,
                    bfs.getSubscriptionRequest().getPolicyParameters());
            MetadataManager.INSTANCE.commitTransaction(mdTxnCtx);
            bActiveTxn = false;

            if (compiled != null) {
                JobUtils.runJob(hcc, alteredJobSpec, false);
            }

        } catch (Exception e) {
            e.printStackTrace();
            if (bActiveTxn) {
                abort(e, e, mdTxnCtx);
            }
            throw e;
        } finally {
            MetadataLockManager.INSTANCE.subscribeFeedEnd(dataverse, dataverse + "." + dataset,
                    dataverse + "." + feedConnectionId.getName());
        }
    }

    private void handleCreateChannelStatement(AqlMetadataProvider metadataProvider, Statement stmt,
            IHyracksClientConnection hcc) throws Exception {

        CreateChannelStatement ccs = (CreateChannelStatement) stmt;
        String dataverseName = getActiveDataverse(ccs.getDataverseName());
        Identifier dataverseIdentifier = new Identifier(dataverseName);
        Identifier subscriptionsName = null;
        Identifier subscriptionsTypeName = null;
        Identifier resultsTypeName = null;
        Identifier resultsName = null;
        String channelName = ccs.getChannelName().getValue();

        //check if things are avail

        MetadataTransactionContext mdTxnCtx = MetadataManager.INSTANCE.beginTransaction();
        metadataProvider.setMetadataTxnContext(mdTxnCtx);

        Channel channel = null;
        boolean metaDataLock = false;
        try {
            channel = MetadataManager.INSTANCE.getChannel(mdTxnCtx, dataverseName, channelName);
            if (channel != null) {
                throw new AsterixException("A channel with this name " + channelName + " already exists.");
            }
            //check if names are available before creating anything
            subscriptionsTypeName = new Identifier(channelName + "SubscriptionsType");
            subscriptionsName = new Identifier(channelName + "Subscriptions");
            resultsTypeName = new Identifier(channelName + "ResultsType");
            resultsName = new Identifier(channelName + "Results");
            if (MetadataManager.INSTANCE.getDatatype(mdTxnCtx, dataverseName,
                    subscriptionsTypeName.getValue()) != null) {
                throw new AsterixException("The channel name:" + channelName + " is not available.");
            }
            if (MetadataManager.INSTANCE.getDataset(mdTxnCtx, dataverseName, subscriptionsName.getValue()) != null) {
                throw new AsterixException("The channel name:" + channelName + " is not available.");
            }
            if (MetadataManager.INSTANCE.getDatatype(mdTxnCtx, dataverseName, resultsTypeName.getValue()) != null) {
                throw new AsterixException("The channel name:" + channelName + " is not available.");
            }
            if (MetadataManager.INSTANCE.getDataset(mdTxnCtx, dataverseName, resultsName.getValue()) != null) {
                throw new AsterixException("The channel name:" + channelName + " is not available.");
            }

            //TODO: datatypes are actually the same for all subscriptions and results set
            //It would be nice if we could have a type in metadata to be shared by all channels
            RecordTypeDefinition subscriptionsTypeExpression = new RecordTypeDefinition();
            subscriptionsTypeExpression.addField("subscription-id", new TypeReferenceExpression(new Identifier("uuid")),
                    false);
            subscriptionsTypeExpression.setRecordKind(RecordTypeDefinition.RecordKind.OPEN);
            TypeDecl subscriptionsTypeDecl = new TypeDecl(dataverseIdentifier, subscriptionsTypeName,
                    subscriptionsTypeExpression, null, true);

            //Setup the subscriptions dataset
            List<List<String>> partitionFields = new ArrayList<List<String>>();
            List<String> fieldNames = new ArrayList<String>();
            fieldNames.add("subscription-id");
            partitionFields.add(fieldNames);
            IDatasetDetailsDecl idd = new InternalDetailsDecl(partitionFields, true, null, false);
            DatasetDecl createSubscriptionsDataset = new DatasetDecl(dataverseIdentifier, subscriptionsName,
                    subscriptionsTypeName, null, null, new HashMap<String, String>(), new HashMap<String, String>(),
                    DatasetType.INTERNAL, idd, true);

            //Set up the datatype for the results dataset
            RecordTypeDefinition resultsTypeExpression = new RecordTypeDefinition();
            resultsTypeExpression.addField("rid", new TypeReferenceExpression(new Identifier("uuid")), false);
            resultsTypeExpression.addField("subscription-id", new TypeReferenceExpression(new Identifier("uuid")),
                    false);
            resultsTypeExpression.addField("moment-of-delivery",
                    new TypeReferenceExpression(new Identifier("datetime")), false);
            resultsTypeExpression.setRecordKind(RecordTypeDefinition.RecordKind.OPEN);
            TypeDecl resultsTypeDecl = new TypeDecl(dataverseIdentifier, resultsTypeName, resultsTypeExpression, null,
                    true);

            //Setup the results dataset
            partitionFields = new ArrayList<List<String>>();
            fieldNames = new ArrayList<String>();
            fieldNames.add("rid");
            partitionFields.add(fieldNames);
            idd = new InternalDetailsDecl(partitionFields, false, null, false);
            DatasetDecl createResultsDataset = new DatasetDecl(dataverseIdentifier, resultsName, resultsTypeName, null,
                    null, new HashMap<String, String>(), new HashMap<String, String>(), DatasetType.INTERNAL, idd,
                    true);

            //Run all four statements together to create datasets
            List<Statement> statements = new ArrayList<Statement>();
            statements.add(subscriptionsTypeDecl);
            statements.add(createSubscriptionsDataset);
            statements.add(resultsTypeDecl);
            statements.add(createResultsDataset);
            QueryTranslator translator = new QueryTranslator(statements, this.sessionConfig,
                    new AqlCompilationProvider());
            translator.compileAndExecute(AsterixAppContextInfo.getInstance().getHcc(), null,
                    QueryTranslator.ResultDelivery.SYNC);

            //Channel Transaction Begin
            //mdTxnCtx = MetadataManager.INSTANCE.beginTransaction();
            //metadataProvider.setMetadataTxnContext(mdTxnCtx);
            MetadataLockManager.INSTANCE.createChannelBegin(dataverseName, dataverseName + "." + channelName,
                    ccs.getFunction().getName(), subscriptionsTypeName.getValue(), subscriptionsName.getValue(),
                    resultsTypeName.getValue(), resultsName.getValue());
            metaDataLock = true;

            ccs.initialize(mdTxnCtx, subscriptionsName.getValue(), resultsName.getValue());
            channel = new Channel(dataverseName, channelName, subscriptionsName.getValue(), resultsName.getValue(),
                    ccs.getFunction(), ccs.getDuration());
            JobSpecification jobSpec = ProcedureOperations.buildChannelJobSpec(dataverseName, channelName,
                    ccs.getDuration(), ccs.getFunction(), ccs.getSubscriptionsName(), ccs.getResultsName(),
                    metadataProvider);

            JobSpecification alteredJobSpec = ActiveUtil.alterJobSpecificationForChannel(jobSpec,
                    new ActiveJobId(dataverseName, channelName, ActiveObjectType.CHANNEL));
            JobUtils.runJob(hcc, alteredJobSpec, false);
            MetadataManager.INSTANCE.addChannel(mdTxnCtx, channel);
            MetadataManager.INSTANCE.commitTransaction(mdTxnCtx);
        } catch (Exception e) {
            abort(e, e, mdTxnCtx);
            throw e;
        } finally {
            if (metaDataLock) {
                MetadataLockManager.INSTANCE.createChannelEnd(dataverseName, dataverseName + "." + channelName,
                        ccs.getFunction().getName(), subscriptionsTypeName.getValue(), subscriptionsName.getValue(),
                        resultsTypeName.getValue(), resultsName.getValue());
            }
        }
    }

    private void handleDropChannelStatement(AqlMetadataProvider metadataProvider, Statement stmt,
            IHyracksClientConnection hcc) throws Exception {
        ChannelDropStatement stmtChannelDrop = (ChannelDropStatement) stmt;
        String dataverseName = getActiveDataverse(stmtChannelDrop.getDataverseName());
        String channelName = stmtChannelDrop.getChannelName().getValue();
        MetadataTransactionContext mdTxnCtx = MetadataManager.INSTANCE.beginTransaction();
        metadataProvider.setMetadataTxnContext(mdTxnCtx);
        MetadataLockManager.INSTANCE.dropChannelBegin(dataverseName, dataverseName + "." + channelName);
        try {
            Channel channel = MetadataManager.INSTANCE.getChannel(mdTxnCtx, dataverseName, channelName);
            if (channel == null) {
                if (!stmtChannelDrop.getIfExists()) {
                    throw new AlgebricksException("There is no channel with this name " + channelName + ".");
                }
            }
            try {
                DropStatement dropStmt = new DropStatement(new Identifier(dataverseName),
                        new Identifier(channel.getResultsDatasetName()), true);
                this.handleDatasetDropStatement(metadataProvider, dropStmt, hcc);

                dropStmt = new DropStatement(new Identifier(dataverseName),
                        new Identifier(channel.getSubscriptionsDataset()), true);
                this.handleDatasetDropStatement(metadataProvider, dropStmt, hcc);

                mdTxnCtx = MetadataManager.INSTANCE.beginTransaction();
                metadataProvider.setMetadataTxnContext(mdTxnCtx);
                MetadataLockManager.INSTANCE.dropChannelBegin(dataverseName, dataverseName + "." + channelName);
                MetadataManager.INSTANCE.dropChannel(mdTxnCtx, dataverseName, channelName);
                MetadataManager.INSTANCE.commitTransaction(mdTxnCtx);
            } catch (Exception e) {
                MetadataManager.INSTANCE.abortTransaction(mdTxnCtx);
                throw new MetadataException(e);
            }

        } catch (Exception e) {
            abort(e, e, mdTxnCtx);
            throw e;
        } finally {
            MetadataLockManager.INSTANCE.dropChannelEnd(dataverseName, dataverseName + "." + channelName);
            ActiveObjectId channelId = new ActiveObjectId(dataverseName, channelName, ActiveObjectType.CHANNEL);
            ProcedureRuntimeId channelRuntimeId = new ProcedureRuntimeId(channelId, 0,
                    ActiveRuntimeId.DEFAULT_OPERAND_ID);
            DropChannelMessage dropChannelMessage = new DropChannelMessage(channelId, channelRuntimeId);
            JobSpecification messageJobSpec = ProcedureOperations.buildDropChannelMessageJob(dropChannelMessage);
            JobUtils.runJob(hcc, messageJobSpec, true);
        }
    }

    private void handleChannelSubscribeStatement(AqlMetadataProvider metadataProvider, Statement stmt,
            IHyracksClientConnection hcc, IHyracksDataset hdc, ResultDelivery resultDelivery) throws Exception {

        ChannelSubscribeStatement stmtChannelSub = (ChannelSubscribeStatement) stmt;
        String dataverseName = getActiveDataverse(stmtChannelSub.getDataverseName());
        Identifier channelName = stmtChannelSub.getChannelName();
        MetadataTransactionContext mdTxnCtx = MetadataManager.INSTANCE.beginTransaction();
        metadataProvider.setMetadataTxnContext(mdTxnCtx);

        Channel channel = MetadataManager.INSTANCE.getChannel(mdTxnCtx, dataverseName, channelName.getValue());
        if (channel == null) {
            throw new AsterixException("There is no channel with this name " + channelName + ".");
        }
        String subscriptionsDatasetName = channel.getSubscriptionsDataset();
        List<String> returnField = new ArrayList<String>();
        returnField.add("subscription-id");

        List<Expression> exps = stmtChannelSub.getArgList();
        if (exps.size() != channel.getFunction().getArity()) {
            throw new AsterixException(
                    "Channel expected " + channel.getFunction().getArity() + " parameters but got " + exps.size());
        }

        Query subscriptionTuple = new Query();

        List<FieldBinding> fb = new ArrayList<FieldBinding>();
        for (int i = 0; i < stmtChannelSub.getArgList().size(); i++) {
            LiteralExpr leftExpr = new LiteralExpr(new StringLiteral("param" + i));
            Expression rightExpr = stmtChannelSub.getArgList().get(i);
            fb.add(new FieldBinding(leftExpr, rightExpr));
        }
        RecordConstructor recordCon = new RecordConstructor(fb);
        subscriptionTuple.setBody(recordCon);

        subscriptionTuple.setVarCounter(stmtChannelSub.getVarCounter());

        InsertStatement insert = new InsertStatement(new Identifier(dataverseName),
                new Identifier(subscriptionsDatasetName), subscriptionTuple, stmtChannelSub.getVarCounter(), false,
                returnField);
        handleInsertStatement(metadataProvider, insert, hcc, hdc, resultDelivery, false);

        MetadataManager.INSTANCE.commitTransaction(mdTxnCtx);

    }

    private void handleChannelUnsubscribeStatement(AqlMetadataProvider metadataProvider, Statement stmt,
            IHyracksClientConnection hcc) throws Exception {
        ChannelUnsubscribeStatement stmtChannelSub = (ChannelUnsubscribeStatement) stmt;
        String dataverseName = getActiveDataverse(stmtChannelSub.getDataverseName());
        Identifier channelName = stmtChannelSub.getChannelName();
        MetadataTransactionContext mdTxnCtx = MetadataManager.INSTANCE.beginTransaction();
        metadataProvider.setMetadataTxnContext(mdTxnCtx);

        Channel channel = MetadataManager.INSTANCE.getChannel(mdTxnCtx, dataverseName, channelName.getValue());
        if (channel == null) {
            throw new AsterixException("There is no channel with this name " + channelName + ".");
        }
        Identifier subscriptionsDatasetName = new Identifier(channel.getSubscriptionsDataset());

        VariableExpr vars = stmtChannelSub.getVariableExpr();

        //Need a condition to say subscription-id = sid
        OperatorExpr condition = new OperatorExpr();
        FieldAccessor fa = new FieldAccessor(vars, new Identifier("subscription-id"));
        condition.addOperand(fa);
        condition.setCurrentop(true);
        condition.addOperator("=");

        String sid = stmtChannelSub.getsubScriptionId();
        List<Expression> UUIDList = new ArrayList<Expression>();
        UUIDList.add(new LiteralExpr(new StringLiteral(sid)));

        FunctionIdentifier function = AsterixBuiltinFunctions.UUID_CONSTRUCTOR;
        FunctionSignature UUIDfunc = new FunctionSignature(function.getNamespace(), function.getName(),
                function.getArity());
        CallExpr UUIDCall = new CallExpr(UUIDfunc, UUIDList);

        condition.addOperand(UUIDCall);

        DeleteStatement delete = new DeleteStatement(vars, new Identifier(dataverseName), subscriptionsDatasetName,
                condition, stmtChannelSub.getVarCounter(), stmtChannelSub.getDataverses(),
                stmtChannelSub.getDatasets());
        AqlDeleteRewriteVisitor visitor = new AqlDeleteRewriteVisitor();
        delete.accept(visitor, null);

        handleDeleteStatement(metadataProvider, delete, hcc, false);

        MetadataManager.INSTANCE.commitTransaction(mdTxnCtx);

    }

    private void handleCompactStatement(AqlMetadataProvider metadataProvider, Statement stmt,
            IHyracksClientConnection hcc) throws Exception {
        CompactStatement compactStatement = (CompactStatement) stmt;
        String dataverseName = getActiveDataverse(compactStatement.getDataverseName());
        String datasetName = compactStatement.getDatasetName().getValue();
        MetadataTransactionContext mdTxnCtx = MetadataManager.INSTANCE.beginTransaction();
        boolean bActiveTxn = true;
        metadataProvider.setMetadataTxnContext(mdTxnCtx);
        MetadataLockManager.INSTANCE.compactBegin(dataverseName, dataverseName + "." + datasetName);

        List<JobSpecification> jobsToExecute = new ArrayList<JobSpecification>();
        try {
            Dataset ds = MetadataManager.INSTANCE.getDataset(mdTxnCtx, dataverseName, datasetName);
            if (ds == null) {
                throw new AlgebricksException(
                        "There is no dataset with this name " + datasetName + " in dataverse " + dataverseName + ".");
            }

            String itemTypeName = ds.getItemTypeName();
            Datatype dt = MetadataManager.INSTANCE.getDatatype(metadataProvider.getMetadataTxnContext(),
                    ds.getItemTypeDataverseName(), itemTypeName);

            // Prepare jobs to compact the datatset and its indexes
            List<Index> indexes = MetadataManager.INSTANCE.getDatasetIndexes(mdTxnCtx, dataverseName, datasetName);
            if (indexes.size() == 0) {
                throw new AlgebricksException(
                        "Cannot compact the extrenal dataset " + datasetName + " because it has no indexes");
            }

            if (ds.getDatasetType() == DatasetType.INTERNAL) {
                for (int j = 0; j < indexes.size(); j++) {
                    if (indexes.get(j).isSecondaryIndex()) {
                        Dataverse dataverse = MetadataManager.INSTANCE
                                .getDataverse(metadataProvider.getMetadataTxnContext(), dataverseName);
                        jobsToExecute
                                .add(DatasetOperations.compactDatasetJobSpec(dataverse, datasetName, metadataProvider));
                    }
                }
            } else {
                for (int j = 0; j < indexes.size(); j++) {
                    if (!ExternalIndexingOperations.isFileIndex(indexes.get(j))) {
                        CompiledIndexCompactStatement cics = new CompiledIndexCompactStatement(dataverseName,
                                datasetName, indexes.get(j).getIndexName(), indexes.get(j).getKeyFieldNames(),
                                indexes.get(j).getKeyFieldTypes(), indexes.get(j).isEnforcingKeyFileds(),
                                indexes.get(j).getGramLength(), indexes.get(j).getIndexType());
                        ARecordType aRecordType = (ARecordType) dt.getDatatype();
                        ARecordType enforcedType = null;
                        if (cics.isEnforced()) {
                            enforcedType = IntroduceSecondaryIndexInsertDeleteRule.createEnforcedType(aRecordType,
                                    indexes.get(j));
                        }
                        jobsToExecute.add(IndexOperations.buildSecondaryIndexCompactJobSpec(cics, aRecordType,
                                enforcedType, metadataProvider, ds));

                    }

                }
                jobsToExecute.add(ExternalIndexingOperations.compactFilesIndexJobSpec(ds, metadataProvider));
            }
            MetadataManager.INSTANCE.commitTransaction(mdTxnCtx);
            bActiveTxn = false;

            //#. run the jobs
            for (JobSpecification jobSpec : jobsToExecute) {
                JobUtils.runJob(hcc, jobSpec, true);
            }
        } catch (Exception e) {
            if (bActiveTxn) {
                abort(e, e, mdTxnCtx);
            }
            throw e;
        } finally {
            MetadataLockManager.INSTANCE.compactEnd(dataverseName, dataverseName + "." + datasetName);
        }
    }

    private JobSpecification handleQuery(AqlMetadataProvider metadataProvider, Query query,
            IHyracksClientConnection hcc, IHyracksDataset hdc, ResultDelivery resultDelivery, boolean isProcedure)
                    throws Exception {

        MetadataTransactionContext mdTxnCtx = MetadataManager.INSTANCE.beginTransaction();
        boolean bActiveTxn = true;
        metadataProvider.setMetadataTxnContext(mdTxnCtx);
        MetadataLockManager.INSTANCE.queryBegin(activeDefaultDataverse, query.getDataverses(), query.getDatasets());
        JobSpecification compiled = null;
        try {
            compiled = rewriteCompileQuery(metadataProvider, query, null);

            MetadataManager.INSTANCE.commitTransaction(mdTxnCtx);
            bActiveTxn = false;

            if (sessionConfig.isExecuteQuery() && compiled != null && !isProcedure) {
                handleQueryResult(metadataProvider, hcc, hdc, compiled, resultDelivery);
            }
        } catch (Exception e) {
            e.printStackTrace();
            if (bActiveTxn) {
                abort(e, e, mdTxnCtx);
            }
            throw e;
        } finally {
            MetadataLockManager.INSTANCE.queryEnd(query.getDataverses(), query.getDatasets());
            // release external datasets' locks acquired during compilation of the query
            ExternalDatasetsRegistry.INSTANCE.releaseAcquiredLocks(metadataProvider);
        }
        return compiled;
    }

    private void handleQueryResult(AqlMetadataProvider metadataProvider, IHyracksClientConnection hcc,
            IHyracksDataset hdc, JobSpecification compiled, ResultDelivery resultDelivery) throws Exception {
        GlobalConfig.ASTERIX_LOGGER.info(compiled.toJSON().toString(1));
        JobId jobId = JobUtils.runJob(hcc, compiled, false);
        JSONObject response = new JSONObject();
        switch (resultDelivery) {
            case ASYNC:
                JSONArray handle = new JSONArray();
                handle.put(jobId.getId());
                handle.put(metadataProvider.getResultSetId().getId());
                response.put("handle", handle);
                sessionConfig.out().print(response);
                sessionConfig.out().flush();
                hcc.waitForCompletion(jobId);
                break;
            case SYNC:
                ResultReader resultReader = new ResultReader(hcc, hdc);
                resultReader.open(jobId, metadataProvider.getResultSetId());

                // In this case (the normal case), we don't use the
                // "response" JSONObject - just stream the results
                // to the "out" PrintWriter
                if (sessionConfig.fmt() == OutputFormat.CSV && sessionConfig.is(SessionConfig.FORMAT_CSV_HEADER)) {
                    ResultUtils.displayCSVHeader(metadataProvider.findOutputRecordType(), sessionConfig);
                }
                ResultUtils.displayResults(resultReader, sessionConfig);

                hcc.waitForCompletion(jobId);
                break;
            case ASYNC_DEFERRED:
                handle = new JSONArray();
                handle.put(jobId.getId());
                handle.put(metadataProvider.getResultSetId().getId());
                response.put("handle", handle);
                hcc.waitForCompletion(jobId);
                sessionConfig.out().print(response);
                sessionConfig.out().flush();
                break;
            default:
                break;

        }
    }

    private void handleCreateNodeGroupStatement(AqlMetadataProvider metadataProvider, Statement stmt) throws Exception {

        NodegroupDecl stmtCreateNodegroup = (NodegroupDecl) stmt;
        String ngName = stmtCreateNodegroup.getNodegroupName().getValue();

        MetadataTransactionContext mdTxnCtx = MetadataManager.INSTANCE.beginTransaction();
        metadataProvider.setMetadataTxnContext(mdTxnCtx);
        MetadataLockManager.INSTANCE.acquireNodeGroupWriteLock(ngName);

        try {
            NodeGroup ng = MetadataManager.INSTANCE.getNodegroup(mdTxnCtx, ngName);
            if (ng != null) {
                if (!stmtCreateNodegroup.getIfNotExists()) {
                    throw new AlgebricksException("A nodegroup with this name " + ngName + " already exists.");
                }
            } else {
                List<Identifier> ncIdentifiers = stmtCreateNodegroup.getNodeControllerNames();
                List<String> ncNames = new ArrayList<String>(ncIdentifiers.size());
                for (Identifier id : ncIdentifiers) {
                    ncNames.add(id.getValue());
                }
                MetadataManager.INSTANCE.addNodegroup(mdTxnCtx, new NodeGroup(ngName, ncNames));
            }
            MetadataManager.INSTANCE.commitTransaction(mdTxnCtx);
        } catch (Exception e) {
            abort(e, e, mdTxnCtx);
            throw e;
        } finally {
            MetadataLockManager.INSTANCE.releaseNodeGroupWriteLock(ngName);
        }
    }

    private void handleExternalDatasetRefreshStatement(AqlMetadataProvider metadataProvider, Statement stmt,
            IHyracksClientConnection hcc) throws Exception {
        RefreshExternalDatasetStatement stmtRefresh = (RefreshExternalDatasetStatement) stmt;
        String dataverseName = getActiveDataverse(stmtRefresh.getDataverseName());
        String datasetName = stmtRefresh.getDatasetName().getValue();
        ExternalDatasetTransactionState transactionState = ExternalDatasetTransactionState.COMMIT;
        MetadataTransactionContext mdTxnCtx = MetadataManager.INSTANCE.beginTransaction();
        MetadataLockManager.INSTANCE.refreshDatasetBegin(dataverseName, dataverseName + "." + datasetName);
        boolean bActiveTxn = true;
        metadataProvider.setMetadataTxnContext(mdTxnCtx);
        JobSpecification spec = null;
        Dataset ds = null;
        List<ExternalFile> metadataFiles = null;
        List<ExternalFile> deletedFiles = null;
        List<ExternalFile> addedFiles = null;
        List<ExternalFile> appendedFiles = null;
        List<Index> indexes = null;
        Dataset transactionDataset = null;
        boolean lockAquired = false;
        boolean success = false;
        try {
            ds = MetadataManager.INSTANCE.getDataset(metadataProvider.getMetadataTxnContext(), dataverseName,
                    datasetName);

            // Dataset exists ?
            if (ds == null) {
                throw new AlgebricksException(
                        "There is no dataset with this name " + datasetName + " in dataverse " + dataverseName);
            }
            // Dataset external ?
            if (ds.getDatasetType() != DatasetType.EXTERNAL) {
                throw new AlgebricksException(
                        "dataset " + datasetName + " in dataverse " + dataverseName + " is not an external dataset");
            }
            // Dataset has indexes ?
            indexes = MetadataManager.INSTANCE.getDatasetIndexes(mdTxnCtx, dataverseName, datasetName);
            if (indexes.size() == 0) {
                throw new AlgebricksException("External dataset " + datasetName + " in dataverse " + dataverseName
                        + " doesn't have any index");
            }

            // Record transaction time
            Date txnTime = new Date();

            // refresh lock here
            ExternalDatasetsRegistry.INSTANCE.refreshBegin(ds);
            lockAquired = true;

            // Get internal files
            metadataFiles = MetadataManager.INSTANCE.getDatasetExternalFiles(mdTxnCtx, ds);
            deletedFiles = new ArrayList<ExternalFile>();
            addedFiles = new ArrayList<ExternalFile>();
            appendedFiles = new ArrayList<ExternalFile>();

            // Compute delta
            // Now we compare snapshot with external file system
            if (ExternalIndexingOperations.isDatasetUptodate(ds, metadataFiles, addedFiles, deletedFiles,
                    appendedFiles)) {
                ((ExternalDatasetDetails) ds.getDatasetDetails()).setRefreshTimestamp(txnTime);
                MetadataManager.INSTANCE.updateDataset(mdTxnCtx, ds);
                MetadataManager.INSTANCE.commitTransaction(mdTxnCtx);
                // latch will be released in the finally clause
                return;
            }

            // At this point, we know data has changed in the external file system, record transaction in metadata and start
            transactionDataset = ExternalIndexingOperations.createTransactionDataset(ds);
            /*
             * Remove old dataset record and replace it with a new one
             */
            MetadataManager.INSTANCE.updateDataset(mdTxnCtx, transactionDataset);

            // Add delta files to the metadata
            for (ExternalFile file : addedFiles) {
                MetadataManager.INSTANCE.addExternalFile(mdTxnCtx, file);
            }
            for (ExternalFile file : appendedFiles) {
                MetadataManager.INSTANCE.addExternalFile(mdTxnCtx, file);
            }
            for (ExternalFile file : deletedFiles) {
                MetadataManager.INSTANCE.addExternalFile(mdTxnCtx, file);
            }

            // Create the files index update job
            spec = ExternalIndexingOperations.buildFilesIndexUpdateOp(ds, metadataFiles, deletedFiles, addedFiles,
                    appendedFiles, metadataProvider);

            MetadataManager.INSTANCE.commitTransaction(mdTxnCtx);
            bActiveTxn = false;
            transactionState = ExternalDatasetTransactionState.BEGIN;

            //run the files update job
            JobUtils.runJob(hcc, spec, true);

            for (Index index : indexes) {
                if (!ExternalIndexingOperations.isFileIndex(index)) {
                    spec = ExternalIndexingOperations.buildIndexUpdateOp(ds, index, metadataFiles, deletedFiles,
                            addedFiles, appendedFiles, metadataProvider);
                    //run the files update job
                    JobUtils.runJob(hcc, spec, true);
                }
            }

            // all index updates has completed successfully, record transaction state
            spec = ExternalIndexingOperations.buildCommitJob(ds, indexes, metadataProvider);

            // Aquire write latch again -> start a transaction and record the decision to commit
            mdTxnCtx = MetadataManager.INSTANCE.beginTransaction();
            metadataProvider.setMetadataTxnContext(mdTxnCtx);
            bActiveTxn = true;
            ((ExternalDatasetDetails) transactionDataset.getDatasetDetails())
                    .setState(ExternalDatasetTransactionState.READY_TO_COMMIT);
            ((ExternalDatasetDetails) transactionDataset.getDatasetDetails()).setRefreshTimestamp(txnTime);
            MetadataManager.INSTANCE.updateDataset(mdTxnCtx, transactionDataset);
            MetadataManager.INSTANCE.commitTransaction(mdTxnCtx);
            bActiveTxn = false;
            transactionState = ExternalDatasetTransactionState.READY_TO_COMMIT;
            // We don't release the latch since this job is expected to be quick
            JobUtils.runJob(hcc, spec, true);
            // Start a new metadata transaction to record the final state of the transaction
            mdTxnCtx = MetadataManager.INSTANCE.beginTransaction();
            metadataProvider.setMetadataTxnContext(mdTxnCtx);
            bActiveTxn = true;

            for (ExternalFile file : metadataFiles) {
                if (file.getPendingOp() == ExternalFilePendingOp.PENDING_DROP_OP) {
                    MetadataManager.INSTANCE.dropExternalFile(mdTxnCtx, file);
                } else if (file.getPendingOp() == ExternalFilePendingOp.PENDING_NO_OP) {
                    Iterator<ExternalFile> iterator = appendedFiles.iterator();
                    while (iterator.hasNext()) {
                        ExternalFile appendedFile = iterator.next();
                        if (file.getFileName().equals(appendedFile.getFileName())) {
                            // delete existing file
                            MetadataManager.INSTANCE.dropExternalFile(mdTxnCtx, file);
                            // delete existing appended file
                            MetadataManager.INSTANCE.dropExternalFile(mdTxnCtx, appendedFile);
                            // add the original file with appended information
                            appendedFile.setFileNumber(file.getFileNumber());
                            appendedFile.setPendingOp(ExternalFilePendingOp.PENDING_NO_OP);
                            MetadataManager.INSTANCE.addExternalFile(mdTxnCtx, appendedFile);
                            iterator.remove();
                        }
                    }
                }
            }

            // remove the deleted files delta
            for (ExternalFile file : deletedFiles) {
                MetadataManager.INSTANCE.dropExternalFile(mdTxnCtx, file);
            }

            // insert new files
            for (ExternalFile file : addedFiles) {
                MetadataManager.INSTANCE.dropExternalFile(mdTxnCtx, file);
                file.setPendingOp(ExternalFilePendingOp.PENDING_NO_OP);
                MetadataManager.INSTANCE.addExternalFile(mdTxnCtx, file);
            }

            // mark the transaction as complete
            ((ExternalDatasetDetails) transactionDataset.getDatasetDetails())
                    .setState(ExternalDatasetTransactionState.COMMIT);
            MetadataManager.INSTANCE.updateDataset(mdTxnCtx, transactionDataset);

            // commit metadata transaction
            MetadataManager.INSTANCE.commitTransaction(mdTxnCtx);
            success = true;
        } catch (Exception e) {
            if (bActiveTxn) {
                abort(e, e, mdTxnCtx);
            }
            if (transactionState == ExternalDatasetTransactionState.READY_TO_COMMIT) {
                throw new IllegalStateException("System is inconsistent state: commit of (" + dataverseName + "."
                        + datasetName + ") refresh couldn't carry out the commit phase", e);
            }
            if (transactionState == ExternalDatasetTransactionState.COMMIT) {
                // Nothing to do , everything should be clean
                throw e;
            }
            if (transactionState == ExternalDatasetTransactionState.BEGIN) {
                // transaction failed, need to do the following
                // clean NCs removing transaction components
                mdTxnCtx = MetadataManager.INSTANCE.beginTransaction();
                bActiveTxn = true;
                metadataProvider.setMetadataTxnContext(mdTxnCtx);
                spec = ExternalIndexingOperations.buildAbortOp(ds, indexes, metadataProvider);
                MetadataManager.INSTANCE.commitTransaction(mdTxnCtx);
                bActiveTxn = false;
                try {
                    JobUtils.runJob(hcc, spec, true);
                } catch (Exception e2) {
                    // This should never happen -- fix throw illegal
                    e.addSuppressed(e2);
                    throw new IllegalStateException("System is in inconsistent state. Failed to abort refresh", e);
                }
                // remove the delta of files
                // return the state of the dataset to committed
                try {
                    mdTxnCtx = MetadataManager.INSTANCE.beginTransaction();
                    for (ExternalFile file : deletedFiles) {
                        MetadataManager.INSTANCE.dropExternalFile(mdTxnCtx, file);
                    }
                    for (ExternalFile file : addedFiles) {
                        MetadataManager.INSTANCE.dropExternalFile(mdTxnCtx, file);
                    }
                    for (ExternalFile file : appendedFiles) {
                        MetadataManager.INSTANCE.dropExternalFile(mdTxnCtx, file);
                    }
                    MetadataManager.INSTANCE.updateDataset(mdTxnCtx, ds);
                    // commit metadata transaction
                    MetadataManager.INSTANCE.commitTransaction(mdTxnCtx);
                } catch (Exception e2) {
                    abort(e, e2, mdTxnCtx);
                    e.addSuppressed(e2);
                    throw new IllegalStateException("System is in inconsistent state. Failed to drop delta files", e);
                }
            }
        } finally {
            if (lockAquired) {
                ExternalDatasetsRegistry.INSTANCE.refreshEnd(ds, success);
            }
            MetadataLockManager.INSTANCE.refreshDatasetEnd(dataverseName, dataverseName + "." + datasetName);
        }
    }

    private void handleRunStatement(AqlMetadataProvider metadataProvider, Statement stmt, IHyracksClientConnection hcc)
            throws AsterixException, Exception {
        RunStatement runStmt = (RunStatement) stmt;
        switch (runStmt.getSystem()) {
            case "pregel":
            case "pregelix":
                handlePregelixStatement(metadataProvider, runStmt, hcc);
                break;
            default:
                throw new AlgebricksException(
                        "The system \"" + runStmt.getSystem() + "\" specified in your run statement is not supported.");
        }

    }

    private void handlePregelixStatement(AqlMetadataProvider metadataProvider, Statement stmt,
            IHyracksClientConnection hcc) throws Exception {
        RunStatement pregelixStmt = (RunStatement) stmt;
        boolean bActiveTxn = true;
        String dataverseNameFrom = getActiveDataverse(pregelixStmt.getDataverseNameFrom());
        String dataverseNameTo = getActiveDataverse(pregelixStmt.getDataverseNameTo());
        String datasetNameFrom = pregelixStmt.getDatasetNameFrom().getValue();
        String datasetNameTo = pregelixStmt.getDatasetNameTo().getValue();

        MetadataTransactionContext mdTxnCtx = MetadataManager.INSTANCE.beginTransaction();
        metadataProvider.setMetadataTxnContext(mdTxnCtx);
        List<String> readDataverses = new ArrayList<String>();
        readDataverses.add(dataverseNameFrom);
        List<String> readDatasets = new ArrayList<String>();
        readDatasets.add(datasetNameFrom);
        MetadataLockManager.INSTANCE.insertDeleteBegin(dataverseNameTo, datasetNameTo, readDataverses, readDatasets);
        try {
            prepareRunExternalRuntime(metadataProvider, hcc, pregelixStmt, dataverseNameFrom, dataverseNameTo,
                    datasetNameFrom, datasetNameTo, mdTxnCtx);
            String pregelixHomeKey = "PREGELIX_HOME";
            // Finds PREGELIX_HOME in system environment variables.
            String pregelixHome = System.getenv(pregelixHomeKey);
            // Finds PREGELIX_HOME in Java properties.
            if (pregelixHome == null) {
                pregelixHome = System.getProperty(pregelixHomeKey);
            }
            // Finds PREGELIX_HOME in AsterixDB configuration.
            if (pregelixHome == null) {
                // Since there is a default value for PREGELIX_HOME in AsterixCompilerProperties, pregelixHome can never be null.
                pregelixHome = AsterixAppContextInfo.getInstance().getCompilerProperties().getPregelixHome();
            }
            // Constructs the pregelix command line.
            List<String> cmd = constructPregelixCommand(pregelixStmt, dataverseNameFrom, datasetNameFrom,
                    dataverseNameTo, datasetNameTo);
            ProcessBuilder pb = new ProcessBuilder(cmd);
            pb.directory(new File(pregelixHome));
            pb.redirectErrorStream(true);

            MetadataManager.INSTANCE.commitTransaction(mdTxnCtx);
            bActiveTxn = false;
            // Executes the Pregelix command.
            int resultState = executeExternalShellProgram(pb);
            // Checks the return state of the external Pregelix command.
            if (resultState != 0) {
                throw new AlgebricksException(
                        "Something went wrong executing your Pregelix Job. Perhaps the Pregelix cluster needs to be restarted. "
                                + "Check the following things: Are the datatypes of Asterix and Pregelix matching? "
                                + "Is the server configuration correct (node names, buffer sizes, framesize)? Check the logfiles for more details.");
            }
        } catch (Exception e) {
            if (bActiveTxn) {
                abort(e, e, mdTxnCtx);
            }
            throw e;
        } finally {
            MetadataLockManager.INSTANCE.insertDeleteEnd(dataverseNameTo, datasetNameTo, readDataverses, readDatasets);
        }
    }

    // Prepares to run a program on external runtime.
    private void prepareRunExternalRuntime(AqlMetadataProvider metadataProvider, IHyracksClientConnection hcc,
            RunStatement pregelixStmt, String dataverseNameFrom, String dataverseNameTo, String datasetNameFrom,
            String datasetNameTo, MetadataTransactionContext mdTxnCtx)
                    throws AlgebricksException, AsterixException, Exception {
        // Validates the source/sink dataverses and datasets.
        Dataset fromDataset = metadataProvider.findDataset(dataverseNameFrom, datasetNameFrom);
        if (fromDataset == null) {
            throw new AsterixException("The source dataset " + datasetNameFrom + " in dataverse " + dataverseNameFrom
                    + " could not be found for the Run command");
        }
        Dataset toDataset = metadataProvider.findDataset(dataverseNameTo, datasetNameTo);
        if (toDataset == null) {
            throw new AsterixException("The sink dataset " + datasetNameTo + " in dataverse " + dataverseNameTo
                    + " could not be found for the Run command");
        }

        try {
            // Find the primary index of the sink dataset.
            Index toIndex = null;
            List<Index> indexes = MetadataManager.INSTANCE.getDatasetIndexes(mdTxnCtx, dataverseNameTo,
                    pregelixStmt.getDatasetNameTo().getValue());
            for (Index index : indexes) {
                if (index.isPrimaryIndex()) {
                    toIndex = index;
                    break;
                }
            }
            if (toIndex == null) {
                throw new AlgebricksException("Tried to access non-existing dataset: " + datasetNameTo);
            }
            // Cleans up the sink dataset -- Drop and then Create.
            DropStatement dropStmt = new DropStatement(new Identifier(dataverseNameTo), pregelixStmt.getDatasetNameTo(),
                    true);
            this.handleDatasetDropStatement(metadataProvider, dropStmt, hcc);
            IDatasetDetailsDecl idd = new InternalDetailsDecl(toIndex.getKeyFieldNames(), false, null,
                    toDataset.getDatasetDetails().isTemp());
            DatasetDecl createToDataset = new DatasetDecl(new Identifier(dataverseNameTo),
                    pregelixStmt.getDatasetNameTo(), new Identifier(toDataset.getItemTypeDataverseName()),
                    new Identifier(toDataset.getItemTypeName()), new Identifier(toDataset.getNodeGroupName()),
                    toDataset.getCompactionPolicy(), toDataset.getCompactionPolicyProperties(), toDataset.getHints(),
                    toDataset.getDatasetType(), idd, false);
            this.handleCreateDatasetStatement(metadataProvider, createToDataset, hcc);
        } catch (Exception e) {
            e.printStackTrace();
            throw new AlgebricksException("Error cleaning the result dataset. This should not happen.");
        }
        // Flushes source dataset.
        FlushDatasetUtils.flushDataset(hcc, metadataProvider, mdTxnCtx, dataverseNameFrom, datasetNameFrom,
                datasetNameFrom);
    }

    // Executes external shell commands.
    private int executeExternalShellProgram(ProcessBuilder pb)
            throws IOException, AlgebricksException, InterruptedException {
        Process process = pb.start();
        try (BufferedReader in = new BufferedReader(new InputStreamReader(process.getInputStream()))) {
            String line;
            while ((line = in.readLine()) != null) {
                LOGGER.info(line);
                if (line.contains("Exception") || line.contains("Error")) {
                    LOGGER.severe(line);
                    if (line.contains("Connection refused")) {
                        throw new AlgebricksException(
                                "The connection to your Pregelix cluster was refused. Is it running? Is the port in the query correct?");
                    }
                    if (line.contains("Could not find or load main class")) {
                        throw new AlgebricksException(
                                "The main class of your Pregelix query was not found. Is the path to your .jar file correct?");
                    }
                    if (line.contains("ClassNotFoundException")) {
                        throw new AlgebricksException(
                                "The vertex class of your Pregelix query was not found. Does it exist? Is the spelling correct?");
                    }
                }
            }
            process.waitFor();
        }
        // Gets the exit value of the program.
        int resultState = process.exitValue();
        return resultState;
    }

    // Constructs a Pregelix command line.
    private List<String> constructPregelixCommand(RunStatement pregelixStmt, String fromDataverseName,
            String fromDatasetName, String toDataverseName, String toDatasetName) {
        // Constructs AsterixDB parameters, e.g., URL, source dataset and sink dataset.
        AsterixExternalProperties externalProperties = AsterixAppContextInfo.getInstance().getExternalProperties();
        AsterixClusterProperties clusterProperties = AsterixClusterProperties.INSTANCE;
        String clientIP = clusterProperties.getCluster().getMasterNode().getClientIp();
        StringBuilder asterixdbParameterBuilder = new StringBuilder();
        asterixdbParameterBuilder.append(
                "pregelix.asterixdb.url=" + "http://" + clientIP + ":" + externalProperties.getAPIServerPort() + ",");
        asterixdbParameterBuilder.append("pregelix.asterixdb.source=true,");
        asterixdbParameterBuilder.append("pregelix.asterixdb.sink=true,");
        asterixdbParameterBuilder.append("pregelix.asterixdb.input.dataverse=" + fromDataverseName + ",");
        asterixdbParameterBuilder.append("pregelix.asterixdb.input.dataset=" + fromDatasetName + ",");
        asterixdbParameterBuilder.append("pregelix.asterixdb.output.dataverse=" + toDataverseName + ",");
        asterixdbParameterBuilder.append("pregelix.asterixdb.output.dataset=" + toDatasetName + ",");
        asterixdbParameterBuilder.append("pregelix.asterixdb.output.cleanup=false,");

        // construct command
        List<String> cmds = new ArrayList<String>();
        cmds.add("bin/pregelix");
        cmds.add(pregelixStmt.getParameters().get(0)); // jar
        cmds.add(pregelixStmt.getParameters().get(1)); // class

        String customizedPregelixProperty = "-cust-prop";
        String inputConverterClassKey = "pregelix.asterixdb.input.converterclass";
        String inputConverterClassValue = "=org.apache.pregelix.example.converter.VLongIdInputVertexConverter,";
        String outputConverterClassKey = "pregelix.asterixdb.output.converterclass";
        String outputConverterClassValue = "=org.apache.pregelix.example.converter.VLongIdOutputVertexConverter,";
        boolean custPropAdded = false;
        boolean meetCustProp = false;
        // User parameters.
        for (String s : pregelixStmt.getParameters().get(2).split(" ")) {
            if (meetCustProp) {
                if (!s.contains(inputConverterClassKey)) {
                    asterixdbParameterBuilder.append(inputConverterClassKey + inputConverterClassValue);
                }
                if (!s.contains(outputConverterClassKey)) {
                    asterixdbParameterBuilder.append(outputConverterClassKey + outputConverterClassValue);
                }
                cmds.add(asterixdbParameterBuilder.toString() + s);
                meetCustProp = false;
                custPropAdded = true;
                continue;
            }
            cmds.add(s);
            if (s.equals(customizedPregelixProperty)) {
                meetCustProp = true;
            }
        }

        if (!custPropAdded) {
            cmds.add(customizedPregelixProperty);
            // Appends default converter classes to asterixdbParameterBuilder.
            asterixdbParameterBuilder.append(inputConverterClassKey + inputConverterClassValue);
            asterixdbParameterBuilder.append(outputConverterClassKey + outputConverterClassValue);
            // Remove the last comma.
            asterixdbParameterBuilder.delete(asterixdbParameterBuilder.length() - 1,
                    asterixdbParameterBuilder.length());
            cmds.add(asterixdbParameterBuilder.toString());
        }
        return cmds;
    }

    private String getActiveDataverseName(String dataverse) throws AlgebricksException {
        if (dataverse != null) {
            return dataverse;
        }
        if (activeDefaultDataverse != null) {
            return activeDefaultDataverse.getDataverseName();
        }
        throw new AlgebricksException("dataverse not specified");
    }

    private String getActiveDataverse(Identifier dataverse) throws AlgebricksException {
        return getActiveDataverseName(dataverse != null ? dataverse.getValue() : null);
    }

    private void abort(Exception rootE, Exception parentE, MetadataTransactionContext mdTxnCtx) {
        try {
            if (IS_DEBUG_MODE) {
                rootE.printStackTrace();
            }
            MetadataManager.INSTANCE.abortTransaction(mdTxnCtx);
        } catch (Exception e2) {
            parentE.addSuppressed(e2);
            throw new IllegalStateException(rootE);
        }
    }

    private void rewriteStatement(Statement stmt) throws AsterixException {
        IStatementRewriter rewriter = rewriterFactory.createStatementRewriter();
        rewriter.rewrite(stmt);
    }

}<|MERGE_RESOLUTION|>--- conflicted
+++ resolved
@@ -1925,7 +1925,6 @@
             Function function = MetadataManager.INSTANCE.getFunction(mdTxnCtx, signature);
             if (function == null) {
                 if (!stmtDropFunction.getIfExists()) {
-<<<<<<< HEAD
                     throw new AlgebricksException("Unknown function " + signature);
                 }
             } else if (!stmtDropFunction.getIsProcedure()) {
@@ -1934,12 +1933,6 @@
                             "Function " + signature + " is a procedure. use \"drop procedure\" to delete");
                 }
 
-=======
-                    throw new AlgebricksException("Unknonw function " + signature);
-                }
-            } else {
-                MetadataManager.INSTANCE.dropFunction(mdTxnCtx, signature);
->>>>>>> 2e400185
             }
             MetadataManager.INSTANCE.dropFunction(mdTxnCtx, signature);
             if (function.getKind().equalsIgnoreCase("PROCEDURE")) {
@@ -2624,8 +2617,8 @@
             partitionFields.add(fieldNames);
             IDatasetDetailsDecl idd = new InternalDetailsDecl(partitionFields, true, null, false);
             DatasetDecl createSubscriptionsDataset = new DatasetDecl(dataverseIdentifier, subscriptionsName,
-                    subscriptionsTypeName, null, null, new HashMap<String, String>(), new HashMap<String, String>(),
-                    DatasetType.INTERNAL, idd, true);
+                    dataverseIdentifier, subscriptionsTypeName, null, null, new HashMap<String, String>(),
+                    new HashMap<String, String>(), DatasetType.INTERNAL, idd, true);
 
             //Set up the datatype for the results dataset
             RecordTypeDefinition resultsTypeExpression = new RecordTypeDefinition();
@@ -2644,9 +2637,9 @@
             fieldNames.add("rid");
             partitionFields.add(fieldNames);
             idd = new InternalDetailsDecl(partitionFields, false, null, false);
-            DatasetDecl createResultsDataset = new DatasetDecl(dataverseIdentifier, resultsName, resultsTypeName, null,
-                    null, new HashMap<String, String>(), new HashMap<String, String>(), DatasetType.INTERNAL, idd,
-                    true);
+            DatasetDecl createResultsDataset = new DatasetDecl(dataverseIdentifier, resultsName, dataverseIdentifier,
+                    resultsTypeName, null, null, new HashMap<String, String>(), new HashMap<String, String>(),
+                    DatasetType.INTERNAL, idd, true);
 
             //Run all four statements together to create datasets
             List<Statement> statements = new ArrayList<Statement>();
