/*
 * Licensed to the Apache Software Foundation (ASF) under one
 * or more contributor license agreements.  See the NOTICE file
 * distributed with this work for additional information
 * regarding copyright ownership.  The ASF licenses this file
 * to you under the Apache License, Version 2.0 (the
 * "License"); you may not use this file except in compliance
 * with the License.  You may obtain a copy of the License at
 *
 *   http://www.apache.org/licenses/LICENSE-2.0
 *
 * Unless required by applicable law or agreed to in writing,
 * software distributed under the License is distributed on an
 * "AS IS" BASIS, WITHOUT WARRANTIES OR CONDITIONS OF ANY
 * KIND, either express or implied.  See the License for the
 * specific language governing permissions and limitations
 * under the License.
 */
package org.apache.asterix.file;

import java.util.Collection;
import java.util.List;

import org.apache.asterix.common.active.ActiveObjectId;
import org.apache.asterix.common.active.api.IActiveRuntime.ActiveRuntimeType;
import org.apache.asterix.common.active.message.EndFeedMessage;
import org.apache.asterix.common.active.message.FeedTupleCommitResponseMessage;
import org.apache.asterix.common.active.message.ThrottlingEnabledFeedMessage;
import org.apache.asterix.active.ActiveJobLifecycleListener;
import org.apache.asterix.common.active.ActiveJobId;
import org.apache.asterix.common.exceptions.AsterixException;
import org.apache.asterix.common.feeds.FeedConnectJobInfo;
import org.apache.asterix.common.feeds.FeedConnectionId;
import org.apache.asterix.common.feeds.FeedConstants;
import org.apache.asterix.common.feeds.FeedPolicyAccessor;
import org.apache.asterix.common.feeds.api.IFeedJoint;
import org.apache.asterix.common.feeds.api.IFeedMessage;
<<<<<<< HEAD
import org.apache.asterix.metadata.active.ActiveMessageOperatorDescriptor;
import org.apache.asterix.metadata.declared.AqlMetadataProvider;
import org.apache.asterix.metadata.entities.PrimaryFeed;
import org.apache.asterix.metadata.feeds.IFeedAdapterFactory;
=======
import org.apache.asterix.common.feeds.api.IFeedRuntime.FeedRuntimeType;
import org.apache.asterix.common.feeds.message.EndFeedMessage;
import org.apache.asterix.common.feeds.message.ThrottlingEnabledFeedMessage;
import org.apache.asterix.external.api.IAdapterFactory;
import org.apache.asterix.feeds.FeedLifecycleListener;
import org.apache.asterix.metadata.declared.AqlMetadataProvider;
import org.apache.asterix.metadata.entities.PrimaryFeed;
import org.apache.asterix.metadata.feeds.FeedMessageOperatorDescriptor;
>>>>>>> 284590ed
import org.apache.asterix.metadata.feeds.PrepareStallMessage;
import org.apache.asterix.metadata.feeds.TerminateDataFlowMessage;
import org.apache.hyracks.algebricks.common.constraints.AlgebricksAbsolutePartitionConstraint;
import org.apache.hyracks.algebricks.common.constraints.AlgebricksPartitionConstraint;
import org.apache.hyracks.algebricks.common.constraints.AlgebricksPartitionConstraintHelper;
import org.apache.hyracks.algebricks.common.exceptions.AlgebricksException;
import org.apache.hyracks.algebricks.common.utils.Pair;
import org.apache.hyracks.algebricks.common.utils.Triple;
import org.apache.hyracks.api.dataflow.IOperatorDescriptor;
import org.apache.hyracks.api.job.JobSpecification;
import org.apache.hyracks.dataflow.std.connectors.OneToOneConnectorDescriptor;
import org.apache.hyracks.dataflow.std.misc.NullSinkOperatorDescriptor;

/**
 * Provides helper method(s) for creating JobSpec for operations on a feed.
 */
public class FeedOperations {

    /**
     * Builds the job spec for ingesting a (primary) feed from its external source via the feed adaptor.
     * @param primaryFeed
     * @param metadataProvider
     * @return JobSpecification the Hyracks job specification for receiving data from external source
     * @throws Exception
     */
    public static Pair<JobSpecification, IAdapterFactory> buildFeedIntakeJobSpec(PrimaryFeed primaryFeed,
            AqlMetadataProvider metadataProvider, FeedPolicyAccessor policyAccessor) throws Exception {

        JobSpecification spec = JobSpecificationUtils.createJobSpecification();
        spec.setFrameSize(FeedConstants.JobConstants.DEFAULT_FRAME_SIZE);
        IAdapterFactory adapterFactory = null;
        IOperatorDescriptor feedIngestor;
        AlgebricksPartitionConstraint ingesterPc;

        try {
            Triple<IOperatorDescriptor, AlgebricksPartitionConstraint, IAdapterFactory> t = metadataProvider
                    .buildFeedIntakeRuntime(spec, primaryFeed, policyAccessor);
            feedIngestor = t.first;
            ingesterPc = t.second;
            adapterFactory = t.third;
        } catch (AlgebricksException e) {
            e.printStackTrace();
            throw new AsterixException(e);
        }

        AlgebricksPartitionConstraintHelper.setPartitionConstraintInJobSpec(spec, feedIngestor, ingesterPc);

        NullSinkOperatorDescriptor nullSink = new NullSinkOperatorDescriptor(spec);
        AlgebricksPartitionConstraintHelper.setPartitionConstraintInJobSpec(spec, nullSink, ingesterPc);
        spec.connect(new OneToOneConnectorDescriptor(spec), feedIngestor, 0, nullSink, 0);
        spec.addRoot(nullSink);
        return new Pair<JobSpecification, IAdapterFactory>(spec, adapterFactory);
    }

    public static JobSpecification buildDiscontinueFeedSourceSpec(AqlMetadataProvider metadataProvider, ActiveObjectId feedId)
            throws AsterixException, AlgebricksException {

        JobSpecification spec = JobSpecificationUtils.createJobSpecification();
        IOperatorDescriptor feedMessenger = null;
        AlgebricksPartitionConstraint messengerPc = null;

        List<String> locations = ActiveJobLifecycleListener.INSTANCE.getIntakeLocations(feedId);
        Pair<IOperatorDescriptor, AlgebricksPartitionConstraint> p = buildDiscontinueFeedMessengerRuntime(spec, feedId,
                locations);

        feedMessenger = p.first;
        messengerPc = p.second;

        AlgebricksPartitionConstraintHelper.setPartitionConstraintInJobSpec(spec, feedMessenger, messengerPc);
        NullSinkOperatorDescriptor nullSink = new NullSinkOperatorDescriptor(spec);
        AlgebricksPartitionConstraintHelper.setPartitionConstraintInJobSpec(spec, nullSink, messengerPc);
        spec.connect(new OneToOneConnectorDescriptor(spec), feedMessenger, 0, nullSink, 0);
        spec.addRoot(nullSink);

        return spec;
    }

    /**
     * Builds the job spec for sending message to an active feed to disconnect it from the
     * its source.
     */
    public static Pair<JobSpecification, Boolean> buildDisconnectFeedJobSpec(AqlMetadataProvider metadataProvider,
            FeedConnectionId connectionId) throws AsterixException, AlgebricksException {

        JobSpecification spec = JobSpecificationUtils.createJobSpecification();
        IOperatorDescriptor feedMessenger;
        AlgebricksPartitionConstraint messengerPc;
        List<String> locations = null;
        ActiveRuntimeType sourceRuntimeType;
        try {
            FeedConnectJobInfo cInfo = ActiveJobLifecycleListener.INSTANCE.getFeedConnectJobInfo(connectionId);
            IFeedJoint sourceFeedJoint = cInfo.getSourceFeedJoint();
            IFeedJoint computeFeedJoint = cInfo.getComputeFeedJoint();

            boolean terminateIntakeJob = false;
            boolean completeDisconnect = computeFeedJoint == null || computeFeedJoint.getReceivers().isEmpty();
            if (completeDisconnect) {
                sourceRuntimeType = ActiveRuntimeType.INTAKE;
                locations = cInfo.getCollectLocations();
                terminateIntakeJob = sourceFeedJoint.getReceivers().size() == 1;
            } else {
                locations = cInfo.getComputeLocations();
                sourceRuntimeType = ActiveRuntimeType.COMPUTE;
            }

            Pair<IOperatorDescriptor, AlgebricksPartitionConstraint> p = buildDisconnectFeedMessengerRuntime(spec,
                    connectionId, locations, sourceRuntimeType, completeDisconnect, sourceFeedJoint.getOwnerFeedId());

            feedMessenger = p.first;
            messengerPc = p.second;

            AlgebricksPartitionConstraintHelper.setPartitionConstraintInJobSpec(spec, feedMessenger, messengerPc);
            NullSinkOperatorDescriptor nullSink = new NullSinkOperatorDescriptor(spec);
            AlgebricksPartitionConstraintHelper.setPartitionConstraintInJobSpec(spec, nullSink, messengerPc);
            spec.connect(new OneToOneConnectorDescriptor(spec), feedMessenger, 0, nullSink, 0);
            spec.addRoot(nullSink);
            return new Pair<JobSpecification, Boolean>(spec, terminateIntakeJob);

        } catch (AlgebricksException e) {
            throw new AsterixException(e);
        }

    }

    public static JobSpecification buildPrepareStallMessageJob(PrepareStallMessage stallMessage,
            Collection<String> collectLocations) throws AsterixException {
        JobSpecification messageJobSpec = JobSpecificationUtils.createJobSpecification();
        try {
            Pair<IOperatorDescriptor, AlgebricksPartitionConstraint> p = FeedOperations.buildSendFeedMessageRuntime(
                    messageJobSpec, stallMessage.getConnectionId(), stallMessage, collectLocations);
            buildSendFeedMessageJobSpec(p.first, p.second, messageJobSpec);
        } catch (AlgebricksException ae) {
            throw new AsterixException(ae);
        }
        return messageJobSpec;
    }

    public static JobSpecification buildNotifyThrottlingEnabledMessageJob(
            ThrottlingEnabledFeedMessage throttlingEnabledMesg, Collection<String> locations) throws AsterixException {
        JobSpecification messageJobSpec = JobSpecificationUtils.createJobSpecification();
        try {
            Pair<IOperatorDescriptor, AlgebricksPartitionConstraint> p = FeedOperations.buildSendFeedMessageRuntime(
                    messageJobSpec, throttlingEnabledMesg.getConnectionId(), throttlingEnabledMesg, locations);
            buildSendFeedMessageJobSpec(p.first, p.second, messageJobSpec);
        } catch (AlgebricksException ae) {
            throw new AsterixException(ae);
        }
        return messageJobSpec;
    }

    public static JobSpecification buildTerminateFlowMessageJob(TerminateDataFlowMessage terminateMessage,
            List<String> collectLocations) throws AsterixException {
        JobSpecification messageJobSpec = JobSpecificationUtils.createJobSpecification();
        try {
            Pair<IOperatorDescriptor, AlgebricksPartitionConstraint> p = FeedOperations.buildSendFeedMessageRuntime(
                    messageJobSpec, terminateMessage.getConnectionId(), terminateMessage, collectLocations);
            buildSendFeedMessageJobSpec(p.first, p.second, messageJobSpec);
        } catch (AlgebricksException ae) {
            throw new AsterixException(ae);
        }
        return messageJobSpec;
    }

    public static JobSpecification buildCommitAckResponseJob(FeedTupleCommitResponseMessage commitResponseMessage,
            Collection<String> targetLocations) throws AsterixException {
        JobSpecification messageJobSpec = JobSpecificationUtils.createJobSpecification();
        try {
            Pair<IOperatorDescriptor, AlgebricksPartitionConstraint> p = FeedOperations.buildSendFeedMessageRuntime(
                    messageJobSpec, commitResponseMessage.getConnectionId(), commitResponseMessage, targetLocations);
            buildSendFeedMessageJobSpec(p.first, p.second, messageJobSpec);
        } catch (AlgebricksException ae) {
            throw new AsterixException(ae);
        }
        return messageJobSpec;
    }

    public static Pair<IOperatorDescriptor, AlgebricksPartitionConstraint> buildDiscontinueFeedMessengerRuntime(
            JobSpecification jobSpec, ActiveObjectId feedId, List<String> locations) throws AlgebricksException {
        FeedConnectionId feedConnectionId = new FeedConnectionId(feedId, null);
        IFeedMessage feedMessage = new EndFeedMessage(feedConnectionId, ActiveRuntimeType.INTAKE,
                feedConnectionId.getActiveId(), true, EndFeedMessage.EndMessageType.DISCONTINUE_SOURCE);
        return buildSendFeedMessageRuntime(jobSpec, feedConnectionId, feedMessage, locations);
    }

    private static Pair<IOperatorDescriptor, AlgebricksPartitionConstraint> buildSendFeedMessageRuntime(
            JobSpecification jobSpec, ActiveJobId feedConenctionId, IFeedMessage feedMessage,
            Collection<String> locations) throws AlgebricksException {
        AlgebricksPartitionConstraint partitionConstraint = new AlgebricksAbsolutePartitionConstraint(
                locations.toArray(new String[] {}));
        ActiveMessageOperatorDescriptor feedMessenger = new ActiveMessageOperatorDescriptor(jobSpec, feedConenctionId,
                feedMessage);
        return new Pair<IOperatorDescriptor, AlgebricksPartitionConstraint>(feedMessenger, partitionConstraint);
    }

    private static JobSpecification buildSendFeedMessageJobSpec(IOperatorDescriptor operatorDescriptor,
            AlgebricksPartitionConstraint messengerPc, JobSpecification messageJobSpec) {
        AlgebricksPartitionConstraintHelper.setPartitionConstraintInJobSpec(messageJobSpec, operatorDescriptor,
                messengerPc);
        NullSinkOperatorDescriptor nullSink = new NullSinkOperatorDescriptor(messageJobSpec);
        AlgebricksPartitionConstraintHelper.setPartitionConstraintInJobSpec(messageJobSpec, nullSink, messengerPc);
        messageJobSpec.connect(new OneToOneConnectorDescriptor(messageJobSpec), operatorDescriptor, 0, nullSink, 0);
        messageJobSpec.addRoot(nullSink);
        return messageJobSpec;
    }

    private static Pair<IOperatorDescriptor, AlgebricksPartitionConstraint> buildDisconnectFeedMessengerRuntime(
            JobSpecification jobSpec, FeedConnectionId feedConenctionId, List<String> locations,
<<<<<<< HEAD
            ActiveRuntimeType sourceFeedRuntimeType, boolean completeDisconnection, ActiveObjectId sourceFeedId)
            throws AlgebricksException {
=======
            FeedRuntimeType sourceFeedRuntimeType, boolean completeDisconnection, FeedId sourceFeedId)
                    throws AlgebricksException {
>>>>>>> 284590ed
        IFeedMessage feedMessage = new EndFeedMessage(feedConenctionId, sourceFeedRuntimeType, sourceFeedId,
                completeDisconnection, EndFeedMessage.EndMessageType.DISCONNECT_FEED);
        return buildSendFeedMessageRuntime(jobSpec, feedConenctionId, feedMessage, locations);
    }
}<|MERGE_RESOLUTION|>--- conflicted
+++ resolved
@@ -21,13 +21,13 @@
 import java.util.Collection;
 import java.util.List;
 
+import org.apache.asterix.active.ActiveJobLifecycleListener;
+import org.apache.asterix.common.active.ActiveJobId;
 import org.apache.asterix.common.active.ActiveObjectId;
 import org.apache.asterix.common.active.api.IActiveRuntime.ActiveRuntimeType;
 import org.apache.asterix.common.active.message.EndFeedMessage;
 import org.apache.asterix.common.active.message.FeedTupleCommitResponseMessage;
 import org.apache.asterix.common.active.message.ThrottlingEnabledFeedMessage;
-import org.apache.asterix.active.ActiveJobLifecycleListener;
-import org.apache.asterix.common.active.ActiveJobId;
 import org.apache.asterix.common.exceptions.AsterixException;
 import org.apache.asterix.common.feeds.FeedConnectJobInfo;
 import org.apache.asterix.common.feeds.FeedConnectionId;
@@ -35,21 +35,10 @@
 import org.apache.asterix.common.feeds.FeedPolicyAccessor;
 import org.apache.asterix.common.feeds.api.IFeedJoint;
 import org.apache.asterix.common.feeds.api.IFeedMessage;
-<<<<<<< HEAD
+import org.apache.asterix.external.api.IAdapterFactory;
 import org.apache.asterix.metadata.active.ActiveMessageOperatorDescriptor;
 import org.apache.asterix.metadata.declared.AqlMetadataProvider;
 import org.apache.asterix.metadata.entities.PrimaryFeed;
-import org.apache.asterix.metadata.feeds.IFeedAdapterFactory;
-=======
-import org.apache.asterix.common.feeds.api.IFeedRuntime.FeedRuntimeType;
-import org.apache.asterix.common.feeds.message.EndFeedMessage;
-import org.apache.asterix.common.feeds.message.ThrottlingEnabledFeedMessage;
-import org.apache.asterix.external.api.IAdapterFactory;
-import org.apache.asterix.feeds.FeedLifecycleListener;
-import org.apache.asterix.metadata.declared.AqlMetadataProvider;
-import org.apache.asterix.metadata.entities.PrimaryFeed;
-import org.apache.asterix.metadata.feeds.FeedMessageOperatorDescriptor;
->>>>>>> 284590ed
 import org.apache.asterix.metadata.feeds.PrepareStallMessage;
 import org.apache.asterix.metadata.feeds.TerminateDataFlowMessage;
 import org.apache.hyracks.algebricks.common.constraints.AlgebricksAbsolutePartitionConstraint;
@@ -70,6 +59,7 @@
 
     /**
      * Builds the job spec for ingesting a (primary) feed from its external source via the feed adaptor.
+     * 
      * @param primaryFeed
      * @param metadataProvider
      * @return JobSpecification the Hyracks job specification for receiving data from external source
@@ -104,8 +94,8 @@
         return new Pair<JobSpecification, IAdapterFactory>(spec, adapterFactory);
     }
 
-    public static JobSpecification buildDiscontinueFeedSourceSpec(AqlMetadataProvider metadataProvider, ActiveObjectId feedId)
-            throws AsterixException, AlgebricksException {
+    public static JobSpecification buildDiscontinueFeedSourceSpec(AqlMetadataProvider metadataProvider,
+            ActiveObjectId feedId) throws AsterixException, AlgebricksException {
 
         JobSpecification spec = JobSpecificationUtils.createJobSpecification();
         IOperatorDescriptor feedMessenger = null;
@@ -257,13 +247,8 @@
 
     private static Pair<IOperatorDescriptor, AlgebricksPartitionConstraint> buildDisconnectFeedMessengerRuntime(
             JobSpecification jobSpec, FeedConnectionId feedConenctionId, List<String> locations,
-<<<<<<< HEAD
             ActiveRuntimeType sourceFeedRuntimeType, boolean completeDisconnection, ActiveObjectId sourceFeedId)
-            throws AlgebricksException {
-=======
-            FeedRuntimeType sourceFeedRuntimeType, boolean completeDisconnection, FeedId sourceFeedId)
                     throws AlgebricksException {
->>>>>>> 284590ed
         IFeedMessage feedMessage = new EndFeedMessage(feedConenctionId, sourceFeedRuntimeType, sourceFeedId,
                 completeDisconnection, EndFeedMessage.EndMessageType.DISCONNECT_FEED);
         return buildSendFeedMessageRuntime(jobSpec, feedConenctionId, feedMessage, locations);
