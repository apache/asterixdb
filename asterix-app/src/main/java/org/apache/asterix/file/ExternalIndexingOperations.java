--- conflicted
+++ resolved
@@ -250,14 +250,7 @@
 
     /**
      * This method create an indexing operator that index records in HDFS
-<<<<<<< HEAD
-     * <<<<<<< HEAD
-     * =======
-     * >>>>>>> master
-     * 
-=======
      *
->>>>>>> 13dd35fe
      * @param jobSpec
      * @param itemType
      * @param dataset
@@ -294,14 +287,7 @@
      * deletedFiles should contain files that are no longer there in the file system
      * appendedFiles should have the new file information of existing files
      * The method should return false in case of zero delta
-<<<<<<< HEAD
-     * <<<<<<< HEAD
-     * =======
-     * >>>>>>> master
-     * 
-=======
      *
->>>>>>> 13dd35fe
      * @param dataset
      * @param metadataFiles
      * @param addedFiles
