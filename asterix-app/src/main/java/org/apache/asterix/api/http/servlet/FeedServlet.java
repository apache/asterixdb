/*
 * Licensed to the Apache Software Foundation (ASF) under one
 * or more contributor license agreements.  See the NOTICE file
 * distributed with this work for additional information
 * regarding copyright ownership.  The ASF licenses this file
 * to you under the Apache License, Version 2.0 (the
 * "License"); you may not use this file except in compliance
 * with the License.  You may obtain a copy of the License at
 *
 *   http://www.apache.org/licenses/LICENSE-2.0
 *
 * Unless required by applicable law or agreed to in writing,
 * software distributed under the License is distributed on an
 * "AS IS" BASIS, WITHOUT WARRANTIES OR CONDITIONS OF ANY
 * KIND, either express or implied.  See the License for the
 * specific language governing permissions and limitations
 * under the License.
 */
package org.apache.asterix.api.http.servlet;

import java.awt.image.BufferedImage;
import java.io.BufferedReader;
import java.io.IOException;
import java.io.InputStream;
import java.io.InputStreamReader;
import java.io.OutputStream;
import java.io.PrintWriter;
import java.util.Collection;
import java.util.HashSet;

import javax.imageio.ImageIO;
import javax.servlet.http.HttpServlet;
import javax.servlet.http.HttpServletRequest;
import javax.servlet.http.HttpServletResponse;

import org.apache.asterix.common.active.ActiveObjectId;
import org.apache.asterix.common.active.ActiveObjectId.ActiveObjectType;
import org.apache.asterix.common.active.ActiveJobId;
import org.apache.asterix.common.feeds.ActiveActivity;
import org.apache.asterix.common.feeds.FeedActivity;
import org.apache.asterix.common.feeds.FeedActivity.FeedActivityDetails;
import org.apache.asterix.common.feeds.FeedConnectionId;
import org.apache.asterix.common.feeds.api.IActiveLoadManager;
import org.apache.asterix.common.feeds.api.IActiveRuntime.ActiveRuntimeType;
import org.apache.asterix.feeds.CentralActiveManager;

public class FeedServlet extends HttpServlet {
    private static final long serialVersionUID = 1L;

    @Override
    public void doGet(HttpServletRequest request, HttpServletResponse response) throws IOException {
        String resourcePath = null;
        String requestURI = request.getRequestURI();

        if (requestURI.equals("/")) {
            response.setContentType("text/html");
            resourcePath = "/feed/home.html";
        } else {
            resourcePath = requestURI;
        }

        InputStream is = FeedServlet.class.getResourceAsStream(resourcePath);
        if (is == null) {
            response.sendError(HttpServletResponse.SC_NOT_FOUND);
            return;
        }

        // Special handler for font files and .png resources
        if (resourcePath.endsWith(".png")) {

            BufferedImage img = ImageIO.read(is);
            OutputStream outputStream = response.getOutputStream();
            String formatName = "png";
            response.setContentType("image/png");
            ImageIO.write(img, formatName, outputStream);
            outputStream.close();
            return;

        }

        response.setCharacterEncoding("utf-8");
        InputStreamReader isr = new InputStreamReader(is);
        StringBuilder sb = new StringBuilder();
        BufferedReader br = new BufferedReader(isr);
        String line = br.readLine();

        while (line != null) {
            sb.append(line + "\n");
            line = br.readLine();
        }

        String outStr = null;
        if (requestURI.startsWith("/webui/static")) {
            outStr = sb.toString();
        } else {
            Collection<FeedActivity> lfa = new HashSet<FeedActivity>();
            for (ActiveActivity activity : CentralActiveManager.getInstance().getLoadManager().getActivities()) {
                if (activity instanceof FeedActivity) {
                    lfa.add((FeedActivity) activity);
                }
            }
            StringBuilder ldStr = new StringBuilder();
            ldStr.append("<br />");
            ldStr.append("<br />");
            if (lfa == null || lfa.isEmpty()) {
                ldStr.append("Currently there are no active feeds in AsterixDB");
            } else {
                ldStr.append("Active Feeds");
            }
            insertTable(ldStr, lfa);
            outStr = String.format(sb.toString(), ldStr.toString());

        }

        PrintWriter out = response.getWriter();
        out.println(outStr);
    }

    private void insertTable(StringBuilder html, Collection<FeedActivity> list) {
        html.append("<table style=\"width:100%\">");
        html.append("<th>" + FeedServletUtil.Constants.TABLE_HEADER_FEED_NAME + "</th>");
        html.append("<th>" + FeedServletUtil.Constants.TABLE_HEADER_DATASET_NAME + "</th>");
        html.append("<th>" + FeedServletUtil.Constants.TABLE_HEADER_ACTIVE_SINCE + "</th>");
        html.append("<th>" + FeedServletUtil.Constants.TABLE_HEADER_INTAKE_STAGE + "</th>");
        html.append("<th>" + FeedServletUtil.Constants.TABLE_HEADER_COMPUTE_STAGE + "</th>");
        html.append("<th>" + FeedServletUtil.Constants.TABLE_HEADER_STORE_STAGE + "</th>");
        html.append("<th>" + FeedServletUtil.Constants.TABLE_HEADER_INTAKE_RATE + "</th>");
        html.append("<th>" + FeedServletUtil.Constants.TABLE_HEADER_STORE_RATE + "</th>");
        for (FeedActivity activity : list) {
            insertRow(html, activity);
        }
    }

    private void insertRow(StringBuilder html, FeedActivity activity) {
        String intake = activity.getActivityDetails().get(FeedActivityDetails.INTAKE_LOCATIONS);
        String compute = activity.getActivityDetails().get(FeedActivityDetails.COMPUTE_LOCATIONS);
        String store = activity.getActivityDetails().get(FeedActivityDetails.STORAGE_LOCATIONS);

<<<<<<< HEAD
        IActiveLoadManager loadManager = CentralActiveManager.getInstance().getLoadManager();
        ActiveJobId connectionId = new FeedConnectionId(new ActiveObjectId(activity.getDataverseName(),
                activity.getObjectName(), ActiveObjectType.FEED), activity.getDatasetName());
        int intakeRate = loadManager.getOutflowRate(connectionId, ActiveRuntimeType.COLLECT) * intake.split(",").length;
        int storeRate = loadManager.getOutflowRate(connectionId, ActiveRuntimeType.STORE) * store.split(",").length;
=======
        IFeedLoadManager loadManager = CentralFeedManager.getInstance().getFeedLoadManager();
        FeedConnectionId connectionId = new FeedConnectionId(
                new FeedId(activity.getDataverseName(), activity.getFeedName()), activity.getDatasetName());
        int intakeRate = loadManager.getOutflowRate(connectionId, FeedRuntimeType.COLLECT) * intake.split(",").length;
        int storeRate = loadManager.getOutflowRate(connectionId, FeedRuntimeType.STORE) * store.split(",").length;
>>>>>>> 31ee8b74

        html.append("<tr>");
        html.append("<td>" + activity.getObjectName() + "</td>");
        html.append("<td>" + activity.getDatasetName() + "</td>");
        html.append("<td>" + activity.getConnectTimestamp() + "</td>");
        //html.append("<td>" + insertLink(html, FeedDashboardServlet.getParameterizedURL(activity), "Details") + "</td>");
        html.append("<td>" + intake + "</td>");
        html.append("<td>" + compute + "</td>");
        html.append("<td>" + store + "</td>");
        String color = "black";
        if (intakeRate > storeRate) {
            color = "red";
        }
        if (intakeRate < 0) {
            html.append("<td>" + "UNKNOWN" + "</td>");
        } else {
            html.append("<td>" + insertColoredText("" + intakeRate, color) + " rec/sec" + "</td>");
        }
        if (storeRate < 0) {
            html.append("<td>" + "UNKNOWN" + "</td>");
        } else {
            html.append("<td>" + insertColoredText("" + storeRate, color) + " rec/sec" + "</td>");
        }
        html.append("</tr>");
    }

    private String insertColoredText(String s, String color) {
        return "<font color=\"" + color + "\">" + s + "</font>";
    }
}<|MERGE_RESOLUTION|>--- conflicted
+++ resolved
@@ -33,9 +33,9 @@
 import javax.servlet.http.HttpServletRequest;
 import javax.servlet.http.HttpServletResponse;
 
+import org.apache.asterix.common.active.ActiveJobId;
 import org.apache.asterix.common.active.ActiveObjectId;
 import org.apache.asterix.common.active.ActiveObjectId.ActiveObjectType;
-import org.apache.asterix.common.active.ActiveJobId;
 import org.apache.asterix.common.feeds.ActiveActivity;
 import org.apache.asterix.common.feeds.FeedActivity;
 import org.apache.asterix.common.feeds.FeedActivity.FeedActivityDetails;
@@ -136,19 +136,12 @@
         String compute = activity.getActivityDetails().get(FeedActivityDetails.COMPUTE_LOCATIONS);
         String store = activity.getActivityDetails().get(FeedActivityDetails.STORAGE_LOCATIONS);
 
-<<<<<<< HEAD
         IActiveLoadManager loadManager = CentralActiveManager.getInstance().getLoadManager();
-        ActiveJobId connectionId = new FeedConnectionId(new ActiveObjectId(activity.getDataverseName(),
-                activity.getObjectName(), ActiveObjectType.FEED), activity.getDatasetName());
+        ActiveJobId connectionId = new FeedConnectionId(
+                new ActiveObjectId(activity.getDataverseName(), activity.getObjectName(), ActiveObjectType.FEED),
+                activity.getDatasetName());
         int intakeRate = loadManager.getOutflowRate(connectionId, ActiveRuntimeType.COLLECT) * intake.split(",").length;
         int storeRate = loadManager.getOutflowRate(connectionId, ActiveRuntimeType.STORE) * store.split(",").length;
-=======
-        IFeedLoadManager loadManager = CentralFeedManager.getInstance().getFeedLoadManager();
-        FeedConnectionId connectionId = new FeedConnectionId(
-                new FeedId(activity.getDataverseName(), activity.getFeedName()), activity.getDatasetName());
-        int intakeRate = loadManager.getOutflowRate(connectionId, FeedRuntimeType.COLLECT) * intake.split(",").length;
-        int storeRate = loadManager.getOutflowRate(connectionId, FeedRuntimeType.STORE) * store.split(",").length;
->>>>>>> 31ee8b74
 
         html.append("<tr>");
         html.append("<td>" + activity.getObjectName() + "</td>");
