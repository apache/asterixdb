/*
 * Licensed to the Apache Software Foundation (ASF) under one
 * or more contributor license agreements.  See the NOTICE file
 * distributed with this work for additional information
 * regarding copyright ownership.  The ASF licenses this file
 * to you under the Apache License, Version 2.0 (the
 * "License"); you may not use this file except in compliance
 * with the License.  You may obtain a copy of the License at
 *
 *   http://www.apache.org/licenses/LICENSE-2.0
 *
 * Unless required by applicable law or agreed to in writing,
 * software distributed under the License is distributed on an
 * "AS IS" BASIS, WITHOUT WARRANTIES OR CONDITIONS OF ANY
 * KIND, either express or implied.  See the License for the
 * specific language governing permissions and limitations
 * under the License.
 */
package org.apache.asterix.api.http.servlet;

import java.util.Arrays;
import java.util.List;

import javax.servlet.http.HttpServletRequest;

import org.apache.asterix.compiler.provider.ILangCompilationProvider;
import org.apache.asterix.lang.common.base.Statement;
import org.apache.asterix.lang.common.base.Statement.Kind;

public class DDLAPIServlet extends RESTAPIServlet {
    private static final long serialVersionUID = 1L;

    public DDLAPIServlet(ILangCompilationProvider compilationProvider) {
        super(compilationProvider);
    }

    protected String getQueryParameter(HttpServletRequest request) {
        return request.getParameter("ddl");
    }

    protected List<Statement.Kind> getAllowedStatements() {
        Kind[] statementsArray = { Kind.DATAVERSE_DECL, Kind.DATAVERSE_DROP, Kind.DATASET_DECL, Kind.NODEGROUP_DECL,
                Kind.NODEGROUP_DROP, Kind.TYPE_DECL, Kind.TYPE_DROP, Kind.CREATE_INDEX, Kind.INDEX_DECL,
                Kind.CREATE_DATAVERSE, Kind.DATASET_DROP, Kind.INDEX_DROP, Kind.CREATE_FUNCTION, Kind.FUNCTION_DROP,
                Kind.CREATE_PRIMARY_FEED, Kind.CREATE_SECONDARY_FEED, Kind.DROP_FEED, Kind.CREATE_FEED_POLICY,
<<<<<<< HEAD
                Kind.DROP_FEED_POLICY, Kind.CREATE_CHANNEL, Kind.DROP_CHANNEL };
=======
                Kind.DROP_FEED_POLICY };
>>>>>>> 31ee8b74
        return Arrays.asList(statementsArray);
    }

    protected String getErrorMessage() {
        return "Invalid statement: Non-DDL statement %s to the DDL API.";
    }
}<|MERGE_RESOLUTION|>--- conflicted
+++ resolved
@@ -34,23 +34,22 @@
         super(compilationProvider);
     }
 
+    @Override
     protected String getQueryParameter(HttpServletRequest request) {
         return request.getParameter("ddl");
     }
 
+    @Override
     protected List<Statement.Kind> getAllowedStatements() {
         Kind[] statementsArray = { Kind.DATAVERSE_DECL, Kind.DATAVERSE_DROP, Kind.DATASET_DECL, Kind.NODEGROUP_DECL,
                 Kind.NODEGROUP_DROP, Kind.TYPE_DECL, Kind.TYPE_DROP, Kind.CREATE_INDEX, Kind.INDEX_DECL,
                 Kind.CREATE_DATAVERSE, Kind.DATASET_DROP, Kind.INDEX_DROP, Kind.CREATE_FUNCTION, Kind.FUNCTION_DROP,
                 Kind.CREATE_PRIMARY_FEED, Kind.CREATE_SECONDARY_FEED, Kind.DROP_FEED, Kind.CREATE_FEED_POLICY,
-<<<<<<< HEAD
                 Kind.DROP_FEED_POLICY, Kind.CREATE_CHANNEL, Kind.DROP_CHANNEL };
-=======
-                Kind.DROP_FEED_POLICY };
->>>>>>> 31ee8b74
         return Arrays.asList(statementsArray);
     }
 
+    @Override
     protected String getErrorMessage() {
         return "Invalid statement: Non-DDL statement %s to the DDL API.";
     }
