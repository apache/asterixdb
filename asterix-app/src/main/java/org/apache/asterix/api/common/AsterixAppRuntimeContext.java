/*
 * Licensed to the Apache Software Foundation (ASF) under one
 * or more contributor license agreements.  See the NOTICE file
 * distributed with this work for additional information
 * regarding copyright ownership.  The ASF licenses this file
 * to you under the Apache License, Version 2.0 (the
 * "License"); you may not use this file except in compliance
 * with the License.  You may obtain a copy of the License at
 *
 *   http://www.apache.org/licenses/LICENSE-2.0
 *
 * Unless required by applicable law or agreed to in writing,
 * software distributed under the License is distributed on an
 * "AS IS" BASIS, WITHOUT WARRANTIES OR CONDITIONS OF ANY
 * KIND, either express or implied.  See the License for the
 * specific language governing permissions and limitations
 * under the License.
 */
package org.apache.asterix.api.common;

import java.io.IOException;
import java.util.List;
import java.util.logging.Logger;

import org.apache.asterix.common.api.AsterixThreadExecutor;
import org.apache.asterix.common.api.IAsterixAppRuntimeContext;
import org.apache.asterix.common.api.IDatasetLifecycleManager;
import org.apache.asterix.common.config.AsterixBuildProperties;
import org.apache.asterix.common.config.AsterixCompilerProperties;
import org.apache.asterix.common.config.AsterixExternalProperties;
import org.apache.asterix.common.config.AsterixFeedProperties;
import org.apache.asterix.common.config.AsterixMetadataProperties;
import org.apache.asterix.common.config.AsterixPropertiesAccessor;
import org.apache.asterix.common.config.AsterixReplicationProperties;
import org.apache.asterix.common.config.AsterixStorageProperties;
import org.apache.asterix.common.config.AsterixTransactionProperties;
import org.apache.asterix.common.config.IAsterixPropertiesProvider;
import org.apache.asterix.common.context.AsterixFileMapManager;
import org.apache.asterix.common.context.DatasetLifecycleManager;
import org.apache.asterix.common.exceptions.ACIDException;
import org.apache.asterix.common.exceptions.AsterixException;
<<<<<<< HEAD
import org.apache.asterix.common.feeds.api.IActiveManager;
=======
import org.apache.asterix.common.feeds.api.IFeedManager;
import org.apache.asterix.common.replication.IRemoteRecoveryManager;
import org.apache.asterix.common.replication.IReplicaResourcesManager;
import org.apache.asterix.common.replication.IReplicationChannel;
import org.apache.asterix.common.replication.IReplicationManager;
>>>>>>> ed21d494
import org.apache.asterix.common.transactions.IAsterixAppRuntimeContextProvider;
import org.apache.asterix.common.transactions.ITransactionSubsystem;
import org.apache.asterix.feeds.ActiveManager;
import org.apache.asterix.metadata.bootstrap.MetadataPrimaryIndexes;
import org.apache.asterix.om.util.AsterixClusterProperties;
import org.apache.asterix.replication.management.ReplicationChannel;
import org.apache.asterix.replication.management.ReplicationManager;
import org.apache.asterix.replication.recovery.RemoteRecoveryManager;
import org.apache.asterix.replication.storage.ReplicaResourcesManager;
import org.apache.asterix.transaction.management.resource.PersistentLocalResourceRepository;
import org.apache.asterix.transaction.management.resource.PersistentLocalResourceRepositoryFactory;
import org.apache.asterix.transaction.management.service.transaction.TransactionSubsystem;
import org.apache.hyracks.api.application.INCApplicationContext;
import org.apache.hyracks.api.exceptions.HyracksDataException;
import org.apache.hyracks.api.io.IIOManager;
import org.apache.hyracks.api.lifecycle.ILifeCycleComponent;
import org.apache.hyracks.api.lifecycle.ILifeCycleComponentManager;
import org.apache.hyracks.storage.am.lsm.common.api.ILSMIOOperationScheduler;
import org.apache.hyracks.storage.am.lsm.common.api.ILSMMergePolicyFactory;
import org.apache.hyracks.storage.am.lsm.common.api.ILSMOperationTracker;
import org.apache.hyracks.storage.am.lsm.common.api.IVirtualBufferCache;
import org.apache.hyracks.storage.am.lsm.common.impls.AsynchronousScheduler;
import org.apache.hyracks.storage.am.lsm.common.impls.PrefixMergePolicyFactory;
import org.apache.hyracks.storage.common.buffercache.BufferCache;
import org.apache.hyracks.storage.common.buffercache.ClockPageReplacementStrategy;
import org.apache.hyracks.storage.common.buffercache.DelayPageCleanerPolicy;
import org.apache.hyracks.storage.common.buffercache.HeapBufferAllocator;
import org.apache.hyracks.storage.common.buffercache.IBufferCache;
import org.apache.hyracks.storage.common.buffercache.ICacheMemoryAllocator;
import org.apache.hyracks.storage.common.buffercache.IPageCleanerPolicy;
import org.apache.hyracks.storage.common.buffercache.IPageReplacementStrategy;
import org.apache.hyracks.storage.common.file.IFileMapManager;
import org.apache.hyracks.storage.common.file.IFileMapProvider;
import org.apache.hyracks.storage.common.file.ILocalResourceRepository;
import org.apache.hyracks.storage.common.file.ILocalResourceRepositoryFactory;
import org.apache.hyracks.storage.common.file.ResourceIdFactory;
import org.apache.hyracks.storage.common.file.ResourceIdFactoryProvider;

public class AsterixAppRuntimeContext implements IAsterixAppRuntimeContext, IAsterixPropertiesProvider {

    private static final AsterixPropertiesAccessor ASTERIX_PROPERTIES_ACCESSOR;

    static {
        try {
            ASTERIX_PROPERTIES_ACCESSOR = new AsterixPropertiesAccessor();
        } catch (AsterixException e) {
            throw new ExceptionInInitializerError(e);
        }
    }

    private static final int METADATA_IO_DEVICE_ID = 0;

    private ILSMMergePolicyFactory metadataMergePolicyFactory;
    private final INCApplicationContext ncApplicationContext;

    private AsterixCompilerProperties compilerProperties;
    private AsterixExternalProperties externalProperties;
    private AsterixMetadataProperties metadataProperties;
    private AsterixStorageProperties storageProperties;
    private AsterixTransactionProperties txnProperties;
    private AsterixFeedProperties feedProperties;
    private AsterixBuildProperties buildProperties;
    private AsterixReplicationProperties replicationProperties;

    private AsterixThreadExecutor threadExecutor;
    private IDatasetLifecycleManager datasetLifecycleManager;
    private IFileMapManager fileMapManager;
    private IBufferCache bufferCache;
    private ITransactionSubsystem txnSubsystem;

    private ILSMIOOperationScheduler lsmIOScheduler;
    private ILocalResourceRepository localResourceRepository;
    private ResourceIdFactory resourceIdFactory;
    private IIOManager ioManager;
    private boolean isShuttingdown;

    private IActiveManager feedManager;

    private IReplicationChannel replicationChannel;
    private IReplicationManager replicationManager;
    private IRemoteRecoveryManager remoteRecoveryManager;
    private IReplicaResourcesManager replicaResourcesManager;

    public AsterixAppRuntimeContext(INCApplicationContext ncApplicationContext) {
        this.ncApplicationContext = ncApplicationContext;
        compilerProperties = new AsterixCompilerProperties(ASTERIX_PROPERTIES_ACCESSOR);
        externalProperties = new AsterixExternalProperties(ASTERIX_PROPERTIES_ACCESSOR);
        metadataProperties = new AsterixMetadataProperties(ASTERIX_PROPERTIES_ACCESSOR);
        storageProperties = new AsterixStorageProperties(ASTERIX_PROPERTIES_ACCESSOR);
        txnProperties = new AsterixTransactionProperties(ASTERIX_PROPERTIES_ACCESSOR);
        feedProperties = new AsterixFeedProperties(ASTERIX_PROPERTIES_ACCESSOR);
        buildProperties = new AsterixBuildProperties(ASTERIX_PROPERTIES_ACCESSOR);
        replicationProperties = new AsterixReplicationProperties(ASTERIX_PROPERTIES_ACCESSOR,
                AsterixClusterProperties.INSTANCE.getCluster());
    }

    public void initialize() throws IOException, ACIDException, AsterixException {
        Logger.getLogger("org.apache").setLevel(externalProperties.getLogLevel());

        threadExecutor = new AsterixThreadExecutor(ncApplicationContext.getThreadFactory());
        fileMapManager = new AsterixFileMapManager();
        ICacheMemoryAllocator allocator = new HeapBufferAllocator();
        IPageCleanerPolicy pcp = new DelayPageCleanerPolicy(600000);
        ioManager = ncApplicationContext.getRootContext().getIOManager();
        IPageReplacementStrategy prs = new ClockPageReplacementStrategy(allocator,
                storageProperties.getBufferCachePageSize(), storageProperties.getBufferCacheNumPages());

        AsynchronousScheduler.INSTANCE.init(ncApplicationContext.getThreadFactory());
        lsmIOScheduler = AsynchronousScheduler.INSTANCE;

        metadataMergePolicyFactory = new PrefixMergePolicyFactory();

        ILocalResourceRepositoryFactory persistentLocalResourceRepositoryFactory = new PersistentLocalResourceRepositoryFactory(
                ioManager, ncApplicationContext.getNodeId());
        localResourceRepository = persistentLocalResourceRepositoryFactory.createRepository();
        initializeResourceIdFactory();

        IAsterixAppRuntimeContextProvider asterixAppRuntimeContextProvider = new AsterixAppRuntimeContextProdiverForRecovery(
                this);
        txnSubsystem = new TransactionSubsystem(ncApplicationContext.getNodeId(), asterixAppRuntimeContextProvider,
                txnProperties);

        datasetLifecycleManager = new DatasetLifecycleManager(storageProperties, localResourceRepository,
                MetadataPrimaryIndexes.FIRST_AVAILABLE_USER_DATASET_ID, txnSubsystem.getLogManager());

        isShuttingdown = false;

        feedManager = new ActiveManager(ncApplicationContext.getNodeId(), feedProperties,
                compilerProperties.getFrameSize());

        if (replicationProperties.isReplicationEnabled()) {
            String nodeId = ncApplicationContext.getNodeId();

            replicaResourcesManager = new ReplicaResourcesManager(ioManager.getIODevices(),
                    metadataProperties.getStores().get(nodeId)[0], nodeId, replicationProperties.getReplicationStore());

            replicationManager = new ReplicationManager(nodeId, replicationProperties, replicaResourcesManager,
                    txnSubsystem.getLogManager(), asterixAppRuntimeContextProvider);

            //pass replication manager to replication required object
            //LogManager to replicate logs
            txnSubsystem.getLogManager().setReplicationManager(replicationManager);

            //PersistentLocalResourceRepository to replicate metadata files and delete backups on drop index
            ((PersistentLocalResourceRepository) localResourceRepository).setReplicationManager(replicationManager);

            //initialize replication channel
            replicationChannel = new ReplicationChannel(nodeId, replicationProperties, txnSubsystem.getLogManager(),
                    replicaResourcesManager, replicationManager, ncApplicationContext,
                    asterixAppRuntimeContextProvider);

            remoteRecoveryManager = new RemoteRecoveryManager(replicationManager, this, replicationProperties);

            bufferCache = new BufferCache(ioManager, prs, pcp, fileMapManager,
                    storageProperties.getBufferCacheMaxOpenFiles(), ncApplicationContext.getThreadFactory(),
                    replicationManager);

        } else {
            bufferCache = new BufferCache(ioManager, prs, pcp, fileMapManager,
                    storageProperties.getBufferCacheMaxOpenFiles(), ncApplicationContext.getThreadFactory());
        }

        // The order of registration is important. The buffer cache must registered before recovery and transaction managers.
        //Notes: registered components are stopped in reversed order
        ILifeCycleComponentManager lccm = ncApplicationContext.getLifeCycleComponentManager();
        lccm.register((ILifeCycleComponent) bufferCache);
        /**
         * LogManager must be stopped after RecoveryManager, DatasetLifeCycleManager, and ReplicationManager
         * to process any logs that might be generated during stopping these components
         */
        lccm.register((ILifeCycleComponent) txnSubsystem.getLogManager());
        lccm.register((ILifeCycleComponent) txnSubsystem.getRecoveryManager());
        /**
         * ReplicationManager must be stopped after indexLifecycleManager so that any logs/files generated
         * during closing datasets are sent to remote replicas
         */
        if (replicationManager != null) {
            lccm.register(replicationManager);
        }
        /**
         * Stopping indexLifecycleManager will flush and close all datasets.
         */
        lccm.register((ILifeCycleComponent) datasetLifecycleManager);
        lccm.register((ILifeCycleComponent) txnSubsystem.getTransactionManager());
        lccm.register((ILifeCycleComponent) txnSubsystem.getLockManager());
    }

    public boolean isShuttingdown() {
        return isShuttingdown;
    }

    public void setShuttingdown(boolean isShuttingdown) {
        this.isShuttingdown = isShuttingdown;
    }

    public void deinitialize() throws HyracksDataException {
    }

    public IBufferCache getBufferCache() {
        return bufferCache;
    }

    public IFileMapProvider getFileMapManager() {
        return fileMapManager;
    }

    public ITransactionSubsystem getTransactionSubsystem() {
        return txnSubsystem;
    }

    public IDatasetLifecycleManager getDatasetLifecycleManager() {
        return datasetLifecycleManager;
    }

    public double getBloomFilterFalsePositiveRate() {
        return storageProperties.getBloomFilterFalsePositiveRate();
    }

    public ILSMIOOperationScheduler getLSMIOScheduler() {
        return lsmIOScheduler;
    }

    public ILocalResourceRepository getLocalResourceRepository() {
        return localResourceRepository;
    }

    public ResourceIdFactory getResourceIdFactory() {
        return resourceIdFactory;
    }

    public IIOManager getIOManager() {
        return ioManager;
    }

    public int getMetaDataIODeviceId() {
        return METADATA_IO_DEVICE_ID;
    }

    @Override
    public AsterixStorageProperties getStorageProperties() {
        return storageProperties;
    }

    @Override
    public AsterixTransactionProperties getTransactionProperties() {
        return txnProperties;
    }

    @Override
    public AsterixCompilerProperties getCompilerProperties() {
        return compilerProperties;
    }

    @Override
    public AsterixMetadataProperties getMetadataProperties() {
        return metadataProperties;
    }

    @Override
    public AsterixExternalProperties getExternalProperties() {
        return externalProperties;
    }

    @Override
    public AsterixFeedProperties getFeedProperties() {
        return feedProperties;
    }

    @Override
    public AsterixBuildProperties getBuildProperties() {
        return buildProperties;
    }

    @Override
    public List<IVirtualBufferCache> getVirtualBufferCaches(int datasetID) {
        return datasetLifecycleManager.getVirtualBufferCaches(datasetID);
    }

    @Override
    public ILSMOperationTracker getLSMBTreeOperationTracker(int datasetID) {
        return datasetLifecycleManager.getOperationTracker(datasetID);
    }

    @Override
    public AsterixThreadExecutor getThreadExecutor() {
        return threadExecutor;
    }

    public ILSMMergePolicyFactory getMetadataMergePolicyFactory() {
        return metadataMergePolicyFactory;
    }

    @Override
    public IActiveManager getActiveManager() {
        return feedManager;
    }

    @Override
    public AsterixReplicationProperties getReplicationProperties() {
        return replicationProperties;
    }

    @Override
    public IReplicationChannel getReplicationChannel() {
        return replicationChannel;
    }

    @Override
    public IReplicaResourcesManager getReplicaResourcesManager() {
        return replicaResourcesManager;
    }

    @Override
    public IRemoteRecoveryManager getRemoteRecoveryManager() {
        return remoteRecoveryManager;
    }

    @Override
    public IReplicationManager getReplicationManager() {
        return replicationManager;
    }

    @Override
    public void initializeResourceIdFactory() throws HyracksDataException {
        resourceIdFactory = (new ResourceIdFactoryProvider(localResourceRepository)).createResourceIdFactory();
    }
}<|MERGE_RESOLUTION|>--- conflicted
+++ resolved
@@ -39,15 +39,11 @@
 import org.apache.asterix.common.context.DatasetLifecycleManager;
 import org.apache.asterix.common.exceptions.ACIDException;
 import org.apache.asterix.common.exceptions.AsterixException;
-<<<<<<< HEAD
 import org.apache.asterix.common.feeds.api.IActiveManager;
-=======
-import org.apache.asterix.common.feeds.api.IFeedManager;
 import org.apache.asterix.common.replication.IRemoteRecoveryManager;
 import org.apache.asterix.common.replication.IReplicaResourcesManager;
 import org.apache.asterix.common.replication.IReplicationChannel;
 import org.apache.asterix.common.replication.IReplicationManager;
->>>>>>> ed21d494
 import org.apache.asterix.common.transactions.IAsterixAppRuntimeContextProvider;
 import org.apache.asterix.common.transactions.ITransactionSubsystem;
 import org.apache.asterix.feeds.ActiveManager;
@@ -144,6 +140,7 @@
                 AsterixClusterProperties.INSTANCE.getCluster());
     }
 
+    @Override
     public void initialize() throws IOException, ACIDException, AsterixException {
         Logger.getLogger("org.apache").setLevel(externalProperties.getLogLevel());
 
@@ -235,53 +232,66 @@
         lccm.register((ILifeCycleComponent) txnSubsystem.getLockManager());
     }
 
+    @Override
     public boolean isShuttingdown() {
         return isShuttingdown;
     }
 
+    @Override
     public void setShuttingdown(boolean isShuttingdown) {
         this.isShuttingdown = isShuttingdown;
     }
 
+    @Override
     public void deinitialize() throws HyracksDataException {
     }
 
+    @Override
     public IBufferCache getBufferCache() {
         return bufferCache;
     }
 
+    @Override
     public IFileMapProvider getFileMapManager() {
         return fileMapManager;
     }
 
+    @Override
     public ITransactionSubsystem getTransactionSubsystem() {
         return txnSubsystem;
     }
 
+    @Override
     public IDatasetLifecycleManager getDatasetLifecycleManager() {
         return datasetLifecycleManager;
     }
 
+    @Override
     public double getBloomFilterFalsePositiveRate() {
         return storageProperties.getBloomFilterFalsePositiveRate();
     }
 
+    @Override
     public ILSMIOOperationScheduler getLSMIOScheduler() {
         return lsmIOScheduler;
     }
 
+    @Override
     public ILocalResourceRepository getLocalResourceRepository() {
         return localResourceRepository;
     }
 
+    @Override
     public ResourceIdFactory getResourceIdFactory() {
         return resourceIdFactory;
     }
 
+    @Override
     public IIOManager getIOManager() {
         return ioManager;
     }
 
+    @Override
     public int getMetaDataIODeviceId() {
         return METADATA_IO_DEVICE_ID;
     }
@@ -336,6 +346,7 @@
         return threadExecutor;
     }
 
+    @Override
     public ILSMMergePolicyFactory getMetadataMergePolicyFactory() {
         return metadataMergePolicyFactory;
     }
