--- conflicted
+++ resolved
@@ -142,12 +142,8 @@
                 AsterixClusterProperties.INSTANCE.getCluster());
     }
 
-<<<<<<< HEAD
-    @Override
-    public void initialize() throws IOException, ACIDException, AsterixException {
-=======
+    @Override
     public void initialize(boolean initialRun) throws IOException, ACIDException, AsterixException {
->>>>>>> 31ee8b74
         Logger.getLogger("org.apache").setLevel(externalProperties.getLogLevel());
 
         threadExecutor = new AsterixThreadExecutor(ncApplicationContext.getThreadFactory());
