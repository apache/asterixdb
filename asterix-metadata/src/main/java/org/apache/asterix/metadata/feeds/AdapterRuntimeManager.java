/*
 * Licensed to the Apache Software Foundation (ASF) under one
 * or more contributor license agreements.  See the NOTICE file
 * distributed with this work for additional information
 * regarding copyright ownership.  The ASF licenses this file
 * to you under the Apache License, Version 2.0 (the
 * "License"); you may not use this file except in compliance
 * with the License.  You may obtain a copy of the License at
 *
 *   http://www.apache.org/licenses/LICENSE-2.0
 *
 * Unless required by applicable law or agreed to in writing,
 * software distributed under the License is distributed on an
 * "AS IS" BASIS, WITHOUT WARRANTIES OR CONDITIONS OF ANY
 * KIND, either express or implied.  See the License for the
 * specific language governing permissions and limitations
 * under the License.
 */
package org.apache.asterix.metadata.feeds;

import java.util.concurrent.ExecutorService;
import java.util.concurrent.Executors;
import java.util.logging.Level;
import java.util.logging.Logger;

import org.apache.asterix.common.active.ActiveObjectId;
import org.apache.asterix.common.active.api.IAdapterRuntimeManager;
import org.apache.asterix.common.feeds.DistributeFeedFrameWriter;
import org.apache.asterix.common.feeds.IngestionRuntime;
<<<<<<< HEAD
import org.apache.asterix.common.feeds.api.IFeedAdapter;
=======
import org.apache.asterix.common.feeds.api.IAdapterRuntimeManager;
import org.apache.asterix.common.feeds.api.IDataSourceAdapter;
>>>>>>> 284590ed
import org.apache.asterix.common.feeds.api.IIntakeProgressTracker;

public class AdapterRuntimeManager implements IAdapterRuntimeManager {

    private static final Logger LOGGER = Logger.getLogger(AdapterRuntimeManager.class.getName());

    private final ActiveObjectId feedId;

    private final IDataSourceAdapter feedAdapter;

    private final IIntakeProgressTracker tracker;

    private final AdapterExecutor adapterExecutor;

    private final int partition;

    private final ExecutorService executorService;

    private IngestionRuntime ingestionRuntime;

    private State state;

<<<<<<< HEAD
    public AdapterRuntimeManager(ActiveObjectId feedId, IFeedAdapter feedAdapter, IIntakeProgressTracker tracker,
=======
    public AdapterRuntimeManager(FeedId feedId, IDataSourceAdapter feedAdapter, IIntakeProgressTracker tracker,
>>>>>>> 284590ed
            DistributeFeedFrameWriter writer, int partition) {
        this.feedId = feedId;
        this.feedAdapter = feedAdapter;
        this.tracker = tracker;
        this.partition = partition;
        this.adapterExecutor = new AdapterExecutor(partition, writer, feedAdapter, this);
        this.executorService = Executors.newSingleThreadExecutor();
        this.state = State.INACTIVE_INGESTION;
    }

    @Override
    public void start() throws Exception {
        state = State.ACTIVE_INGESTION;
        executorService.execute(adapterExecutor);
    }

    @Override
    public void stop() {
        try {
            feedAdapter.stop();
        } catch (Exception exception) {
            if (LOGGER.isLoggable(Level.SEVERE)) {
                LOGGER.severe("Unable to stop adapter " + feedAdapter + ", encountered exception " + exception);
            }
        } finally {
            state = State.FINISHED_INGESTION;
            executorService.shutdown();
        }
    }

    @Override
    public ActiveObjectId getFeedId() {
        return feedId;
    }

    @Override
    public String toString() {
        return feedId + "[" + partition + "]";
    }

    @Override
    public IDataSourceAdapter getFeedAdapter() {
        return feedAdapter;
    }

    public IIntakeProgressTracker getTracker() {
        return tracker;
    }

    @Override
    public synchronized State getState() {
        return state;
    }

    @Override
    public synchronized void setState(State state) {
        this.state = state;
    }

    public AdapterExecutor getAdapterExecutor() {
        return adapterExecutor;
    }

    @Override
    public int getPartition() {
        return partition;
    }

    public IngestionRuntime getIngestionRuntime() {
        return ingestionRuntime;
    }

    @Override
    public IIntakeProgressTracker getProgressTracker() {
        return tracker;
    }

}<|MERGE_RESOLUTION|>--- conflicted
+++ resolved
@@ -27,12 +27,7 @@
 import org.apache.asterix.common.active.api.IAdapterRuntimeManager;
 import org.apache.asterix.common.feeds.DistributeFeedFrameWriter;
 import org.apache.asterix.common.feeds.IngestionRuntime;
-<<<<<<< HEAD
-import org.apache.asterix.common.feeds.api.IFeedAdapter;
-=======
-import org.apache.asterix.common.feeds.api.IAdapterRuntimeManager;
 import org.apache.asterix.common.feeds.api.IDataSourceAdapter;
->>>>>>> 284590ed
 import org.apache.asterix.common.feeds.api.IIntakeProgressTracker;
 
 public class AdapterRuntimeManager implements IAdapterRuntimeManager {
@@ -55,11 +50,7 @@
 
     private State state;
 
-<<<<<<< HEAD
-    public AdapterRuntimeManager(ActiveObjectId feedId, IFeedAdapter feedAdapter, IIntakeProgressTracker tracker,
-=======
-    public AdapterRuntimeManager(FeedId feedId, IDataSourceAdapter feedAdapter, IIntakeProgressTracker tracker,
->>>>>>> 284590ed
+    public AdapterRuntimeManager(ActiveObjectId feedId, IDataSourceAdapter feedAdapter, IIntakeProgressTracker tracker,
             DistributeFeedFrameWriter writer, int partition) {
         this.feedId = feedId;
         this.feedAdapter = feedAdapter;
