/*
 * Licensed to the Apache Software Foundation (ASF) under one
 * or more contributor license agreements.  See the NOTICE file
 * distributed with this work for additional information
 * regarding copyright ownership.  The ASF licenses this file
 * to you under the Apache License, Version 2.0 (the
 * "License"); you may not use this file except in compliance
 * with the License.  You may obtain a copy of the License at
 *
 *   http://www.apache.org/licenses/LICENSE-2.0
 *
 * Unless required by applicable law or agreed to in writing,
 * software distributed under the License is distributed on an
 * "AS IS" BASIS, WITHOUT WARRANTIES OR CONDITIONS OF ANY
 * KIND, either express or implied.  See the License for the
 * specific language governing permissions and limitations
 * under the License.
 */
package org.apache.asterix.metadata.bootstrap;

public enum MetadataIndexImmutableProperties {
    METADATA(MetadataConstants.METADATA_DATAVERSE_NAME, 0, 0),
    DATAVERSE("Dataverse", 1, 1),
    DATASET("Dataset", 2, 2),
    DATATYPE("Datatype", 3, 3),
    INDEX("Index", 4, 4),
    NODE("Node", 5, 5),
    NODEGROUP("Nodegroup", 6, 6),
    FUNCTION("Function", 7, 7),
    DATASOURCE_ADAPTER("DatasourceAdapter", 8, 8),
    LIBRARY("Library", 9, 9),
    FEED("Feed", 10, 10),
    FEED_ACTIVITY_DATASET_ID("FeedActivity", 11, 11),
    FEED_POLICY("FeedPolicy", 12, 12),
    COMPACTION_POLICY("CompactionPolicy", 13, 13),
<<<<<<< HEAD
    EXTERNAL_FILE("ExternalFile", 14, 14),
    GROUPNAME_ON_DATASET("GroupName", DATASET, 15),
    DATATYPE_NAME_ON_DATASET("DatatypeName", DATASET, 16),
    DATATYPE_NAME_ON_DATATYPE("DatatypeName", DATATYPE, 17),
    CHANNEL("Channel", 18, 18),
    BROKER("Broker", 19, 19);
=======
    EXTERNAL_FILE("ExternalFile", 14, 14);
>>>>>>> 13dd35fe

    private final String indexName;
    private final int datasetId;
    private final long resourceId;
    private final MetadataIndexImmutableProperties dataset;

    public static final int FIRST_AVAILABLE_USER_DATASET_ID = 100;

    private MetadataIndexImmutableProperties(String indexName, int datasetId, long resourceId) {
        this.indexName = indexName;
        this.datasetId = datasetId;
        this.resourceId = resourceId;
        //a primary index's dataset is itself
        this.dataset = this;
    }

    private MetadataIndexImmutableProperties(String indexName, MetadataIndexImmutableProperties dataset,
            long resourceId) {
        this.indexName = indexName;
        this.datasetId = dataset.datasetId;
        this.resourceId = resourceId;
        this.dataset = dataset;
    }

    public long getResourceId() {
        return resourceId;
    }

    public String getIndexName() {
        return indexName;
    }

    public String getDatasetName() {
        return dataset.indexName;
    }

    public int getDatasetId() {
        return dataset.datasetId;
    }
}<|MERGE_RESOLUTION|>--- conflicted
+++ resolved
@@ -33,16 +33,9 @@
     FEED_ACTIVITY_DATASET_ID("FeedActivity", 11, 11),
     FEED_POLICY("FeedPolicy", 12, 12),
     COMPACTION_POLICY("CompactionPolicy", 13, 13),
-<<<<<<< HEAD
     EXTERNAL_FILE("ExternalFile", 14, 14),
-    GROUPNAME_ON_DATASET("GroupName", DATASET, 15),
-    DATATYPE_NAME_ON_DATASET("DatatypeName", DATASET, 16),
-    DATATYPE_NAME_ON_DATATYPE("DatatypeName", DATATYPE, 17),
-    CHANNEL("Channel", 18, 18),
-    BROKER("Broker", 19, 19);
-=======
-    EXTERNAL_FILE("ExternalFile", 14, 14);
->>>>>>> 13dd35fe
+    CHANNEL("Channel", 15, 15),
+    BROKER("Broker", 16, 16);
 
     private final String indexName;
     private final int datasetId;
