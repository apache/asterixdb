/*
 * Licensed to the Apache Software Foundation (ASF) under one
 * or more contributor license agreements.  See the NOTICE file
 * distributed with this work for additional information
 * regarding copyright ownership.  The ASF licenses this file
 * to you under the Apache License, Version 2.0 (the
 * "License"); you may not use this file except in compliance
 * with the License.  You may obtain a copy of the License at
 *
 *   http://www.apache.org/licenses/LICENSE-2.0
 *
 * Unless required by applicable law or agreed to in writing,
 * software distributed under the License is distributed on an
 * "AS IS" BASIS, WITHOUT WARRANTIES OR CONDITIONS OF ANY
 * KIND, either express or implied.  See the License for the
 * specific language governing permissions and limitations
 * under the License.
 */
package org.apache.asterix.metadata.feeds;

import java.util.ArrayList;
import java.util.HashMap;
import java.util.List;
import java.util.logging.Level;
import java.util.logging.Logger;

import org.apache.asterix.common.active.ActiveObjectId;
import org.apache.asterix.common.api.IAsterixAppRuntimeContext;
import org.apache.asterix.common.feeds.CollectionRuntime;
import org.apache.asterix.common.feeds.DistributeFeedFrameWriter;
import org.apache.asterix.common.feeds.FeedPolicyAccessor;
import org.apache.asterix.common.feeds.IngestionRuntime;
import org.apache.asterix.common.feeds.SubscribableFeedRuntimeId;
import org.apache.asterix.common.feeds.api.IAdapterRuntimeManager;
import org.apache.asterix.common.feeds.api.IAdapterRuntimeManager.State;
import org.apache.asterix.common.feeds.api.IFeedAdapter;
import org.apache.asterix.common.feeds.api.IActiveManager;
import org.apache.asterix.common.feeds.api.IActiveRuntime.ActiveRuntimeType;
import org.apache.asterix.common.feeds.api.IFeedSubscriptionManager;
import org.apache.asterix.common.feeds.api.IIntakeProgressTracker;
import org.apache.asterix.common.feeds.api.ISubscriberRuntime;
import org.apache.hyracks.api.context.IHyracksTaskContext;
import org.apache.hyracks.api.exceptions.HyracksDataException;
import org.apache.hyracks.dataflow.common.comm.io.FrameTupleAccessor;
import org.apache.hyracks.dataflow.std.base.AbstractUnaryOutputSourceOperatorNodePushable;

/**
 * The runtime for @see{FeedIntakeOperationDescriptor}.
 * Provides the core functionality to set up the artifacts for ingestion of a feed.
 * The artifacts are lazily activated when a feed receives a subscription request.
 */
public class FeedIntakeOperatorNodePushable extends AbstractUnaryOutputSourceOperatorNodePushable {

    private static Logger LOGGER = Logger.getLogger(FeedIntakeOperatorNodePushable.class.getName());

    private final ActiveObjectId feedId;
    private final int partition;
    private final IFeedSubscriptionManager feedSubscriptionManager;
    private final IActiveManager feedManager;
    private final IHyracksTaskContext ctx;
    private final IFeedAdapterFactory adapterFactory;

    private IngestionRuntime ingestionRuntime;
    private IFeedAdapter adapter;
    private IIntakeProgressTracker tracker;
    private DistributeFeedFrameWriter feedFrameWriter;

    public FeedIntakeOperatorNodePushable(IHyracksTaskContext ctx, ActiveObjectId feedId, IFeedAdapterFactory adapterFactory,
            int partition, IngestionRuntime ingestionRuntime, FeedPolicyAccessor policyAccessor) {
        this.ctx = ctx;
        this.feedId = feedId;
        this.partition = partition;
        this.ingestionRuntime = ingestionRuntime;
        this.adapterFactory = adapterFactory;
        IAsterixAppRuntimeContext runtimeCtx = (IAsterixAppRuntimeContext) ctx.getJobletContext()
                .getApplicationContext().getApplicationObject();
<<<<<<< HEAD
        this.feedSubscriptionManager = runtimeCtx.getActiveManager().getFeedSubscriptionManager();
        this.feedManager = runtimeCtx.getActiveManager();
        this.policyAccessor = policyAccessor;
=======
        this.feedSubscriptionManager = runtimeCtx.getFeedManager().getFeedSubscriptionManager();
        this.feedManager = runtimeCtx.getFeedManager();
>>>>>>> 31ee8b74
    }

    @Override
    public void initialize() throws HyracksDataException {
        IAdapterRuntimeManager adapterRuntimeManager = null;
        try {
            if (ingestionRuntime == null) {
                try {
                    adapter = (IFeedAdapter) adapterFactory.createAdapter(ctx, partition);
                    if (adapterFactory.isRecordTrackingEnabled()) {
                        tracker = adapterFactory.createIntakeProgressTracker();
                    }
                } catch (Exception e) {
                    LOGGER.severe("Unable to create adapter : " + adapterFactory.getName() + "[" + partition + "]"
                            + " Exception " + e);
                    throw new HyracksDataException(e);
                }
                FrameTupleAccessor fta = new FrameTupleAccessor(recordDesc);
<<<<<<< HEAD
                feedFrameWriter = new DistributeFeedFrameWriter(ctx, feedId, writer, ActiveRuntimeType.INTAKE, partition, fta,
                        feedManager);
=======
                feedFrameWriter = new DistributeFeedFrameWriter(ctx, feedId, writer, FeedRuntimeType.INTAKE, partition,
                        fta, feedManager);
>>>>>>> 31ee8b74
                adapterRuntimeManager = new AdapterRuntimeManager(feedId, adapter, tracker, feedFrameWriter, partition);
                SubscribableFeedRuntimeId runtimeId = new SubscribableFeedRuntimeId(feedId, ActiveRuntimeType.INTAKE,
                        partition);
                ingestionRuntime = new IngestionRuntime(feedId, runtimeId, feedFrameWriter, recordDesc,
                        adapterRuntimeManager);
                feedSubscriptionManager.registerFeedSubscribableRuntime(ingestionRuntime);
                feedFrameWriter.open();
            } else {
                if (ingestionRuntime.getAdapterRuntimeManager().getState().equals(State.INACTIVE_INGESTION)) {
                    ingestionRuntime.getAdapterRuntimeManager().setState(State.ACTIVE_INGESTION);
                    adapter = ingestionRuntime.getAdapterRuntimeManager().getFeedAdapter();
                    if (LOGGER.isLoggable(Level.INFO)) {
                        LOGGER.info(" Switching to " + State.ACTIVE_INGESTION + " for ingestion runtime "
                                + ingestionRuntime);
                        LOGGER.info(" Adaptor " + adapter.getClass().getName() + "[" + partition + "]"
                                + " connected to backend for feed " + feedId);
                    }
<<<<<<< HEAD
                    feedFrameWriter = (DistributeFeedFrameWriter) ingestionRuntime.getActiveFrameWriter();
=======
                    feedFrameWriter = ingestionRuntime.getFeedFrameWriter();
>>>>>>> 31ee8b74
                } else {
                    String message = "Feed Ingestion Runtime for feed " + feedId
                            + " is already registered and is active!.";
                    LOGGER.severe(message);
                    throw new IllegalStateException(message);
                }
            }

            waitTillIngestionIsOver(adapterRuntimeManager);
            feedSubscriptionManager
                    .deregisterFeedSubscribableRuntime((SubscribableFeedRuntimeId) ingestionRuntime.getRuntimeId());
            if (adapterRuntimeManager.getState().equals(IAdapterRuntimeManager.State.FAILED_INGESTION)) {
                throw new HyracksDataException("Unable to ingest data");
            }

        } catch (InterruptedException ie) {
            /*
             * An Interrupted Exception is thrown if the Intake job cannot progress further due to failure of another node involved in the Hyracks job.
             * As the Intake job involves only the intake operator, the exception is indicative of a failure at the sibling intake operator location.
             * The surviving intake partitions must continue to live and receive data from the external source.
             */
            List<ISubscriberRuntime> subscribers = ingestionRuntime.getSubscribers();
            FeedPolicyAccessor policyAccessor = new FeedPolicyAccessor(new HashMap<String, String>());
            boolean needToHandleFailure = false;
            List<ISubscriberRuntime> failingSubscribers = new ArrayList<ISubscriberRuntime>();
            for (ISubscriberRuntime subscriber : subscribers) {
                policyAccessor.reset(subscriber.getFeedPolicy());
                if (!policyAccessor.continueOnHardwareFailure()) {
                    failingSubscribers.add(subscriber);
                } else {
                    needToHandleFailure = true;
                }
            }

            for (ISubscriberRuntime failingSubscriber : failingSubscribers) {
                try {
                    ingestionRuntime.unsubscribeFeed((CollectionRuntime) failingSubscriber);
                } catch (Exception e) {
                    if (LOGGER.isLoggable(Level.WARNING)) {
                        LOGGER.warning(
                                "Excpetion in unsubscribing " + failingSubscriber + " message " + e.getMessage());
                    }
                }
            }

            if (needToHandleFailure) {
                ingestionRuntime.getAdapterRuntimeManager().setState(State.INACTIVE_INGESTION);
                if (LOGGER.isLoggable(Level.INFO)) {
                    LOGGER.info("Switching to " + State.INACTIVE_INGESTION + " on occurrence of failure.");
                }
            } else {
                if (LOGGER.isLoggable(Level.INFO)) {
                    LOGGER.info(
                            "Interrupted Exception. None of the subscribers need to handle failures. Shutting down feed ingestion");
                }
                feedSubscriptionManager
                        .deregisterFeedSubscribableRuntime((SubscribableFeedRuntimeId) ingestionRuntime.getRuntimeId());
                throw new HyracksDataException(ie);
            }
        } catch (Exception e) {
            e.printStackTrace();
            throw new HyracksDataException(e);
        } finally {
            if (ingestionRuntime != null
                    && !ingestionRuntime.getAdapterRuntimeManager().getState().equals(State.INACTIVE_INGESTION)) {
                feedFrameWriter.close();
                if (LOGGER.isLoggable(Level.INFO)) {
                    LOGGER.info("Closed Frame Writer " + feedFrameWriter + " adapter state "
                            + ingestionRuntime.getAdapterRuntimeManager().getState());
                }
            } else {
                if (LOGGER.isLoggable(Level.INFO)) {
                    LOGGER.info("Ending intake operator node pushable in state " + State.INACTIVE_INGESTION
                            + " Will resume after correcting failure");
                }
            }

        }
    }

    private void waitTillIngestionIsOver(IAdapterRuntimeManager adapterRuntimeManager) throws InterruptedException {
        if (LOGGER.isLoggable(Level.INFO)) {
            LOGGER.info("Waiting for adaptor [" + partition + "]" + "to be done with ingestion of feed " + feedId);
        }
        synchronized (adapterRuntimeManager) {
            while (!(adapterRuntimeManager.getState().equals(IAdapterRuntimeManager.State.FINISHED_INGESTION)
                    || (adapterRuntimeManager.getState().equals(IAdapterRuntimeManager.State.FAILED_INGESTION)))) {
                adapterRuntimeManager.wait();
            }
        }
        if (LOGGER.isLoggable(Level.INFO)) {
            LOGGER.info(" Adaptor " + adapter.getClass().getName() + "[" + partition + "]"
                    + " done with ingestion of feed " + feedId);
        }
    }

}<|MERGE_RESOLUTION|>--- conflicted
+++ resolved
@@ -31,11 +31,11 @@
 import org.apache.asterix.common.feeds.FeedPolicyAccessor;
 import org.apache.asterix.common.feeds.IngestionRuntime;
 import org.apache.asterix.common.feeds.SubscribableFeedRuntimeId;
+import org.apache.asterix.common.feeds.api.IActiveManager;
+import org.apache.asterix.common.feeds.api.IActiveRuntime.ActiveRuntimeType;
 import org.apache.asterix.common.feeds.api.IAdapterRuntimeManager;
 import org.apache.asterix.common.feeds.api.IAdapterRuntimeManager.State;
 import org.apache.asterix.common.feeds.api.IFeedAdapter;
-import org.apache.asterix.common.feeds.api.IActiveManager;
-import org.apache.asterix.common.feeds.api.IActiveRuntime.ActiveRuntimeType;
 import org.apache.asterix.common.feeds.api.IFeedSubscriptionManager;
 import org.apache.asterix.common.feeds.api.IIntakeProgressTracker;
 import org.apache.asterix.common.feeds.api.ISubscriberRuntime;
@@ -65,8 +65,9 @@
     private IIntakeProgressTracker tracker;
     private DistributeFeedFrameWriter feedFrameWriter;
 
-    public FeedIntakeOperatorNodePushable(IHyracksTaskContext ctx, ActiveObjectId feedId, IFeedAdapterFactory adapterFactory,
-            int partition, IngestionRuntime ingestionRuntime, FeedPolicyAccessor policyAccessor) {
+    public FeedIntakeOperatorNodePushable(IHyracksTaskContext ctx, ActiveObjectId feedId,
+            IFeedAdapterFactory adapterFactory, int partition, IngestionRuntime ingestionRuntime,
+            FeedPolicyAccessor policyAccessor) {
         this.ctx = ctx;
         this.feedId = feedId;
         this.partition = partition;
@@ -74,14 +75,9 @@
         this.adapterFactory = adapterFactory;
         IAsterixAppRuntimeContext runtimeCtx = (IAsterixAppRuntimeContext) ctx.getJobletContext()
                 .getApplicationContext().getApplicationObject();
-<<<<<<< HEAD
         this.feedSubscriptionManager = runtimeCtx.getActiveManager().getFeedSubscriptionManager();
         this.feedManager = runtimeCtx.getActiveManager();
-        this.policyAccessor = policyAccessor;
-=======
-        this.feedSubscriptionManager = runtimeCtx.getFeedManager().getFeedSubscriptionManager();
-        this.feedManager = runtimeCtx.getFeedManager();
->>>>>>> 31ee8b74
+
     }
 
     @Override
@@ -100,13 +96,8 @@
                     throw new HyracksDataException(e);
                 }
                 FrameTupleAccessor fta = new FrameTupleAccessor(recordDesc);
-<<<<<<< HEAD
-                feedFrameWriter = new DistributeFeedFrameWriter(ctx, feedId, writer, ActiveRuntimeType.INTAKE, partition, fta,
-                        feedManager);
-=======
-                feedFrameWriter = new DistributeFeedFrameWriter(ctx, feedId, writer, FeedRuntimeType.INTAKE, partition,
-                        fta, feedManager);
->>>>>>> 31ee8b74
+                feedFrameWriter = new DistributeFeedFrameWriter(ctx, feedId, writer, ActiveRuntimeType.INTAKE,
+                        partition, fta, feedManager);
                 adapterRuntimeManager = new AdapterRuntimeManager(feedId, adapter, tracker, feedFrameWriter, partition);
                 SubscribableFeedRuntimeId runtimeId = new SubscribableFeedRuntimeId(feedId, ActiveRuntimeType.INTAKE,
                         partition);
@@ -124,11 +115,8 @@
                         LOGGER.info(" Adaptor " + adapter.getClass().getName() + "[" + partition + "]"
                                 + " connected to backend for feed " + feedId);
                     }
-<<<<<<< HEAD
-                    feedFrameWriter = (DistributeFeedFrameWriter) ingestionRuntime.getActiveFrameWriter();
-=======
-                    feedFrameWriter = ingestionRuntime.getFeedFrameWriter();
->>>>>>> 31ee8b74
+                    feedFrameWriter = ingestionRuntime.getActiveFrameWriter();
+
                 } else {
                     String message = "Feed Ingestion Runtime for feed " + feedId
                             + " is already registered and is active!.";
