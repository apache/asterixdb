/*
 * Licensed to the Apache Software Foundation (ASF) under one
 * or more contributor license agreements.  See the NOTICE file
 * distributed with this work for additional information
 * regarding copyright ownership.  The ASF licenses this file
 * to you under the Apache License, Version 2.0 (the
 * "License"); you may not use this file except in compliance
 * with the License.  You may obtain a copy of the License at
 *
 *   http://www.apache.org/licenses/LICENSE-2.0
 *
 * Unless required by applicable law or agreed to in writing,
 * software distributed under the License is distributed on an
 * "AS IS" BASIS, WITHOUT WARRANTIES OR CONDITIONS OF ANY
 * KIND, either express or implied.  See the License for the
 * specific language governing permissions and limitations
 * under the License.
 */

package org.apache.asterix.metadata.bootstrap;

import java.util.Arrays;

import org.apache.asterix.metadata.MetadataException;
import org.apache.asterix.metadata.api.IMetadataIndex;
import org.apache.asterix.om.types.BuiltinType;
import org.apache.asterix.om.types.IAType;

/**
 * Contains static primary-index descriptors of all metadata datasets.
 */
public class MetadataPrimaryIndexes {

    public static IMetadataIndex DATAVERSE_DATASET;
    public static IMetadataIndex DATASET_DATASET;
    public static IMetadataIndex DATATYPE_DATASET;
    public static IMetadataIndex INDEX_DATASET;
    public static IMetadataIndex NODE_DATASET;
    public static IMetadataIndex NODEGROUP_DATASET;
    public static IMetadataIndex FUNCTION_DATASET;
    public static IMetadataIndex DATASOURCE_ADAPTER_DATASET;
    public static IMetadataIndex LIBRARY_DATASET;
    public static IMetadataIndex FEED_DATASET;
    public static IMetadataIndex CHANNEL_DATASET;
    public static IMetadataIndex BROKER_DATASET;
    public static IMetadataIndex FEED_POLICY_DATASET;
    public static IMetadataIndex COMPACTION_POLICY_DATASET;
    public static IMetadataIndex EXTERNAL_FILE_DATASET;

<<<<<<< HEAD
    public static final int METADATA_DATASET_ID = 0;
    public static final int DATAVERSE_DATASET_ID = 1;
    public static final int DATASET_DATASET_ID = 2;
    public static final int DATATYPE_DATASET_ID = 3;
    public static final int INDEX_DATASET_ID = 4;
    public static final int NODE_DATASET_ID = 5;
    public static final int NODEGROUP_DATASET_ID = 6;
    public static final int FUNCTION_DATASET_ID = 7;
    public static final int DATASOURCE_ADAPTER_DATASET_ID = 8;

    public static final int LIBRARY_DATASET_ID = 9;
    public static final int FEED_DATASET_ID = 10;
    public static final int FEED_ACTIVITY_DATASET_ID = 11;
    public static final int FEED_POLICY_DATASET_ID = 12;
    public static final int COMPACTION_POLICY_DATASET_ID = 13;
    public static final int EXTERNAL_FILE_DATASET_ID = 14;
    public static final int CHANNEL_DATASET_ID = 15;
    public static final int BROKER_DATASET_ID = 16;

    public static final int FIRST_AVAILABLE_USER_DATASET_ID = 100;

=======
>>>>>>> 284590ed
    /**
     * Create all metadata primary index descriptors. MetadataRecordTypes must
     * have been initialized before calling this init.
     * @throws MetadataException
     *             If MetadataRecordTypes have not been initialized.
     */
    public static void init() throws MetadataException {
        // Make sure the MetadataRecordTypes have been initialized.
        if (MetadataRecordTypes.DATASET_RECORDTYPE == null) {
            throw new MetadataException(
                    "Must initialize MetadataRecordTypes before initializing MetadataPrimaryIndexes");
        }

<<<<<<< HEAD
        DATAVERSE_DATASET = new MetadataIndex("Dataverse", null, 2, new IAType[] { BuiltinType.ASTRING },
                (Arrays.asList(Arrays.asList("DataverseName"))), 0, MetadataRecordTypes.DATAVERSE_RECORDTYPE,
                DATAVERSE_DATASET_ID, true, new int[] { 0 });

        DATASET_DATASET = new MetadataIndex("Dataset", null, 3,
                new IAType[] { BuiltinType.ASTRING, BuiltinType.ASTRING },
                (Arrays.asList(Arrays.asList("DataverseName"), Arrays.asList("DatasetName"))), 0,
                MetadataRecordTypes.DATASET_RECORDTYPE, DATASET_DATASET_ID, true, new int[] { 0, 1 });

        DATATYPE_DATASET = new MetadataIndex("Datatype", null, 3,
                new IAType[] { BuiltinType.ASTRING, BuiltinType.ASTRING },
                (Arrays.asList(Arrays.asList("DataverseName"), Arrays.asList("DatatypeName"))), 0,
                MetadataRecordTypes.DATATYPE_RECORDTYPE, DATATYPE_DATASET_ID, true, new int[] { 0, 1 });

        INDEX_DATASET = new MetadataIndex("Index", null, 4,
                new IAType[] { BuiltinType.ASTRING, BuiltinType.ASTRING, BuiltinType.ASTRING },
                (Arrays.asList(Arrays.asList("DataverseName"), Arrays.asList("DatasetName"),
                        Arrays.asList("IndexName"))),
                0, MetadataRecordTypes.INDEX_RECORDTYPE, INDEX_DATASET_ID, true, new int[] { 0, 1, 2 });

        NODE_DATASET = new MetadataIndex("Node", null, 2, new IAType[] { BuiltinType.ASTRING },
                (Arrays.asList(Arrays.asList("NodeName"))), 0, MetadataRecordTypes.NODE_RECORDTYPE, NODE_DATASET_ID,
                true, new int[] { 0 });

        NODEGROUP_DATASET = new MetadataIndex("Nodegroup", null, 2, new IAType[] { BuiltinType.ASTRING },
                (Arrays.asList(Arrays.asList("GroupName"))), 0, MetadataRecordTypes.NODEGROUP_RECORDTYPE,
                NODEGROUP_DATASET_ID, true, new int[] { 0 });

        FUNCTION_DATASET = new MetadataIndex("Function", null, 4,
                new IAType[] { BuiltinType.ASTRING, BuiltinType.ASTRING, BuiltinType.ASTRING },
                (Arrays.asList(Arrays.asList("DataverseName"), Arrays.asList("Name"), Arrays.asList("Arity"))), 0,
                MetadataRecordTypes.FUNCTION_RECORDTYPE, FUNCTION_DATASET_ID, true, new int[] { 0, 1, 2 });

        DATASOURCE_ADAPTER_DATASET = new MetadataIndex("DatasourceAdapter", null, 3,
                new IAType[] { BuiltinType.ASTRING, BuiltinType.ASTRING },
                (Arrays.asList(Arrays.asList("DataverseName"), Arrays.asList("Name"))), 0,
                MetadataRecordTypes.DATASOURCE_ADAPTER_RECORDTYPE, DATASOURCE_ADAPTER_DATASET_ID, true,
=======
        DATAVERSE_DATASET = new MetadataIndex(MetadataIndexImmutableProperties.DATAVERSE, 2,
                new IAType[] { BuiltinType.ASTRING }, (Arrays.asList(Arrays.asList("DataverseName"))), 0,
                MetadataRecordTypes.DATAVERSE_RECORDTYPE, true, new int[] { 0 });

        DATASET_DATASET = new MetadataIndex(MetadataIndexImmutableProperties.DATASET, 3,
                new IAType[] { BuiltinType.ASTRING, BuiltinType.ASTRING },
                (Arrays.asList(Arrays.asList("DataverseName"), Arrays.asList("DatasetName"))), 0,
                MetadataRecordTypes.DATASET_RECORDTYPE, true, new int[] { 0, 1 });

        DATATYPE_DATASET = new MetadataIndex(MetadataIndexImmutableProperties.DATATYPE, 3,
                new IAType[] { BuiltinType.ASTRING, BuiltinType.ASTRING },
                (Arrays.asList(Arrays.asList("DataverseName"), Arrays.asList("DatatypeName"))), 0,
                MetadataRecordTypes.DATATYPE_RECORDTYPE, true, new int[] { 0, 1 });

        INDEX_DATASET = new MetadataIndex(MetadataIndexImmutableProperties.INDEX, 4,
                new IAType[] { BuiltinType.ASTRING, BuiltinType.ASTRING, BuiltinType.ASTRING },
                (Arrays.asList(Arrays.asList("DataverseName"), Arrays.asList("DatasetName"),
                        Arrays.asList("IndexName"))),
                0, MetadataRecordTypes.INDEX_RECORDTYPE, true, new int[] { 0, 1, 2 });

        NODE_DATASET = new MetadataIndex(MetadataIndexImmutableProperties.NODE, 2, new IAType[] { BuiltinType.ASTRING },
                (Arrays.asList(Arrays.asList("NodeName"))), 0, MetadataRecordTypes.NODE_RECORDTYPE, true,
                new int[] { 0 });

        NODEGROUP_DATASET = new MetadataIndex(MetadataIndexImmutableProperties.NODEGROUP, 2,
                new IAType[] { BuiltinType.ASTRING }, (Arrays.asList(Arrays.asList("GroupName"))), 0,
                MetadataRecordTypes.NODEGROUP_RECORDTYPE, true, new int[] { 0 });

        FUNCTION_DATASET = new MetadataIndex(MetadataIndexImmutableProperties.FUNCTION, 4,
                new IAType[] { BuiltinType.ASTRING, BuiltinType.ASTRING, BuiltinType.ASTRING },
                (Arrays.asList(Arrays.asList("DataverseName"), Arrays.asList("Name"), Arrays.asList("Arity"))), 0,
                MetadataRecordTypes.FUNCTION_RECORDTYPE, true, new int[] { 0, 1, 2 });

        DATASOURCE_ADAPTER_DATASET = new MetadataIndex(MetadataIndexImmutableProperties.DATASOURCE_ADAPTER, 3,
                new IAType[] { BuiltinType.ASTRING, BuiltinType.ASTRING },
                (Arrays.asList(Arrays.asList("DataverseName"), Arrays.asList("Name"))), 0,
                MetadataRecordTypes.DATASOURCE_ADAPTER_RECORDTYPE, true,
>>>>>>> 284590ed
                new int[] { 0, 1 });

        FEED_DATASET = new MetadataIndex(MetadataIndexImmutableProperties.FEED, 3,
                new IAType[] { BuiltinType.ASTRING, BuiltinType.ASTRING },
                (Arrays.asList(Arrays.asList("DataverseName"), Arrays.asList("FeedName"))), 0,
                MetadataRecordTypes.FEED_RECORDTYPE, true, new int[] { 0, 1 });

<<<<<<< HEAD
        CHANNEL_DATASET = new MetadataIndex("Channel", null, 3,
                new IAType[] { BuiltinType.ASTRING, BuiltinType.ASTRING },
                Arrays.asList(Arrays.asList("DataverseName"), Arrays.asList("ChannelName")), 0,
                MetadataRecordTypes.CHANNEL_RECORDTYPE, CHANNEL_DATASET_ID, true, new int[] { 0, 1 });

        BROKER_DATASET = new MetadataIndex("Broker", null, 2, new IAType[] { BuiltinType.ASTRING },
                Arrays.asList(Arrays.asList("BrokerName")), 0, MetadataRecordTypes.BROKER_RECORDTYPE, BROKER_DATASET_ID,
                true, new int[] { 0 });

        LIBRARY_DATASET = new MetadataIndex("Library", null, 3,
                new IAType[] { BuiltinType.ASTRING, BuiltinType.ASTRING },
                (Arrays.asList(Arrays.asList("DataverseName"), Arrays.asList("Name"))), 0,
                MetadataRecordTypes.LIBRARY_RECORDTYPE, LIBRARY_DATASET_ID, true, new int[] { 0, 1 });

        FEED_POLICY_DATASET = new MetadataIndex("FeedPolicy", null, 3,
                new IAType[] { BuiltinType.ASTRING, BuiltinType.ASTRING },
                (Arrays.asList(Arrays.asList("DataverseName"), Arrays.asList("PolicyName"))), 0,
                MetadataRecordTypes.FEED_POLICY_RECORDTYPE, FEED_POLICY_DATASET_ID, true, new int[] { 0, 1 });

        COMPACTION_POLICY_DATASET = new MetadataIndex("CompactionPolicy", null, 3,
=======
        LIBRARY_DATASET = new MetadataIndex(MetadataIndexImmutableProperties.LIBRARY, 3,
                new IAType[] { BuiltinType.ASTRING, BuiltinType.ASTRING },
                (Arrays.asList(Arrays.asList("DataverseName"), Arrays.asList("Name"))), 0,
                MetadataRecordTypes.LIBRARY_RECORDTYPE, true, new int[] { 0, 1 });

        FEED_POLICY_DATASET = new MetadataIndex(MetadataIndexImmutableProperties.FEED_POLICY, 3,
                new IAType[] { BuiltinType.ASTRING, BuiltinType.ASTRING },
                (Arrays.asList(Arrays.asList("DataverseName"), Arrays.asList("PolicyName"))), 0,
                MetadataRecordTypes.FEED_POLICY_RECORDTYPE, true, new int[] { 0, 1 });

        COMPACTION_POLICY_DATASET = new MetadataIndex(MetadataIndexImmutableProperties.COMPACTION_POLICY, 3,
>>>>>>> 284590ed
                new IAType[] { BuiltinType.ASTRING, BuiltinType.ASTRING },
                (Arrays.asList(Arrays.asList("DataverseName"), Arrays.asList("CompactionPolicy"))), 0,
                MetadataRecordTypes.COMPACTION_POLICY_RECORDTYPE, true,
                new int[] { 0, 1 });

<<<<<<< HEAD
        EXTERNAL_FILE_DATASET = new MetadataIndex("ExternalFile", null, 4,
                new IAType[] { BuiltinType.ASTRING, BuiltinType.ASTRING, BuiltinType.AINT32 },
                (Arrays.asList(Arrays.asList("DataverseName"), Arrays.asList("DatasetName"),
                        Arrays.asList("FileNumber"))),
                0, MetadataRecordTypes.EXTERNAL_FILE_RECORDTYPE, EXTERNAL_FILE_DATASET_ID, true, new int[] { 0, 1, 2 });
=======
        EXTERNAL_FILE_DATASET = new MetadataIndex(MetadataIndexImmutableProperties.EXTERNAL_FILE, 4,
                new IAType[] { BuiltinType.ASTRING, BuiltinType.ASTRING, BuiltinType.AINT32 },
                (Arrays.asList(Arrays.asList("DataverseName"), Arrays.asList("DatasetName"),
                        Arrays.asList("FileNumber"))),
                0, MetadataRecordTypes.EXTERNAL_FILE_RECORDTYPE, true, new int[] { 0, 1, 2 });
>>>>>>> 284590ed
    }
}<|MERGE_RESOLUTION|>--- conflicted
+++ resolved
@@ -47,33 +47,10 @@
     public static IMetadataIndex COMPACTION_POLICY_DATASET;
     public static IMetadataIndex EXTERNAL_FILE_DATASET;
 
-<<<<<<< HEAD
-    public static final int METADATA_DATASET_ID = 0;
-    public static final int DATAVERSE_DATASET_ID = 1;
-    public static final int DATASET_DATASET_ID = 2;
-    public static final int DATATYPE_DATASET_ID = 3;
-    public static final int INDEX_DATASET_ID = 4;
-    public static final int NODE_DATASET_ID = 5;
-    public static final int NODEGROUP_DATASET_ID = 6;
-    public static final int FUNCTION_DATASET_ID = 7;
-    public static final int DATASOURCE_ADAPTER_DATASET_ID = 8;
-
-    public static final int LIBRARY_DATASET_ID = 9;
-    public static final int FEED_DATASET_ID = 10;
-    public static final int FEED_ACTIVITY_DATASET_ID = 11;
-    public static final int FEED_POLICY_DATASET_ID = 12;
-    public static final int COMPACTION_POLICY_DATASET_ID = 13;
-    public static final int EXTERNAL_FILE_DATASET_ID = 14;
-    public static final int CHANNEL_DATASET_ID = 15;
-    public static final int BROKER_DATASET_ID = 16;
-
-    public static final int FIRST_AVAILABLE_USER_DATASET_ID = 100;
-
-=======
->>>>>>> 284590ed
     /**
      * Create all metadata primary index descriptors. MetadataRecordTypes must
      * have been initialized before calling this init.
+     * 
      * @throws MetadataException
      *             If MetadataRecordTypes have not been initialized.
      */
@@ -84,45 +61,6 @@
                     "Must initialize MetadataRecordTypes before initializing MetadataPrimaryIndexes");
         }
 
-<<<<<<< HEAD
-        DATAVERSE_DATASET = new MetadataIndex("Dataverse", null, 2, new IAType[] { BuiltinType.ASTRING },
-                (Arrays.asList(Arrays.asList("DataverseName"))), 0, MetadataRecordTypes.DATAVERSE_RECORDTYPE,
-                DATAVERSE_DATASET_ID, true, new int[] { 0 });
-
-        DATASET_DATASET = new MetadataIndex("Dataset", null, 3,
-                new IAType[] { BuiltinType.ASTRING, BuiltinType.ASTRING },
-                (Arrays.asList(Arrays.asList("DataverseName"), Arrays.asList("DatasetName"))), 0,
-                MetadataRecordTypes.DATASET_RECORDTYPE, DATASET_DATASET_ID, true, new int[] { 0, 1 });
-
-        DATATYPE_DATASET = new MetadataIndex("Datatype", null, 3,
-                new IAType[] { BuiltinType.ASTRING, BuiltinType.ASTRING },
-                (Arrays.asList(Arrays.asList("DataverseName"), Arrays.asList("DatatypeName"))), 0,
-                MetadataRecordTypes.DATATYPE_RECORDTYPE, DATATYPE_DATASET_ID, true, new int[] { 0, 1 });
-
-        INDEX_DATASET = new MetadataIndex("Index", null, 4,
-                new IAType[] { BuiltinType.ASTRING, BuiltinType.ASTRING, BuiltinType.ASTRING },
-                (Arrays.asList(Arrays.asList("DataverseName"), Arrays.asList("DatasetName"),
-                        Arrays.asList("IndexName"))),
-                0, MetadataRecordTypes.INDEX_RECORDTYPE, INDEX_DATASET_ID, true, new int[] { 0, 1, 2 });
-
-        NODE_DATASET = new MetadataIndex("Node", null, 2, new IAType[] { BuiltinType.ASTRING },
-                (Arrays.asList(Arrays.asList("NodeName"))), 0, MetadataRecordTypes.NODE_RECORDTYPE, NODE_DATASET_ID,
-                true, new int[] { 0 });
-
-        NODEGROUP_DATASET = new MetadataIndex("Nodegroup", null, 2, new IAType[] { BuiltinType.ASTRING },
-                (Arrays.asList(Arrays.asList("GroupName"))), 0, MetadataRecordTypes.NODEGROUP_RECORDTYPE,
-                NODEGROUP_DATASET_ID, true, new int[] { 0 });
-
-        FUNCTION_DATASET = new MetadataIndex("Function", null, 4,
-                new IAType[] { BuiltinType.ASTRING, BuiltinType.ASTRING, BuiltinType.ASTRING },
-                (Arrays.asList(Arrays.asList("DataverseName"), Arrays.asList("Name"), Arrays.asList("Arity"))), 0,
-                MetadataRecordTypes.FUNCTION_RECORDTYPE, FUNCTION_DATASET_ID, true, new int[] { 0, 1, 2 });
-
-        DATASOURCE_ADAPTER_DATASET = new MetadataIndex("DatasourceAdapter", null, 3,
-                new IAType[] { BuiltinType.ASTRING, BuiltinType.ASTRING },
-                (Arrays.asList(Arrays.asList("DataverseName"), Arrays.asList("Name"))), 0,
-                MetadataRecordTypes.DATASOURCE_ADAPTER_RECORDTYPE, DATASOURCE_ADAPTER_DATASET_ID, true,
-=======
         DATAVERSE_DATASET = new MetadataIndex(MetadataIndexImmutableProperties.DATAVERSE, 2,
                 new IAType[] { BuiltinType.ASTRING }, (Arrays.asList(Arrays.asList("DataverseName"))), 0,
                 MetadataRecordTypes.DATAVERSE_RECORDTYPE, true, new int[] { 0 });
@@ -159,37 +97,22 @@
         DATASOURCE_ADAPTER_DATASET = new MetadataIndex(MetadataIndexImmutableProperties.DATASOURCE_ADAPTER, 3,
                 new IAType[] { BuiltinType.ASTRING, BuiltinType.ASTRING },
                 (Arrays.asList(Arrays.asList("DataverseName"), Arrays.asList("Name"))), 0,
-                MetadataRecordTypes.DATASOURCE_ADAPTER_RECORDTYPE, true,
->>>>>>> 284590ed
-                new int[] { 0, 1 });
+                MetadataRecordTypes.DATASOURCE_ADAPTER_RECORDTYPE, true, new int[] { 0, 1 });
 
         FEED_DATASET = new MetadataIndex(MetadataIndexImmutableProperties.FEED, 3,
                 new IAType[] { BuiltinType.ASTRING, BuiltinType.ASTRING },
                 (Arrays.asList(Arrays.asList("DataverseName"), Arrays.asList("FeedName"))), 0,
                 MetadataRecordTypes.FEED_RECORDTYPE, true, new int[] { 0, 1 });
 
-<<<<<<< HEAD
-        CHANNEL_DATASET = new MetadataIndex("Channel", null, 3,
+        CHANNEL_DATASET = new MetadataIndex(MetadataIndexImmutableProperties.CHANNEL, 3,
                 new IAType[] { BuiltinType.ASTRING, BuiltinType.ASTRING },
                 Arrays.asList(Arrays.asList("DataverseName"), Arrays.asList("ChannelName")), 0,
-                MetadataRecordTypes.CHANNEL_RECORDTYPE, CHANNEL_DATASET_ID, true, new int[] { 0, 1 });
+                MetadataRecordTypes.CHANNEL_RECORDTYPE, true, new int[] { 0, 1 });
 
-        BROKER_DATASET = new MetadataIndex("Broker", null, 2, new IAType[] { BuiltinType.ASTRING },
-                Arrays.asList(Arrays.asList("BrokerName")), 0, MetadataRecordTypes.BROKER_RECORDTYPE, BROKER_DATASET_ID,
-                true, new int[] { 0 });
+        BROKER_DATASET = new MetadataIndex(MetadataIndexImmutableProperties.BROKER, 2,
+                new IAType[] { BuiltinType.ASTRING }, Arrays.asList(Arrays.asList("BrokerName")), 0,
+                MetadataRecordTypes.BROKER_RECORDTYPE, true, new int[] { 0 });
 
-        LIBRARY_DATASET = new MetadataIndex("Library", null, 3,
-                new IAType[] { BuiltinType.ASTRING, BuiltinType.ASTRING },
-                (Arrays.asList(Arrays.asList("DataverseName"), Arrays.asList("Name"))), 0,
-                MetadataRecordTypes.LIBRARY_RECORDTYPE, LIBRARY_DATASET_ID, true, new int[] { 0, 1 });
-
-        FEED_POLICY_DATASET = new MetadataIndex("FeedPolicy", null, 3,
-                new IAType[] { BuiltinType.ASTRING, BuiltinType.ASTRING },
-                (Arrays.asList(Arrays.asList("DataverseName"), Arrays.asList("PolicyName"))), 0,
-                MetadataRecordTypes.FEED_POLICY_RECORDTYPE, FEED_POLICY_DATASET_ID, true, new int[] { 0, 1 });
-
-        COMPACTION_POLICY_DATASET = new MetadataIndex("CompactionPolicy", null, 3,
-=======
         LIBRARY_DATASET = new MetadataIndex(MetadataIndexImmutableProperties.LIBRARY, 3,
                 new IAType[] { BuiltinType.ASTRING, BuiltinType.ASTRING },
                 (Arrays.asList(Arrays.asList("DataverseName"), Arrays.asList("Name"))), 0,
@@ -201,24 +124,15 @@
                 MetadataRecordTypes.FEED_POLICY_RECORDTYPE, true, new int[] { 0, 1 });
 
         COMPACTION_POLICY_DATASET = new MetadataIndex(MetadataIndexImmutableProperties.COMPACTION_POLICY, 3,
->>>>>>> 284590ed
                 new IAType[] { BuiltinType.ASTRING, BuiltinType.ASTRING },
                 (Arrays.asList(Arrays.asList("DataverseName"), Arrays.asList("CompactionPolicy"))), 0,
-                MetadataRecordTypes.COMPACTION_POLICY_RECORDTYPE, true,
-                new int[] { 0, 1 });
+                MetadataRecordTypes.COMPACTION_POLICY_RECORDTYPE, true, new int[] { 0, 1 });
 
-<<<<<<< HEAD
-        EXTERNAL_FILE_DATASET = new MetadataIndex("ExternalFile", null, 4,
-                new IAType[] { BuiltinType.ASTRING, BuiltinType.ASTRING, BuiltinType.AINT32 },
-                (Arrays.asList(Arrays.asList("DataverseName"), Arrays.asList("DatasetName"),
-                        Arrays.asList("FileNumber"))),
-                0, MetadataRecordTypes.EXTERNAL_FILE_RECORDTYPE, EXTERNAL_FILE_DATASET_ID, true, new int[] { 0, 1, 2 });
-=======
         EXTERNAL_FILE_DATASET = new MetadataIndex(MetadataIndexImmutableProperties.EXTERNAL_FILE, 4,
                 new IAType[] { BuiltinType.ASTRING, BuiltinType.ASTRING, BuiltinType.AINT32 },
                 (Arrays.asList(Arrays.asList("DataverseName"), Arrays.asList("DatasetName"),
                         Arrays.asList("FileNumber"))),
                 0, MetadataRecordTypes.EXTERNAL_FILE_RECORDTYPE, true, new int[] { 0, 1, 2 });
->>>>>>> 284590ed
+
     }
 }