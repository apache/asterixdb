/*
 * Licensed to the Apache Software Foundation (ASF) under one
 * or more contributor license agreements.  See the NOTICE file
 * distributed with this work for additional information
 * regarding copyright ownership.  The ASF licenses this file
 * to you under the Apache License, Version 2.0 (the
 * "License"); you may not use this file except in compliance
 * with the License.  You may obtain a copy of the License at
 *
 *   http://www.apache.org/licenses/LICENSE-2.0
 *
 * Unless required by applicable law or agreed to in writing,
 * software distributed under the License is distributed on an
 * "AS IS" BASIS, WITHOUT WARRANTIES OR CONDITIONS OF ANY
 * KIND, either express or implied.  See the License for the
 * specific language governing permissions and limitations
 * under the License.
 */
package org.apache.asterix.metadata.feeds;

import java.nio.ByteBuffer;
import java.util.Map;
import java.util.logging.Level;
import java.util.logging.Logger;

import org.apache.asterix.common.active.ActiveRuntime;
import org.apache.asterix.common.active.ActiveRuntimeId;
import org.apache.asterix.common.active.ActiveRuntimeInputHandler;
import org.apache.asterix.common.active.api.IActiveManager;
import org.apache.asterix.common.active.api.IActiveRuntime.ActiveRuntimeType;
import org.apache.asterix.common.active.api.IActiveRuntime.Mode;
import org.apache.asterix.common.api.IAsterixAppRuntimeContext;
import org.apache.asterix.common.feeds.DistributeFeedFrameWriter;
import org.apache.asterix.common.feeds.FeedConnectionId;
import org.apache.asterix.common.feeds.SubscribableFeedRuntimeId;
import org.apache.asterix.common.feeds.SubscribableRuntime;
import org.apache.asterix.common.feeds.api.ISubscribableRuntime;
import org.apache.hyracks.api.context.IHyracksTaskContext;
import org.apache.hyracks.api.dataflow.IActivity;
import org.apache.hyracks.api.dataflow.IOperatorDescriptor;
import org.apache.hyracks.api.dataflow.value.IRecordDescriptorProvider;
import org.apache.hyracks.api.exceptions.HyracksDataException;
import org.apache.hyracks.dataflow.common.comm.io.FrameTupleAccessor;
import org.apache.hyracks.dataflow.std.base.AbstractUnaryInputUnaryOutputOperatorNodePushable;

/*
 * This IFrameWriter doesn't follow the contract
 */
public class FeedMetaComputeNodePushable extends AbstractUnaryInputUnaryOutputOperatorNodePushable {

    private static final Logger LOGGER = Logger.getLogger(FeedMetaComputeNodePushable.class.getName());

    /** Runtime node pushable corresponding to the core feed operator **/
    private AbstractUnaryInputUnaryOutputOperatorNodePushable coreOperator;

    /**
     * A policy enforcer that ensures dynamic decisions for a feed are taken
     * in accordance with the associated ingestion policy
     **/
    private FeedPolicyEnforcer policyEnforcer;

    /**
     * The Feed Runtime instance associated with the operator. Feed Runtime
     * captures the state of the operator while the feed is active.
     */
    private ActiveRuntime feedRuntime;

    /**
     * A unique identifier for the feed instance. A feed instance represents
     * the flow of data from a feed to a dataset.
     **/
    private FeedConnectionId connectionId;

    /**
     * Denotes the i'th operator instance in a setting where K operator
     * instances are scheduled to run in parallel
     **/
    private int partition;

    private int nPartitions;

    /** The (singleton) instance of IFeedManager **/
    private IActiveManager feedManager;

    private FrameTupleAccessor fta;

    private final IHyracksTaskContext ctx;

    private final ActiveRuntimeType runtimeType = ActiveRuntimeType.COMPUTE;

    private ActiveRuntimeInputHandler inputSideHandler;

    public FeedMetaComputeNodePushable(IHyracksTaskContext ctx, IRecordDescriptorProvider recordDescProvider,
            int partition, int nPartitions, IOperatorDescriptor coreOperator, FeedConnectionId feedConnectionId,
            Map<String, String> feedPolicyProperties, String operationId) throws HyracksDataException {
        this.ctx = ctx;
        this.coreOperator = (AbstractUnaryInputUnaryOutputOperatorNodePushable) ((IActivity) coreOperator)
                .createPushRuntime(ctx, recordDescProvider, partition, nPartitions);
        this.policyEnforcer = new FeedPolicyEnforcer(feedConnectionId, feedPolicyProperties);
        this.partition = partition;
        this.nPartitions = nPartitions;
        this.connectionId = feedConnectionId;
<<<<<<< HEAD
        this.feedManager = ((IAsterixAppRuntimeContext) (IAsterixAppRuntimeContext) ctx.getJobletContext()
                .getApplicationContext().getApplicationObject()).getActiveManager();
=======
        this.feedManager = ((IAsterixAppRuntimeContext) ctx.getJobletContext().getApplicationContext()
                .getApplicationObject()).getFeedManager();
>>>>>>> 2e400185
        IAsterixAppRuntimeContext runtimeCtx = (IAsterixAppRuntimeContext) ctx.getJobletContext()
                .getApplicationContext().getApplicationObject();
        this.feedManager = runtimeCtx.getActiveManager();
    }

    @Override
    public void open() throws HyracksDataException {
        ActiveRuntimeId runtimeId = new SubscribableFeedRuntimeId(connectionId.getActiveId(), runtimeType, partition);
        try {
            feedRuntime = feedManager.getConnectionManager().getActiveRuntime(connectionId, runtimeId);
            if (feedRuntime == null) {
                initializeNewFeedRuntime(runtimeId);
            } else {
                reviveOldFeedRuntime(runtimeId);
            }
            writer.open();
            coreOperator.open();
        } catch (Exception e) {
            e.printStackTrace();
            throw new HyracksDataException(e);
        }
    }

    private void initializeNewFeedRuntime(ActiveRuntimeId runtimeId) throws Exception {
        this.fta = new FrameTupleAccessor(recordDesc);
<<<<<<< HEAD
        this.inputSideHandler = new ActiveRuntimeInputHandler(ctx, connectionId, runtimeId, coreOperator,
                policyEnforcer.getFeedPolicyAccessor(), true, fta, recordDesc, feedManager,
                nPartitions);

        DistributeFeedFrameWriter distributeWriter = new DistributeFeedFrameWriter(ctx, connectionId.getActiveId(), writer,
                runtimeType, partition, new FrameTupleAccessor(recordDesc), feedManager);
=======
        this.inputSideHandler = new FeedRuntimeInputHandler(ctx, connectionId, runtimeId, coreOperator,
                policyEnforcer.getFeedPolicyAccessor(), true, fta, recordDesc, feedManager, nPartitions);

        DistributeFeedFrameWriter distributeWriter = new DistributeFeedFrameWriter(ctx, connectionId.getFeedId(),
                writer, runtimeType, partition, new FrameTupleAccessor(recordDesc), feedManager);
>>>>>>> 2e400185
        coreOperator.setOutputFrameWriter(0, distributeWriter, recordDesc);

        feedRuntime = new SubscribableRuntime(connectionId.getActiveId(), runtimeId, inputSideHandler, distributeWriter,
                recordDesc);
        feedManager.getFeedSubscriptionManager().registerFeedSubscribableRuntime((ISubscribableRuntime) feedRuntime);
        feedManager.getConnectionManager().registerActiveRuntime(connectionId, feedRuntime);

        distributeWriter.subscribeFeed(policyEnforcer.getFeedPolicyAccessor(), writer, connectionId);
    }

    private void reviveOldFeedRuntime(ActiveRuntimeId runtimeId) throws Exception {
        this.fta = new FrameTupleAccessor(recordDesc);
        this.inputSideHandler = feedRuntime.getInputHandler();
        this.inputSideHandler.setCoreOperator(coreOperator);

<<<<<<< HEAD
        DistributeFeedFrameWriter distributeWriter = new DistributeFeedFrameWriter(ctx, connectionId.getActiveId(), writer,
                runtimeType, partition, new FrameTupleAccessor(recordDesc), feedManager);
=======
        DistributeFeedFrameWriter distributeWriter = new DistributeFeedFrameWriter(ctx, connectionId.getFeedId(),
                writer, runtimeType, partition, new FrameTupleAccessor(recordDesc), feedManager);
>>>>>>> 2e400185
        coreOperator.setOutputFrameWriter(0, distributeWriter, recordDesc);
        distributeWriter.subscribeFeed(policyEnforcer.getFeedPolicyAccessor(), writer, connectionId);

        inputSideHandler.reset(nPartitions);
        feedRuntime.setMode(Mode.PROCESS);
    }

    @Override
    public void nextFrame(ByteBuffer buffer) throws HyracksDataException {
        try {
            inputSideHandler.nextFrame(buffer);
        } catch (Exception e) {
            e.printStackTrace();
            throw new HyracksDataException(e);
        }
    }

    @Override
    public void fail() throws HyracksDataException {
        if (LOGGER.isLoggable(Level.WARNING)) {
            LOGGER.warning("Core Op:" + coreOperator.getDisplayName() + " fail ");
        }
        feedRuntime.setMode(Mode.FAIL);
        coreOperator.fail();
    }

    @Override
    public void close() throws HyracksDataException {
        boolean stalled = inputSideHandler.getMode().equals(Mode.STALL);
        boolean end = inputSideHandler.getMode().equals(Mode.END);
        try {
            if (inputSideHandler != null) {
                if (!(stalled || end)) {
                    inputSideHandler.nextFrame(null); // signal end of data
                    while (!inputSideHandler.isFinished()) {
                        synchronized (coreOperator) {
                            coreOperator.wait();
                        }
                    }
                } else {
                    inputSideHandler.setFinished(true);
                }
            }
            coreOperator.close();
            System.out.println("CLOSED " + coreOperator + " STALLED ?" + stalled + " ENDED " + end);
        } catch (Exception e) {
            e.printStackTrace();
        } finally {
            if (!stalled) {
                deregister();
                System.out.println("DEREGISTERING " + this.feedRuntime.getRuntimeId());
            } else {
                System.out.println("NOT DEREGISTERING " + this.feedRuntime.getRuntimeId());
            }
            if (inputSideHandler != null) {
                inputSideHandler.close();
            }
            if (LOGGER.isLoggable(Level.INFO)) {
                LOGGER.info("Ending Operator  " + this.feedRuntime.getRuntimeId());
            }
        }
    }

    private void deregister() {
        if (feedRuntime != null) {
            // deregister from subscription manager
            SubscribableFeedRuntimeId runtimeId = (SubscribableFeedRuntimeId) feedRuntime.getRuntimeId();
            feedManager.getFeedSubscriptionManager().deregisterFeedSubscribableRuntime(runtimeId);

            // deregister from connection manager
<<<<<<< HEAD
            feedManager.getConnectionManager().deRegisterActiveRuntime(connectionId,
                    ((ActiveRuntime) feedRuntime).getRuntimeId());
=======
            feedManager.getFeedConnectionManager().deRegisterFeedRuntime(connectionId, feedRuntime.getRuntimeId());
>>>>>>> 2e400185
        }
    }

}<|MERGE_RESOLUTION|>--- conflicted
+++ resolved
@@ -80,7 +80,7 @@
     private int nPartitions;
 
     /** The (singleton) instance of IFeedManager **/
-    private IActiveManager feedManager;
+    private IActiveManager activeManager;
 
     private FrameTupleAccessor fta;
 
@@ -100,23 +100,18 @@
         this.partition = partition;
         this.nPartitions = nPartitions;
         this.connectionId = feedConnectionId;
-<<<<<<< HEAD
-        this.feedManager = ((IAsterixAppRuntimeContext) (IAsterixAppRuntimeContext) ctx.getJobletContext()
-                .getApplicationContext().getApplicationObject()).getActiveManager();
-=======
-        this.feedManager = ((IAsterixAppRuntimeContext) ctx.getJobletContext().getApplicationContext()
-                .getApplicationObject()).getFeedManager();
->>>>>>> 2e400185
+        this.activeManager = ((IAsterixAppRuntimeContext) ctx.getJobletContext().getApplicationContext()
+                .getApplicationObject()).getActiveManager();
         IAsterixAppRuntimeContext runtimeCtx = (IAsterixAppRuntimeContext) ctx.getJobletContext()
                 .getApplicationContext().getApplicationObject();
-        this.feedManager = runtimeCtx.getActiveManager();
+        this.activeManager = runtimeCtx.getActiveManager();
     }
 
     @Override
     public void open() throws HyracksDataException {
         ActiveRuntimeId runtimeId = new SubscribableFeedRuntimeId(connectionId.getActiveId(), runtimeType, partition);
         try {
-            feedRuntime = feedManager.getConnectionManager().getActiveRuntime(connectionId, runtimeId);
+            feedRuntime = activeManager.getConnectionManager().getActiveRuntime(connectionId, runtimeId);
             if (feedRuntime == null) {
                 initializeNewFeedRuntime(runtimeId);
             } else {
@@ -132,26 +127,18 @@
 
     private void initializeNewFeedRuntime(ActiveRuntimeId runtimeId) throws Exception {
         this.fta = new FrameTupleAccessor(recordDesc);
-<<<<<<< HEAD
         this.inputSideHandler = new ActiveRuntimeInputHandler(ctx, connectionId, runtimeId, coreOperator,
-                policyEnforcer.getFeedPolicyAccessor(), true, fta, recordDesc, feedManager,
-                nPartitions);
-
-        DistributeFeedFrameWriter distributeWriter = new DistributeFeedFrameWriter(ctx, connectionId.getActiveId(), writer,
-                runtimeType, partition, new FrameTupleAccessor(recordDesc), feedManager);
-=======
-        this.inputSideHandler = new FeedRuntimeInputHandler(ctx, connectionId, runtimeId, coreOperator,
-                policyEnforcer.getFeedPolicyAccessor(), true, fta, recordDesc, feedManager, nPartitions);
-
-        DistributeFeedFrameWriter distributeWriter = new DistributeFeedFrameWriter(ctx, connectionId.getFeedId(),
-                writer, runtimeType, partition, new FrameTupleAccessor(recordDesc), feedManager);
->>>>>>> 2e400185
+                policyEnforcer.getFeedPolicyAccessor(), true, fta, recordDesc, activeManager, nPartitions);
+
+        DistributeFeedFrameWriter distributeWriter = new DistributeFeedFrameWriter(ctx, connectionId.getActiveId(),
+                writer, runtimeType, partition, new FrameTupleAccessor(recordDesc), activeManager);
+
         coreOperator.setOutputFrameWriter(0, distributeWriter, recordDesc);
 
         feedRuntime = new SubscribableRuntime(connectionId.getActiveId(), runtimeId, inputSideHandler, distributeWriter,
                 recordDesc);
-        feedManager.getFeedSubscriptionManager().registerFeedSubscribableRuntime((ISubscribableRuntime) feedRuntime);
-        feedManager.getConnectionManager().registerActiveRuntime(connectionId, feedRuntime);
+        activeManager.getFeedSubscriptionManager().registerFeedSubscribableRuntime((ISubscribableRuntime) feedRuntime);
+        activeManager.getConnectionManager().registerActiveRuntime(connectionId, feedRuntime);
 
         distributeWriter.subscribeFeed(policyEnforcer.getFeedPolicyAccessor(), writer, connectionId);
     }
@@ -161,13 +148,9 @@
         this.inputSideHandler = feedRuntime.getInputHandler();
         this.inputSideHandler.setCoreOperator(coreOperator);
 
-<<<<<<< HEAD
-        DistributeFeedFrameWriter distributeWriter = new DistributeFeedFrameWriter(ctx, connectionId.getActiveId(), writer,
-                runtimeType, partition, new FrameTupleAccessor(recordDesc), feedManager);
-=======
-        DistributeFeedFrameWriter distributeWriter = new DistributeFeedFrameWriter(ctx, connectionId.getFeedId(),
-                writer, runtimeType, partition, new FrameTupleAccessor(recordDesc), feedManager);
->>>>>>> 2e400185
+        DistributeFeedFrameWriter distributeWriter = new DistributeFeedFrameWriter(ctx, connectionId.getActiveId(),
+                writer, runtimeType, partition, new FrameTupleAccessor(recordDesc), activeManager);
+
         coreOperator.setOutputFrameWriter(0, distributeWriter, recordDesc);
         distributeWriter.subscribeFeed(policyEnforcer.getFeedPolicyAccessor(), writer, connectionId);
 
@@ -235,15 +218,11 @@
         if (feedRuntime != null) {
             // deregister from subscription manager
             SubscribableFeedRuntimeId runtimeId = (SubscribableFeedRuntimeId) feedRuntime.getRuntimeId();
-            feedManager.getFeedSubscriptionManager().deregisterFeedSubscribableRuntime(runtimeId);
+            activeManager.getFeedSubscriptionManager().deregisterFeedSubscribableRuntime(runtimeId);
 
             // deregister from connection manager
-<<<<<<< HEAD
-            feedManager.getConnectionManager().deRegisterActiveRuntime(connectionId,
-                    ((ActiveRuntime) feedRuntime).getRuntimeId());
-=======
-            feedManager.getFeedConnectionManager().deRegisterFeedRuntime(connectionId, feedRuntime.getRuntimeId());
->>>>>>> 2e400185
+            activeManager.getConnectionManager().deRegisterActiveRuntime(connectionId, feedRuntime.getRuntimeId());
+
         }
     }
 
