--- conflicted
+++ resolved
@@ -66,11 +66,8 @@
 import org.apache.asterix.metadata.entities.NodeGroup;
 import org.apache.asterix.metadata.feeds.AdapterIdentifier;
 import org.apache.asterix.metadata.feeds.BuiltinFeedPolicies;
-<<<<<<< HEAD
+import org.apache.asterix.metadata.utils.SplitsAndConstraintsUtil;
 import org.apache.asterix.om.types.ARecordType;
-=======
-import org.apache.asterix.metadata.utils.SplitsAndConstraintsUtil;
->>>>>>> 284590ed
 import org.apache.asterix.om.types.BuiltinType;
 import org.apache.asterix.om.types.IAType;
 import org.apache.asterix.om.util.AsterixClusterProperties;
@@ -433,13 +430,8 @@
         return metadataNodeName;
     }
 
-<<<<<<< HEAD
-    public static void startDDLRecovery() throws RemoteException, ACIDException, MetadataException {
-        //#. clean up any record which has pendingAdd/DelOp flag
-=======
     public static void startDDLRecovery() throws MetadataException {
         //#. clean up any record which has pendingAdd/DelOp flag 
->>>>>>> 284590ed
         //   as traversing all records from DATAVERSE_DATASET to DATASET_DATASET, and then to INDEX_DATASET.
         String dataverseName = null;
         String datasetName = null;
