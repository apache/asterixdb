--- conflicted
+++ resolved
@@ -125,16 +125,9 @@
                 MetadataPrimaryIndexes.NODEGROUP_DATASET, MetadataPrimaryIndexes.FUNCTION_DATASET,
                 MetadataPrimaryIndexes.DATASOURCE_ADAPTER_DATASET, MetadataPrimaryIndexes.FEED_DATASET,
                 MetadataPrimaryIndexes.FEED_POLICY_DATASET, MetadataPrimaryIndexes.LIBRARY_DATASET,
-<<<<<<< HEAD
                 MetadataPrimaryIndexes.CHANNEL_DATASET, MetadataPrimaryIndexes.COMPACTION_POLICY_DATASET,
                 MetadataPrimaryIndexes.EXTERNAL_FILE_DATASET };
 
-        secondaryIndexes = new IMetadataIndex[] { MetadataSecondaryIndexes.GROUPNAME_ON_DATASET_INDEX,
-                MetadataSecondaryIndexes.DATATYPENAME_ON_DATASET_INDEX,
-                MetadataSecondaryIndexes.DATATYPENAME_ON_DATATYPE_INDEX };
-=======
-                MetadataPrimaryIndexes.COMPACTION_POLICY_DATASET, MetadataPrimaryIndexes.EXTERNAL_FILE_DATASET };
->>>>>>> 2e400185
     }
 
     public static void startUniverse(IAsterixPropertiesProvider asterixPropertiesProvider,
