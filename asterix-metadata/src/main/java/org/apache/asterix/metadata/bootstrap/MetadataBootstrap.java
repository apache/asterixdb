/*
 * Licensed to the Apache Software Foundation (ASF) under one
 * or more contributor license agreements.  See the NOTICE file
 * distributed with this work for additional information
 * regarding copyright ownership.  The ASF licenses this file
 * to you under the Apache License, Version 2.0 (the
 * "License"); you may not use this file except in compliance
 * with the License.  You may obtain a copy of the License at
 *
 *   http://www.apache.org/licenses/LICENSE-2.0
 *
 * Unless required by applicable law or agreed to in writing,
 * software distributed under the License is distributed on an
 * "AS IS" BASIS, WITHOUT WARRANTIES OR CONDITIONS OF ANY
 * KIND, either express or implied.  See the License for the
 * specific language governing permissions and limitations
 * under the License.
 */

package org.apache.asterix.metadata.bootstrap;

import java.io.File;
import java.util.ArrayList;
import java.util.Collection;
import java.util.HashMap;
import java.util.Iterator;
import java.util.List;
import java.util.Set;
import java.util.logging.Level;
import java.util.logging.Logger;

import org.apache.asterix.common.api.IAsterixAppRuntimeContext;
import org.apache.asterix.common.api.IDatasetLifecycleManager;
import org.apache.asterix.common.api.ILocalResourceMetadata;
import org.apache.asterix.common.cluster.ClusterPartition;
import org.apache.asterix.common.config.AsterixMetadataProperties;
import org.apache.asterix.common.config.DatasetConfig.DatasetType;
import org.apache.asterix.common.config.GlobalConfig;
import org.apache.asterix.common.config.IAsterixPropertiesProvider;
import org.apache.asterix.common.context.BaseOperationTracker;
import org.apache.asterix.common.context.CorrelatedPrefixMergePolicyFactory;
import org.apache.asterix.common.ioopcallbacks.LSMBTreeIOOperationCallbackFactory;
import org.apache.asterix.external.adapter.factory.GenericAdapterFactory;
import org.apache.asterix.external.api.IAdapterFactory;
import org.apache.asterix.external.indexing.ExternalFile;
import org.apache.asterix.external.runtime.GenericSocketFeedAdapterFactory;
import org.apache.asterix.external.runtime.SocketClientAdapterFactory;
import org.apache.asterix.metadata.IDatasetDetails;
import org.apache.asterix.metadata.MetadataException;
import org.apache.asterix.metadata.MetadataManager;
import org.apache.asterix.metadata.MetadataTransactionContext;
import org.apache.asterix.metadata.api.IMetadataEntity;
import org.apache.asterix.metadata.api.IMetadataIndex;
import org.apache.asterix.metadata.entities.AsterixBuiltinTypeMap;
import org.apache.asterix.metadata.entities.CompactionPolicy;
import org.apache.asterix.metadata.entities.Dataset;
import org.apache.asterix.metadata.entities.DatasourceAdapter;
import org.apache.asterix.metadata.entities.Datatype;
import org.apache.asterix.metadata.entities.Dataverse;
import org.apache.asterix.metadata.entities.FeedPolicy;
import org.apache.asterix.metadata.entities.Index;
import org.apache.asterix.metadata.entities.InternalDatasetDetails;
import org.apache.asterix.metadata.entities.InternalDatasetDetails.FileStructure;
import org.apache.asterix.metadata.entities.InternalDatasetDetails.PartitioningStrategy;
import org.apache.asterix.metadata.entities.Node;
import org.apache.asterix.metadata.entities.NodeGroup;
import org.apache.asterix.metadata.feeds.AdapterIdentifier;
import org.apache.asterix.metadata.feeds.BuiltinFeedPolicies;
import org.apache.asterix.metadata.utils.SplitsAndConstraintsUtil;
import org.apache.asterix.om.types.BuiltinType;
import org.apache.asterix.om.types.IAType;
import org.apache.asterix.om.util.AsterixClusterProperties;
import org.apache.asterix.runtime.formats.NonTaggedDataFormat;
import org.apache.asterix.transaction.management.resource.LSMBTreeLocalResourceMetadata;
import org.apache.asterix.transaction.management.resource.PersistentLocalResourceFactoryProvider;
import org.apache.asterix.transaction.management.service.transaction.TransactionManagementConstants.LockManagerConstants.LockMode;
import org.apache.hyracks.api.application.INCApplicationContext;
import org.apache.hyracks.api.dataflow.value.IBinaryComparatorFactory;
import org.apache.hyracks.api.dataflow.value.ITypeTraits;
import org.apache.hyracks.api.io.FileReference;
import org.apache.hyracks.api.io.IIOManager;
import org.apache.hyracks.storage.am.lsm.btree.impls.LSMBTree;
import org.apache.hyracks.storage.am.lsm.btree.util.LSMBTreeUtils;
import org.apache.hyracks.storage.am.lsm.common.api.ILSMMergePolicyFactory;
import org.apache.hyracks.storage.am.lsm.common.api.ILSMOperationTracker;
import org.apache.hyracks.storage.am.lsm.common.api.IVirtualBufferCache;
import org.apache.hyracks.storage.am.lsm.common.impls.ConstantMergePolicyFactory;
import org.apache.hyracks.storage.am.lsm.common.impls.NoMergePolicyFactory;
import org.apache.hyracks.storage.am.lsm.common.impls.PrefixMergePolicyFactory;
import org.apache.hyracks.storage.common.buffercache.IBufferCache;
import org.apache.hyracks.storage.common.file.IFileMapProvider;
import org.apache.hyracks.storage.common.file.ILocalResourceFactory;
import org.apache.hyracks.storage.common.file.ILocalResourceFactoryProvider;
import org.apache.hyracks.storage.common.file.ILocalResourceRepository;
import org.apache.hyracks.storage.common.file.LocalResource;

/**
 * Initializes the remote metadata storage facilities ("universe") using a
 * MetadataManager that is assumed to be co-located in the same JVM. The
 * metadata universe can be bootstrapped from an existing set of metadata files,
 * or it can be started from scratch, creating all the necessary persistent
 * state. The startUniverse() method is intended to be called as part of
 * application deployment (i.e., inside an NC bootstrap), and similarly
 * stopUniverse() should be called upon application undeployment.
 */
public class MetadataBootstrap {
    private static final Logger LOGGER = Logger.getLogger(MetadataBootstrap.class.getName());
    public static final boolean IS_DEBUG_MODE = false;//true

    private static IAsterixAppRuntimeContext runtimeContext;

    private static IBufferCache bufferCache;
    private static IFileMapProvider fileMapProvider;
    private static IDatasetLifecycleManager dataLifecycleManager;
    private static ILocalResourceRepository localResourceRepository;
    private static IIOManager ioManager;

    private static String metadataNodeName;
    private static Set<String> nodeNames;
    private static String outputDir;

    private static IMetadataIndex[] primaryIndexes;

    private static IAsterixPropertiesProvider propertiesProvider;

    private static void initLocalIndexArrays() {
        primaryIndexes = new IMetadataIndex[] { MetadataPrimaryIndexes.DATAVERSE_DATASET,
                MetadataPrimaryIndexes.DATASET_DATASET, MetadataPrimaryIndexes.DATATYPE_DATASET,
                MetadataPrimaryIndexes.INDEX_DATASET, MetadataPrimaryIndexes.NODE_DATASET,
                MetadataPrimaryIndexes.NODEGROUP_DATASET, MetadataPrimaryIndexes.FUNCTION_DATASET,
                MetadataPrimaryIndexes.DATASOURCE_ADAPTER_DATASET, MetadataPrimaryIndexes.FEED_DATASET,
                MetadataPrimaryIndexes.FEED_POLICY_DATASET, MetadataPrimaryIndexes.LIBRARY_DATASET,
                MetadataPrimaryIndexes.COMPACTION_POLICY_DATASET, MetadataPrimaryIndexes.EXTERNAL_FILE_DATASET };
    }

    public static void startUniverse(IAsterixPropertiesProvider asterixPropertiesProvider,
            INCApplicationContext ncApplicationContext, boolean isNewUniverse) throws Exception {
        runtimeContext = (IAsterixAppRuntimeContext) ncApplicationContext.getApplicationObject();
        propertiesProvider = asterixPropertiesProvider;

        // Initialize static metadata objects, such as record types and metadata
        // index descriptors.
        // The order of these calls is important because the index descriptors
        // rely on the type type descriptors.
        MetadataRecordTypes.init();
        MetadataPrimaryIndexes.init();
        initLocalIndexArrays();

        AsterixMetadataProperties metadataProperties = propertiesProvider.getMetadataProperties();
        metadataNodeName = metadataProperties.getMetadataNodeName();
        nodeNames = metadataProperties.getNodeNames();

        dataLifecycleManager = runtimeContext.getDatasetLifecycleManager();
        localResourceRepository = runtimeContext.getLocalResourceRepository();
        bufferCache = runtimeContext.getBufferCache();
        fileMapProvider = runtimeContext.getFileMapManager();
        ioManager = ncApplicationContext.getRootContext().getIOManager();

        MetadataTransactionContext mdTxnCtx = MetadataManager.INSTANCE.beginTransaction();
        try {
            // Begin a transaction against the metadata.
            // Lock the metadata in X mode.
            MetadataManager.INSTANCE.lock(mdTxnCtx, LockMode.X);

            if (isNewUniverse) {
                for (int i = 0; i < primaryIndexes.length; i++) {
                    enlistMetadataDataset(primaryIndexes[i], true, mdTxnCtx);
                }

                if (LOGGER.isLoggable(Level.INFO)) {
                    LOGGER.info("Finished enlistment of metadata B-trees in  new universe");
                }

                insertInitialDataverses(mdTxnCtx);
                insertInitialDatasets(mdTxnCtx);
                insertInitialDatatypes(mdTxnCtx);
                insertNodes(mdTxnCtx);
                insertInitialGroups(mdTxnCtx);
                insertInitialAdapters(mdTxnCtx);
                insertInitialFeedPolicies(mdTxnCtx);
                insertInitialCompactionPolicies(mdTxnCtx);

                if (LOGGER.isLoggable(Level.INFO)) {
                    LOGGER.info("Finished creating metadata B-trees.");
                }
            } else {
                for (int i = 0; i < primaryIndexes.length; i++) {
                    enlistMetadataDataset(primaryIndexes[i], false, mdTxnCtx);
                }

                if (LOGGER.isLoggable(Level.INFO)) {
                    LOGGER.info("Finished enlistment of metadata B-trees in old universe.");
                }
            }

            //#. initialize datasetIdFactory
            MetadataManager.INSTANCE.initializeDatasetIdFactory(mdTxnCtx);
            MetadataManager.INSTANCE.commitTransaction(mdTxnCtx);
        } catch (Exception e) {
            try {
                if (IS_DEBUG_MODE) {
                    e.printStackTrace();
                }
                MetadataManager.INSTANCE.abortTransaction(mdTxnCtx);
            } catch (Exception e2) {
                e.addSuppressed(e2);
                //TODO
                //change the exception type to AbortFailureException
                throw new MetadataException(e);
            }
            throw e;
        }
    }

    public static void stopUniverse() {
        // Close all BTree files in BufferCache.
        // metadata datasets will be closed when the dataset life cycle manger is closed
    }

    public static void insertInitialDataverses(MetadataTransactionContext mdTxnCtx) throws Exception {
        String dataverseName = MetadataPrimaryIndexes.DATAVERSE_DATASET.getDataverseName();
        String dataFormat = NonTaggedDataFormat.NON_TAGGED_DATA_FORMAT;
        MetadataManager.INSTANCE.addDataverse(mdTxnCtx,
                new Dataverse(dataverseName, dataFormat, IMetadataEntity.PENDING_NO_OP));
    }

    public static void insertInitialDatasets(MetadataTransactionContext mdTxnCtx) throws Exception {
        for (int i = 0; i < primaryIndexes.length; i++) {
            IDatasetDetails id = new InternalDatasetDetails(FileStructure.BTREE, PartitioningStrategy.HASH,
                    primaryIndexes[i].getPartitioningExpr(), primaryIndexes[i].getPartitioningExpr(),
                    primaryIndexes[i].getPartitioningExprType(), false, null, false);
            MetadataManager.INSTANCE.addDataset(mdTxnCtx, new Dataset(primaryIndexes[i].getDataverseName(),
                    primaryIndexes[i].getIndexedDatasetName(), primaryIndexes[i].getDataverseName(),
                    primaryIndexes[i].getPayloadRecordType().getTypeName(), primaryIndexes[i].getNodeGroupName(),
                    GlobalConfig.DEFAULT_COMPACTION_POLICY_NAME, GlobalConfig.DEFAULT_COMPACTION_POLICY_PROPERTIES, id,
                    new HashMap<String, String>(), DatasetType.INTERNAL, primaryIndexes[i].getDatasetId().getId(),
                    IMetadataEntity.PENDING_NO_OP));
        }
        if (LOGGER.isLoggable(Level.INFO)) {
            LOGGER.info("Finished inserting initial datasets.");
        }
    }

    public static void getBuiltinTypes(ArrayList<IAType> types) throws Exception {
        Collection<BuiltinType> builtinTypes = AsterixBuiltinTypeMap.getBuiltinTypes().values();
        Iterator<BuiltinType> iter = builtinTypes.iterator();
        while (iter.hasNext()) {
            types.add(iter.next());
        }
    }

    public static void getMetadataTypes(ArrayList<IAType> types) throws Exception {
        for (int i = 0; i < primaryIndexes.length; i++) {
            types.add(primaryIndexes[i].getPayloadRecordType());
        }
    }

    public static void insertInitialDatatypes(MetadataTransactionContext mdTxnCtx) throws Exception {
        String dataverseName = MetadataPrimaryIndexes.DATAVERSE_DATASET.getDataverseName();
        ArrayList<IAType> types = new ArrayList<IAType>();
        getBuiltinTypes(types);
        getMetadataTypes(types);
        for (int i = 0; i < types.size(); i++) {
            MetadataManager.INSTANCE.addDatatype(mdTxnCtx,
                    new Datatype(dataverseName, types.get(i).getTypeName(), types.get(i), false));
        }
        if (LOGGER.isLoggable(Level.INFO)) {
            LOGGER.info("Finished inserting initial datatypes.");
        }
    }

    public static void insertNodes(MetadataTransactionContext mdTxnCtx) throws Exception {
        Iterator<String> iter = nodeNames.iterator();
        // Set<Entry<String, String[]>> set = nodeStores.entrySet();
        // Iterator<Entry<String, String[]>> im = set.iterator();

        while (iter.hasNext()) {
            // Map.Entry<String, String[]> me = (Map.Entry<String,
            // String[]>)im.next();
            MetadataManager.INSTANCE.addNode(mdTxnCtx, new Node(iter.next(), 0, 0/*
                                                                                 * , me . getValue ( )
                                                                                 */));
        }
    }

    public static void insertInitialGroups(MetadataTransactionContext mdTxnCtx) throws Exception {
        String groupName = MetadataPrimaryIndexes.DATAVERSE_DATASET.getNodeGroupName();
        List<String> metadataGroupNodeNames = new ArrayList<String>();
        metadataGroupNodeNames.add(metadataNodeName);
        NodeGroup groupRecord = new NodeGroup(groupName, metadataGroupNodeNames);
        MetadataManager.INSTANCE.addNodegroup(mdTxnCtx, groupRecord);

        List<String> nodes = new ArrayList<String>();
        nodes.addAll(nodeNames);
        NodeGroup defaultGroup = new NodeGroup(MetadataConstants.METADATA_DEFAULT_NODEGROUP_NAME, nodes);
        MetadataManager.INSTANCE.addNodegroup(mdTxnCtx, defaultGroup);

    }

    private static void insertInitialAdapters(MetadataTransactionContext mdTxnCtx) throws Exception {
        String[] builtInAdapterClassNames = new String[] { GenericAdapterFactory.class.getName(),
                GenericSocketFeedAdapterFactory.class.getName(), SocketClientAdapterFactory.class.getName() };
        DatasourceAdapter adapter;
        for (String adapterClassName : builtInAdapterClassNames) {
            adapter = getAdapter(adapterClassName);
            MetadataManager.INSTANCE.addAdapter(mdTxnCtx, adapter);
        }
        if (LOGGER.isLoggable(Level.INFO)) {
            LOGGER.info("Finished inserting built-in adapters.");
        }
    }

    private static void insertInitialFeedPolicies(MetadataTransactionContext mdTxnCtx) throws Exception {
        for (FeedPolicy feedPolicy : BuiltinFeedPolicies.policies) {
            MetadataManager.INSTANCE.addFeedPolicy(mdTxnCtx, feedPolicy);
        }
        if (LOGGER.isLoggable(Level.INFO)) {
            LOGGER.info("Finished adding built-in feed policies.");
        }
    }

    private static void insertInitialCompactionPolicies(MetadataTransactionContext mdTxnCtx) throws Exception {
        String[] builtInCompactionPolicyClassNames = new String[] { ConstantMergePolicyFactory.class.getName(),
                PrefixMergePolicyFactory.class.getName(), NoMergePolicyFactory.class.getName(),
                CorrelatedPrefixMergePolicyFactory.class.getName() };
        CompactionPolicy compactionPolicy;
        for (String policyClassName : builtInCompactionPolicyClassNames) {
            compactionPolicy = getCompactionPolicyEntity(policyClassName);
            MetadataManager.INSTANCE.addCompactionPolicy(mdTxnCtx, compactionPolicy);
        }
    }

    private static DatasourceAdapter getAdapter(String adapterFactoryClassName) throws Exception {
        String adapterName = ((IAdapterFactory) (Class.forName(adapterFactoryClassName).newInstance())).getAlias();
        return new DatasourceAdapter(new AdapterIdentifier(MetadataConstants.METADATA_DATAVERSE_NAME, adapterName),
                adapterFactoryClassName, DatasourceAdapter.AdapterType.INTERNAL);
    }

    private static CompactionPolicy getCompactionPolicyEntity(String compactionPolicyClassName) throws Exception {
        String policyName = ((ILSMMergePolicyFactory) (Class.forName(compactionPolicyClassName).newInstance()))
                .getName();
        return new CompactionPolicy(MetadataConstants.METADATA_DATAVERSE_NAME, policyName, compactionPolicyClassName);
    }

    private static void enlistMetadataDataset(IMetadataIndex index, boolean create, MetadataTransactionContext mdTxnCtx)
            throws Exception {
        ClusterPartition metadataPartition = propertiesProvider.getMetadataProperties().getMetadataPartition();
        int metadataDeviceId = metadataPartition.getIODeviceNum();
        String metadataPartitionPath = SplitsAndConstraintsUtil.prepareStoragePartitionPath(
                AsterixClusterProperties.INSTANCE.getStorageDirectoryName(), metadataPartition.getPartitionId());
        String resourceName = metadataPartitionPath + File.separator + index.getFileNameRelativePath();
        FileReference file = ioManager.getAbsoluteFileRef(metadataDeviceId, resourceName);

        List<IVirtualBufferCache> virtualBufferCaches = runtimeContext
                .getVirtualBufferCaches(index.getDatasetId().getId());
        ITypeTraits[] typeTraits = index.getTypeTraits();
        IBinaryComparatorFactory[] comparatorFactories = index.getKeyBinaryComparatorFactory();
        int[] bloomFilterKeyFields = index.getBloomFilterKeyFields();
        LSMBTree lsmBtree = null;
        long resourceID = -1;
        ILSMOperationTracker opTracker = index.isPrimaryIndex()
                ? runtimeContext.getLSMBTreeOperationTracker(index.getDatasetId().getId())
                : new BaseOperationTracker(index.getDatasetId().getId(),
                        dataLifecycleManager.getDatasetInfo(index.getDatasetId().getId()));
        final String absolutePath = file.getFile().getPath();
        if (create) {
            lsmBtree = LSMBTreeUtils.createLSMTree(virtualBufferCaches, file, bufferCache, fileMapProvider, typeTraits,
                    comparatorFactories, bloomFilterKeyFields, runtimeContext.getBloomFilterFalsePositiveRate(),
                    runtimeContext.getMetadataMergePolicyFactory()
                            .createMergePolicy(GlobalConfig.DEFAULT_COMPACTION_POLICY_PROPERTIES, dataLifecycleManager),
                    opTracker, runtimeContext.getLSMIOScheduler(),
                    LSMBTreeIOOperationCallbackFactory.INSTANCE.createIOOperationCallback(), index.isPrimaryIndex(),
                    null, null, null, null, true);
            lsmBtree.create();
            resourceID = index.getResourceID();
            ILocalResourceMetadata localResourceMetadata = new LSMBTreeLocalResourceMetadata(typeTraits,
                    comparatorFactories, bloomFilterKeyFields, index.isPrimaryIndex(), index.getDatasetId().getId(),
                    runtimeContext.getMetadataMergePolicyFactory(), GlobalConfig.DEFAULT_COMPACTION_POLICY_PROPERTIES,
                    null, null, null, null);
            ILocalResourceFactoryProvider localResourceFactoryProvider = new PersistentLocalResourceFactoryProvider(
                    localResourceMetadata, LocalResource.LSMBTreeResource);
            ILocalResourceFactory localResourceFactory = localResourceFactoryProvider.getLocalResourceFactory();
            localResourceRepository.insert(localResourceFactory.createLocalResource(resourceID, resourceName,
                    metadataPartition.getPartitionId(), absolutePath));
            dataLifecycleManager.register(absolutePath, lsmBtree);
        } else {
            final LocalResource resource = localResourceRepository.getResourceByPath(absolutePath);
            resourceID = resource.getResourceId();
            lsmBtree = (LSMBTree) dataLifecycleManager.getIndex(absolutePath);
            if (lsmBtree == null) {
                lsmBtree = LSMBTreeUtils.createLSMTree(virtualBufferCaches, file, bufferCache, fileMapProvider,
                        typeTraits, comparatorFactories, bloomFilterKeyFields,
                        runtimeContext.getBloomFilterFalsePositiveRate(),
                        runtimeContext.getMetadataMergePolicyFactory().createMergePolicy(
                                GlobalConfig.DEFAULT_COMPACTION_POLICY_PROPERTIES, dataLifecycleManager),
                        opTracker, runtimeContext.getLSMIOScheduler(),
                        LSMBTreeIOOperationCallbackFactory.INSTANCE.createIOOperationCallback(), index.isPrimaryIndex(),
                        null, null, null, null, true);
                dataLifecycleManager.register(absolutePath, lsmBtree);
            }
        }

        index.setResourceID(resourceID);
        index.setFile(file);
    }

    public static String getOutputDir() {
        return outputDir;
    }

    public static String getMetadataNodeName() {
        return metadataNodeName;
    }

<<<<<<< HEAD
    public static void startDDLRecovery() throws RemoteException, ACIDException, MetadataException {
        //#. clean up any record which has pendingAdd/DelOp flag
=======
    public static void startDDLRecovery() throws MetadataException {
        //#. clean up any record which has pendingAdd/DelOp flag 
>>>>>>> 284590ed
        //   as traversing all records from DATAVERSE_DATASET to DATASET_DATASET, and then to INDEX_DATASET.
        String dataverseName = null;
        String datasetName = null;
        String indexName = null;
        MetadataTransactionContext mdTxnCtx = null;

        MetadataManager.INSTANCE.acquireWriteLatch();

        if (LOGGER.isLoggable(Level.INFO)) {
            LOGGER.info("Starting DDL recovery ...");
        }

        try {
            mdTxnCtx = MetadataManager.INSTANCE.beginTransaction();

            List<Dataverse> dataverses = MetadataManager.INSTANCE.getDataverses(mdTxnCtx);
            for (Dataverse dataverse : dataverses) {
                dataverseName = dataverse.getDataverseName();
                if (dataverse.getPendingOp() != IMetadataEntity.PENDING_NO_OP) {
                    //drop pending dataverse
                    MetadataManager.INSTANCE.dropDataverse(mdTxnCtx, dataverseName);
                    if (LOGGER.isLoggable(Level.INFO)) {
                        LOGGER.info("Dropped a pending dataverse: " + dataverseName);
                    }
                } else {
                    List<Dataset> datasets = MetadataManager.INSTANCE.getDataverseDatasets(mdTxnCtx, dataverseName);
                    for (Dataset dataset : datasets) {
                        datasetName = dataset.getDatasetName();
                        if (dataset.getPendingOp() != IMetadataEntity.PENDING_NO_OP) {
                            //drop pending dataset
                            MetadataManager.INSTANCE.dropDataset(mdTxnCtx, dataverseName, datasetName);
                            if (LOGGER.isLoggable(Level.INFO)) {
                                LOGGER.info("Dropped a pending dataset: " + dataverseName + "." + datasetName);
                            }
                        } else {
                            List<Index> indexes = MetadataManager.INSTANCE.getDatasetIndexes(mdTxnCtx, dataverseName,
                                    datasetName);
                            for (Index index : indexes) {
                                indexName = index.getIndexName();
                                if (index.getPendingOp() != IMetadataEntity.PENDING_NO_OP) {
                                    //drop pending index
                                    MetadataManager.INSTANCE.dropIndex(mdTxnCtx, dataverseName, datasetName, indexName);
                                    if (LOGGER.isLoggable(Level.INFO)) {
                                        LOGGER.info("Dropped a pending index: " + dataverseName + "." + datasetName
                                                + "." + indexName);
                                    }
                                }
                            }
                        }
                        if (dataset.getDatasetType() == DatasetType.EXTERNAL) {
                            // if the dataset has no indexes, delete all its files
                            List<Index> indexes = MetadataManager.INSTANCE.getDatasetIndexes(mdTxnCtx, dataverseName,
                                    datasetName);
                            if (indexes.size() == 0) {
                                List<ExternalFile> files = MetadataManager.INSTANCE.getDatasetExternalFiles(mdTxnCtx,
                                        dataset);
                                for (ExternalFile file : files) {
                                    MetadataManager.INSTANCE.dropExternalFile(mdTxnCtx, file);
                                    if (LOGGER.isLoggable(Level.INFO)) {
                                        LOGGER.info("Dropped an external file: " + dataverseName + "." + datasetName
                                                + "." + file.getFileNumber());
                                    }
                                }
                            }
                        }
                    }
                }
            }
            // the commit wasn't there before. yet, everything was working correctly!!!!!!!!!!!
            MetadataManager.INSTANCE.commitTransaction(mdTxnCtx);
            if (LOGGER.isLoggable(Level.INFO)) {
                LOGGER.info("Completed DDL recovery.");
            }
        } catch (Exception e) {
            try {
                if (IS_DEBUG_MODE) {
                    e.printStackTrace();
                }
                MetadataManager.INSTANCE.abortTransaction(mdTxnCtx);
            } catch (Exception e2) {
                e.addSuppressed(e2);
            }
            throw new MetadataException(e);
        } finally {
            MetadataManager.INSTANCE.releaseWriteLatch();
        }
    }
}<|MERGE_RESOLUTION|>--- conflicted
+++ resolved
@@ -412,13 +412,8 @@
         return metadataNodeName;
     }
 
-<<<<<<< HEAD
-    public static void startDDLRecovery() throws RemoteException, ACIDException, MetadataException {
-        //#. clean up any record which has pendingAdd/DelOp flag
-=======
     public static void startDDLRecovery() throws MetadataException {
         //#. clean up any record which has pendingAdd/DelOp flag 
->>>>>>> 284590ed
         //   as traversing all records from DATAVERSE_DATASET to DATASET_DATASET, and then to INDEX_DATASET.
         String dataverseName = null;
         String datasetName = null;
