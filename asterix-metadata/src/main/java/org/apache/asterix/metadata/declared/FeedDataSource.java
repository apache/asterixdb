--- conflicted
+++ resolved
@@ -40,15 +40,9 @@
     private final int computeCardinality;
 
     public FeedDataSource(AqlSourceId id, String targetDataset, IAType itemType, AqlDataSourceType dataSourceType,
-<<<<<<< HEAD
             ActiveObjectId sourceFeedId, FeedType sourceFeedType, ConnectionLocation location, String[] locations)
-            throws AlgebricksException {
-        super(id, id.getDataverseName(), id.getDatasourceName(), itemType, dataSourceType);
-=======
-            FeedId sourceFeedId, FeedType sourceFeedType, ConnectionLocation location, String[] locations)
                     throws AlgebricksException {
         super(id, itemType, dataSourceType);
->>>>>>> 13dd35fe
         this.targetDataset = targetDataset;
         this.sourceFeedId = sourceFeedId;
         this.sourceFeedType = sourceFeedType;
