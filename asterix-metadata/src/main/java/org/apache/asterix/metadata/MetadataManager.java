--- conflicted
+++ resolved
@@ -427,20 +427,6 @@
         datatype = cache.getDatatype(dataverseName, datatypeName);
         if (datatype != null) {
             // Datatype is already in the cache, don't add it again.
-<<<<<<< HEAD
-            try {
-                //create a new Datatype object with a new ARecordType object in order to avoid
-                //concurrent access to UTF8StringPointable comparator in ARecordType object.
-                //see issue 510
-                ARecordType aRecType = (ARecordType) datatype.getDatatype();
-                return new Datatype(
-                        datatype.getDataverseName(), datatype.getDatatypeName(), new ARecordType(aRecType.getTypeName(),
-                                aRecType.getFieldNames(), aRecType.getFieldTypes(), aRecType.isOpen()),
-                        datatype.getIsAnonymous());
-            } catch (AsterixException | HyracksDataException e) {
-                throw new MetadataException(e);
-            }
-=======
             //create a new Datatype object with a new ARecordType object in order to avoid
             //concurrent access to UTF8StringPointable comparator in ARecordType object.
             //see issue 510
@@ -449,7 +435,6 @@
                     datatype.getDataverseName(), datatype.getDatatypeName(), new ARecordType(aRecType.getTypeName(),
                             aRecType.getFieldNames(), aRecType.getFieldTypes(), aRecType.isOpen()),
                     datatype.getIsAnonymous());
->>>>>>> 31ee8b74
         }
         try {
             datatype = metadataNode.getDatatype(ctx.getJobId(), dataverseName, datatypeName);
