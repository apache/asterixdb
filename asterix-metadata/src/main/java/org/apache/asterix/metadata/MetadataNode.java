--- conflicted
+++ resolved
@@ -531,8 +531,9 @@
             StringBuilder sb = new StringBuilder();
             sb.append("Nodegroup '" + nodeGroupName
                     + "' cannot be dropped; it was used for partitioning these datasets:");
-            for (int i = 0; i < datasetNames.size(); i++)
+            for (int i = 0; i < datasetNames.size(); i++) {
                 sb.append("\n" + (i + 1) + "- " + datasetNames.get(i) + ".");
+            }
             throw new MetadataException(sb.toString());
         }
         try {
@@ -565,16 +566,18 @@
         if (!datasetNames.isEmpty()) {
             StringBuilder sb = new StringBuilder();
             sb.append("Cannot drop type '" + datatypeName + "'; it was used when creating these datasets:");
-            for (int i = 0; i < datasetNames.size(); i++)
+            for (int i = 0; i < datasetNames.size(); i++) {
                 sb.append("\n" + (i + 1) + "- " + datasetNames.get(i) + ".");
+            }
             throw new MetadataException(sb.toString());
         }
         // Check whether type is being used by other types.
         if (!usedDatatypes.isEmpty()) {
             StringBuilder sb = new StringBuilder();
             sb.append("Cannot drop type '" + datatypeName + "'; it is used in these datatypes:");
-            for (int i = 0; i < usedDatatypes.size(); i++)
+            for (int i = 0; i < usedDatatypes.size(); i++) {
                 sb.append("\n" + (i + 1) + "- " + usedDatatypes.get(i) + ".");
+            }
             throw new MetadataException(sb.toString());
         }
         // Delete the datatype entry, including all it's nested types.
@@ -739,9 +742,8 @@
     }
 
     @Override
-<<<<<<< HEAD
-    public List<Channel> getDataverseChannels(JobId jobId, String dataverseName) throws MetadataException,
-            RemoteException {
+    public List<Channel> getDataverseChannels(JobId jobId, String dataverseName)
+            throws MetadataException, RemoteException {
         try {
             ITupleReference searchKey = createTuple(dataverseName);
             ChannelTupleTranslator tupleReaderWriter = new ChannelTupleTranslator(false);
@@ -754,12 +756,9 @@
         }
     }
 
-    public List<Library> getDataverseLibraries(JobId jobId, String dataverseName) throws MetadataException,
-            RemoteException {
-=======
+    @Override
     public List<Library> getDataverseLibraries(JobId jobId, String dataverseName)
             throws MetadataException, RemoteException {
->>>>>>> 31ee8b74
         try {
             ITupleReference searchKey = createTuple(dataverseName);
             LibraryTupleTranslator tupleReaderWriter = new LibraryTupleTranslator(false);
@@ -1505,6 +1504,7 @@
         }
     }
 
+    @Override
     public void addChannel(JobId jobId, Channel channel) throws MetadataException, RemoteException {
         try {
             // Insert into the 'Channel' dataset.
@@ -1521,8 +1521,8 @@
     }
 
     @Override
-    public Channel getChannel(JobId jobId, String dataverse, String channelName) throws MetadataException,
-            RemoteException {
+    public Channel getChannel(JobId jobId, String dataverse, String channelName)
+            throws MetadataException, RemoteException {
         try {
             ITupleReference searchKey = createTuple(dataverse, channelName);
             ChannelTupleTranslator tupleReaderWriter = new ChannelTupleTranslator(false);
@@ -1539,8 +1539,8 @@
     }
 
     @Override
-    public void dropChannel(JobId jobId, String dataverse, String channelName) throws MetadataException,
-            RemoteException {
+    public void dropChannel(JobId jobId, String dataverse, String channelName)
+            throws MetadataException, RemoteException {
 
         try {
             ITupleReference searchKey = createTuple(dataverse, channelName);
