/*
 * Licensed to the Apache Software Foundation (ASF) under one
 * or more contributor license agreements.  See the NOTICE file
 * distributed with this work for additional information
 * regarding copyright ownership.  The ASF licenses this file
 * to you under the Apache License, Version 2.0 (the
 * "License"); you may not use this file except in compliance
 * with the License.  You may obtain a copy of the License at
 *
 *   http://www.apache.org/licenses/LICENSE-2.0
 *
 * Unless required by applicable law or agreed to in writing,
 * software distributed under the License is distributed on an
 * "AS IS" BASIS, WITHOUT WARRANTIES OR CONDITIONS OF ANY
 * KIND, either express or implied.  See the License for the
 * specific language governing permissions and limitations
 * under the License.
 */

package org.apache.asterix.metadata;

import java.rmi.RemoteException;
import java.util.ArrayList;
import java.util.List;

import org.apache.asterix.common.api.IAsterixAppRuntimeContext;
import org.apache.asterix.common.api.IDatasetLifecycleManager;
import org.apache.asterix.common.config.DatasetConfig.DatasetType;
import org.apache.asterix.common.config.DatasetConfig.IndexType;
import org.apache.asterix.common.dataflow.AsterixLSMIndexUtil;
import org.apache.asterix.common.exceptions.ACIDException;
import org.apache.asterix.common.exceptions.AsterixException;
import org.apache.asterix.common.functions.FunctionSignature;
import org.apache.asterix.common.transactions.AbstractOperationCallback;
import org.apache.asterix.common.transactions.DatasetId;
import org.apache.asterix.common.transactions.IRecoveryManager.ResourceType;
import org.apache.asterix.common.transactions.ITransactionContext;
import org.apache.asterix.common.transactions.ITransactionSubsystem;
import org.apache.asterix.common.transactions.JobId;
import org.apache.asterix.external.indexing.ExternalFile;
import org.apache.asterix.formats.nontagged.AqlSerializerDeserializerProvider;
import org.apache.asterix.metadata.api.IMetadataIndex;
import org.apache.asterix.metadata.api.IMetadataNode;
import org.apache.asterix.metadata.api.IValueExtractor;
import org.apache.asterix.metadata.bootstrap.MetadataIndexImmutableProperties;
import org.apache.asterix.metadata.bootstrap.MetadataPrimaryIndexes;
<<<<<<< HEAD
import org.apache.asterix.metadata.entities.Broker;
import org.apache.asterix.metadata.entities.Channel;
=======
>>>>>>> 13dd35fe
import org.apache.asterix.metadata.entities.CompactionPolicy;
import org.apache.asterix.metadata.entities.Dataset;
import org.apache.asterix.metadata.entities.DatasourceAdapter;
import org.apache.asterix.metadata.entities.Datatype;
import org.apache.asterix.metadata.entities.Dataverse;
import org.apache.asterix.metadata.entities.Feed;
import org.apache.asterix.metadata.entities.FeedPolicy;
import org.apache.asterix.metadata.entities.Function;
import org.apache.asterix.metadata.entities.Index;
import org.apache.asterix.metadata.entities.InternalDatasetDetails;
import org.apache.asterix.metadata.entities.Library;
import org.apache.asterix.metadata.entities.Node;
import org.apache.asterix.metadata.entities.NodeGroup;
import org.apache.asterix.metadata.entitytupletranslators.BrokerTupleTranslator;
import org.apache.asterix.metadata.entitytupletranslators.ChannelTupleTranslator;
import org.apache.asterix.metadata.entitytupletranslators.CompactionPolicyTupleTranslator;
import org.apache.asterix.metadata.entitytupletranslators.DatasetTupleTranslator;
import org.apache.asterix.metadata.entitytupletranslators.DatasourceAdapterTupleTranslator;
import org.apache.asterix.metadata.entitytupletranslators.DatatypeTupleTranslator;
import org.apache.asterix.metadata.entitytupletranslators.DataverseTupleTranslator;
import org.apache.asterix.metadata.entitytupletranslators.ExternalFileTupleTranslator;
import org.apache.asterix.metadata.entitytupletranslators.FeedPolicyTupleTranslator;
import org.apache.asterix.metadata.entitytupletranslators.FeedTupleTranslator;
import org.apache.asterix.metadata.entitytupletranslators.FunctionTupleTranslator;
import org.apache.asterix.metadata.entitytupletranslators.IndexTupleTranslator;
import org.apache.asterix.metadata.entitytupletranslators.LibraryTupleTranslator;
import org.apache.asterix.metadata.entitytupletranslators.NodeGroupTupleTranslator;
import org.apache.asterix.metadata.entitytupletranslators.NodeTupleTranslator;
import org.apache.asterix.metadata.valueextractors.MetadataEntityValueExtractor;
import org.apache.asterix.metadata.valueextractors.TupleCopyValueExtractor;
import org.apache.asterix.om.base.AInt32;
import org.apache.asterix.om.base.AMutableString;
import org.apache.asterix.om.base.AString;
import org.apache.asterix.om.types.ARecordType;
import org.apache.asterix.om.types.BuiltinType;
import org.apache.asterix.om.types.IAType;
import org.apache.asterix.transaction.management.opcallbacks.PrimaryIndexModificationOperationCallback;
import org.apache.asterix.transaction.management.opcallbacks.SecondaryIndexModificationOperationCallback;
import org.apache.asterix.transaction.management.service.transaction.DatasetIdFactory;
import org.apache.hyracks.api.dataflow.value.IBinaryComparator;
import org.apache.hyracks.api.dataflow.value.IBinaryComparatorFactory;
import org.apache.hyracks.api.dataflow.value.ISerializerDeserializer;
import org.apache.hyracks.api.exceptions.HyracksDataException;
import org.apache.hyracks.dataflow.common.comm.io.ArrayTupleBuilder;
import org.apache.hyracks.dataflow.common.comm.io.ArrayTupleReference;
import org.apache.hyracks.dataflow.common.data.accessors.ITupleReference;
import org.apache.hyracks.dataflow.common.util.TupleUtils;
import org.apache.hyracks.storage.am.btree.impls.RangePredicate;
import org.apache.hyracks.storage.am.common.api.IIndex;
import org.apache.hyracks.storage.am.common.api.IIndexAccessor;
import org.apache.hyracks.storage.am.common.api.IIndexCursor;
import org.apache.hyracks.storage.am.common.api.IModificationOperationCallback;
import org.apache.hyracks.storage.am.common.api.ITreeIndexCursor;
import org.apache.hyracks.storage.am.common.api.TreeIndexException;
import org.apache.hyracks.storage.am.common.exceptions.TreeIndexDuplicateKeyException;
import org.apache.hyracks.storage.am.common.impls.NoOpOperationCallback;
import org.apache.hyracks.storage.am.common.ophelpers.IndexOperation;
import org.apache.hyracks.storage.am.common.ophelpers.MultiComparator;
import org.apache.hyracks.storage.am.lsm.common.api.ILSMIndex;
import org.apache.hyracks.storage.am.lsm.common.api.ILSMIndexAccessor;
import org.apache.hyracks.storage.am.lsm.common.impls.AbstractLSMIndex;

public class MetadataNode implements IMetadataNode {
    private static final long serialVersionUID = 1L;

    private static final DatasetId METADATA_DATASET_ID = new DatasetId(
            MetadataIndexImmutableProperties.METADATA.getDatasetId());

    private IDatasetLifecycleManager datasetLifecycleManager;
    private ITransactionSubsystem transactionSubsystem;

    public static final MetadataNode INSTANCE = new MetadataNode();

    private MetadataNode() {
        super();
    }

    public void initialize(IAsterixAppRuntimeContext runtimeContext) {
        this.transactionSubsystem = runtimeContext.getTransactionSubsystem();
        this.datasetLifecycleManager = runtimeContext.getDatasetLifecycleManager();
    }

    @Override
    public void beginTransaction(JobId transactionId) throws ACIDException, RemoteException {
        ITransactionContext txnCtx = transactionSubsystem.getTransactionManager().beginTransaction(transactionId);
        txnCtx.setMetadataTransaction(true);
    }

    @Override
    public void commitTransaction(JobId jobId) throws RemoteException, ACIDException {
        ITransactionContext txnCtx = transactionSubsystem.getTransactionManager().getTransactionContext(jobId, false);
        transactionSubsystem.getTransactionManager().commitTransaction(txnCtx, new DatasetId(-1), -1);
    }

    @Override
    public void abortTransaction(JobId jobId) throws RemoteException, ACIDException {
        try {
            ITransactionContext txnCtx = transactionSubsystem.getTransactionManager().getTransactionContext(jobId,
                    false);
            transactionSubsystem.getTransactionManager().abortTransaction(txnCtx, new DatasetId(-1), -1);
        } catch (ACIDException e) {
            e.printStackTrace();
            throw e;
        }
    }

    @Override
    public void lock(JobId jobId, byte lockMode) throws ACIDException, RemoteException {
        ITransactionContext txnCtx = transactionSubsystem.getTransactionManager().getTransactionContext(jobId, false);
        transactionSubsystem.getLockManager().lock(METADATA_DATASET_ID, -1, lockMode, txnCtx);
    }

    @Override
    public void unlock(JobId jobId, byte lockMode) throws ACIDException, RemoteException {
        ITransactionContext txnCtx = transactionSubsystem.getTransactionManager().getTransactionContext(jobId, false);
        transactionSubsystem.getLockManager().unlock(METADATA_DATASET_ID, -1, lockMode, txnCtx);
    }

    @Override
    public void addDataverse(JobId jobId, Dataverse dataverse) throws MetadataException, RemoteException {
        try {
            DataverseTupleTranslator tupleReaderWriter = new DataverseTupleTranslator(true);
            ITupleReference tuple = tupleReaderWriter.getTupleFromMetadataEntity(dataverse);
            insertTupleIntoIndex(jobId, MetadataPrimaryIndexes.DATAVERSE_DATASET, tuple);
        } catch (TreeIndexDuplicateKeyException e) {
            throw new MetadataException(
                    "A dataverse with this name " + dataverse.getDataverseName() + " already exists.", e);
        } catch (Exception e) {
            throw new MetadataException(e);
        }
    }

    @Override
    public void addDataset(JobId jobId, Dataset dataset) throws MetadataException, RemoteException {
        try {
            // Insert into the 'dataset' dataset.
            DatasetTupleTranslator tupleReaderWriter = new DatasetTupleTranslator(true);
            ITupleReference datasetTuple = tupleReaderWriter.getTupleFromMetadataEntity(dataset);
            insertTupleIntoIndex(jobId, MetadataPrimaryIndexes.DATASET_DATASET, datasetTuple);

            if (dataset.getDatasetType() == DatasetType.INTERNAL) {
                // Add the primary index for the dataset.
                InternalDatasetDetails id = (InternalDatasetDetails) dataset.getDatasetDetails();
                Index primaryIndex = new Index(dataset.getDataverseName(), dataset.getDatasetName(),
                        dataset.getDatasetName(), IndexType.BTREE, id.getPrimaryKey(), id.getPrimaryKeyType(), false,
                        true, dataset.getPendingOp());

                addIndex(jobId, primaryIndex);
            }
        } catch (TreeIndexDuplicateKeyException e) {
            throw new MetadataException("A dataset with this name " + dataset.getDatasetName()
                    + " already exists in dataverse '" + dataset.getDataverseName() + "'.", e);
        } catch (Exception e) {
            throw new MetadataException(e);
        }
    }

    @Override
    public void addIndex(JobId jobId, Index index) throws MetadataException, RemoteException {
        try {
            IndexTupleTranslator tupleWriter = new IndexTupleTranslator(jobId, this, true);
            ITupleReference tuple = tupleWriter.getTupleFromMetadataEntity(index);
            insertTupleIntoIndex(jobId, MetadataPrimaryIndexes.INDEX_DATASET, tuple);
        } catch (TreeIndexDuplicateKeyException e) {
            throw new MetadataException("An index with name '" + index.getIndexName() + "' already exists.", e);
        } catch (Exception e) {
            throw new MetadataException(e);
        }
    }

    @Override
    public void addNode(JobId jobId, Node node) throws MetadataException, RemoteException {
        try {
            NodeTupleTranslator tupleReaderWriter = new NodeTupleTranslator(true);
            ITupleReference tuple = tupleReaderWriter.getTupleFromMetadataEntity(node);
            insertTupleIntoIndex(jobId, MetadataPrimaryIndexes.NODE_DATASET, tuple);
        } catch (TreeIndexDuplicateKeyException e) {
            throw new MetadataException("A node with name '" + node.getNodeName() + "' already exists.", e);
        } catch (Exception e) {
            throw new MetadataException(e);
        }
    }

    @Override
    public void addNodeGroup(JobId jobId, NodeGroup nodeGroup) throws MetadataException, RemoteException {
        try {
            NodeGroupTupleTranslator tupleReaderWriter = new NodeGroupTupleTranslator(true);
            ITupleReference tuple = tupleReaderWriter.getTupleFromMetadataEntity(nodeGroup);
            insertTupleIntoIndex(jobId, MetadataPrimaryIndexes.NODEGROUP_DATASET, tuple);
        } catch (TreeIndexDuplicateKeyException e) {
            throw new MetadataException("A nodegroup with name '" + nodeGroup.getNodeGroupName() + "' already exists.",
                    e);
        } catch (Exception e) {
            throw new MetadataException(e);
        }
    }

    @Override
    public void addDatatype(JobId jobId, Datatype datatype) throws MetadataException, RemoteException {
        try {
            DatatypeTupleTranslator tupleReaderWriter = new DatatypeTupleTranslator(jobId, this, true);
            ITupleReference tuple = tupleReaderWriter.getTupleFromMetadataEntity(datatype);
            insertTupleIntoIndex(jobId, MetadataPrimaryIndexes.DATATYPE_DATASET, tuple);
        } catch (TreeIndexDuplicateKeyException e) {
            throw new MetadataException("A datatype with name '" + datatype.getDatatypeName() + "' already exists.", e);
        } catch (Exception e) {
            throw new MetadataException(e);
        }
    }

    @Override
    public void addFunction(JobId jobId, Function function) throws MetadataException, RemoteException {
        try {
            // Insert into the 'function' dataset.
            FunctionTupleTranslator tupleReaderWriter = new FunctionTupleTranslator(true);
            ITupleReference functionTuple = tupleReaderWriter.getTupleFromMetadataEntity(function);
            insertTupleIntoIndex(jobId, MetadataPrimaryIndexes.FUNCTION_DATASET, functionTuple);

        } catch (TreeIndexDuplicateKeyException e) {
            throw new MetadataException("A function with this name " + function.getName() + " and arity "
                    + function.getArity() + " already exists in dataverse '" + function.getDataverseName() + "'.", e);
        } catch (Exception e) {
            throw new MetadataException(e);
        }
    }

    private void insertTupleIntoIndex(JobId jobId, IMetadataIndex metadataIndex, ITupleReference tuple)
            throws Exception {
        long resourceID = metadataIndex.getResourceID();
        String resourceName = metadataIndex.getFile().toString();
        ILSMIndex lsmIndex = (ILSMIndex) datasetLifecycleManager.getIndex(resourceName);
        try {
            datasetLifecycleManager.open(resourceName);

            // prepare a Callback for logging
            IModificationOperationCallback modCallback = createIndexModificationCallback(jobId, resourceID,
                    metadataIndex, lsmIndex, IndexOperation.INSERT);

            ILSMIndexAccessor indexAccessor = lsmIndex.createAccessor(modCallback, NoOpOperationCallback.INSTANCE);

            ITransactionContext txnCtx = transactionSubsystem.getTransactionManager().getTransactionContext(jobId,
                    false);
            txnCtx.setWriteTxn(true);
            txnCtx.registerIndexAndCallback(resourceID, lsmIndex, (AbstractOperationCallback) modCallback,
                    metadataIndex.isPrimaryIndex());

            AsterixLSMIndexUtil.checkAndSetFirstLSN((AbstractLSMIndex) lsmIndex, transactionSubsystem.getLogManager());

            // TODO: fix exceptions once new BTree exception model is in hyracks.
            indexAccessor.forceInsert(tuple);
        } catch (Exception e) {
            throw e;
        } finally {
            datasetLifecycleManager.close(resourceName);
        }
    }

    private IModificationOperationCallback createIndexModificationCallback(JobId jobId, long resourceId,
            IMetadataIndex metadataIndex, ILSMIndex lsmIndex, IndexOperation indexOp) throws Exception {
        ITransactionContext txnCtx = transactionSubsystem.getTransactionManager().getTransactionContext(jobId, false);

        if (metadataIndex.isPrimaryIndex()) {
            return new PrimaryIndexModificationOperationCallback(metadataIndex.getDatasetId().getId(),
                    metadataIndex.getPrimaryKeyIndexes(), txnCtx, transactionSubsystem.getLockManager(),
                    transactionSubsystem, resourceId, ResourceType.LSM_BTREE, indexOp);
        } else {
            return new SecondaryIndexModificationOperationCallback(metadataIndex.getDatasetId().getId(),
                    metadataIndex.getPrimaryKeyIndexes(), txnCtx, transactionSubsystem.getLockManager(),
                    transactionSubsystem, resourceId, ResourceType.LSM_BTREE, indexOp);
        }
    }

    @Override
    public void dropDataverse(JobId jobId, String dataverseName) throws MetadataException, RemoteException {
        try {

            confirmDataverseCanBeDeleted(jobId, dataverseName);

            List<Dataset> dataverseDatasets;
            Dataset ds;
            dataverseDatasets = getDataverseDatasets(jobId, dataverseName);
            // Drop all datasets in this dataverse.
            for (int i = 0; i < dataverseDatasets.size(); i++) {
                ds = dataverseDatasets.get(i);
                dropDataset(jobId, dataverseName, ds.getDatasetName());
            }

            //After dropping datasets, drop datatypes
            List<Datatype> dataverseDatatypes;
            // As a side effect, acquires an S lock on the 'datatype' dataset
            // on behalf of txnId.
            dataverseDatatypes = getDataverseDatatypes(jobId, dataverseName);
            // Drop all types in this dataverse.
            for (int i = 0; i < dataverseDatatypes.size(); i++) {
                forceDropDatatype(jobId, dataverseName, dataverseDatatypes.get(i).getDatatypeName());
            }

            // As a side effect, acquires an S lock on the 'Function' dataset
            // on behalf of txnId.
            List<Function> dataverseFunctions = getDataverseFunctions(jobId, dataverseName);
            // Drop all functions in this dataverse.
            for (Function function : dataverseFunctions) {
                dropFunction(jobId, new FunctionSignature(dataverseName, function.getName(), function.getArity()));
            }

            // As a side effect, acquires an S lock on the 'Adapter' dataset
            // on behalf of txnId.
            List<DatasourceAdapter> dataverseAdapters = getDataverseAdapters(jobId, dataverseName);
            // Drop all functions in this dataverse.
            for (DatasourceAdapter adapter : dataverseAdapters) {
                dropAdapter(jobId, dataverseName, adapter.getAdapterIdentifier().getName());
            }

            List<Feed> dataverseFeeds;
            Feed feed;
            dataverseFeeds = getDataverseFeeds(jobId, dataverseName);
            // Drop all datasets in this dataverse.
            for (int i = 0; i < dataverseFeeds.size(); i++) {
                feed = dataverseFeeds.get(i);
                dropFeed(jobId, dataverseName, feed.getFeedName());
            }

            List<FeedPolicy> feedPolicies = getDataversePolicies(jobId, dataverseName);
            // Drop all feed ingestion policies in this dataverse.
            for (FeedPolicy feedPolicy : feedPolicies) {
                dropFeedPolicy(jobId, dataverseName, feedPolicy.getPolicyName());
<<<<<<< HEAD
            }

            List<Channel> dataverseChannels;
            Channel channel;
            dataverseChannels = getDataverseChannels(jobId, dataverseName);
            if (dataverseChannels != null && dataverseChannels.size() > 0) {
                // Drop all channels in this dataverse.
                for (int i = 0; i < dataverseChannels.size(); i++) {
                    channel = dataverseChannels.get(i);
                    dropChannel(jobId, dataverseName, channel.getChannelId().getName());
                }
=======
>>>>>>> 13dd35fe
            }

            // Delete the dataverse entry from the 'dataverse' dataset.
            ITupleReference searchKey = createTuple(dataverseName);
            // As a side effect, acquires an S lock on the 'dataverse' dataset
            // on behalf of txnId.
            ITupleReference tuple = getTupleToBeDeleted(jobId, MetadataPrimaryIndexes.DATAVERSE_DATASET, searchKey);
            deleteTupleFromIndex(jobId, MetadataPrimaryIndexes.DATAVERSE_DATASET, tuple);

            // TODO: Change this to be a BTree specific exception, e.g.,
            // BTreeKeyDoesNotExistException.
        } catch (TreeIndexException e) {
            throw new MetadataException("Cannot drop dataverse '" + dataverseName + "' because it doesn't exist.", e);
        } catch (Exception e) {
            throw new MetadataException(e);
        }
    }

    @Override
    public void dropDataset(JobId jobId, String dataverseName, String datasetName)
            throws MetadataException, RemoteException {
        Dataset dataset;
        try {
            dataset = getDataset(jobId, dataverseName, datasetName);
        } catch (Exception e) {
            throw new MetadataException(e);
        }
        if (dataset == null) {
            throw new MetadataException("Cannot drop dataset '" + datasetName + "' because it doesn't exist.");
        }
        try {
            // Delete entry from the 'datasets' dataset.
            ITupleReference searchKey = createTuple(dataverseName, datasetName);
            // Searches the index for the tuple to be deleted. Acquires an S
            // lock on the 'dataset' dataset.
            ITupleReference datasetTuple = null;
            try {
                datasetTuple = getTupleToBeDeleted(jobId, MetadataPrimaryIndexes.DATASET_DATASET, searchKey);

                // Delete entry(s) from the 'indexes' dataset.
                List<Index> datasetIndexes = getDatasetIndexes(jobId, dataverseName, datasetName);
                if (datasetIndexes != null) {
                    for (Index index : datasetIndexes) {
                        dropIndex(jobId, dataverseName, datasetName, index.getIndexName());
                    }
                }

                if (dataset.getDatasetType() == DatasetType.EXTERNAL) {
                    // Delete External Files
                    // As a side effect, acquires an S lock on the 'ExternalFile' dataset
                    // on behalf of txnId.
                    List<ExternalFile> datasetFiles = getExternalFiles(jobId, dataset);
                    if (datasetFiles != null && datasetFiles.size() > 0) {
                        // Drop all external files in this dataset.
                        for (ExternalFile file : datasetFiles) {
                            dropExternalFile(jobId, dataverseName, file.getDatasetName(), file.getFileNumber());
                        }
                    }
                }
            } catch (TreeIndexException tie) {
                // ignore this exception and continue deleting all relevant
                // artifacts.
            } finally {
                deleteTupleFromIndex(jobId, MetadataPrimaryIndexes.DATASET_DATASET, datasetTuple);
            }

        } catch (Exception e) {
            throw new MetadataException(e);
        }
    }

    @Override
    public void dropIndex(JobId jobId, String dataverseName, String datasetName, String indexName)
            throws MetadataException, RemoteException {
        try {
            ITupleReference searchKey = createTuple(dataverseName, datasetName, indexName);
            // Searches the index for the tuple to be deleted. Acquires an S
            // lock on the 'index' dataset.
            ITupleReference tuple = getTupleToBeDeleted(jobId, MetadataPrimaryIndexes.INDEX_DATASET, searchKey);
            deleteTupleFromIndex(jobId, MetadataPrimaryIndexes.INDEX_DATASET, tuple);
            // TODO: Change this to be a BTree specific exception, e.g.,
            // BTreeKeyDoesNotExistException.
        } catch (TreeIndexException e) {
            throw new MetadataException(
                    "Cannot drop index '" + datasetName + "." + indexName + "' because it doesn't exist.", e);
        } catch (Exception e) {
            throw new MetadataException(e);
        }
    }

    @Override
    public void dropNodegroup(JobId jobId, String nodeGroupName) throws MetadataException, RemoteException {
        List<String> datasetNames;
        try {
            datasetNames = getDatasetNamesPartitionedOnThisNodeGroup(jobId, nodeGroupName);
        } catch (Exception e) {
            throw new MetadataException(e);
        }
        if (!datasetNames.isEmpty()) {
            StringBuilder sb = new StringBuilder();
            sb.append("Nodegroup '" + nodeGroupName
                    + "' cannot be dropped; it was used for partitioning these datasets:");
            for (int i = 0; i < datasetNames.size(); i++) {
                sb.append("\n" + (i + 1) + "- " + datasetNames.get(i) + ".");
            }
            throw new MetadataException(sb.toString());
        }
        try {
            ITupleReference searchKey = createTuple(nodeGroupName);
            // Searches the index for the tuple to be deleted. Acquires an S
            // lock on the 'nodegroup' dataset.
            ITupleReference tuple = getTupleToBeDeleted(jobId, MetadataPrimaryIndexes.NODEGROUP_DATASET, searchKey);
            deleteTupleFromIndex(jobId, MetadataPrimaryIndexes.NODEGROUP_DATASET, tuple);
            // TODO: Change this to be a BTree specific exception, e.g.,
            // BTreeKeyDoesNotExistException.
        } catch (TreeIndexException e) {
            throw new MetadataException("Cannot drop nodegroup '" + nodeGroupName + "' because it doesn't exist", e);
        } catch (Exception e) {
            throw new MetadataException(e);
        }
    }

    @Override
    public void dropDatatype(JobId jobId, String dataverseName, String datatypeName)
            throws MetadataException, RemoteException {

        confirmDatatypeIsUnused(jobId, dataverseName, datatypeName);

        // Delete the datatype entry, including all it's nested anonymous types.
        try {
            ITupleReference searchKey = createTuple(dataverseName, datatypeName);
            // Searches the index for the tuple to be deleted. Acquires an S
            // lock on the 'datatype' dataset.
            ITupleReference tuple = getTupleToBeDeleted(jobId, MetadataPrimaryIndexes.DATATYPE_DATASET, searchKey);
            // Get nested types
            List<String> nestedTypes = getNestedComplexDatatypeNamesForThisDatatype(jobId, dataverseName, datatypeName);
            deleteTupleFromIndex(jobId, MetadataPrimaryIndexes.DATATYPE_DATASET, tuple);
            for (String nestedType : nestedTypes) {
                Datatype dt = getDatatype(jobId, dataverseName, nestedType);
                if (dt != null && dt.getIsAnonymous()) {
                    dropDatatype(jobId, dataverseName, dt.getDatatypeName());
                }
            }

            // TODO: Change this to be a BTree specific exception, e.g.,
            // BTreeKeyDoesNotExistException.
        } catch (TreeIndexException e) {
            throw new MetadataException("Cannot drop type '" + datatypeName + "' because it doesn't exist", e);
        } catch (Exception e) {
            throw new MetadataException(e);
        }
    }

    private void forceDropDatatype(JobId jobId, String dataverseName, String datatypeName) throws AsterixException {
        try {
            ITupleReference searchKey = createTuple(dataverseName, datatypeName);
            // Searches the index for the tuple to be deleted. Acquires an S
            // lock on the 'datatype' dataset.
            ITupleReference tuple = getTupleToBeDeleted(jobId, MetadataPrimaryIndexes.DATATYPE_DATASET, searchKey);
            deleteTupleFromIndex(jobId, MetadataPrimaryIndexes.DATATYPE_DATASET, tuple);
            // TODO: Change this to be a BTree specific exception, e.g.,
            // BTreeKeyDoesNotExistException.
        } catch (TreeIndexException e) {
            throw new AsterixException("Cannot drop type '" + datatypeName + "' because it doesn't exist", e);
        } catch (AsterixException e) {
            throw e;
        } catch (Exception e) {
            throw new AsterixException(e);
        }
    }

    private void deleteTupleFromIndex(JobId jobId, IMetadataIndex metadataIndex, ITupleReference tuple)
            throws Exception {
        long resourceID = metadataIndex.getResourceID();
        String resourceName = metadataIndex.getFile().toString();
        ILSMIndex lsmIndex = (ILSMIndex) datasetLifecycleManager.getIndex(resourceName);
        try {
            datasetLifecycleManager.open(resourceName);
            // prepare a Callback for logging
            IModificationOperationCallback modCallback = createIndexModificationCallback(jobId, resourceID,
                    metadataIndex, lsmIndex, IndexOperation.DELETE);
            ILSMIndexAccessor indexAccessor = lsmIndex.createAccessor(modCallback, NoOpOperationCallback.INSTANCE);

            ITransactionContext txnCtx = transactionSubsystem.getTransactionManager().getTransactionContext(jobId,
                    false);
            txnCtx.setWriteTxn(true);
            txnCtx.registerIndexAndCallback(resourceID, lsmIndex, (AbstractOperationCallback) modCallback,
                    metadataIndex.isPrimaryIndex());

            AsterixLSMIndexUtil.checkAndSetFirstLSN((AbstractLSMIndex) lsmIndex, transactionSubsystem.getLogManager());

            indexAccessor.forceDelete(tuple);
        } catch (Exception e) {
            throw e;
        } finally {
            datasetLifecycleManager.close(resourceName);
        }
    }

    @Override
    public List<Dataverse> getDataverses(JobId jobId) throws MetadataException, RemoteException {
        try {
            DataverseTupleTranslator tupleReaderWriter = new DataverseTupleTranslator(false);
            IValueExtractor<Dataverse> valueExtractor = new MetadataEntityValueExtractor<Dataverse>(tupleReaderWriter);
            List<Dataverse> results = new ArrayList<Dataverse>();
            searchIndex(jobId, MetadataPrimaryIndexes.DATAVERSE_DATASET, null, valueExtractor, results);
            if (results.isEmpty()) {
                return null;
            }
            return results;
        } catch (Exception e) {
            throw new MetadataException(e);
        }

    }

    @Override
    public List<Broker> getBrokers(JobId jobId) throws MetadataException, RemoteException {
        try {
            BrokerTupleTranslator tupleReaderWriter = new BrokerTupleTranslator(false);
            IValueExtractor<Broker> valueExtractor = new MetadataEntityValueExtractor<Broker>(tupleReaderWriter);
            List<Broker> results = new ArrayList<Broker>();
            searchIndex(jobId, MetadataPrimaryIndexes.BROKER_DATASET, null, valueExtractor, results);
            if (results.isEmpty()) {
                return null;
            }
            return results;
        } catch (Exception e) {
            throw new MetadataException(e);
        }

    }

    @Override
    public Dataverse getDataverse(JobId jobId, String dataverseName) throws MetadataException, RemoteException {

        try {
            ITupleReference searchKey = createTuple(dataverseName);
            DataverseTupleTranslator tupleReaderWriter = new DataverseTupleTranslator(false);
            IValueExtractor<Dataverse> valueExtractor = new MetadataEntityValueExtractor<Dataverse>(tupleReaderWriter);
            List<Dataverse> results = new ArrayList<Dataverse>();
            searchIndex(jobId, MetadataPrimaryIndexes.DATAVERSE_DATASET, searchKey, valueExtractor, results);
            if (results.isEmpty()) {
                return null;
            }
            return results.get(0);
        } catch (Exception e) {
            throw new MetadataException(e);
        }

    }

    @Override
    public List<Dataset> getDataverseDatasets(JobId jobId, String dataverseName)
            throws MetadataException, RemoteException {
        try {
            ITupleReference searchKey = createTuple(dataverseName);
            DatasetTupleTranslator tupleReaderWriter = new DatasetTupleTranslator(false);
            IValueExtractor<Dataset> valueExtractor = new MetadataEntityValueExtractor<Dataset>(tupleReaderWriter);
            List<Dataset> results = new ArrayList<Dataset>();
            searchIndex(jobId, MetadataPrimaryIndexes.DATASET_DATASET, searchKey, valueExtractor, results);
            return results;
        } catch (Exception e) {
            throw new MetadataException(e);
        }
    }

    @Override
    public List<Feed> getDataverseFeeds(JobId jobId, String dataverseName) throws MetadataException, RemoteException {
        try {
            ITupleReference searchKey = createTuple(dataverseName);
            FeedTupleTranslator tupleReaderWriter = new FeedTupleTranslator(false);
            IValueExtractor<Feed> valueExtractor = new MetadataEntityValueExtractor<Feed>(tupleReaderWriter);
            List<Feed> results = new ArrayList<Feed>();
            searchIndex(jobId, MetadataPrimaryIndexes.FEED_DATASET, searchKey, valueExtractor, results);
            return results;
        } catch (Exception e) {
            throw new MetadataException(e);
        }
    }

    @Override
    public List<Channel> getDataverseChannels(JobId jobId, String dataverseName)
            throws MetadataException, RemoteException {
        try {
            ITupleReference searchKey = createTuple(dataverseName);
            ChannelTupleTranslator tupleReaderWriter = new ChannelTupleTranslator(false);
            IValueExtractor<Channel> valueExtractor = new MetadataEntityValueExtractor<Channel>(tupleReaderWriter);
            List<Channel> results = new ArrayList<Channel>();
            searchIndex(jobId, MetadataPrimaryIndexes.CHANNEL_DATASET, searchKey, valueExtractor, results);
            return results;
        } catch (Exception e) {
            throw new MetadataException(e);
        }
    }

    @Override
    public List<Library> getDataverseLibraries(JobId jobId, String dataverseName)
            throws MetadataException, RemoteException {
        try {
            ITupleReference searchKey = createTuple(dataverseName);
            LibraryTupleTranslator tupleReaderWriter = new LibraryTupleTranslator(false);
            IValueExtractor<Library> valueExtractor = new MetadataEntityValueExtractor<Library>(tupleReaderWriter);
            List<Library> results = new ArrayList<Library>();
            searchIndex(jobId, MetadataPrimaryIndexes.LIBRARY_DATASET, searchKey, valueExtractor, results);
            return results;
        } catch (Exception e) {
            throw new MetadataException(e);
        }
    }

    private List<Datatype> getDataverseDatatypes(JobId jobId, String dataverseName)
            throws MetadataException, RemoteException {
        try {
            ITupleReference searchKey = createTuple(dataverseName);
            DatatypeTupleTranslator tupleReaderWriter = new DatatypeTupleTranslator(jobId, this, false);
            IValueExtractor<Datatype> valueExtractor = new MetadataEntityValueExtractor<Datatype>(tupleReaderWriter);
            List<Datatype> results = new ArrayList<Datatype>();
            searchIndex(jobId, MetadataPrimaryIndexes.DATATYPE_DATASET, searchKey, valueExtractor, results);
            return results;
        } catch (Exception e) {
            throw new MetadataException(e);
        }
    }

    @Override
    public Dataset getDataset(JobId jobId, String dataverseName, String datasetName)
            throws MetadataException, RemoteException {
        try {
            ITupleReference searchKey = createTuple(dataverseName, datasetName);
            DatasetTupleTranslator tupleReaderWriter = new DatasetTupleTranslator(false);
            List<Dataset> results = new ArrayList<Dataset>();
            IValueExtractor<Dataset> valueExtractor = new MetadataEntityValueExtractor<Dataset>(tupleReaderWriter);
            searchIndex(jobId, MetadataPrimaryIndexes.DATASET_DATASET, searchKey, valueExtractor, results);
            if (results.isEmpty()) {
                return null;
            }
            return results.get(0);
        } catch (Exception e) {
            throw new MetadataException(e);
        }
    }

    public List<Dataset> getAllDatasets(JobId jobId) throws MetadataException, RemoteException {
        try {
            ITupleReference searchKey = null;
            DatasetTupleTranslator tupleReaderWriter = new DatasetTupleTranslator(false);
            IValueExtractor<Dataset> valueExtractor = new MetadataEntityValueExtractor<Dataset>(tupleReaderWriter);
            List<Dataset> results = new ArrayList<Dataset>();
            searchIndex(jobId, MetadataPrimaryIndexes.DATASET_DATASET, searchKey, valueExtractor, results);
            return results;
        } catch (Exception e) {
            throw new MetadataException(e);
        }
    }

    public List<Datatype> getAllDatatypes(JobId jobId) throws MetadataException, RemoteException {
        try {
            ITupleReference searchKey = null;
            DatatypeTupleTranslator tupleReaderWriter = new DatatypeTupleTranslator(jobId, this, false);
            IValueExtractor<Datatype> valueExtractor = new MetadataEntityValueExtractor<Datatype>(tupleReaderWriter);
            List<Datatype> results = new ArrayList<Datatype>();
            searchIndex(jobId, MetadataPrimaryIndexes.DATATYPE_DATASET, searchKey, valueExtractor, results);
            return results;
        } catch (Exception e) {
            throw new MetadataException(e);
        }
    }

    private void confirmDataverseCanBeDeleted(JobId jobId, String dataverseName)
            throws MetadataException, RemoteException {
        //If a dataset from a DIFFERENT dataverse
        //uses a type from this dataverse
        //throw an error
        List<Dataset> datasets = getAllDatasets(jobId);
        for (Dataset set : datasets) {
            if (set.getDataverseName().equals(dataverseName)) {
                continue;
            }
            if (set.getItemTypeDataverseName().equals(dataverseName)) {
                throw new MetadataException("Cannot drop dataverse. Type " + dataverseName + "." + set.getItemTypeName()
                        + " used by dataset " + set.getDataverseName() + "." + set.getDatasetName());
            }
<<<<<<< HEAD
        }
    }

    private void confirmDatatypeIsUnused(JobId jobId, String dataverseName, String datatypeName)
            throws MetadataException, RemoteException {
        confirmDatatypeIsUnusedByDatatypes(jobId, dataverseName, datatypeName);
        confirmDatatypeIsUnusedByDatasets(jobId, dataverseName, datatypeName);
    }

    private void confirmDatatypeIsUnusedByDatasets(JobId jobId, String dataverseName, String datatypeName)
            throws MetadataException, RemoteException {
        //If any dataset uses this type, throw an error
        List<Dataset> datasets = getAllDatasets(jobId);
        for (Dataset set : datasets) {
            if (set.getItemTypeName().equals(datatypeName) && set.getItemTypeDataverseName().equals(dataverseName)) {
                throw new MetadataException("Cannot drop type " + dataverseName + "." + datatypeName
                        + " being used by dataset " + set.getDataverseName() + "." + set.getDatasetName());
            }
        }
    }

    private void confirmDatatypeIsUnusedByDatatypes(JobId jobId, String dataverseName, String datatypeName)
            throws MetadataException, RemoteException {
        //If any datatype uses this type, throw an error
        List<Datatype> datatypes = getAllDatatypes(jobId);
        for (Datatype type : datatypes) {
            if (!type.getDataverseName().equals(dataverseName)) {
                continue;
            }
            ARecordType recType = (ARecordType) type.getDatatype();
            for (IAType subType : recType.getFieldTypes()) {
                if (subType.getTypeName().equals(datatypeName)) {
                    throw new MetadataException("Cannot drop type " + dataverseName + "." + datatypeName
                            + " being used by type " + dataverseName + "." + recType.getTypeName());
                }
            }
        }
    }

    public String getDatatypeNameUsingThisAnonymousDatatype(JobId jobId, String dataverseName, String datatypeName)
            throws MetadataException, RemoteException {
        //Find the first datatype that uses this datatype
        //Anonymous means there will be only one
        List<Datatype> dataverseDatatypes;
        dataverseDatatypes = getDataverseDatatypes(jobId, dataverseName);
        for (Datatype type : dataverseDatatypes) {
            ARecordType recType = (ARecordType) type.getDatatype();
            for (IAType subType : recType.getFieldTypes()) {
                if (subType.getTypeName().equals(datatypeName)) {
                    return type.getDatatypeName();
                }
            }
        }

        throw new MetadataException(
                "Anonymous subtype " + dataverseName + "." + datatypeName + " is missing parent type");
    }

    private List<String> getNestedComplexDatatypeNamesForThisDatatype(JobId jobId, String dataverseName,
            String datatypeName) throws Exception {
        //Return all field types that aren't builtin types
        Datatype parentType = getDatatype(jobId, dataverseName, datatypeName);
        ARecordType recType = (ARecordType) parentType.getDatatype();
        List<String> nestedTypes = new ArrayList<String>();
        for (IAType subType : recType.getFieldTypes()) {
            if (!(subType instanceof BuiltinType)) {
                nestedTypes.add(subType.getTypeName());
            }
=======
>>>>>>> 13dd35fe
        }
        return nestedTypes;
    }

    private void confirmDatatypeIsUnused(JobId jobId, String dataverseName, String datatypeName)
            throws MetadataException, RemoteException {
        confirmDatatypeIsUnusedByDatatypes(jobId, dataverseName, datatypeName);
        confirmDatatypeIsUnusedByDatasets(jobId, dataverseName, datatypeName);
    }

    private void confirmDatatypeIsUnusedByDatasets(JobId jobId, String dataverseName, String datatypeName)
            throws MetadataException, RemoteException {
        //If any dataset uses this type, throw an error
        List<Dataset> datasets = getAllDatasets(jobId);
        for (Dataset set : datasets) {
            if (set.getItemTypeName().equals(datatypeName) && set.getItemTypeDataverseName().equals(dataverseName)) {
                throw new MetadataException("Cannot drop type " + dataverseName + "." + datatypeName
                        + " being used by dataset " + set.getDataverseName() + "." + set.getDatasetName());
            }
        }
    }

    private void confirmDatatypeIsUnusedByDatatypes(JobId jobId, String dataverseName, String datatypeName)
            throws MetadataException, RemoteException {
        //If any datatype uses this type, throw an error
        //TODO: Currently this loads all types into memory. This will need to be fixed for large numbers of types
        List<Datatype> datatypes = getAllDatatypes(jobId);
        for (Datatype type : datatypes) {
            if (!type.getDataverseName().equals(dataverseName)) {
                continue;
            }
            ARecordType recType = (ARecordType) type.getDatatype();
            for (IAType subType : recType.getFieldTypes()) {
                if (subType.getTypeName().equals(datatypeName)) {
                    throw new MetadataException("Cannot drop type " + dataverseName + "." + datatypeName
                            + " being used by type " + dataverseName + "." + recType.getTypeName());
                }
            }
        }
    }

    private List<String> getNestedComplexDatatypeNamesForThisDatatype(JobId jobId, String dataverseName,
            String datatypeName) throws Exception {
        //Return all field types that aren't builtin types
        Datatype parentType = getDatatype(jobId, dataverseName, datatypeName);
        ARecordType recType = (ARecordType) parentType.getDatatype();
        List<String> nestedTypes = new ArrayList<String>();
        for (IAType subType : recType.getFieldTypes()) {
            if (!(subType instanceof BuiltinType)) {
                nestedTypes.add(subType.getTypeName());
            }
        }
        return nestedTypes;
    }

    public List<String> getDatasetNamesPartitionedOnThisNodeGroup(JobId jobId, String nodegroup)
            throws MetadataException, RemoteException {
        //this needs to scan the datasets and return the datasets that use this nodegroup
        List<String> nodeGroupDatasets = new ArrayList<String>();
        List<Dataset> datasets = getAllDatasets(jobId);
        for (Dataset set : datasets) {
            if (set.getNodeGroupName().equals(nodegroup)) {
                nodeGroupDatasets.add(set.getDatasetName());
            }
        }
        return nodeGroupDatasets;

    }

    @Override
    public Index getIndex(JobId jobId, String dataverseName, String datasetName, String indexName)
            throws MetadataException, RemoteException {
        try {
            ITupleReference searchKey = createTuple(dataverseName, datasetName, indexName);
            IndexTupleTranslator tupleReaderWriter = new IndexTupleTranslator(jobId, this, false);
            IValueExtractor<Index> valueExtractor = new MetadataEntityValueExtractor<Index>(tupleReaderWriter);
            List<Index> results = new ArrayList<Index>();
            searchIndex(jobId, MetadataPrimaryIndexes.INDEX_DATASET, searchKey, valueExtractor, results);
            if (results.isEmpty()) {
                return null;
            }
            return results.get(0);
        } catch (Exception e) {
            throw new MetadataException(e);
        }
    }

    @Override
    public List<Index> getDatasetIndexes(JobId jobId, String dataverseName, String datasetName)
            throws MetadataException, RemoteException {
        try {
            ITupleReference searchKey = createTuple(dataverseName, datasetName);
            IndexTupleTranslator tupleReaderWriter = new IndexTupleTranslator(jobId, this, false);
            IValueExtractor<Index> valueExtractor = new MetadataEntityValueExtractor<Index>(tupleReaderWriter);
            List<Index> results = new ArrayList<Index>();
            searchIndex(jobId, MetadataPrimaryIndexes.INDEX_DATASET, searchKey, valueExtractor, results);
            return results;
        } catch (Exception e) {
            throw new MetadataException(e);
        }
    }

    @Override
    public Datatype getDatatype(JobId jobId, String dataverseName, String datatypeName)
            throws MetadataException, RemoteException {
        try {
            ITupleReference searchKey = createTuple(dataverseName, datatypeName);
            DatatypeTupleTranslator tupleReaderWriter = new DatatypeTupleTranslator(jobId, this, false);
            IValueExtractor<Datatype> valueExtractor = new MetadataEntityValueExtractor<Datatype>(tupleReaderWriter);
            List<Datatype> results = new ArrayList<Datatype>();
            searchIndex(jobId, MetadataPrimaryIndexes.DATATYPE_DATASET, searchKey, valueExtractor, results);
            if (results.isEmpty()) {
                return null;
            }
            return results.get(0);
        } catch (Exception e) {
            e.printStackTrace();
            throw new MetadataException(e);
        }
    }

    @Override
    public NodeGroup getNodeGroup(JobId jobId, String nodeGroupName) throws MetadataException, RemoteException {
        try {
            ITupleReference searchKey = createTuple(nodeGroupName);
            NodeGroupTupleTranslator tupleReaderWriter = new NodeGroupTupleTranslator(false);
            IValueExtractor<NodeGroup> valueExtractor = new MetadataEntityValueExtractor<NodeGroup>(tupleReaderWriter);
            List<NodeGroup> results = new ArrayList<NodeGroup>();
            searchIndex(jobId, MetadataPrimaryIndexes.NODEGROUP_DATASET, searchKey, valueExtractor, results);
            if (results.isEmpty()) {
                return null;
            }
            return results.get(0);
        } catch (Exception e) {
            throw new MetadataException(e);
        }
    }

    @Override
    public Function getFunction(JobId jobId, FunctionSignature functionSignature)
            throws MetadataException, RemoteException {
        try {
            ITupleReference searchKey = createTuple(functionSignature.getNamespace(), functionSignature.getName(),
                    "" + functionSignature.getArity());
            FunctionTupleTranslator tupleReaderWriter = new FunctionTupleTranslator(false);
            List<Function> results = new ArrayList<Function>();
            IValueExtractor<Function> valueExtractor = new MetadataEntityValueExtractor<Function>(tupleReaderWriter);
            searchIndex(jobId, MetadataPrimaryIndexes.FUNCTION_DATASET, searchKey, valueExtractor, results);
            if (results.isEmpty()) {
                return null;
            }
            return results.get(0);
        } catch (Exception e) {
            e.printStackTrace();
            throw new MetadataException(e);
        }
    }

    @Override
    public void dropFunction(JobId jobId, FunctionSignature functionSignature)
            throws MetadataException, RemoteException {

        Function function;
        try {
            function = getFunction(jobId, functionSignature);
        } catch (Exception e) {
            throw new MetadataException(e);
        }
        if (function == null) {
            throw new MetadataException(
                    "Cannot drop function '" + functionSignature.toString() + "' because it doesn't exist.");
        }
        try {
            // Delete entry from the 'function' dataset.
            ITupleReference searchKey = createTuple(functionSignature.getNamespace(), functionSignature.getName(),
                    "" + functionSignature.getArity());
            // Searches the index for the tuple to be deleted. Acquires an S
            // lock on the 'function' dataset.
            ITupleReference functionTuple = getTupleToBeDeleted(jobId, MetadataPrimaryIndexes.FUNCTION_DATASET,
                    searchKey);
            deleteTupleFromIndex(jobId, MetadataPrimaryIndexes.FUNCTION_DATASET, functionTuple);

            // TODO: Change this to be a BTree specific exception, e.g.,
            // BTreeKeyDoesNotExistException.
        } catch (TreeIndexException e) {
            throw new MetadataException("There is no function with the name " + functionSignature.getName()
                    + " and arity " + functionSignature.getArity(), e);
        } catch (Exception e) {
            throw new MetadataException(e);
        }
    }

    private ITupleReference getTupleToBeDeleted(JobId jobId, IMetadataIndex metadataIndex, ITupleReference searchKey)
            throws Exception {
        IValueExtractor<ITupleReference> valueExtractor = new TupleCopyValueExtractor(metadataIndex.getTypeTraits());
        List<ITupleReference> results = new ArrayList<ITupleReference>();
        searchIndex(jobId, metadataIndex, searchKey, valueExtractor, results);
        if (results.isEmpty()) {
            // TODO: Temporarily a TreeIndexException to make it get caught by
            // caller in the appropriate catch block.
            throw new TreeIndexException("Could not find entry to be deleted.");
        }
        // There should be exactly one result returned from the search.
        return results.get(0);
    }

    // Debugging Method
    public String printMetadata() {

        StringBuilder sb = new StringBuilder();
        try {
            IMetadataIndex index = MetadataPrimaryIndexes.DATAVERSE_DATASET;
            String resourceName = index.getFile().toString();
            IIndex indexInstance = datasetLifecycleManager.getIndex(resourceName);
            datasetLifecycleManager.open(resourceName);
            IIndexAccessor indexAccessor = indexInstance.createAccessor(NoOpOperationCallback.INSTANCE,
                    NoOpOperationCallback.INSTANCE);
            ITreeIndexCursor rangeCursor = (ITreeIndexCursor) indexAccessor.createSearchCursor(false);

            RangePredicate rangePred = null;
            rangePred = new RangePredicate(null, null, true, true, null, null);
            indexAccessor.search(rangeCursor, rangePred);
            try {
                while (rangeCursor.hasNext()) {
                    rangeCursor.next();
                    sb.append(TupleUtils.printTuple(rangeCursor.getTuple(),
                            new ISerializerDeserializer[] { AqlSerializerDeserializerProvider.INSTANCE
                                    .getSerializerDeserializer(BuiltinType.ASTRING) }));
                }
            } finally {
                rangeCursor.close();
            }
            datasetLifecycleManager.close(resourceName);

            index = MetadataPrimaryIndexes.DATASET_DATASET;
            indexInstance = datasetLifecycleManager.getIndex(resourceName);
            datasetLifecycleManager.open(resourceName);
            indexAccessor = indexInstance.createAccessor(NoOpOperationCallback.INSTANCE,
                    NoOpOperationCallback.INSTANCE);
            rangeCursor = (ITreeIndexCursor) indexAccessor.createSearchCursor(false);

            rangePred = null;
            rangePred = new RangePredicate(null, null, true, true, null, null);
            indexAccessor.search(rangeCursor, rangePred);
            try {
                while (rangeCursor.hasNext()) {
                    rangeCursor.next();
                    sb.append(TupleUtils.printTuple(rangeCursor.getTuple(),
                            new ISerializerDeserializer[] {
                                    AqlSerializerDeserializerProvider.INSTANCE
                                            .getSerializerDeserializer(BuiltinType.ASTRING),
                                    AqlSerializerDeserializerProvider.INSTANCE
                                            .getSerializerDeserializer(BuiltinType.ASTRING) }));
                }
            } finally {
                rangeCursor.close();
            }
            datasetLifecycleManager.close(resourceName);

            index = MetadataPrimaryIndexes.INDEX_DATASET;
            indexInstance = datasetLifecycleManager.getIndex(resourceName);
            datasetLifecycleManager.open(resourceName);
            indexAccessor = indexInstance.createAccessor(NoOpOperationCallback.INSTANCE,
                    NoOpOperationCallback.INSTANCE);
            rangeCursor = (ITreeIndexCursor) indexAccessor.createSearchCursor(false);

            rangePred = null;
            rangePred = new RangePredicate(null, null, true, true, null, null);
            indexAccessor.search(rangeCursor, rangePred);
            try {
                while (rangeCursor.hasNext()) {
                    rangeCursor.next();
                    sb.append(TupleUtils.printTuple(rangeCursor.getTuple(),
                            new ISerializerDeserializer[] {
                                    AqlSerializerDeserializerProvider.INSTANCE.getSerializerDeserializer(
                                            BuiltinType.ASTRING),
                            AqlSerializerDeserializerProvider.INSTANCE.getSerializerDeserializer(BuiltinType.ASTRING),
                            AqlSerializerDeserializerProvider.INSTANCE
                                    .getSerializerDeserializer(BuiltinType.ASTRING) }));
                }
            } finally {
                rangeCursor.close();
            }
            datasetLifecycleManager.close(resourceName);
        } catch (Exception e) {
            e.printStackTrace();
        }
        return sb.toString();
    }

    private <ResultType> void searchIndex(JobId jobId, IMetadataIndex index, ITupleReference searchKey,
            IValueExtractor<ResultType> valueExtractor, List<ResultType> results) throws Exception {
        IBinaryComparatorFactory[] comparatorFactories = index.getKeyBinaryComparatorFactory();
        String resourceName = index.getFile().toString();
        IIndex indexInstance = datasetLifecycleManager.getIndex(resourceName);
        datasetLifecycleManager.open(resourceName);
        IIndexAccessor indexAccessor = indexInstance.createAccessor(NoOpOperationCallback.INSTANCE,
                NoOpOperationCallback.INSTANCE);
        ITreeIndexCursor rangeCursor = (ITreeIndexCursor) indexAccessor.createSearchCursor(false);

        IBinaryComparator[] searchCmps = null;
        MultiComparator searchCmp = null;
        RangePredicate rangePred = null;
        if (searchKey != null) {
            searchCmps = new IBinaryComparator[searchKey.getFieldCount()];
            for (int i = 0; i < searchKey.getFieldCount(); i++) {
                searchCmps[i] = comparatorFactories[i].createBinaryComparator();
            }
            searchCmp = new MultiComparator(searchCmps);
        }
        rangePred = new RangePredicate(searchKey, searchKey, true, true, searchCmp, searchCmp);
        indexAccessor.search(rangeCursor, rangePred);

        try {
            while (rangeCursor.hasNext()) {
                rangeCursor.next();
                ResultType result = valueExtractor.getValue(jobId, rangeCursor.getTuple());
                if (result != null) {
                    results.add(result);
                }
            }
        } finally {
            rangeCursor.close();
        }
        datasetLifecycleManager.close(resourceName);
    }

    @Override
    public void initializeDatasetIdFactory(JobId jobId) throws MetadataException, RemoteException {
        int mostRecentDatasetId = MetadataIndexImmutableProperties.FIRST_AVAILABLE_USER_DATASET_ID;
        try {
            String resourceName = MetadataPrimaryIndexes.DATASET_DATASET.getFile().toString();
            IIndex indexInstance = datasetLifecycleManager.getIndex(resourceName);
            datasetLifecycleManager.open(resourceName);
            try {
                IIndexAccessor indexAccessor = indexInstance.createAccessor(NoOpOperationCallback.INSTANCE,
                        NoOpOperationCallback.INSTANCE);
                IIndexCursor rangeCursor = indexAccessor.createSearchCursor(false);

                DatasetTupleTranslator tupleReaderWriter = new DatasetTupleTranslator(false);
                IValueExtractor<Dataset> valueExtractor = new MetadataEntityValueExtractor<Dataset>(tupleReaderWriter);
                RangePredicate rangePred = new RangePredicate(null, null, true, true, null, null);

                indexAccessor.search(rangeCursor, rangePred);
                int datasetId;

                try {
                    while (rangeCursor.hasNext()) {
                        rangeCursor.next();
                        final ITupleReference ref = rangeCursor.getTuple();
                        final Dataset ds = valueExtractor.getValue(jobId, ref);
                        datasetId = ds.getDatasetId();
                        if (mostRecentDatasetId < datasetId) {
                            mostRecentDatasetId = datasetId;
                        }
                    }
                } finally {
                    rangeCursor.close();
                }
            } finally {
                datasetLifecycleManager.close(resourceName);
            }

        } catch (Exception e) {
            throw new MetadataException(e);
        }

        DatasetIdFactory.initialize(mostRecentDatasetId);
    }

    // TODO: Can use Hyrack's TupleUtils for this, once we switch to a newer
    // Hyracks version.
    public ITupleReference createTuple(String... fields) throws HyracksDataException {
        ISerializerDeserializer<AString> stringSerde = AqlSerializerDeserializerProvider.INSTANCE
                .getSerializerDeserializer(BuiltinType.ASTRING);
        AMutableString aString = new AMutableString("");
        ArrayTupleBuilder tupleBuilder = new ArrayTupleBuilder(fields.length);
        for (String s : fields) {
            aString.setValue(s);
            stringSerde.serialize(aString, tupleBuilder.getDataOutput());
            tupleBuilder.addFieldEndOffset();
        }
        ArrayTupleReference tuple = new ArrayTupleReference();
        tuple.reset(tupleBuilder.getFieldEndOffsets(), tupleBuilder.getByteArray());
        return tuple;
    }

    @Override
    public List<Function> getDataverseFunctions(JobId jobId, String dataverseName)
            throws MetadataException, RemoteException {
        try {
            ITupleReference searchKey = createTuple(dataverseName);
            FunctionTupleTranslator tupleReaderWriter = new FunctionTupleTranslator(false);
            IValueExtractor<Function> valueExtractor = new MetadataEntityValueExtractor<Function>(tupleReaderWriter);
            List<Function> results = new ArrayList<Function>();
            searchIndex(jobId, MetadataPrimaryIndexes.FUNCTION_DATASET, searchKey, valueExtractor, results);
            return results;
        } catch (Exception e) {
            throw new MetadataException(e);
        }
    }

    @Override
    public void addAdapter(JobId jobId, DatasourceAdapter adapter) throws MetadataException, RemoteException {
        try {
            // Insert into the 'Adapter' dataset.
            DatasourceAdapterTupleTranslator tupleReaderWriter = new DatasourceAdapterTupleTranslator(true);
            ITupleReference adapterTuple = tupleReaderWriter.getTupleFromMetadataEntity(adapter);
            insertTupleIntoIndex(jobId, MetadataPrimaryIndexes.DATASOURCE_ADAPTER_DATASET, adapterTuple);

        } catch (TreeIndexDuplicateKeyException e) {
            throw new MetadataException(
                    "A adapter with this name " + adapter.getAdapterIdentifier().getName()
                            + " already exists in dataverse '" + adapter.getAdapterIdentifier().getNamespace() + "'.",
                    e);
        } catch (Exception e) {
            throw new MetadataException(e);
        }

    }

    @Override
    public void dropAdapter(JobId jobId, String dataverseName, String adapterName)
            throws MetadataException, RemoteException {
        DatasourceAdapter adapter;
        try {
            adapter = getAdapter(jobId, dataverseName, adapterName);
        } catch (Exception e) {
            throw new MetadataException(e);
        }
        if (adapter == null) {
            throw new MetadataException("Cannot drop adapter '" + adapter + "' because it doesn't exist.");
        }
        try {
            // Delete entry from the 'Adapter' dataset.
            ITupleReference searchKey = createTuple(dataverseName, adapterName);
            // Searches the index for the tuple to be deleted. Acquires an S
            // lock on the 'Adapter' dataset.
            ITupleReference datasetTuple = getTupleToBeDeleted(jobId, MetadataPrimaryIndexes.DATASOURCE_ADAPTER_DATASET,
                    searchKey);
            deleteTupleFromIndex(jobId, MetadataPrimaryIndexes.DATASOURCE_ADAPTER_DATASET, datasetTuple);

            // TODO: Change this to be a BTree specific exception, e.g.,
            // BTreeKeyDoesNotExistException.
        } catch (TreeIndexException e) {
            throw new MetadataException("Cannot drop adapter '" + adapterName, e);
        } catch (Exception e) {
            throw new MetadataException(e);
        }

    }

    @Override
    public DatasourceAdapter getAdapter(JobId jobId, String dataverseName, String adapterName)
            throws MetadataException, RemoteException {
        try {
            ITupleReference searchKey = createTuple(dataverseName, adapterName);
            DatasourceAdapterTupleTranslator tupleReaderWriter = new DatasourceAdapterTupleTranslator(false);
            List<DatasourceAdapter> results = new ArrayList<DatasourceAdapter>();
            IValueExtractor<DatasourceAdapter> valueExtractor = new MetadataEntityValueExtractor<DatasourceAdapter>(
                    tupleReaderWriter);
            searchIndex(jobId, MetadataPrimaryIndexes.DATASOURCE_ADAPTER_DATASET, searchKey, valueExtractor, results);
            if (results.isEmpty()) {
                return null;
            }
            return results.get(0);
        } catch (Exception e) {
            throw new MetadataException(e);
        }
    }

    @Override
    public void addCompactionPolicy(JobId jobId, CompactionPolicy compactionPolicy)
            throws MetadataException, RemoteException {
        try {
            // Insert into the 'CompactionPolicy' dataset.
            CompactionPolicyTupleTranslator tupleReaderWriter = new CompactionPolicyTupleTranslator(true);
            ITupleReference compactionPolicyTuple = tupleReaderWriter.getTupleFromMetadataEntity(compactionPolicy);
            insertTupleIntoIndex(jobId, MetadataPrimaryIndexes.COMPACTION_POLICY_DATASET, compactionPolicyTuple);

        } catch (TreeIndexDuplicateKeyException e) {
            throw new MetadataException("A compcation policy with this name " + compactionPolicy.getPolicyName()
                    + " already exists in dataverse '" + compactionPolicy.getPolicyName() + "'.", e);
        } catch (Exception e) {
            throw new MetadataException(e);
        }

    }

    @Override
    public CompactionPolicy getCompactionPolicy(JobId jobId, String dataverse, String policyName)
            throws MetadataException, RemoteException {

        try {
            ITupleReference searchKey = createTuple(dataverse, policyName);
            CompactionPolicyTupleTranslator tupleReaderWriter = new CompactionPolicyTupleTranslator(false);
            List<CompactionPolicy> results = new ArrayList<CompactionPolicy>();
            IValueExtractor<CompactionPolicy> valueExtractor = new MetadataEntityValueExtractor<CompactionPolicy>(
                    tupleReaderWriter);
            searchIndex(jobId, MetadataPrimaryIndexes.COMPACTION_POLICY_DATASET, searchKey, valueExtractor, results);
            if (!results.isEmpty()) {
                return results.get(0);
            }
            return null;
        } catch (Exception e) {
            throw new MetadataException(e);
        }
    }

    @Override
    public List<DatasourceAdapter> getDataverseAdapters(JobId jobId, String dataverseName)
            throws MetadataException, RemoteException {
        try {
            ITupleReference searchKey = createTuple(dataverseName);
            DatasourceAdapterTupleTranslator tupleReaderWriter = new DatasourceAdapterTupleTranslator(false);
            IValueExtractor<DatasourceAdapter> valueExtractor = new MetadataEntityValueExtractor<DatasourceAdapter>(
                    tupleReaderWriter);
            List<DatasourceAdapter> results = new ArrayList<DatasourceAdapter>();
            searchIndex(jobId, MetadataPrimaryIndexes.DATASOURCE_ADAPTER_DATASET, searchKey, valueExtractor, results);
            return results;
        } catch (Exception e) {
            throw new MetadataException(e);
        }
    }

    @Override
    public void addLibrary(JobId jobId, Library library) throws MetadataException, RemoteException {
        try {
            // Insert into the 'Library' dataset.
            LibraryTupleTranslator tupleReaderWriter = new LibraryTupleTranslator(true);
            ITupleReference libraryTuple = tupleReaderWriter.getTupleFromMetadataEntity(library);
            insertTupleIntoIndex(jobId, MetadataPrimaryIndexes.LIBRARY_DATASET, libraryTuple);

        } catch (TreeIndexException e) {
            throw new MetadataException("A library with this name " + library.getDataverseName()
                    + " already exists in dataverse '" + library.getDataverseName() + "'.", e);
        } catch (Exception e) {
            throw new MetadataException(e);
        }

    }

    @Override
    public void dropLibrary(JobId jobId, String dataverseName, String libraryName)
            throws MetadataException, RemoteException {
        Library library;
        try {
            library = getLibrary(jobId, dataverseName, libraryName);
        } catch (Exception e) {
            throw new MetadataException(e);
        }
        if (library == null) {
            throw new MetadataException("Cannot drop library '" + library + "' because it doesn't exist.");
        }
        try {
            // Delete entry from the 'Library' dataset.
            ITupleReference searchKey = createTuple(dataverseName, libraryName);
            // Searches the index for the tuple to be deleted. Acquires an S
            // lock on the 'Adapter' dataset.
            ITupleReference datasetTuple = getTupleToBeDeleted(jobId, MetadataPrimaryIndexes.LIBRARY_DATASET,
                    searchKey);
            deleteTupleFromIndex(jobId, MetadataPrimaryIndexes.LIBRARY_DATASET, datasetTuple);

            // TODO: Change this to be a BTree specific exception, e.g.,
            // BTreeKeyDoesNotExistException.
        } catch (TreeIndexException e) {
            throw new MetadataException("Cannot drop library '" + libraryName, e);
        } catch (Exception e) {
            throw new MetadataException(e);
        }

    }

    @Override
    public Library getLibrary(JobId jobId, String dataverseName, String libraryName)
            throws MetadataException, RemoteException {
        try {
            ITupleReference searchKey = createTuple(dataverseName, libraryName);
            LibraryTupleTranslator tupleReaderWriter = new LibraryTupleTranslator(false);
            List<Library> results = new ArrayList<Library>();
            IValueExtractor<Library> valueExtractor = new MetadataEntityValueExtractor<Library>(tupleReaderWriter);
            searchIndex(jobId, MetadataPrimaryIndexes.LIBRARY_DATASET, searchKey, valueExtractor, results);
            if (results.isEmpty()) {
                return null;
            }
            return results.get(0);
        } catch (Exception e) {
            throw new MetadataException(e);
        }
    }

    @Override
    public int getMostRecentDatasetId() throws MetadataException, RemoteException {
        return DatasetIdFactory.getMostRecentDatasetId();
    }

    @Override
    public void addFeedPolicy(JobId jobId, FeedPolicy feedPolicy) throws MetadataException, RemoteException {
        try {
            // Insert into the 'FeedPolicy' dataset.
            FeedPolicyTupleTranslator tupleReaderWriter = new FeedPolicyTupleTranslator(true);
            ITupleReference feedPolicyTuple = tupleReaderWriter.getTupleFromMetadataEntity(feedPolicy);
            insertTupleIntoIndex(jobId, MetadataPrimaryIndexes.FEED_POLICY_DATASET, feedPolicyTuple);

        } catch (TreeIndexException e) {
            throw new MetadataException("A feed policy with this name " + feedPolicy.getPolicyName()
                    + " already exists in dataverse '" + feedPolicy.getPolicyName() + "'.", e);
        } catch (Exception e) {
            throw new MetadataException(e);
        }

    }

    @Override
    public FeedPolicy getFeedPolicy(JobId jobId, String dataverse, String policyName)
            throws MetadataException, RemoteException {

        try {
            ITupleReference searchKey = createTuple(dataverse, policyName);
            FeedPolicyTupleTranslator tupleReaderWriter = new FeedPolicyTupleTranslator(false);
            List<FeedPolicy> results = new ArrayList<FeedPolicy>();
            IValueExtractor<FeedPolicy> valueExtractor = new MetadataEntityValueExtractor<FeedPolicy>(
                    tupleReaderWriter);
            searchIndex(jobId, MetadataPrimaryIndexes.FEED_POLICY_DATASET, searchKey, valueExtractor, results);
            if (!results.isEmpty()) {
                return results.get(0);
            }
            return null;
        } catch (Exception e) {
            throw new MetadataException(e);
        }
    }

    @Override
    public void addFeed(JobId jobId, Feed feed) throws MetadataException, RemoteException {
        try {
            // Insert into the 'Feed' dataset.
            FeedTupleTranslator tupleReaderWriter = new FeedTupleTranslator(true);
            ITupleReference feedTuple = tupleReaderWriter.getTupleFromMetadataEntity(feed);
            insertTupleIntoIndex(jobId, MetadataPrimaryIndexes.FEED_DATASET, feedTuple);

        } catch (TreeIndexException e) {
            throw new MetadataException("A feed with this name " + feed.getFeedName() + " already exists in dataverse '"
                    + feed.getDataverseName() + "'.", e);
        } catch (Exception e) {
            throw new MetadataException(e);
        }
    }

    @Override
    public Feed getFeed(JobId jobId, String dataverse, String feedName) throws MetadataException, RemoteException {
        try {
            ITupleReference searchKey = createTuple(dataverse, feedName);
            FeedTupleTranslator tupleReaderWriter = new FeedTupleTranslator(false);
            List<Feed> results = new ArrayList<Feed>();
            IValueExtractor<Feed> valueExtractor = new MetadataEntityValueExtractor<Feed>(tupleReaderWriter);
            searchIndex(jobId, MetadataPrimaryIndexes.FEED_DATASET, searchKey, valueExtractor, results);
            if (!results.isEmpty()) {
                return results.get(0);
            }
            return null;
        } catch (Exception e) {
            throw new MetadataException(e);
        }
    }

    @Override
    public void dropFeed(JobId jobId, String dataverse, String feedName) throws MetadataException, RemoteException {

        try {
            ITupleReference searchKey = createTuple(dataverse, feedName);
            // Searches the index for the tuple to be deleted. Acquires an S
            // lock on the 'nodegroup' dataset.
            ITupleReference tuple = getTupleToBeDeleted(jobId, MetadataPrimaryIndexes.FEED_DATASET, searchKey);
            deleteTupleFromIndex(jobId, MetadataPrimaryIndexes.FEED_DATASET, tuple);
            // TODO: Change this to be a BTree specific exception, e.g.,
            // BTreeKeyDoesNotExistException.
        } catch (TreeIndexException e) {
            throw new MetadataException("Cannot drop feed '" + feedName + "' because it doesn't exist", e);
        } catch (Exception e) {
            throw new MetadataException(e);
        }

    }

    @Override
    public void dropFeedPolicy(JobId jobId, String dataverseName, String policyName)
            throws MetadataException, RemoteException {
        try {
            ITupleReference searchKey = createTuple(dataverseName, policyName);
            ITupleReference tuple = getTupleToBeDeleted(jobId, MetadataPrimaryIndexes.FEED_POLICY_DATASET, searchKey);
            deleteTupleFromIndex(jobId, MetadataPrimaryIndexes.FEED_POLICY_DATASET, tuple);
        } catch (TreeIndexException e) {
            throw new MetadataException("Unknown feed policy " + policyName, e);
        } catch (Exception e) {
            throw new MetadataException(e);
        }
    }

    @Override
    public List<FeedPolicy> getDataversePolicies(JobId jobId, String dataverse)
            throws MetadataException, RemoteException {
        try {
            ITupleReference searchKey = createTuple(dataverse);
            FeedPolicyTupleTranslator tupleReaderWriter = new FeedPolicyTupleTranslator(false);
            IValueExtractor<FeedPolicy> valueExtractor = new MetadataEntityValueExtractor<FeedPolicy>(
                    tupleReaderWriter);
            List<FeedPolicy> results = new ArrayList<FeedPolicy>();
            searchIndex(jobId, MetadataPrimaryIndexes.FEED_POLICY_DATASET, searchKey, valueExtractor, results);
            return results;
        } catch (Exception e) {
            throw new MetadataException(e);
        }
    }

    @Override
    public void addChannel(JobId jobId, Channel channel) throws MetadataException, RemoteException {
        try {
            // Insert into the 'Channel' dataset.
            ChannelTupleTranslator tupleReaderWriter = new ChannelTupleTranslator(true);
            ITupleReference channelTuple = tupleReaderWriter.getTupleFromMetadataEntity(channel);
            insertTupleIntoIndex(jobId, MetadataPrimaryIndexes.CHANNEL_DATASET, channelTuple);

        } catch (TreeIndexException e) {
            throw new MetadataException("A channel with this name " + channel.getChannelId().getName()
                    + " already exists in dataverse '" + channel.getChannelId().getDataverse() + "'.", e);
        } catch (Exception e) {
            throw new MetadataException(e);
        }
    }

    @Override
    public Channel getChannel(JobId jobId, String dataverse, String channelName)
            throws MetadataException, RemoteException {
        try {
            ITupleReference searchKey = createTuple(dataverse, channelName);
            ChannelTupleTranslator tupleReaderWriter = new ChannelTupleTranslator(false);
            List<Channel> results = new ArrayList<Channel>();
            IValueExtractor<Channel> valueExtractor = new MetadataEntityValueExtractor<Channel>(tupleReaderWriter);
            searchIndex(jobId, MetadataPrimaryIndexes.CHANNEL_DATASET, searchKey, valueExtractor, results);
            if (!results.isEmpty()) {
                return results.get(0);
            }
            return null;
        } catch (Exception e) {
            throw new MetadataException(e);
        }
    }

    @Override
    public void dropChannel(JobId jobId, String dataverse, String channelName)
            throws MetadataException, RemoteException {

        try {
            ITupleReference searchKey = createTuple(dataverse, channelName);
            // Searches the index for the tuple to be deleted. Acquires an S
            // lock on the 'nodegroup' dataset.
            ITupleReference tuple = getTupleToBeDeleted(jobId, MetadataPrimaryIndexes.CHANNEL_DATASET, searchKey);
            deleteTupleFromIndex(jobId, MetadataPrimaryIndexes.CHANNEL_DATASET, tuple);
            // TODO: Change this to be a BTree specific exception, e.g.,
            // BTreeKeyDoesNotExistException.
        } catch (TreeIndexException e) {
            throw new MetadataException("Cannot drop feed '" + channelName + "' because it doesn't exist", e);
        } catch (Exception e) {
            throw new MetadataException(e);
        }

    }

    @Override
    public void addBroker(JobId jobId, Broker broker) throws MetadataException, RemoteException {
        try {
            // Insert into the 'Broker' dataset.
            BrokerTupleTranslator tupleReaderWriter = new BrokerTupleTranslator(true);
            ITupleReference brokerTuple = tupleReaderWriter.getTupleFromMetadataEntity(broker);
            insertTupleIntoIndex(jobId, MetadataPrimaryIndexes.BROKER_DATASET, brokerTuple);

        } catch (TreeIndexException e) {
            throw new MetadataException("A broker with this name " + broker.getBrokerName() + "'.", e);
        } catch (Exception e) {
            throw new MetadataException(e);
        }
    }

    @Override
    public Broker getBroker(JobId jobId, String brokerName) throws MetadataException, RemoteException {
        try {
            ITupleReference searchKey = createTuple(brokerName);
            BrokerTupleTranslator tupleReaderWriter = new BrokerTupleTranslator(false);
            List<Broker> results = new ArrayList<Broker>();
            IValueExtractor<Broker> valueExtractor = new MetadataEntityValueExtractor<Broker>(tupleReaderWriter);
            searchIndex(jobId, MetadataPrimaryIndexes.BROKER_DATASET, searchKey, valueExtractor, results);
            if (!results.isEmpty()) {
                return results.get(0);
            }
            return null;
        } catch (Exception e) {
            throw new MetadataException(e);
        }
    }

    @Override
    public void dropBroker(JobId jobId, String brokerName) throws MetadataException, RemoteException {

        try {
            ITupleReference searchKey = createTuple(brokerName);
            // Searches the index for the tuple to be deleted. Acquires an S
            // lock on the 'nodegroup' dataset.
            ITupleReference tuple = getTupleToBeDeleted(jobId, MetadataPrimaryIndexes.BROKER_DATASET, searchKey);
            deleteTupleFromIndex(jobId, MetadataPrimaryIndexes.BROKER_DATASET, tuple);
            // TODO: Change this to be a BTree specific exception, e.g.,
            // BTreeKeyDoesNotExistException.
        } catch (TreeIndexException e) {
            throw new MetadataException("Cannot drop broker '" + brokerName + "' because it doesn't exist", e);
        } catch (Exception e) {
            throw new MetadataException(e);
        }

    }

    @Override
    public void addExternalFile(JobId jobId, ExternalFile externalFile) throws MetadataException, RemoteException {
        try {
            // Insert into the 'externalFiles' dataset.
            ExternalFileTupleTranslator tupleReaderWriter = new ExternalFileTupleTranslator(true);
            ITupleReference externalFileTuple = tupleReaderWriter.getTupleFromMetadataEntity(externalFile);
            insertTupleIntoIndex(jobId, MetadataPrimaryIndexes.EXTERNAL_FILE_DATASET, externalFileTuple);
        } catch (TreeIndexDuplicateKeyException e) {
            throw new MetadataException("An externalFile with this number " + externalFile.getFileNumber()
                    + " already exists in dataset '" + externalFile.getDatasetName() + "' in dataverse '"
                    + externalFile.getDataverseName() + "'.", e);
        } catch (Exception e) {
            throw new MetadataException(e);
        }
    }

    @Override
    public List<ExternalFile> getExternalFiles(JobId jobId, Dataset dataset) throws MetadataException, RemoteException {
        try {
            ITupleReference searchKey = createTuple(dataset.getDataverseName(), dataset.getDatasetName());
            ExternalFileTupleTranslator tupleReaderWriter = new ExternalFileTupleTranslator(false);
            IValueExtractor<ExternalFile> valueExtractor = new MetadataEntityValueExtractor<ExternalFile>(
                    tupleReaderWriter);
            List<ExternalFile> results = new ArrayList<ExternalFile>();
            searchIndex(jobId, MetadataPrimaryIndexes.EXTERNAL_FILE_DATASET, searchKey, valueExtractor, results);
            return results;
        } catch (Exception e) {
            throw new MetadataException(e);
        }
    }

    @Override
    public void dropExternalFile(JobId jobId, String dataverseName, String datasetName, int fileNumber)
            throws MetadataException, RemoteException {
        try {
            // Delete entry from the 'ExternalFile' dataset.
            ITupleReference searchKey = createExternalFileSearchTuple(dataverseName, datasetName, fileNumber);
            // Searches the index for the tuple to be deleted. Acquires an S
            // lock on the 'ExternalFile' dataset.
            ITupleReference datasetTuple = getTupleToBeDeleted(jobId, MetadataPrimaryIndexes.EXTERNAL_FILE_DATASET,
                    searchKey);
            deleteTupleFromIndex(jobId, MetadataPrimaryIndexes.EXTERNAL_FILE_DATASET, datasetTuple);
        } catch (TreeIndexException e) {
            throw new MetadataException("Couldn't drop externalFile.", e);
        } catch (Exception e) {
            throw new MetadataException(e);
        }
    }

    @Override
    public void dropExternalFiles(JobId jobId, Dataset dataset) throws MetadataException, RemoteException {
        List<ExternalFile> files;
        try {
            files = getExternalFiles(jobId, dataset);
        } catch (Exception e) {
            throw new MetadataException(e);
        }
        try {
            //loop through files and delete them
            for (int i = 0; i < files.size(); i++) {
                dropExternalFile(jobId, files.get(i).getDataverseName(), files.get(i).getDatasetName(),
                        files.get(i).getFileNumber());
            }
        } catch (Exception e) {
            throw new MetadataException(e);
        }
    }

    // This method is used to create a search tuple for external data file since the search tuple has an int value
    @SuppressWarnings("unchecked")
    public ITupleReference createExternalFileSearchTuple(String dataverseName, String datasetName, int fileNumber)
            throws HyracksDataException {
        ISerializerDeserializer<AString> stringSerde = AqlSerializerDeserializerProvider.INSTANCE
                .getSerializerDeserializer(BuiltinType.ASTRING);
        ISerializerDeserializer<AInt32> intSerde = AqlSerializerDeserializerProvider.INSTANCE
                .getSerializerDeserializer(BuiltinType.AINT32);

        AMutableString aString = new AMutableString("");
        ArrayTupleBuilder tupleBuilder = new ArrayTupleBuilder(3);

        //dataverse field
        aString.setValue(dataverseName);
        stringSerde.serialize(aString, tupleBuilder.getDataOutput());
        tupleBuilder.addFieldEndOffset();

        //dataset field
        aString.setValue(datasetName);
        stringSerde.serialize(aString, tupleBuilder.getDataOutput());
        tupleBuilder.addFieldEndOffset();

        //file number field
        intSerde.serialize(new AInt32(fileNumber), tupleBuilder.getDataOutput());
        tupleBuilder.addFieldEndOffset();

        ArrayTupleReference tuple = new ArrayTupleReference();
        tuple.reset(tupleBuilder.getFieldEndOffsets(), tupleBuilder.getByteArray());
        return tuple;
    }

    @Override
    public ExternalFile getExternalFile(JobId jobId, String dataverseName, String datasetName, Integer fileNumber)
            throws MetadataException, RemoteException {
        try {
            ITupleReference searchKey = createExternalFileSearchTuple(dataverseName, datasetName, fileNumber);
            ExternalFileTupleTranslator tupleReaderWriter = new ExternalFileTupleTranslator(false);
            IValueExtractor<ExternalFile> valueExtractor = new MetadataEntityValueExtractor<ExternalFile>(
                    tupleReaderWriter);
            List<ExternalFile> results = new ArrayList<ExternalFile>();
            searchIndex(jobId, MetadataPrimaryIndexes.EXTERNAL_FILE_DATASET, searchKey, valueExtractor, results);
            if (results.isEmpty()) {
                return null;
            }
            return results.get(0);
        } catch (Exception e) {
            throw new MetadataException(e);
        }
    }

    @Override
    public void updateDataset(JobId jobId, Dataset dataset) throws MetadataException, RemoteException {
        try {
            // This method will delete previous entry of the dataset and insert the new one
            // Delete entry from the 'datasets' dataset.
            ITupleReference searchKey;
            searchKey = createTuple(dataset.getDataverseName(), dataset.getDatasetName());
            // Searches the index for the tuple to be deleted. Acquires an S
            // lock on the 'dataset' dataset.
            ITupleReference datasetTuple = getTupleToBeDeleted(jobId, MetadataPrimaryIndexes.DATASET_DATASET,
                    searchKey);
            deleteTupleFromIndex(jobId, MetadataPrimaryIndexes.DATASET_DATASET, datasetTuple);
            // Previous tuple was deleted
            // Insert into the 'dataset' dataset.
            DatasetTupleTranslator tupleReaderWriter = new DatasetTupleTranslator(true);
            datasetTuple = tupleReaderWriter.getTupleFromMetadataEntity(dataset);
            insertTupleIntoIndex(jobId, MetadataPrimaryIndexes.DATASET_DATASET, datasetTuple);
        } catch (Exception e) {
            throw new MetadataException(e);
        }
    }
}<|MERGE_RESOLUTION|>--- conflicted
+++ resolved
@@ -44,11 +44,8 @@
 import org.apache.asterix.metadata.api.IValueExtractor;
 import org.apache.asterix.metadata.bootstrap.MetadataIndexImmutableProperties;
 import org.apache.asterix.metadata.bootstrap.MetadataPrimaryIndexes;
-<<<<<<< HEAD
 import org.apache.asterix.metadata.entities.Broker;
 import org.apache.asterix.metadata.entities.Channel;
-=======
->>>>>>> 13dd35fe
 import org.apache.asterix.metadata.entities.CompactionPolicy;
 import org.apache.asterix.metadata.entities.Dataset;
 import org.apache.asterix.metadata.entities.DatasourceAdapter;
@@ -375,7 +372,6 @@
             // Drop all feed ingestion policies in this dataverse.
             for (FeedPolicy feedPolicy : feedPolicies) {
                 dropFeedPolicy(jobId, dataverseName, feedPolicy.getPolicyName());
-<<<<<<< HEAD
             }
 
             List<Channel> dataverseChannels;
@@ -387,8 +383,6 @@
                     channel = dataverseChannels.get(i);
                     dropChannel(jobId, dataverseName, channel.getChannelId().getName());
                 }
-=======
->>>>>>> 13dd35fe
             }
 
             // Delete the dataverse entry from the 'dataverse' dataset.
@@ -772,79 +766,7 @@
                 throw new MetadataException("Cannot drop dataverse. Type " + dataverseName + "." + set.getItemTypeName()
                         + " used by dataset " + set.getDataverseName() + "." + set.getDatasetName());
             }
-<<<<<<< HEAD
-        }
-    }
-
-    private void confirmDatatypeIsUnused(JobId jobId, String dataverseName, String datatypeName)
-            throws MetadataException, RemoteException {
-        confirmDatatypeIsUnusedByDatatypes(jobId, dataverseName, datatypeName);
-        confirmDatatypeIsUnusedByDatasets(jobId, dataverseName, datatypeName);
-    }
-
-    private void confirmDatatypeIsUnusedByDatasets(JobId jobId, String dataverseName, String datatypeName)
-            throws MetadataException, RemoteException {
-        //If any dataset uses this type, throw an error
-        List<Dataset> datasets = getAllDatasets(jobId);
-        for (Dataset set : datasets) {
-            if (set.getItemTypeName().equals(datatypeName) && set.getItemTypeDataverseName().equals(dataverseName)) {
-                throw new MetadataException("Cannot drop type " + dataverseName + "." + datatypeName
-                        + " being used by dataset " + set.getDataverseName() + "." + set.getDatasetName());
-            }
-        }
-    }
-
-    private void confirmDatatypeIsUnusedByDatatypes(JobId jobId, String dataverseName, String datatypeName)
-            throws MetadataException, RemoteException {
-        //If any datatype uses this type, throw an error
-        List<Datatype> datatypes = getAllDatatypes(jobId);
-        for (Datatype type : datatypes) {
-            if (!type.getDataverseName().equals(dataverseName)) {
-                continue;
-            }
-            ARecordType recType = (ARecordType) type.getDatatype();
-            for (IAType subType : recType.getFieldTypes()) {
-                if (subType.getTypeName().equals(datatypeName)) {
-                    throw new MetadataException("Cannot drop type " + dataverseName + "." + datatypeName
-                            + " being used by type " + dataverseName + "." + recType.getTypeName());
-                }
-            }
-        }
-    }
-
-    public String getDatatypeNameUsingThisAnonymousDatatype(JobId jobId, String dataverseName, String datatypeName)
-            throws MetadataException, RemoteException {
-        //Find the first datatype that uses this datatype
-        //Anonymous means there will be only one
-        List<Datatype> dataverseDatatypes;
-        dataverseDatatypes = getDataverseDatatypes(jobId, dataverseName);
-        for (Datatype type : dataverseDatatypes) {
-            ARecordType recType = (ARecordType) type.getDatatype();
-            for (IAType subType : recType.getFieldTypes()) {
-                if (subType.getTypeName().equals(datatypeName)) {
-                    return type.getDatatypeName();
-                }
-            }
-        }
-
-        throw new MetadataException(
-                "Anonymous subtype " + dataverseName + "." + datatypeName + " is missing parent type");
-    }
-
-    private List<String> getNestedComplexDatatypeNamesForThisDatatype(JobId jobId, String dataverseName,
-            String datatypeName) throws Exception {
-        //Return all field types that aren't builtin types
-        Datatype parentType = getDatatype(jobId, dataverseName, datatypeName);
-        ARecordType recType = (ARecordType) parentType.getDatatype();
-        List<String> nestedTypes = new ArrayList<String>();
-        for (IAType subType : recType.getFieldTypes()) {
-            if (!(subType instanceof BuiltinType)) {
-                nestedTypes.add(subType.getTypeName());
-            }
-=======
->>>>>>> 13dd35fe
-        }
-        return nestedTypes;
+        }
     }
 
     private void confirmDatatypeIsUnused(JobId jobId, String dataverseName, String datatypeName)
