--- conflicted
+++ resolved
@@ -42,11 +42,7 @@
 import org.apache.asterix.metadata.api.IMetadataNode;
 import org.apache.asterix.metadata.api.IValueExtractor;
 import org.apache.asterix.metadata.bootstrap.MetadataPrimaryIndexes;
-<<<<<<< HEAD
-import org.apache.asterix.metadata.bootstrap.MetadataSecondaryIndexes;
 import org.apache.asterix.metadata.entities.Channel;
-=======
->>>>>>> 2e400185
 import org.apache.asterix.metadata.entities.CompactionPolicy;
 import org.apache.asterix.metadata.entities.Dataset;
 import org.apache.asterix.metadata.entities.DatasourceAdapter;
@@ -508,40 +504,10 @@
     @Override
     public void dropDatatype(JobId jobId, String dataverseName, String datatypeName)
             throws MetadataException, RemoteException {
-<<<<<<< HEAD
-        List<String> datasetNames;
-        List<String> usedDatatypes;
-        try {
-            datasetNames = getDatasetNamesDeclaredByThisDatatype(jobId, dataverseName, datatypeName);
-            usedDatatypes = getDatatypeNamesUsingThisDatatype(jobId, dataverseName, datatypeName);
-        } catch (Exception e) {
-            throw new MetadataException(e);
-        }
-        // Check whether type is being used by datasets.
-        if (!datasetNames.isEmpty()) {
-            StringBuilder sb = new StringBuilder();
-            sb.append("Cannot drop type '" + datatypeName + "'; it was used when creating these datasets:");
-            for (int i = 0; i < datasetNames.size(); i++) {
-                sb.append("\n" + (i + 1) + "- " + datasetNames.get(i) + ".");
-            }
-            throw new MetadataException(sb.toString());
-        }
-        // Check whether type is being used by other types.
-        if (!usedDatatypes.isEmpty()) {
-            StringBuilder sb = new StringBuilder();
-            sb.append("Cannot drop type '" + datatypeName + "'; it is used in these datatypes:");
-            for (int i = 0; i < usedDatatypes.size(); i++) {
-                sb.append("\n" + (i + 1) + "- " + usedDatatypes.get(i) + ".");
-            }
-            throw new MetadataException(sb.toString());
-        }
-        // Delete the datatype entry, including all it's nested types.
-=======
 
         confirmDatatypeIsUnused(jobId, dataverseName, datatypeName);
 
         // Delete the datatype entry, including all it's nested anonymous types.
->>>>>>> 2e400185
         try {
             ITupleReference searchKey = createTuple(dataverseName, datatypeName);
             // Searches the index for the tuple to be deleted. Acquires an S
