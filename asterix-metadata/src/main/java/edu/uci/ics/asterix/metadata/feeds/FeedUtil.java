--- conflicted
+++ resolved
@@ -14,13 +14,11 @@
  */
 package edu.uci.ics.asterix.metadata.feeds;
 
-<<<<<<< HEAD
 import java.util.ArrayList;
 import java.util.Collections;
 import java.util.Comparator;
-=======
->>>>>>> b6b73086
 import java.util.HashMap;
+import java.util.List;
 import java.util.Map;
 import java.util.Map.Entry;
 import java.util.logging.Level;
@@ -36,7 +34,6 @@
 import edu.uci.ics.asterix.metadata.bootstrap.MetadataConstants;
 import edu.uci.ics.asterix.metadata.declared.AqlMetadataProvider;
 import edu.uci.ics.asterix.metadata.entities.DatasourceAdapter;
-import edu.uci.ics.asterix.metadata.entities.DatasourceAdapter.AdapterType;
 import edu.uci.ics.asterix.metadata.entities.Feed;
 import edu.uci.ics.asterix.metadata.entities.FeedActivity;
 import edu.uci.ics.asterix.metadata.entities.FeedActivity.FeedActivityType;
@@ -272,10 +269,10 @@
                     adapterOutputType = ((ITypedAdapterFactory) adapterFactory).getAdapterOutputType();
                     break;
                 case GENERIC:
-                    ((IGenericAdapterFactory) adapterFactory).configure(configuration, (ARecordType) adapterOutputType);
                     String outputTypeName = configuration.get("output-type-name");
                     adapterOutputType = (ARecordType) MetadataManager.INSTANCE.getDatatype(mdTxnCtx,
                             feed.getDataverseName(), outputTypeName).getDatatype();
+                    ((IGenericAdapterFactory) adapterFactory).configure(configuration, (ARecordType) adapterOutputType);
                     break;
                 default:
                     throw new IllegalStateException(" Unknown factory type for " + adapterFactoryClassname);
