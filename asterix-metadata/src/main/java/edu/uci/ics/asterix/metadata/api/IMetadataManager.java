/*
 * Copyright 2009-2013 by The Regents of the University of California
 * Licensed under the Apache License, Version 2.0 (the "License");
 * you may not use this file except in compliance with the License.
 * you may obtain a copy of the License from
 * 
 *     http://www.apache.org/licenses/LICENSE-2.0
 * 
 * Unless required by applicable law or agreed to in writing, software
 * distributed under the License is distributed on an "AS IS" BASIS,
 * WIThOUT WARRANTIES OR CONDITIONS OF ANY KIND, either express or implied.
 * See the License for the specific language governing permissions and
 * limitations under the License.
 */

package edu.uci.ics.asterix.metadata.api;

import java.rmi.RemoteException;
import java.util.List;

import edu.uci.ics.asterix.common.exceptions.ACIDException;
import edu.uci.ics.asterix.common.functions.FunctionSignature;
import edu.uci.ics.asterix.metadata.MetadataException;
import edu.uci.ics.asterix.metadata.MetadataTransactionContext;
import edu.uci.ics.asterix.metadata.entities.CompactionPolicy;
import edu.uci.ics.asterix.metadata.entities.Dataset;
import edu.uci.ics.asterix.metadata.entities.DatasourceAdapter;
import edu.uci.ics.asterix.metadata.entities.Datatype;
import edu.uci.ics.asterix.metadata.entities.Dataverse;
import edu.uci.ics.asterix.metadata.entities.Feed;
import edu.uci.ics.asterix.metadata.entities.FeedActivity;
import edu.uci.ics.asterix.metadata.entities.FeedActivity.FeedActivityType;
import edu.uci.ics.asterix.metadata.entities.FeedPolicy;
import edu.uci.ics.asterix.metadata.entities.Function;
import edu.uci.ics.asterix.metadata.entities.Index;
import edu.uci.ics.asterix.metadata.entities.Library;
import edu.uci.ics.asterix.metadata.entities.Node;
import edu.uci.ics.asterix.metadata.entities.NodeGroup;
import edu.uci.ics.asterix.metadata.feeds.FeedConnectionId;

/**
 * A metadata manager provides user access to Asterix metadata (e.g., types,
 * datasets, indexes, etc.). A metadata manager satisfies requests by contacting
 * the metadata node which is responsible for the storage-level details. This
 * interface describes the operations that a metadata manager must support.
 * Every operation is meant to be performed in the context of a transaction on
 * the metadata node against the metadata. It is the responsibility of the user
 * to begin a transaction, lock the metadata, and commit or abort a metadata
 * transaction using the appropriate methods declared below. Lock acquisition at
 * finer levels is the responsibility of the metadata node, not the metadata
 * manager or its user.
 */
public interface IMetadataManager {

    /**
     * Initializes the metadata manager, e.g., finds the remote metadata node.
     * 
     * @throws RemoteException
     *             If an error occurred while contacting the proxy for finding
     *             the metadata node.
     */
    public void init() throws RemoteException, MetadataException;

    /**
     * Begins a transaction on the metadata node.
     * 
     * @return A globally unique transaction id.
     * @throws ACIDException
     * @throws RemoteException
     */
    public MetadataTransactionContext beginTransaction() throws ACIDException, RemoteException;

    /**
     * Commits a remote transaction on the metadata node.
     * 
     * @param ctx
     *            MetadataTransactionContext of an active metadata transaction.
     * @throws ACIDException
     * @throws RemoteException
     */
    public void commitTransaction(MetadataTransactionContext ctx) throws ACIDException, RemoteException;

    /**
     * Aborts a remote transaction running on the metadata node.
     * 
     * @param ctx
     *            MetadataTransactionContext of an active metadata transaction.
     * @throws ACIDException
     * @throws RemoteException
     */
    public void abortTransaction(MetadataTransactionContext ctx) throws ACIDException, RemoteException;

    /**
     * Locks the metadata in given mode. The lock acquisition is delegated to
     * the metadata node. This method blocks until the lock can be acquired.
     * 
     * @param ctx
     *            MetadataTransactionContext of an active metadata transaction.
     * @param lockMode
     *            Desired lockode.
     * @throws ACIDException
     * @throws RemoteException
     */
    public void lock(MetadataTransactionContext ctx, byte lockMode) throws ACIDException, RemoteException;

    /**
     * Releases all locks on the metadata held by the given transaction id.
     * 
     * @param ctx
     *            MetadataTransactionContext of an active metadata transaction.
     * @throws ACIDException
     * @throws RemoteException
     */
    public void unlock(MetadataTransactionContext ctx) throws ACIDException, RemoteException;

    /**
     * Inserts a new dataverse into the metadata.
     * 
     * @param ctx
     *            MetadataTransactionContext of an active metadata transaction.
     * @param dataverse
     *            Dataverse instance to be inserted.
     * @throws MetadataException
     *             For example, if the dataverse already exists.
     */
    public void addDataverse(MetadataTransactionContext ctx, Dataverse dataverse) throws MetadataException;

    /**
     * Retrieves all dataverses
     * 
     * @param ctx
     *            MetadataTransactionContext of an active metadata transaction.
     * @return A list of dataverse instances.
     * @throws MetadataException
     */
    List<Dataverse> getDataverses(MetadataTransactionContext ctx) throws MetadataException;

    /**
     * Retrieves a dataverse with given name.
     * 
     * @param ctx
     *            MetadataTransactionContext of an active metadata transaction.
     * @param dataverseName
     *            Name of the dataverse to retrieve.
     * @return A dataverse instance.
     * @throws MetadataException
     *             For example, if the dataverse does not exist.
     */
    public Dataverse getDataverse(MetadataTransactionContext ctx, String dataverseName) throws MetadataException;

    /**
     * Retrieves all datasets belonging to the given dataverse.
     * 
     * @param ctx
     *            MetadataTransactionContext of an active metadata transaction.
     * @param dataverseName
     *            Name of the dataverse of which to find all datasets.
     * @return A list of dataset instances.
     * @throws MetadataException
     *             For example, if the dataverse does not exist.
     */
    public List<Dataset> getDataverseDatasets(MetadataTransactionContext ctx, String dataverseName)
            throws MetadataException;

    /**
     * Deletes the dataverse with given name, and all it's associated datasets,
     * indexes, and types.
     * 
     * @param ctx
     *            MetadataTransactionContext of an active metadata transaction.
     * @return A list of dataset instances.
     * @throws MetadataException
     *             For example, if the dataverse does not exist.
     */
    public void dropDataverse(MetadataTransactionContext ctx, String dataverseName) throws MetadataException;

    /**
     * Inserts a new dataset into the metadata.
     * 
     * @param ctx
     *            MetadataTransactionContext of an active metadata transaction.
     * @param dataset
     *            Dataset instance to be inserted.
     * @throws MetadataException
     *             For example, if the dataset already exists.
     */
    public void addDataset(MetadataTransactionContext ctx, Dataset dataset) throws MetadataException;

    /**
     * Retrieves a dataset within a given dataverse.
     * 
     * @param ctx
     *            MetadataTransactionContext of an active metadata transaction.
     * @param dataverseName
     *            Dataverse name to look for the dataset.
     * @param datasetName
     *            Name of dataset to be retrieved.
     * @return A dataset instance.
     * @throws MetadataException
     *             For example, if the dataset does not exist.
     */
    public Dataset getDataset(MetadataTransactionContext ctx, String dataverseName, String datasetName)
            throws MetadataException;

    /**
     * Retrieves all indexes of a dataset.
     * 
     * @param ctx
     *            MetadataTransactionContext of an active metadata transaction.
     * @param dataverseName
     *            Name of dataverse which holds the given dataset.
     * @param datasetName
     *            Name of dataset for which to retrieve all indexes.
     * @return A list of Index instances.
     * @throws MetadataException
     *             For example, if the dataset and/or dataverse does not exist.
     */
    public List<Index> getDatasetIndexes(MetadataTransactionContext ctx, String dataverseName, String datasetName)
            throws MetadataException;

    /**
     * Deletes the dataset with given name, and all it's associated indexes.
     * 
     * @param ctx
     *            MetadataTransactionContext of an active metadata transaction.
     * @param dataverseName
     *            Name of dataverse which holds the given dataset.
     * @param datasetName
     *            Name of dataset to delete.
     * @throws MetadataException
     *             For example, if the dataset and/or dataverse does not exist.
     */
    public void dropDataset(MetadataTransactionContext ctx, String dataverseName, String datasetName)
            throws MetadataException;

    /**
     * Inserts an index into the metadata. The index itself knows its name, and
     * which dataset it belongs to.
     * 
     * @param ctx
     *            MetadataTransactionContext of an active metadata transaction.
     * @param index
     *            Index instance to be inserted.
     * @throws MetadataException
     *             For example, if the index already exists.
     */
    public void addIndex(MetadataTransactionContext ctx, Index index) throws MetadataException;

    /**
     * Retrieves the index with given name, in given dataverse and dataset.
     * 
     * @param ctx
     *            MetadataTransactionContext of an active metadata transaction.
     * @param dataverseName
     *            Name of the datavers holding the given dataset.
     * @param datasetName
     *            Name of the dataset holding the index.
     * @indexName Name of the index to retrieve.
     * @return An Index instance.
     * @throws MetadataException
     *             For example, if the index does not exist.
     */
    public Index getIndex(MetadataTransactionContext ctx, String dataverseName, String datasetName, String indexName)
            throws MetadataException;

    /**
     * Deletes the index with given name, in given dataverse and dataset.
     * 
     * @param ctx
     *            MetadataTransactionContext of an active metadata transaction.
     * @param dataverseName
     *            Name of the datavers holding the given dataset.
     * @param datasetName
     *            Name of the dataset holding the index.
     * @indexName Name of the index to retrieve.
     * @throws MetadataException
     *             For example, if the index does not exist.
     */
    public void dropIndex(MetadataTransactionContext ctx, String dataverseName, String datasetName, String indexName)
            throws MetadataException;

    /**
     * Inserts a datatype.
     * 
     * @param ctx
     *            MetadataTransactionContext of an active metadata transaction.
     * @param datatype
     *            Datatype instance to be inserted.
     * @throws MetadataException
     *             For example, if the datatype already exists.
     */
    public void addDatatype(MetadataTransactionContext ctx, Datatype datatype) throws MetadataException;

    /**
     * Retrieves the datatype with given name in given dataverse.
     * 
     * @param ctx
     *            MetadataTransactionContext of an active metadata transaction.
     * @param dataverseName
     *            Name of dataverse holding the datatype.
     * @param datatypeName
     *            Name of datatype to be retrieved.
     * @return A datatype instance.
     * @throws MetadataException
     *             For example, if the datatype does not exist.
     */
    public Datatype getDatatype(MetadataTransactionContext ctx, String dataverseName, String datatypeName)
            throws MetadataException;

    /**
     * Deletes the given datatype in given dataverse.
     * 
     * @param ctx
     *            MetadataTransactionContext of an active metadata transaction.
     * @param dataverseName
     *            Name of dataverse holding the datatype.
     * @param datatypeName
     *            Name of datatype to be deleted.
     * @throws MetadataException
     *             For example, if there are still datasets using the type to be
     *             deleted.
     */
    public void dropDatatype(MetadataTransactionContext ctx, String dataverseName, String datatypeName)
            throws MetadataException;

    /**
     * Inserts a node group.
     * 
     * @param ctx
     *            MetadataTransactionContext of an active metadata transaction.
     * @param nodeGroup
     *            Node group instance to insert.
     * @throws MetadataException
     *             For example, if the node group already exists.
     */
    public void addNodegroup(MetadataTransactionContext ctx, NodeGroup nodeGroup) throws MetadataException;

    /**
     * Retrieves a node group.
     * 
     * @param ctx
     *            MetadataTransactionContext of an active metadata transaction.
     * @param nodeGroupName
     *            Name of node group to be retrieved.
     * @throws MetadataException
     *             For example, if the node group does not exist.
     */
    public NodeGroup getNodegroup(MetadataTransactionContext ctx, String nodeGroupName) throws MetadataException;

    /**
     * Deletes a node group.
     * 
     * @param ctx
     *            MetadataTransactionContext of an active metadata transaction.
     * @param nodeGroupName
     *            Name of node group to be deleted.
     * @throws MetadataException
     *             For example, there are still datasets partitioned on the node
     *             group to be deleted.
     */
    public void dropNodegroup(MetadataTransactionContext ctx, String nodeGroupName) throws MetadataException;

    /**
     * Inserts a node (machine).
     * 
     * @param ctx
     *            MetadataTransactionContext of an active metadata transaction.
     * @param node
     *            Node instance to be inserted.
     * @throws MetadataException
     *             For example, if the node already exists.
     */
    public void addNode(MetadataTransactionContext ctx, Node node) throws MetadataException;

    /**
     * @param mdTxnCtx
     *            MetadataTransactionContext of an active metadata transaction.
     * @param function
     *            An instance of type Function that represents the function
     *            being added
     * @throws MetadataException
     */
    public void addFunction(MetadataTransactionContext mdTxnCtx, Function function) throws MetadataException;

    /**
     * @param ctx
     *            MetadataTransactionContext of an active metadata transaction.
     * @param functionSignature
     *            the functions signature (unique to the function)
     * @return
     * @throws MetadataException
     */

    public Function getFunction(MetadataTransactionContext ctx, FunctionSignature functionSignature)
            throws MetadataException;

    /**
     * @param ctx
     *            MetadataTransactionContext of an active metadata transaction.
     * @param functionSignature
     *            the functions signature (unique to the function)
     * @throws MetadataException
     */
    public void dropFunction(MetadataTransactionContext ctx, FunctionSignature functionSignature)
            throws MetadataException;

    /**
     * @param mdTxnCtx
     *            MetadataTransactionContext of an active metadata transaction.
     * @param function
     *            An instance of type Adapter that represents the adapter being
     *            added
     * @throws MetadataException
     */
    public void addAdapter(MetadataTransactionContext mdTxnCtx, DatasourceAdapter adapter) throws MetadataException;

    /**
     * @param ctx
     *            MetadataTransactionContext of an active metadata transaction.
     * @param dataverseName
     *            the dataverse associated with the adapter being searched
     * @param Name
     *            name of the adapter
     * @return
     * @throws MetadataException
     */
    public DatasourceAdapter getAdapter(MetadataTransactionContext ctx, String dataverseName, String name)
            throws MetadataException;

    /**
     * @param ctx
     *            MetadataTransactionContext of an active metadata transaction.
     * @param dataverseName
     *            the dataverse associated with the adapter being dropped
     * @param name
     *            name of the adapter
     * @throws MetadataException
     */
    public void dropAdapter(MetadataTransactionContext ctx, String dataverseName, String name) throws MetadataException;

    /**
     * @param ctx
     * @param policy
     * @throws MetadataException
     */
    public void addCompactionPolicy(MetadataTransactionContext ctx, CompactionPolicy policy) throws MetadataException;

    /**
     * @param ctx
     * @param dataverse
     * @param policyName
     * @return
     * @throws MetadataException
     */
    public CompactionPolicy getCompactionPolicy(MetadataTransactionContext ctx, String dataverse, String policyName)
            throws MetadataException;

    /**
     * @param ctx
     * @param dataverseName
     * @return
     * @throws MetadataException
     */
    public List<Function> getDataverseFunctions(MetadataTransactionContext ctx, String dataverseName)
            throws MetadataException;

    /**
     * @param ctx
     * @param feed
     * @throws MetadataException
     */
    public void addFeed(MetadataTransactionContext ctx, Feed feed) throws MetadataException;

    /**
     * @param ctx
     * @param dataverse
     * @param feedName
     * @return
     * @throws MetadataException
     */
    public Feed getFeed(MetadataTransactionContext ctx, String dataverse, String feedName) throws MetadataException;

    /**
     * @param ctx
     * @param dataverse
     * @param feedName
     * @throws MetadataException
     */
    public void dropFeed(MetadataTransactionContext ctx, String dataverse, String feedName) throws MetadataException;

    /**
     * @param ctx
     * @param feedId
     * @param feedActivity
     * @throws MetadataException
     */
    public void registerFeedActivity(MetadataTransactionContext ctx, FeedConnectionId feedId, FeedActivity feedActivity)
            throws MetadataException;

    /**
     * @param ctx
     * @param dataverseName
     * @param datasetName
     * @return
     * @throws MetadataException
     */
    public FeedActivity getRecentActivityOnFeedConnection(MetadataTransactionContext ctx, FeedConnectionId feedId,
            FeedActivityType... activityTypeFilter) throws MetadataException;

    /**
     * @param ctx
     * @param policy
     * @throws MetadataException
     */
    public void addFeedPolicy(MetadataTransactionContext ctx, FeedPolicy policy) throws MetadataException;

    /**
     * @param ctx
     * @param dataverse
     * @param policyName
     * @return
     * @throws MetadataException
     */
    public FeedPolicy getFeedPolicy(MetadataTransactionContext ctx, String dataverse, String policyName)
            throws MetadataException;

    /**
     * @param ctx
     * @param dataverse
     * @param dataset
     * @return
     * @throws MetadataException
     */
    public List<FeedActivity> getActiveFeeds(MetadataTransactionContext ctx, String dataverse, String dataset)
            throws MetadataException;

    public List<FeedActivity> getConnectFeedActivitiesForFeed(MetadataTransactionContext ctx, String dataverse,
            String dataset) throws MetadataException;

    public void initializeDatasetIdFactory(MetadataTransactionContext ctx) throws MetadataException;

    public int getMostRecentDatasetId() throws MetadataException;

    public void acquireWriteLatch();

    public void releaseWriteLatch();

    public void acquireReadLatch();

    public void releaseReadLatch();

<<<<<<< HEAD
    /**
     * Removes a library , acquiring local locks on behalf of the given
     * transaction id.
     * 
     * @param ctx
     *            MetadataTransactionContext of an active metadata transaction.
     * @param dataverseName
     *            dataverse asociated with the adapter that is to be deleted.
     * @param libraryName
     *            Name of library to be deleted. MetadataException for example,
     *            if the library does not exists.
     * @throws RemoteException
     */
    public void dropLibrary(MetadataTransactionContext ctx, String dataverseName, String libraryName)
            throws MetadataException;

    /**
     * Adds a library, acquiring local locks on behalf of the given
     * transaction id.
     * 
     * @param ctx
     *            MetadataTransactionContext of an active metadata transaction.
     * @param library
     *            Library to be added
     * @throws MetadataException
     *             for example, if the library is already added.
     * @throws RemoteException
     */
    public void addLibrary(MetadataTransactionContext ctx, Library library) throws MetadataException;

    /**
     * @param ctx
     *            MetadataTransactionContext of an active metadata transaction.
     * @param dataverseName
     *            dataverse asociated with the library that is to be retrieved.
     * @param libraryName
     *            name of the library that is to be retrieved
     * @return Library
     * @throws MetadataException
     * @throws RemoteException
     */
    public Library getLibrary(MetadataTransactionContext ctx, String dataverseName, String libraryName)
            throws MetadataException, RemoteException;

    /**
     * Retireve libraries installed in a given dataverse.
     * 
     * @param ctx
     *            MetadataTransactionContext of an active metadata transaction.
     * @param dataverseName
     *            dataverse asociated with the library that is to be retrieved.
     * @return Library
     * @throws MetadataException
     * @throws RemoteException
     */
    public List<Library> getDataverseLibraries(MetadataTransactionContext ctx, String dataverseName)
            throws MetadataException;

=======
>>>>>>> 119f8c9d
}<|MERGE_RESOLUTION|>--- conflicted
+++ resolved
@@ -549,7 +549,6 @@
 
     public void releaseReadLatch();
 
-<<<<<<< HEAD
     /**
      * Removes a library , acquiring local locks on behalf of the given
      * transaction id.
@@ -608,6 +607,4 @@
     public List<Library> getDataverseLibraries(MetadataTransactionContext ctx, String dataverseName)
             throws MetadataException;
 
-=======
->>>>>>> 119f8c9d
 }