/*
 * Copyright 2009-2010 by The Regents of the University of California
 * Licensed under the Apache License, Version 2.0 (the "License");
 * you may not use this file except in compliance with the License.
 * you may obtain a copy of the License from
 * 
 *     http://www.apache.org/licenses/LICENSE-2.0
 * 
 * Unless required by applicable law or agreed to in writing, software
 * distributed under the License is distributed on an "AS IS" BASIS,
 * WITHOUT WARRANTIES OR CONDITIONS OF ANY KIND, either express or implied.
 * See the License for the specific language governing permissions and
 * limitations under the License.
 */

package edu.uci.ics.asterix.metadata.bootstrap;

import java.io.File;
import java.util.ArrayList;
import java.util.Collection;
import java.util.HashSet;
import java.util.Iterator;
import java.util.List;
import java.util.logging.Logger;

import edu.uci.ics.asterix.common.config.DatasetConfig.DatasetType;
import edu.uci.ics.asterix.common.config.DatasetConfig.IndexType;
import edu.uci.ics.asterix.common.context.AsterixAppRuntimeContext;
import edu.uci.ics.asterix.common.functions.FunctionConstants;
import edu.uci.ics.asterix.external.adapter.factory.IAdapterFactory;
import edu.uci.ics.asterix.external.dataset.adapter.AdapterIdentifier;
import edu.uci.ics.asterix.metadata.IDatasetDetails;
import edu.uci.ics.asterix.metadata.MetadataManager;
import edu.uci.ics.asterix.metadata.MetadataTransactionContext;
import edu.uci.ics.asterix.metadata.api.IMetadataIndex;
import edu.uci.ics.asterix.metadata.entities.DatasourceAdapter;
import edu.uci.ics.asterix.metadata.entities.AsterixBuiltinTypeMap;
import edu.uci.ics.asterix.metadata.entities.Dataset;
import edu.uci.ics.asterix.metadata.entities.Datatype;
import edu.uci.ics.asterix.metadata.entities.Dataverse;
import edu.uci.ics.asterix.metadata.entities.Index;
import edu.uci.ics.asterix.metadata.entities.InternalDatasetDetails;
import edu.uci.ics.asterix.metadata.entities.InternalDatasetDetails.FileStructure;
import edu.uci.ics.asterix.metadata.entities.InternalDatasetDetails.PartitioningStrategy;
import edu.uci.ics.asterix.metadata.entities.Node;
import edu.uci.ics.asterix.metadata.entities.NodeGroup;
import edu.uci.ics.asterix.om.types.BuiltinType;
import edu.uci.ics.asterix.om.types.IAType;
import edu.uci.ics.asterix.runtime.formats.NonTaggedDataFormat;
import edu.uci.ics.asterix.transaction.management.exception.ACIDException;
import edu.uci.ics.asterix.transaction.management.resource.TransactionalResourceRepository;
import edu.uci.ics.asterix.transaction.management.service.logging.IndexResourceManager;
import edu.uci.ics.asterix.transaction.management.service.transaction.IResourceManager.ResourceType;
import edu.uci.ics.asterix.transaction.management.service.transaction.TransactionManagementConstants.LockManagerConstants.LockMode;
import edu.uci.ics.hyracks.api.application.INCApplicationContext;
import edu.uci.ics.hyracks.api.dataflow.value.IBinaryComparatorFactory;
import edu.uci.ics.hyracks.api.dataflow.value.ITypeTraits;
import edu.uci.ics.hyracks.api.exceptions.HyracksDataException;
import edu.uci.ics.hyracks.api.io.FileReference;
import edu.uci.ics.hyracks.api.io.IIOManager;
import edu.uci.ics.hyracks.storage.am.common.api.IInMemoryFreePageManager;
import edu.uci.ics.hyracks.storage.am.common.api.IIndex;
import edu.uci.ics.hyracks.storage.am.common.api.IIndexLifecycleManager;
import edu.uci.ics.hyracks.storage.am.common.api.ITreeIndexMetaDataFrameFactory;
import edu.uci.ics.hyracks.storage.am.common.frames.LIFOMetaDataFrameFactory;
import edu.uci.ics.hyracks.storage.am.lsm.btree.impls.LSMBTree;
import edu.uci.ics.hyracks.storage.am.lsm.btree.util.LSMBTreeUtils;
import edu.uci.ics.hyracks.storage.am.lsm.common.api.IInMemoryBufferCache;
import edu.uci.ics.hyracks.storage.am.lsm.common.freepage.InMemoryBufferCache;
import edu.uci.ics.hyracks.storage.am.lsm.common.freepage.InMemoryFreePageManager;
import edu.uci.ics.hyracks.storage.common.buffercache.HeapBufferAllocator;
import edu.uci.ics.hyracks.storage.common.buffercache.IBufferCache;
import edu.uci.ics.hyracks.storage.common.file.IFileMapProvider;
import edu.uci.ics.hyracks.storage.common.file.ILocalResourceFactory;
import edu.uci.ics.hyracks.storage.common.file.ILocalResourceFactoryProvider;
import edu.uci.ics.hyracks.storage.common.file.ILocalResourceRepository;
import edu.uci.ics.hyracks.storage.common.file.TransientFileMapManager;
import edu.uci.ics.hyracks.storage.common.file.TransientLocalResourceFactoryProvider;

/**
 * Initializes the remote metadata storage facilities ("universe") using a
 * MetadataManager that is assumed to be co-located in the same JVM. The
 * metadata universe can be bootstrapped from an existing set of metadata files,
 * or it can be started from scratch, creating all the necessary persistent
 * state. The startUniverse() method is intended to be called as part of
 * application deployment (i.e., inside an NC bootstrap), and similarly
 * stopUniverse() should be called upon application undeployment.
 */
public class MetadataBootstrap {
    private static final Logger LOGGER = Logger.getLogger(MetadataBootstrap.class.getName());
    private static final int DEFAULT_MEM_PAGE_SIZE = 32768;
    private static final int DEFAULT_MEM_NUM_PAGES = 100;

    private static AsterixAppRuntimeContext runtimeContext;

    private static IBufferCache bufferCache;
    private static IFileMapProvider fileMapProvider;
    private static IIndexLifecycleManager indexLifecycleManager;
    private static ILocalResourceRepository localResourceRepository;
    private static IIOManager ioManager;

    private static String metadataNodeName;
    private static String metadataStore;
    private static HashSet<String> nodeNames;
    private static String outputDir;

    private static IMetadataIndex[] primaryIndexes;
    private static IMetadataIndex[] secondaryIndexes;

    private static void initLocalIndexArrays() {
        primaryIndexes = new IMetadataIndex[] { MetadataPrimaryIndexes.DATAVERSE_DATASET,
                MetadataPrimaryIndexes.DATASET_DATASET, MetadataPrimaryIndexes.DATATYPE_DATASET,
                MetadataPrimaryIndexes.INDEX_DATASET, MetadataPrimaryIndexes.NODE_DATASET,
                MetadataPrimaryIndexes.NODEGROUP_DATASET, MetadataPrimaryIndexes.FUNCTION_DATASET,
                MetadataPrimaryIndexes.DATASOURCE_ADAPTER_DATASET };
        secondaryIndexes = new IMetadataIndex[] { MetadataSecondaryIndexes.GROUPNAME_ON_DATASET_INDEX,
                MetadataSecondaryIndexes.DATATYPENAME_ON_DATASET_INDEX,
                MetadataSecondaryIndexes.DATATYPENAME_ON_DATATYPE_INDEX };
    }

    public static void startUniverse(AsterixProperties asterixProperties, INCApplicationContext ncApplicationContext)
            throws Exception {
        runtimeContext = (AsterixAppRuntimeContext) ncApplicationContext.getApplicationObject();

        // Initialize static metadata objects, such as record types and metadata
        // index descriptors.
        // The order of these calls is important because the index descriptors
        // rely on the type type descriptors.
        MetadataRecordTypes.init();
        MetadataPrimaryIndexes.init();
        MetadataSecondaryIndexes.init();
        initLocalIndexArrays();

        boolean isNewUniverse = true;
        TransactionalResourceRepository resourceRepository = runtimeContext.getTransactionSubsystem()
                .getTransactionalResourceRepository();
        resourceRepository.registerTransactionalResourceManager(ResourceType.LSM_BTREE, new IndexResourceManager(
                ResourceType.LSM_BTREE, runtimeContext.getTransactionSubsystem()));
        resourceRepository.registerTransactionalResourceManager(ResourceType.LSM_RTREE, new IndexResourceManager(
                ResourceType.LSM_RTREE, runtimeContext.getTransactionSubsystem()));
        resourceRepository.registerTransactionalResourceManager(ResourceType.LSM_INVERTED_INDEX,
                new IndexResourceManager(ResourceType.LSM_INVERTED_INDEX, runtimeContext.getTransactionSubsystem()));

        metadataNodeName = asterixProperties.getMetadataNodeName();
        isNewUniverse = asterixProperties.isNewUniverse();
        metadataStore = asterixProperties.getMetadataStore();
        nodeNames = asterixProperties.getNodeNames();
        // nodeStores = asterixProperity.getStores();

        outputDir = asterixProperties.getOutputDir();
        if (outputDir != null) {
            (new File(outputDir)).mkdirs();
        }

        indexLifecycleManager = runtimeContext.getIndexLifecycleManager();
        localResourceRepository = runtimeContext.getLocalResourceRepository();
        bufferCache = runtimeContext.getBufferCache();
        fileMapProvider = runtimeContext.getFileMapManager();
        ioManager = ncApplicationContext.getRootContext().getIOManager();

        // Begin a transaction against the metadata.
        // Lock the metadata in X mode.
        MetadataTransactionContext mdTxnCtx = MetadataManager.INSTANCE.beginTransaction();
        MetadataManager.INSTANCE.lock(mdTxnCtx, LockMode.X);

        try {
            if (isNewUniverse) {
                for (int i = 0; i < primaryIndexes.length; i++) {
                    enlistMetadataDataset(primaryIndexes[i], true);
                    registerTransactionalResource(primaryIndexes[i], resourceRepository);
                }
                for (int i = 0; i < secondaryIndexes.length; i++) {
                    enlistMetadataDataset(secondaryIndexes[i], true);
                    registerTransactionalResource(secondaryIndexes[i], resourceRepository);
                }
                insertInitialDataverses(mdTxnCtx);
                insertInitialDatasets(mdTxnCtx);
                insertInitialDatatypes(mdTxnCtx);
                insertInitialIndexes(mdTxnCtx);
                insertNodes(mdTxnCtx);
                insertInitialGroups(mdTxnCtx);
                insertInitialAdapters(mdTxnCtx);
                LOGGER.info("FINISHED CREATING METADATA B-TREES.");
            } else {
                for (int i = 0; i < primaryIndexes.length; i++) {
                    enlistMetadataDataset(primaryIndexes[i], false);
                    registerTransactionalResource(primaryIndexes[i], resourceRepository);
                }
                for (int i = 0; i < secondaryIndexes.length; i++) {
                    enlistMetadataDataset(secondaryIndexes[i], false);
                    registerTransactionalResource(secondaryIndexes[i], resourceRepository);
                }
                LOGGER.info("FINISHED ENLISTMENT OF METADATA B-TREES.");
            }
            MetadataManager.INSTANCE.initializeDatasetIdFactory(mdTxnCtx);
            MetadataManager.INSTANCE.commitTransaction(mdTxnCtx);
        } catch (Exception e) {
            MetadataManager.INSTANCE.abortTransaction(mdTxnCtx);
            throw e;
        }
    }

    public static void stopUniverse() throws HyracksDataException {
        // Close all BTree files in BufferCache.
        for (int i = 0; i < primaryIndexes.length; i++) {
            long resourceID = localResourceRepository
                    .getResourceByName(primaryIndexes[i].getFile().getFile().getPath()).getResourceId();
            indexLifecycleManager.close(resourceID);
            indexLifecycleManager.unregister(resourceID);
        }
        for (int i = 0; i < secondaryIndexes.length; i++) {
            long resourceID = localResourceRepository.getResourceByName(
                    secondaryIndexes[i].getFile().getFile().getPath()).getResourceId();
            indexLifecycleManager.close(resourceID);
            indexLifecycleManager.unregister(resourceID);
        }
    }

    private static void registerTransactionalResource(IMetadataIndex metadataIndex,
            TransactionalResourceRepository resourceRepository) throws ACIDException {
        long resourceId = metadataIndex.getResourceID();
        IIndex index = indexLifecycleManager.getIndex(resourceId);
        resourceRepository.registerTransactionalResource(resourceId, index);
        metadataIndex.initIndexLogger(index);
    }

    public static void insertInitialDataverses(MetadataTransactionContext mdTxnCtx) throws Exception {
        String dataverseName = MetadataPrimaryIndexes.DATAVERSE_DATASET.getDataverseName();
        String dataFormat = NonTaggedDataFormat.NON_TAGGED_DATA_FORMAT;
        MetadataManager.INSTANCE.addDataverse(mdTxnCtx, new Dataverse(dataverseName, dataFormat));
    }

    public static void insertInitialDatasets(MetadataTransactionContext mdTxnCtx) throws Exception {
        for (int i = 0; i < primaryIndexes.length; i++) {
            IDatasetDetails id = new InternalDatasetDetails(FileStructure.BTREE, PartitioningStrategy.HASH,
                    primaryIndexes[i].getPartitioningExpr(), primaryIndexes[i].getPartitioningExpr(),
                    primaryIndexes[i].getNodeGroupName());
            MetadataManager.INSTANCE.addDataset(mdTxnCtx, new Dataset(primaryIndexes[i].getDataverseName(),
                    primaryIndexes[i].getIndexedDatasetName(), primaryIndexes[i].getPayloadRecordType().getTypeName(),
                    id, DatasetType.INTERNAL, primaryIndexes[i].getDatasetId().getId()));
        }
    }

    public static void getBuiltinTypes(ArrayList<IAType> types) throws Exception {
        Collection<BuiltinType> builtinTypes = AsterixBuiltinTypeMap.getBuiltinTypes().values();
        Iterator<BuiltinType> iter = builtinTypes.iterator();
        while (iter.hasNext())
            types.add(iter.next());
    }

    public static void getMetadataTypes(ArrayList<IAType> types) throws Exception {
        for (int i = 0; i < primaryIndexes.length; i++)
            types.add(primaryIndexes[i].getPayloadRecordType());
    }

    public static void insertInitialDatatypes(MetadataTransactionContext mdTxnCtx) throws Exception {
        String dataverseName = MetadataPrimaryIndexes.DATAVERSE_DATASET.getDataverseName();
        ArrayList<IAType> types = new ArrayList<IAType>();
        getBuiltinTypes(types);
        getMetadataTypes(types);
        for (int i = 0; i < types.size(); i++) {
            MetadataManager.INSTANCE.addDatatype(mdTxnCtx, new Datatype(dataverseName, types.get(i).getTypeName(),
                    types.get(i), false));
        }
    }

    public static void insertInitialIndexes(MetadataTransactionContext mdTxnCtx) throws Exception {
        for (int i = 0; i < secondaryIndexes.length; i++) {
            MetadataManager.INSTANCE.addIndex(mdTxnCtx, new Index(secondaryIndexes[i].getDataverseName(),
                    secondaryIndexes[i].getIndexedDatasetName(), secondaryIndexes[i].getIndexName(), IndexType.BTREE,
                    secondaryIndexes[i].getPartitioningExpr(), false));
        }
    }

    public static void insertNodes(MetadataTransactionContext mdTxnCtx) throws Exception {
        Iterator<String> iter = nodeNames.iterator();
        // Set<Entry<String, String[]>> set = nodeStores.entrySet();
        // Iterator<Entry<String, String[]>> im = set.iterator();

        while (iter.hasNext()) {
            // Map.Entry<String, String[]> me = (Map.Entry<String,
            // String[]>)im.next();
            MetadataManager.INSTANCE.addNode(mdTxnCtx, new Node(iter.next(), 0, 0/*
                                                                                 * , me . getValue ( )
                                                                                 */));
        }
    }

    public static void insertInitialGroups(MetadataTransactionContext mdTxnCtx) throws Exception {
        String groupName = MetadataPrimaryIndexes.DATAVERSE_DATASET.getNodeGroupName();
        List<String> metadataGroupNodeNames = new ArrayList<String>();
        metadataGroupNodeNames.add(metadataNodeName);
        NodeGroup groupRecord = new NodeGroup(groupName, metadataGroupNodeNames);
        MetadataManager.INSTANCE.addNodegroup(mdTxnCtx, groupRecord);

        List<String> nodes = new ArrayList<String>();
        nodes.addAll(nodeNames);
        NodeGroup defaultGroup = new NodeGroup(MetadataConstants.METADATA_DEFAULT_NODEGROUP_NAME, nodes);
        MetadataManager.INSTANCE.addNodegroup(mdTxnCtx, defaultGroup);

    }

<<<<<<< HEAD
    public static void enlistMetadataDataset(IMetadataIndex index, boolean create) throws Exception {
        String filePath = metadataStore + index.getFileNameRelativePath();
        FileReference file = new FileReference(new File(filePath));
        IInMemoryBufferCache memBufferCache = new InMemoryBufferCache(new HeapBufferAllocator(), DEFAULT_MEM_PAGE_SIZE,
                DEFAULT_MEM_NUM_PAGES, new TransientFileMapManager());
        ITypeTraits[] typeTraits = index.getTypeTraits();
        IBinaryComparatorFactory[] comparatorFactories = index.getKeyBinaryComparatorFactory();
=======
    private static void insertInitialAdapters(MetadataTransactionContext mdTxnCtx) throws Exception {
        String[] builtInAdapterClassNames = new String[] {
                "edu.uci.ics.asterix.external.adapter.factory.NCFileSystemAdapterFactory",
                "edu.uci.ics.asterix.external.adapter.factory.HDFSAdapterFactory",
                "edu.uci.ics.asterix.external.adapter.factory.HiveAdapterFactory",
                "edu.uci.ics.asterix.external.adapter.factory.PullBasedTwitterAdapterFactory",
                "edu.uci.ics.asterix.external.adapter.factory.RSSFeedAdapterFactory",
                "edu.uci.ics.asterix.external.adapter.factory.CNNFeedAdapterFactory", };
        DatasourceAdapter adapter;
        for (String adapterClassName : builtInAdapterClassNames) {
            adapter = getAdapter(adapterClassName);
            MetadataManager.INSTANCE.addAdapter(mdTxnCtx, adapter);
        }
    }

    private static DatasourceAdapter getAdapter(String adapterFactoryClassName) throws Exception {
        String adapterName = ((IAdapterFactory) (Class.forName(adapterFactoryClassName).newInstance())).getName();
        return new DatasourceAdapter(new AdapterIdentifier(MetadataConstants.METADATA_DATAVERSE_NAME, adapterName), adapterFactoryClassName,
                DatasourceAdapter.AdapterType.INTERNAL);
    }

    public static void createIndex(IMetadataIndex dataset) throws Exception {
        int fileId = dataset.getFileId();
        ITypeTraits[] typeTraits = dataset.getTypeTraits();
        IBinaryComparatorFactory[] comparatorFactories = dataset.getKeyBinaryComparatorFactory();
        TypeAwareTupleWriterFactory tupleWriterFactory = new TypeAwareTupleWriterFactory(typeTraits);
        ITreeIndexFrameFactory leafFrameFactory = new BTreeNSMLeafFrameFactory(tupleWriterFactory);
        ITreeIndexFrameFactory interiorFrameFactory = new BTreeNSMInteriorFrameFactory(tupleWriterFactory);
        ITreeIndexMetaDataFrameFactory metaDataFrameFactory = new LIFOMetaDataFrameFactory();
        IFreePageManager freePageManager = new LinkedListFreePageManager(bufferCache, 0, metaDataFrameFactory);
        BTree btree = new BTree(bufferCache, NoOpOperationCallback.INSTANCE, typeTraits.length, comparatorFactories,
                freePageManager, interiorFrameFactory, leafFrameFactory);
        btree.create(fileId);
        btreeRegistry.register(fileId, btree);
    }

    public static void enlistMetadataDataset(IMetadataIndex dataset) throws Exception {
        int fileId = dataset.getFileId();
        ITypeTraits[] typeTraits = dataset.getTypeTraits();
        IBinaryComparatorFactory[] comparatorFactories = dataset.getKeyBinaryComparatorFactory();
        TypeAwareTupleWriterFactory tupleWriterFactory = new TypeAwareTupleWriterFactory(typeTraits);
        ITreeIndexFrameFactory leafFrameFactory = new BTreeNSMLeafFrameFactory(tupleWriterFactory);
        ITreeIndexFrameFactory interiorFrameFactory = new BTreeNSMInteriorFrameFactory(tupleWriterFactory);
>>>>>>> 58cf330f
        ITreeIndexMetaDataFrameFactory metaDataFrameFactory = new LIFOMetaDataFrameFactory();
        IInMemoryFreePageManager memFreePageManager = new InMemoryFreePageManager(DEFAULT_MEM_NUM_PAGES,
                metaDataFrameFactory);
        LSMBTree lsmBtree = LSMBTreeUtils.createLSMTree(memBufferCache, memFreePageManager, ioManager, file,
                bufferCache, fileMapProvider, typeTraits, comparatorFactories, runtimeContext.getFlushController(),
                runtimeContext.getLSMMergePolicy(), runtimeContext.getLSMOperationTrackerFactory(),
                runtimeContext.getLSMIOScheduler());
        long resourceID = -1;
        if (create) {
            lsmBtree.create();
            resourceID = runtimeContext.getResourceIdFactory().createId();
            //resourceID = indexArtifactMap.create(file.getFile().getPath(), ioManager.getIODevices());
            //TODO
            //replace the transient resource factory provider with the persistent one.
            ILocalResourceFactoryProvider localResourceFactoryProvider = new TransientLocalResourceFactoryProvider();
            ILocalResourceFactory localResourceFactory = localResourceFactoryProvider.getLocalResourceFactory();
            localResourceRepository.insert(localResourceFactory.createLocalResource(resourceID, file.getFile()
                    .getPath()));
        } else {
            resourceID = localResourceRepository.getResourceByName(file.getFile().getPath()).getResourceId();
        }
        index.setResourceID(resourceID);
        index.setFile(file);
        indexLifecycleManager.register(resourceID, lsmBtree);
        indexLifecycleManager.open(resourceID);
    }

    public static String getOutputDir() {
        return outputDir;
    }

    public static String getMetadataNodeName() {
        return metadataNodeName;
    }

}<|MERGE_RESOLUTION|>--- conflicted
+++ resolved
@@ -26,16 +26,15 @@
 import edu.uci.ics.asterix.common.config.DatasetConfig.DatasetType;
 import edu.uci.ics.asterix.common.config.DatasetConfig.IndexType;
 import edu.uci.ics.asterix.common.context.AsterixAppRuntimeContext;
-import edu.uci.ics.asterix.common.functions.FunctionConstants;
 import edu.uci.ics.asterix.external.adapter.factory.IAdapterFactory;
 import edu.uci.ics.asterix.external.dataset.adapter.AdapterIdentifier;
 import edu.uci.ics.asterix.metadata.IDatasetDetails;
 import edu.uci.ics.asterix.metadata.MetadataManager;
 import edu.uci.ics.asterix.metadata.MetadataTransactionContext;
 import edu.uci.ics.asterix.metadata.api.IMetadataIndex;
-import edu.uci.ics.asterix.metadata.entities.DatasourceAdapter;
 import edu.uci.ics.asterix.metadata.entities.AsterixBuiltinTypeMap;
 import edu.uci.ics.asterix.metadata.entities.Dataset;
+import edu.uci.ics.asterix.metadata.entities.DatasourceAdapter;
 import edu.uci.ics.asterix.metadata.entities.Datatype;
 import edu.uci.ics.asterix.metadata.entities.Dataverse;
 import edu.uci.ics.asterix.metadata.entities.Index;
@@ -300,15 +299,6 @@
 
     }
 
-<<<<<<< HEAD
-    public static void enlistMetadataDataset(IMetadataIndex index, boolean create) throws Exception {
-        String filePath = metadataStore + index.getFileNameRelativePath();
-        FileReference file = new FileReference(new File(filePath));
-        IInMemoryBufferCache memBufferCache = new InMemoryBufferCache(new HeapBufferAllocator(), DEFAULT_MEM_PAGE_SIZE,
-                DEFAULT_MEM_NUM_PAGES, new TransientFileMapManager());
-        ITypeTraits[] typeTraits = index.getTypeTraits();
-        IBinaryComparatorFactory[] comparatorFactories = index.getKeyBinaryComparatorFactory();
-=======
     private static void insertInitialAdapters(MetadataTransactionContext mdTxnCtx) throws Exception {
         String[] builtInAdapterClassNames = new String[] {
                 "edu.uci.ics.asterix.external.adapter.factory.NCFileSystemAdapterFactory",
@@ -326,33 +316,17 @@
 
     private static DatasourceAdapter getAdapter(String adapterFactoryClassName) throws Exception {
         String adapterName = ((IAdapterFactory) (Class.forName(adapterFactoryClassName).newInstance())).getName();
-        return new DatasourceAdapter(new AdapterIdentifier(MetadataConstants.METADATA_DATAVERSE_NAME, adapterName), adapterFactoryClassName,
-                DatasourceAdapter.AdapterType.INTERNAL);
-    }
-
-    public static void createIndex(IMetadataIndex dataset) throws Exception {
-        int fileId = dataset.getFileId();
-        ITypeTraits[] typeTraits = dataset.getTypeTraits();
-        IBinaryComparatorFactory[] comparatorFactories = dataset.getKeyBinaryComparatorFactory();
-        TypeAwareTupleWriterFactory tupleWriterFactory = new TypeAwareTupleWriterFactory(typeTraits);
-        ITreeIndexFrameFactory leafFrameFactory = new BTreeNSMLeafFrameFactory(tupleWriterFactory);
-        ITreeIndexFrameFactory interiorFrameFactory = new BTreeNSMInteriorFrameFactory(tupleWriterFactory);
-        ITreeIndexMetaDataFrameFactory metaDataFrameFactory = new LIFOMetaDataFrameFactory();
-        IFreePageManager freePageManager = new LinkedListFreePageManager(bufferCache, 0, metaDataFrameFactory);
-        BTree btree = new BTree(bufferCache, NoOpOperationCallback.INSTANCE, typeTraits.length, comparatorFactories,
-                freePageManager, interiorFrameFactory, leafFrameFactory);
-        btree.create(fileId);
-        btreeRegistry.register(fileId, btree);
-    }
-
-    public static void enlistMetadataDataset(IMetadataIndex dataset) throws Exception {
-        int fileId = dataset.getFileId();
-        ITypeTraits[] typeTraits = dataset.getTypeTraits();
-        IBinaryComparatorFactory[] comparatorFactories = dataset.getKeyBinaryComparatorFactory();
-        TypeAwareTupleWriterFactory tupleWriterFactory = new TypeAwareTupleWriterFactory(typeTraits);
-        ITreeIndexFrameFactory leafFrameFactory = new BTreeNSMLeafFrameFactory(tupleWriterFactory);
-        ITreeIndexFrameFactory interiorFrameFactory = new BTreeNSMInteriorFrameFactory(tupleWriterFactory);
->>>>>>> 58cf330f
+        return new DatasourceAdapter(new AdapterIdentifier(MetadataConstants.METADATA_DATAVERSE_NAME, adapterName),
+                adapterFactoryClassName, DatasourceAdapter.AdapterType.INTERNAL);
+    }
+
+    public static void enlistMetadataDataset(IMetadataIndex index, boolean create) throws Exception {
+        String filePath = metadataStore + index.getFileNameRelativePath();
+        FileReference file = new FileReference(new File(filePath));
+        IInMemoryBufferCache memBufferCache = new InMemoryBufferCache(new HeapBufferAllocator(), DEFAULT_MEM_PAGE_SIZE,
+                DEFAULT_MEM_NUM_PAGES, new TransientFileMapManager());
+        ITypeTraits[] typeTraits = index.getTypeTraits();
+        IBinaryComparatorFactory[] comparatorFactories = index.getKeyBinaryComparatorFactory();
         ITreeIndexMetaDataFrameFactory metaDataFrameFactory = new LIFOMetaDataFrameFactory();
         IInMemoryFreePageManager memFreePageManager = new InMemoryFreePageManager(DEFAULT_MEM_NUM_PAGES,
                 metaDataFrameFactory);
