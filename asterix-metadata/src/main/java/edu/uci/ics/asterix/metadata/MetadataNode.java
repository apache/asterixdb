--- conflicted
+++ resolved
@@ -1062,26 +1062,15 @@
                 indexAccessor.search(rangeCursor, rangePred);
                 int datasetId;
 
-<<<<<<< HEAD
                 try {
                     while (rangeCursor.hasNext()) {
                         rangeCursor.next();
-                        ITupleReference ref = rangeCursor.getTuple();
-                        Dataset ds = valueExtractor.getValue(jobId, rangeCursor.getTuple());
-                        datasetId = ((Dataset) valueExtractor.getValue(jobId, rangeCursor.getTuple())).getDatasetId();
+                        final ITupleReference ref = rangeCursor.getTuple();
+                        final Dataset ds = valueExtractor.getValue(jobId, ref);
+                        datasetId = ds.getDatasetId();
                         if (mostRecentDatasetId < datasetId) {
                             mostRecentDatasetId = datasetId;
                         }
-=======
-            try {
-                while (rangeCursor.hasNext()) {
-                    rangeCursor.next();
-                    final ITupleReference ref = rangeCursor.getTuple();
-                    final Dataset ds = valueExtractor.getValue(jobId, ref);
-                    datasetId = ds.getDatasetId();
-                    if (mostRecentDatasetId < datasetId) {
-                        mostRecentDatasetId = datasetId;
->>>>>>> c449de97
                     }
                 } finally {
                     rangeCursor.close();
