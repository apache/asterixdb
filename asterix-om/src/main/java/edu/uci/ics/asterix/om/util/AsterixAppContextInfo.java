--- conflicted
+++ resolved
@@ -27,109 +27,20 @@
 import edu.uci.ics.asterix.common.exceptions.AsterixException;
 import edu.uci.ics.asterix.transaction.management.service.transaction.AsterixRuntimeComponentsProvider;
 import edu.uci.ics.hyracks.api.application.ICCApplicationContext;
+import edu.uci.ics.hyracks.api.client.IHyracksClientConnection;
 import edu.uci.ics.hyracks.storage.am.common.api.IIndexLifecycleManagerProvider;
 import edu.uci.ics.hyracks.storage.common.IStorageManagerInterface;
-import edu.uci.ics.hyracks.api.client.IHyracksClientConnection;
-import edu.uci.ics.hyracks.api.application.ICCApplicationContext;
 
 /*
  * Acts as an holder class for IndexRegistryProvider, AsterixStorageManager
  * instances that are accessed from the NCs. In addition an instance of ICCApplicationContext 
  * is stored for access by the CC.
  */
-<<<<<<< HEAD
-public class AsterixAppContextInfo implements IAsterixApplicationContextInfo,
-		IAsterixPropertiesProvider {
-
-	private static AsterixAppContextInfo INSTANCE;
-
-	private final ICCApplicationContext appCtx;
-
-	private AsterixCompilerProperties compilerProperties;
-	private AsterixExternalProperties externalProperties;
-	private AsterixMetadataProperties metadataProperties;
-	private AsterixStorageProperties storageProperties;
-	private AsterixTransactionProperties txnProperties;
-	private IHyracksClientConnection hcc;
-
-	public static void initialize(ICCApplicationContext ccAppCtx,
-			IHyracksClientConnection hcc) throws AsterixException {
-		if (INSTANCE == null) {
-			INSTANCE = new AsterixAppContextInfo(ccAppCtx);
-		}
-		AsterixPropertiesAccessor propertiesAccessor = new AsterixPropertiesAccessor();
-		INSTANCE.compilerProperties = new AsterixCompilerProperties(
-				propertiesAccessor);
-		INSTANCE.externalProperties = new AsterixExternalProperties(
-				propertiesAccessor);
-		INSTANCE.metadataProperties = new AsterixMetadataProperties(
-				propertiesAccessor);
-		INSTANCE.storageProperties = new AsterixStorageProperties(
-				propertiesAccessor);
-		INSTANCE.txnProperties = new AsterixTransactionProperties(
-				propertiesAccessor);
-		INSTANCE.hcc = hcc;
-		Logger.getLogger("edu.uci.ics").setLevel(
-				INSTANCE.externalProperties.getLogLevel());
-	}
-
-	private AsterixAppContextInfo(ICCApplicationContext ccAppCtx) {
-		this.appCtx = ccAppCtx;
-	}
-
-	public static AsterixAppContextInfo getInstance() {
-		return INSTANCE;
-	}
-
-	@Override
-	public ICCApplicationContext getCCApplicationContext() {
-		return appCtx;
-	}
-
-	@Override
-	public AsterixStorageProperties getStorageProperties() {
-		return storageProperties;
-	}
-
-	@Override
-	public AsterixTransactionProperties getTransactionProperties() {
-		return txnProperties;
-	}
-
-	@Override
-	public AsterixCompilerProperties getCompilerProperties() {
-		return compilerProperties;
-	}
-
-	@Override
-	public AsterixMetadataProperties getMetadataProperties() {
-		return metadataProperties;
-	}
-
-	@Override
-	public AsterixExternalProperties getExternalProperties() {
-		return externalProperties;
-	}
-
-	public IHyracksClientConnection getHcc() {
-		return hcc;
-	}
-
-	@Override
-	public IIndexLifecycleManagerProvider getIndexLifecycleManagerProvider() {
-		return AsterixRuntimeComponentsProvider.NOINDEX_PROVIDER;
-	}
-
-	@Override
-	public IStorageManagerInterface getStorageManagerInterface() {
-		return AsterixRuntimeComponentsProvider.NOINDEX_PROVIDER;
-	}
-=======
 public class AsterixAppContextInfo implements IAsterixApplicationContextInfo, IAsterixPropertiesProvider {
 
     private static AsterixAppContextInfo INSTANCE;
-
     private final ICCApplicationContext appCtx;
+    private final IHyracksClientConnection hcc;
 
     private AsterixCompilerProperties compilerProperties;
     private AsterixExternalProperties externalProperties;
@@ -137,9 +48,9 @@
     private AsterixStorageProperties storageProperties;
     private AsterixTransactionProperties txnProperties;
 
-    public static void initialize(ICCApplicationContext ccAppCtx) throws AsterixException {
+    public static void initialize(ICCApplicationContext ccAppCtx, IHyracksClientConnection hcc) throws AsterixException {
         if (INSTANCE == null) {
-            INSTANCE = new AsterixAppContextInfo(ccAppCtx);
+            INSTANCE = new AsterixAppContextInfo(ccAppCtx, hcc);
         }
         AsterixPropertiesAccessor propertiesAccessor = new AsterixPropertiesAccessor();
         INSTANCE.compilerProperties = new AsterixCompilerProperties(propertiesAccessor);
@@ -150,12 +61,17 @@
         Logger.getLogger("edu.uci.ics").setLevel(INSTANCE.externalProperties.getLogLevel());
     }
 
-    private AsterixAppContextInfo(ICCApplicationContext ccAppCtx) {
+    private AsterixAppContextInfo(ICCApplicationContext ccAppCtx, IHyracksClientConnection hcc) {
         this.appCtx = ccAppCtx;
+        this.hcc = hcc;
     }
 
     public static AsterixAppContextInfo getInstance() {
         return INSTANCE;
+    }
+
+    public IHyracksClientConnection getHcc() {
+        return hcc;
     }
 
     @Override
@@ -197,5 +113,4 @@
     public IStorageManagerInterface getStorageManagerInterface() {
         return AsterixRuntimeComponentsProvider.RUNTIME_PROVIDER;
     }
->>>>>>> 52d58e1d
 }