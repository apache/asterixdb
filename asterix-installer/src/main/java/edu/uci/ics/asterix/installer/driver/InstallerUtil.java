--- conflicted
+++ resolved
@@ -40,8 +40,7 @@
     public static final int HTTP_PORT_DEFAULT = 8888;
     public static final int WEB_INTERFACE_PORT_DEFAULT = 19001;
 
-<<<<<<< HEAD
-=======
+
     public static AsterixInstance createAsterixInstance(String asterixInstanceName, Cluster cluster,
             AsterixConfiguration asterixConfiguration) throws FileNotFoundException, IOException {
         Node metadataNode = getMetadataNode(cluster);
@@ -169,7 +168,6 @@
         return cluster.getNode().get(random.nextInt(nNodes));
     }
 
->>>>>>> 0942597b
     public static String getNodeDirectories(String asterixInstanceName, Node node, Cluster cluster) {
         String storeDataSubDir = asterixInstanceName + File.separator + "data" + File.separator;
         String[] storeDirs = null;
@@ -192,8 +190,7 @@
         return nodeDataStore.toString();
     }
 
-<<<<<<< HEAD
-=======
+
     private static void writeAsterixConfigurationFile(AsterixInstance asterixInstance) throws IOException,
             JAXBException {
         String asterixInstanceName = asterixInstance.getName();
@@ -266,7 +263,6 @@
 
     }
 
->>>>>>> 0942597b
     public static AsterixConfiguration getAsterixConfiguration(String asterixConf) throws FileNotFoundException,
             IOException, JAXBException {
         if (asterixConf == null) {
@@ -279,8 +275,7 @@
         return asterixConfiguration;
     }
 
-<<<<<<< HEAD
-=======
+
     public static void unzip(String sourceFile, String destDir) throws IOException {
         BufferedOutputStream dest = null;
         FileInputStream fis = new FileInputStream(sourceFile);
@@ -476,5 +471,4 @@
                 OutputHandler.INSTANCE);
     }
 
->>>>>>> 0942597b
 }