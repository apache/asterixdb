--- conflicted
+++ resolved
@@ -26,15 +26,9 @@
         cluster.setWorkingDir(new WorkingDir(workingDir, true));
         cluster.setIodevices(workingDir);
         cluster.setStore("storage");
-<<<<<<< HEAD
-        cluster.setLogdir(workingDir + File.separator + "logs");
-        cluster.setJavaHome(System.getProperty("java.home"));
-        cluster.setJavaOpts("-Xmx1024m");
-=======
         cluster.setLogDir(workingDir + File.separator + "logs");
         cluster.setTxnLogDir(workingDir + File.separator + "txnLogs");
         cluster.setJavaHome(System.getProperty("java.home"));
->>>>>>> 166a8aa4
 
         JAXBContext ctx = JAXBContext.newInstance(Cluster.class);
         Marshaller marshaller = ctx.createMarshaller();
