--- conflicted
+++ resolved
@@ -55,16 +55,13 @@
             case VALIDATE:
                 helpMessage = new ValidateCommand().getUsageDescription();
                 break;
-<<<<<<< HEAD
             case INSTALL:
                 helpMessage = new InstallCommand().getUsageDescription();
                 break;
             case UNINSTALL:
                 helpMessage = new UninstallCommand().getUsageDescription();
-=======
             case ALTER:
                 helpMessage = new AlterCommand().getUsageDescription();
->>>>>>> 166a8aa4
                 break;
             default:
                 helpMessage = "Unknown command " + command;
