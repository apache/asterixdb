--- conflicted
+++ resolved
@@ -17,14 +17,16 @@
  ! under the License.
  !-->
 <project xmlns="http://maven.apache.org/POM/4.0.0" xmlns:xsi="http://www.w3.org/2001/XMLSchema-instance" xsi:schemaLocation="http://maven.apache.org/POM/4.0.0 http://maven.apache.org/xsd/maven-4.0.0.xsd">
-<<<<<<< HEAD
     <modelVersion>4.0.0</modelVersion>
     <parent>
-        <artifactId>asterix</artifactId>
+        <artifactId>apache-asterixdb</artifactId>
         <groupId>org.apache.asterix</groupId>
-        <version>0.8.8-SNAPSHOT</version>
+        <version>0.8.9-SNAPSHOT</version>
     </parent>
     <artifactId>asterix-runtime</artifactId>
+    <properties>
+        <appendedResourcesDirectory>${basedir}/../src/main/appended-resources</appendedResourcesDirectory>
+    </properties>
     <licenses>
         <license>
             <name>Apache License, Version 2.0</name>
@@ -37,13 +39,13 @@
         <dependency>
             <groupId>org.apache.asterix</groupId>
             <artifactId>asterix-om</artifactId>
-            <version>0.8.8-SNAPSHOT</version>
+            <version>0.8.9-SNAPSHOT</version>
             <scope>compile</scope>
         </dependency>
         <dependency>
             <groupId>org.apache.asterix</groupId>
             <artifactId>asterix-fuzzyjoin</artifactId>
-            <version>0.8.8-SNAPSHOT</version>
+            <version>0.8.9-SNAPSHOT</version>
             <scope>compile</scope>
         </dependency>
         <dependency>
@@ -53,7 +55,7 @@
         <dependency>
             <groupId>org.apache.asterix</groupId>
             <artifactId>asterix-transactions</artifactId>
-            <version>0.8.8-SNAPSHOT</version>
+            <version>0.8.9-SNAPSHOT</version>
             <scope>compile</scope>
         </dependency>
         <dependency>
@@ -77,177 +79,4 @@
             <artifactId>hyracks-api</artifactId>
         </dependency>
     </dependencies>
-</project>
-=======
-	<modelVersion>4.0.0</modelVersion>
-	<parent>
-		<artifactId>apache-asterixdb</artifactId>
-		<groupId>org.apache.asterix</groupId>
-		<version>0.8.9-SNAPSHOT</version>
-	</parent>
-	<artifactId>asterix-runtime</artifactId>
-
-  <licenses>
-    <license>
-      <name>Apache License, Version 2.0</name>
-      <url>http://www.apache.org/licenses/LICENSE-2.0.txt</url>
-      <distribution>repo</distribution>
-      <comments>A business-friendly OSS license</comments>
-    </license>
-  </licenses>
-
-
-  <properties>
-      <appendedResourcesDirectory>${basedir}/../src/main/appended-resources</appendedResourcesDirectory>
-  </properties>
-
-	<build>
-		<plugins>
-			<plugin>
-				<groupId>org.apache.maven.plugins</groupId>
-				<artifactId>maven-compiler-plugin</artifactId>
-				<version>2.3.2</version>
-				<configuration>
-					<source>1.7</source>
-					<target>1.7</target>
-					<fork>true</fork>
-				</configuration>
-			</plugin>
-	      	<plugin>
-	        	<groupId>org.apache.asterix</groupId>
-	        	<artifactId>lexer-generator-maven-plugin</artifactId>
-	        	<version>0.8.9-SNAPSHOT</version>
-	        	<configuration>
-	        	  	<grammarFile>src/main/resources/adm.grammar</grammarFile>
-	        	  	<outputDir>${project.build.directory}/generated-sources/org/apache/asterix/runtime/operators/file/adm</outputDir>
-	        	</configuration>
-	        	<executions>
-		          	<execution>
-		          		<id>generate-lexer</id>
-            			<phase>generate-sources</phase>
-			            <goals>
-	              			<goal>generate-lexer</goal>
-	            		</goals>
-	          		</execution>
-	        	</executions>
-	      	</plugin>
-	      	 <plugin>
-			    <groupId>org.codehaus.mojo</groupId>
-			    <artifactId>build-helper-maven-plugin</artifactId>
-			    <version>1.9</version>
-			    <executions>
-			        <execution>
-			            <id>add-source</id>
-			            <phase>generate-sources</phase>
-			            <goals>
-			                <goal>add-source</goal>
-			            </goals>
-			            <configuration>
-			                <sources>
-			                    <source>${project.build.directory}/generated-sources/</source>
-			                </sources>
-			            </configuration>
-			        </execution>
-			    </executions>
- 			</plugin>
-	    </plugins>
-		<pluginManagement>
-			<plugins>
-				<!--This plugin's configuration is used to store Eclipse m2e settings only. It has no influence on the Maven build itself.-->
-				<plugin>
-					<groupId>org.eclipse.m2e</groupId>
-					<artifactId>lifecycle-mapping</artifactId>
-					<version>1.0.0</version>
-					<configuration>
-						<lifecycleMappingMetadata>
-							<pluginExecutions>
-								<pluginExecution>
-									<pluginExecutionFilter>
-										<groupId>
-											org.apache.asterix
-										</groupId>
-										<artifactId>
-											lexer-generator-maven-plugin
-										</artifactId>
-										<versionRange>
-											[0.1,)
-										</versionRange>
-										<goals>
-											<goal>generate-lexer</goal>
-										</goals>
-									</pluginExecutionFilter>
-									<action>
-										<execute>
-											<runOnIncremental>false</runOnIncremental>
-										</execute>
-									</action>
-								</pluginExecution>
-								<pluginExecution>
-									<pluginExecutionFilter>
-										<groupId>
-											org.codehaus.mojo
-										</groupId>
-										<artifactId>
-											build-helper-maven-plugin
-										</artifactId>
-										<versionRange>
-											[1.7,)
-										</versionRange>
-										<goals>
-											<goal>add-source</goal>
-										</goals>
-									</pluginExecutionFilter>
-									<action>
-										<ignore />
-									</action>
-								</pluginExecution>
-							</pluginExecutions>
-						</lifecycleMappingMetadata>
-					</configuration>
-				</plugin>
-			</plugins>
-		</pluginManagement>
-	</build>
-
-	<dependencies>
-		<dependency>
-			<groupId>org.apache.asterix</groupId>
-			<artifactId>asterix-om</artifactId>
-			<version>0.8.9-SNAPSHOT</version>
-			<scope>compile</scope>
-		</dependency>
-		<dependency>
-			<groupId>org.apache.asterix</groupId>
-			<artifactId>asterix-fuzzyjoin</artifactId>
-			<version>0.8.9-SNAPSHOT</version>
-			<scope>compile</scope>
-		</dependency>
-		<dependency>
-			<groupId>org.apache.hyracks</groupId>
-			<artifactId>hyracks-storage-am-btree</artifactId>
-		</dependency>
-		<dependency>
-			<groupId>org.apache.asterix</groupId>
-			<artifactId>asterix-transactions</artifactId>
-			<version>0.8.9-SNAPSHOT</version>
-			<scope>compile</scope>
-		</dependency>
-		<dependency>
-			<groupId>org.twitter4j</groupId>
-			<artifactId>twitter4j-core</artifactId>
-			<version>2.2.3</version>
-		</dependency>
-		<dependency>
-			<groupId>org.apache.hadoop</groupId>
-			<artifactId>hadoop-client</artifactId>
-			<type>jar</type>
-			<scope>compile</scope>
-		</dependency>
-		<dependency>
-		         <groupId>org.apache.hyracks</groupId>
-		         <artifactId>hyracks-api</artifactId>
-	        </dependency>
-	</dependencies>
-
-</project>
->>>>>>> 601efeae
+</project>