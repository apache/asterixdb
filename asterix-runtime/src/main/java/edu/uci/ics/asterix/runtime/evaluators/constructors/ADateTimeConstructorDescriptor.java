/*
 * Copyright 2009-2011 by The Regents of the University of California
 * Licensed under the Apache License, Version 2.0 (the "License");
 * you may not use this file except in compliance with the License.
 * you may obtain a copy of the License from
 * 
 *     http://www.apache.org/licenses/LICENSE-2.0
 * 
 * Unless required by applicable law or agreed to in writing, software
 * distributed under the License is distributed on an "AS IS" BASIS,
 * WITHOUT WARRANTIES OR CONDITIONS OF ANY KIND, either express or implied.
 * See the License for the specific language governing permissions and
 * limitations under the License.
 */
package edu.uci.ics.asterix.runtime.evaluators.constructors;

import java.io.DataOutput;
import java.io.IOException;

import edu.uci.ics.asterix.formats.nontagged.AqlSerializerDeserializerProvider;
import edu.uci.ics.asterix.om.base.ADateTime;
import edu.uci.ics.asterix.om.base.AMutableDateTime;
import edu.uci.ics.asterix.om.base.ANull;
<<<<<<< HEAD
import edu.uci.ics.asterix.om.base.temporal.ADateAndTimeParser;
=======
import edu.uci.ics.asterix.om.base.temporal.ADateParserFactory;
import edu.uci.ics.asterix.om.base.temporal.ATimeParserFactory;
>>>>>>> bceacdab
import edu.uci.ics.asterix.om.base.temporal.ByteArrayCharSequenceAccessor;
import edu.uci.ics.asterix.om.functions.AsterixBuiltinFunctions;
import edu.uci.ics.asterix.om.functions.IFunctionDescriptor;
import edu.uci.ics.asterix.om.functions.IFunctionDescriptorFactory;
import edu.uci.ics.asterix.om.types.ATypeTag;
import edu.uci.ics.asterix.om.types.BuiltinType;
import edu.uci.ics.asterix.runtime.evaluators.base.AbstractScalarFunctionDynamicDescriptor;
import edu.uci.ics.hyracks.algebricks.common.exceptions.AlgebricksException;
import edu.uci.ics.hyracks.algebricks.core.algebra.functions.FunctionIdentifier;
import edu.uci.ics.hyracks.algebricks.runtime.base.ICopyEvaluator;
import edu.uci.ics.hyracks.algebricks.runtime.base.ICopyEvaluatorFactory;
import edu.uci.ics.hyracks.api.dataflow.value.ISerializerDeserializer;
import edu.uci.ics.hyracks.data.std.api.IDataOutputProvider;
import edu.uci.ics.hyracks.data.std.util.ArrayBackedValueStorage;
import edu.uci.ics.hyracks.dataflow.common.data.accessors.IFrameTupleReference;

public class ADateTimeConstructorDescriptor extends AbstractScalarFunctionDynamicDescriptor {

    private static final long serialVersionUID = 1L;
    private final static byte SER_STRING_TYPE_TAG = ATypeTag.STRING.serialize();
    private final static byte SER_NULL_TYPE_TAG = ATypeTag.NULL.serialize();

    public static final IFunctionDescriptorFactory FACTORY = new IFunctionDescriptorFactory() {
        public IFunctionDescriptor createFunctionDescriptor() {
            return new ADateTimeConstructorDescriptor();
        }
    };

    @Override
    public ICopyEvaluatorFactory createEvaluatorFactory(final ICopyEvaluatorFactory[] args) {
        return new ICopyEvaluatorFactory() {
            private static final long serialVersionUID = 1L;

            @Override
            public ICopyEvaluator createEvaluator(final IDataOutputProvider output) throws AlgebricksException {
                return new ICopyEvaluator() {

                    private DataOutput out = output.getDataOutput();

                    private ArrayBackedValueStorage outInput = new ArrayBackedValueStorage();
                    private ICopyEvaluator eval = args[0].createEvaluator(outInput);
                    private String errorMessage = "This can not be an instance of datetime";
                    private AMutableDateTime aDateTime = new AMutableDateTime(0L);
                    @SuppressWarnings("unchecked")
                    private ISerializerDeserializer<ADateTime> datetimeSerde = AqlSerializerDeserializerProvider.INSTANCE
                            .getSerializerDeserializer(BuiltinType.ADATETIME);
                    @SuppressWarnings("unchecked")
                    private ISerializerDeserializer<ANull> nullSerde = AqlSerializerDeserializerProvider.INSTANCE
                            .getSerializerDeserializer(BuiltinType.ANULL);
                    private ByteArrayCharSequenceAccessor charAccessor = new ByteArrayCharSequenceAccessor();

                    private ByteArrayCharSequenceAccessor charAccessor = new ByteArrayCharSequenceAccessor();

                    @Override
                    public void evaluate(IFrameTupleReference tuple) throws AlgebricksException {

                        try {
                            outInput.reset();
                            eval.evaluate(tuple);
                            byte[] serString = outInput.getByteArray();
                            if (serString[0] == SER_STRING_TYPE_TAG) {

                                int stringLength = (serString[1] & 0xff << 8) + (serString[2] & 0xff << 0);

                                charAccessor.reset(serString, 3, stringLength);

                                // +1 if it is negative (-)
                                short timeOffset = (short) ((charAccessor.getCharAt(0) == '-') ? 1 : 0);

                                if (charAccessor.getCharAt(timeOffset + 10) != 'T'
                                        && charAccessor.getCharAt(timeOffset + 8) != 'T') {
                                    throw new AlgebricksException(errorMessage + ": missing T");
                                }

                                // if extended form 11, else 9
                                timeOffset += (charAccessor.getCharAt(timeOffset + 13) == ':') ? (short) (11)
                                        : (short) (9);

                                long chrononTimeInMs = ADateParserFactory.parseDatePart(charAccessor, false);

                                charAccessor.reset(serString, 3 + timeOffset, stringLength - timeOffset);

                                chrononTimeInMs += ATimeParserFactory.parseTimePart(charAccessor);

                                aDateTime.setValue(chrononTimeInMs);
                                datetimeSerde.serialize(aDateTime, out);
                            } else if (serString[0] == SER_NULL_TYPE_TAG) {
                                nullSerde.serialize(ANull.NULL, out);
                            } else {
                                throw new AlgebricksException(errorMessage);
                            }
                        } catch (IOException e1) {
                            throw new AlgebricksException(errorMessage);
                        } catch (Exception e2) {
                            throw new AlgebricksException(e2);
                        }
                    }
                };
            }
        };
    }

    @Override
    public FunctionIdentifier getIdentifier() {
        return AsterixBuiltinFunctions.DATETIME_CONSTRUCTOR;
    }

}<|MERGE_RESOLUTION|>--- conflicted
+++ resolved
@@ -21,12 +21,8 @@
 import edu.uci.ics.asterix.om.base.ADateTime;
 import edu.uci.ics.asterix.om.base.AMutableDateTime;
 import edu.uci.ics.asterix.om.base.ANull;
-<<<<<<< HEAD
-import edu.uci.ics.asterix.om.base.temporal.ADateAndTimeParser;
-=======
 import edu.uci.ics.asterix.om.base.temporal.ADateParserFactory;
 import edu.uci.ics.asterix.om.base.temporal.ATimeParserFactory;
->>>>>>> bceacdab
 import edu.uci.ics.asterix.om.base.temporal.ByteArrayCharSequenceAccessor;
 import edu.uci.ics.asterix.om.functions.AsterixBuiltinFunctions;
 import edu.uci.ics.asterix.om.functions.IFunctionDescriptor;
@@ -76,8 +72,6 @@
                     @SuppressWarnings("unchecked")
                     private ISerializerDeserializer<ANull> nullSerde = AqlSerializerDeserializerProvider.INSTANCE
                             .getSerializerDeserializer(BuiltinType.ANULL);
-                    private ByteArrayCharSequenceAccessor charAccessor = new ByteArrayCharSequenceAccessor();
-
                     private ByteArrayCharSequenceAccessor charAccessor = new ByteArrayCharSequenceAccessor();
 
                     @Override
