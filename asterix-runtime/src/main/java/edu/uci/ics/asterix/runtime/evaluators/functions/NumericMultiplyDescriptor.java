--- conflicted
+++ resolved
@@ -16,147 +16,22 @@
             return new NumericMultiplyDescriptor();
         }
     };
+
     @Override
     public FunctionIdentifier getIdentifier() {
         return FID;
     }
 
     @Override
-<<<<<<< HEAD
     protected long evaluateInteger(long lhs, long rhs) throws HyracksDataException {
         int signLhs = lhs > 0 ? 1 : (lhs < 0 ? -1 : 0);
         int signRhs = rhs > 0 ? 1 : (rhs < 0 ? -1 : 0);
         long maximum = signLhs == signRhs ? Long.MAX_VALUE : Long.MIN_VALUE;
 
-        if (lhs != 0 && (rhs > 0 && rhs > maximum / lhs ||
-                       rhs < 0 && rhs < maximum / lhs))
+        if (lhs != 0 && (rhs > 0 && rhs > maximum / lhs || rhs < 0 && rhs < maximum / lhs))
             throw new HyracksDataException("Overflow Happened.");
-        
+
         return lhs * rhs;
-=======
-    public ICopyEvaluatorFactory createEvaluatorFactory(final ICopyEvaluatorFactory[] args) throws AlgebricksException {
-        return new ICopyEvaluatorFactory() {
-            private static final long serialVersionUID = 1L;
-
-            @Override
-            public ICopyEvaluator createEvaluator(final IDataOutputProvider output) throws AlgebricksException {
-
-                return new ICopyEvaluator() {
-                    private DataOutput out = output.getDataOutput();
-                    // one temp. buffer re-used by both children
-                    private ArrayBackedValueStorage argOut = new ArrayBackedValueStorage();
-                    private ICopyEvaluator evalLeft = args[0].createEvaluator(argOut);
-                    private ICopyEvaluator evalRight = args[1].createEvaluator(argOut);
-                    private double[] operands = new double[args.length];
-                    private boolean metInt8 = false, metInt16 = false, metInt32 = false, metInt64 = false,
-                            metFloat = false, metDouble = false;
-                    private ATypeTag typeTag;
-                    private AMutableDouble aDouble = new AMutableDouble(0);
-                    private AMutableFloat aFloat = new AMutableFloat(0);
-                    private AMutableInt64 aInt64 = new AMutableInt64(0);
-                    private AMutableInt32 aInt32 = new AMutableInt32(0);
-                    private AMutableInt16 aInt16 = new AMutableInt16((short) 0);
-                    private AMutableInt8 aInt8 = new AMutableInt8((byte) 0);
-                    @SuppressWarnings("rawtypes")
-                    private ISerializerDeserializer serde;
-
-                    @SuppressWarnings("unchecked")
-                    @Override
-                    public void evaluate(IFrameTupleReference tuple) throws AlgebricksException {
-
-                        try {
-                            for (int i = 0; i < args.length; i++) {
-                                argOut.reset();
-                                if (i == 0)
-                                    evalLeft.evaluate(tuple);
-                                else
-                                    evalRight.evaluate(tuple);
-                                typeTag = EnumDeserializer.ATYPETAGDESERIALIZER.deserialize(argOut.getByteArray()[0]);
-                                switch (typeTag) {
-                                    case INT8: {
-                                        metInt8 = true;
-                                        operands[i] = AInt8SerializerDeserializer.getByte(argOut.getByteArray(), 1);
-                                        break;
-                                    }
-                                    case INT16: {
-                                        metInt16 = true;
-                                        operands[i] = AInt16SerializerDeserializer.getShort(argOut.getByteArray(), 1);
-                                        break;
-                                    }
-                                    case INT32: {
-                                        metInt32 = true;
-                                        operands[i] = AInt32SerializerDeserializer.getInt(argOut.getByteArray(), 1);
-                                        break;
-                                    }
-                                    case INT64: {
-                                        metInt64 = true;
-                                        operands[i] = AInt64SerializerDeserializer.getLong(argOut.getByteArray(), 1);
-                                        break;
-                                    }
-                                    case FLOAT: {
-                                        metFloat = true;
-                                        operands[i] = AFloatSerializerDeserializer.getFloat(argOut.getByteArray(), 1);
-                                        break;
-                                    }
-                                    case DOUBLE: {
-                                        metDouble = true;
-                                        operands[i] = ADoubleSerializerDeserializer.getDouble(argOut.getByteArray(), 1);
-                                        break;
-                                    }
-                                    case NULL: {
-                                        serde = AqlSerializerDeserializerProvider.INSTANCE
-                                                .getSerializerDeserializer(BuiltinType.ANULL);
-                                        serde.serialize(ANull.NULL, out);
-                                        return;
-                                    }
-                                    default: {
-                                        throw new NotImplementedException(i == 0 ? "Left" : "Right"
-                                                + " Operand of Multiplication can not be "
-                                                + EnumDeserializer.ATYPETAGDESERIALIZER.deserialize(argOut
-                                                        .getByteArray()[0]));
-                                    }
-                                }
-                            }
-                            if (metDouble) {
-                                serde = AqlSerializerDeserializerProvider.INSTANCE
-                                        .getSerializerDeserializer(BuiltinType.ADOUBLE);
-                                aDouble.setValue(operands[0] * operands[1]);
-                                serde.serialize(aDouble, out);
-                            } else if (metFloat) {
-                                serde = AqlSerializerDeserializerProvider.INSTANCE
-                                        .getSerializerDeserializer(BuiltinType.AFLOAT);
-                                aFloat.setValue((float) (operands[0] * operands[1]));
-                                serde.serialize(aFloat, out);
-                            } else if (metInt64) {
-                                serde = AqlSerializerDeserializerProvider.INSTANCE
-                                        .getSerializerDeserializer(BuiltinType.AINT64);
-                                aInt64.setValue((long) (operands[0] * operands[1]));
-                                serde.serialize(aInt64, out);
-                            } else if (metInt32) {
-                                serde = AqlSerializerDeserializerProvider.INSTANCE
-                                        .getSerializerDeserializer(BuiltinType.AINT32);
-                                aInt32.setValue((int) (operands[0] * operands[1]));
-                                serde.serialize(aInt32, out);
-                            } else if (metInt16) {
-                                serde = AqlSerializerDeserializerProvider.INSTANCE
-                                        .getSerializerDeserializer(BuiltinType.AINT16);
-                                aInt16.setValue((short) (operands[0] * operands[1]));
-                                serde.serialize(aInt16, out);
-                            } else if (metInt8) {
-                                serde = AqlSerializerDeserializerProvider.INSTANCE
-                                        .getSerializerDeserializer(BuiltinType.AINT8);
-                                aInt8.setValue((byte) (operands[0] * operands[1]));
-                                serde.serialize(aInt8, out);
-                            }
-
-                        } catch (HyracksDataException hde) {
-                            throw new AlgebricksException(hde);
-                        }
-                    }
-                };
-            }
-        };
->>>>>>> 675f66e2
     }
 
     @Override
@@ -165,10 +40,9 @@
         int signRhs = rhs > 0 ? 1 : (rhs < 0 ? -1 : 0);
         double maximum = signLhs == signRhs ? Double.MAX_VALUE : -Double.MAX_VALUE;
 
-        if (lhs != 0 && (rhs > 0 && rhs > maximum / lhs ||
-                       rhs < 0 && rhs < maximum / lhs))
+        if (lhs != 0 && (rhs > 0 && rhs > maximum / lhs || rhs < 0 && rhs < maximum / lhs))
             throw new HyracksDataException("Overflow Happened.");
-        
+
         return lhs * rhs;
     }
 }