--- conflicted
+++ resolved
@@ -713,7 +713,18 @@
         </exclusion>
       </exclusions>
     </dependency>
-<<<<<<< HEAD
+    <dependency>
+      <groupId>io.netty</groupId>
+      <artifactId>netty-codec-http</artifactId>
+    </dependency>
+    <dependency>
+      <groupId>io.netty</groupId>
+      <artifactId>netty-buffer</artifactId>
+    </dependency>
+    <dependency>
+      <groupId>io.netty</groupId>
+      <artifactId>netty-common</artifactId>
+    </dependency>
     <!-- AWS -->
     <dependency>
       <groupId>software.amazon.awssdk</groupId>
@@ -742,19 +753,6 @@
       <groupId>com.typesafe.akka</groupId>
       <artifactId>akka-http-core_2.12</artifactId>
       <scope>test</scope>
-=======
-    <dependency>
-      <groupId>io.netty</groupId>
-      <artifactId>netty-codec-http</artifactId>
-    </dependency>
-    <dependency>
-      <groupId>io.netty</groupId>
-      <artifactId>netty-buffer</artifactId>
-    </dependency>
-    <dependency>
-      <groupId>io.netty</groupId>
-      <artifactId>netty-common</artifactId>
->>>>>>> e8637d0f
     </dependency>
   </dependencies>
 </project>