distribute result [$$29]
-- DISTRIBUTE_RESULT  |PARTITIONED|
  exchange
  -- ONE_TO_ONE_EXCHANGE  |PARTITIONED|
<<<<<<< HEAD
    -- ASSIGN  |PARTITIONED|
      -- STREAM_SELECT  |PARTITIONED|
        -- ASSIGN  |PARTITIONED|
          -- STREAM_PROJECT  |PARTITIONED|
            -- ONE_TO_ONE_EXCHANGE  |PARTITIONED|
              -- DATASOURCE_SCAN (test.Users)  |PARTITIONED|
                -- ONE_TO_ONE_EXCHANGE  |PARTITIONED|
                  -- EMPTY_TUPLE_SOURCE  |PARTITIONED|
=======
    project ([$$29])
    -- STREAM_PROJECT  |PARTITIONED|
      assign [$$29] <- [{"U": $$U, "augmentedUser": $$35}]
      -- ASSIGN  |PARTITIONED|
        select (eq($$35.getField("firstName"), "Glenn"))
        -- STREAM_SELECT  |PARTITIONED|
          assign [$$35] <- [object-add(object-remove($$U, "name"), "name", "Glenn")]
          -- ASSIGN  |PARTITIONED|
            project ([$$U])
            -- STREAM_PROJECT  |PARTITIONED|
              exchange
              -- ONE_TO_ONE_EXCHANGE  |PARTITIONED|
                data-scan []<-[$$30, $$U] <- test.Users
                -- DATASOURCE_SCAN  |PARTITIONED|
                  exchange
                  -- ONE_TO_ONE_EXCHANGE  |PARTITIONED|
                    empty-tuple-source
                    -- EMPTY_TUPLE_SOURCE  |PARTITIONED|
>>>>>>> 86e6336f
<|MERGE_RESOLUTION|>--- conflicted
+++ resolved
@@ -2,32 +2,19 @@
 -- DISTRIBUTE_RESULT  |PARTITIONED|
   exchange
   -- ONE_TO_ONE_EXCHANGE  |PARTITIONED|
-<<<<<<< HEAD
+    assign [$$29] <- [{"U": $$U, "augmentedUser": $$35}] project: [$$29]
     -- ASSIGN  |PARTITIONED|
+      select (eq($$35.getField("firstName"), "Glenn"))
       -- STREAM_SELECT  |PARTITIONED|
+        assign [$$35] <- [object-add(object-remove($$U, "name"), "name", "Glenn")]
         -- ASSIGN  |PARTITIONED|
+          project ([$$U])
           -- STREAM_PROJECT  |PARTITIONED|
+            exchange
             -- ONE_TO_ONE_EXCHANGE  |PARTITIONED|
-              -- DATASOURCE_SCAN (test.Users)  |PARTITIONED|
+              data-scan []<-[$$30, $$U] <- test.Users
+              -- DATASOURCE_SCAN  |PARTITIONED|
+                exchange
                 -- ONE_TO_ONE_EXCHANGE  |PARTITIONED|
-                  -- EMPTY_TUPLE_SOURCE  |PARTITIONED|
-=======
-    project ([$$29])
-    -- STREAM_PROJECT  |PARTITIONED|
-      assign [$$29] <- [{"U": $$U, "augmentedUser": $$35}]
-      -- ASSIGN  |PARTITIONED|
-        select (eq($$35.getField("firstName"), "Glenn"))
-        -- STREAM_SELECT  |PARTITIONED|
-          assign [$$35] <- [object-add(object-remove($$U, "name"), "name", "Glenn")]
-          -- ASSIGN  |PARTITIONED|
-            project ([$$U])
-            -- STREAM_PROJECT  |PARTITIONED|
-              exchange
-              -- ONE_TO_ONE_EXCHANGE  |PARTITIONED|
-                data-scan []<-[$$30, $$U] <- test.Users
-                -- DATASOURCE_SCAN  |PARTITIONED|
-                  exchange
-                  -- ONE_TO_ONE_EXCHANGE  |PARTITIONED|
-                    empty-tuple-source
-                    -- EMPTY_TUPLE_SOURCE  |PARTITIONED|
->>>>>>> 86e6336f
+                  empty-tuple-source
+                  -- EMPTY_TUPLE_SOURCE  |PARTITIONED|