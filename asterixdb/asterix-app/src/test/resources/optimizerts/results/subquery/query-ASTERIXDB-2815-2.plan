--- conflicted
+++ resolved
@@ -1,65 +1,43 @@
-distribute result [$$76]
+distribute result [$$81]
 -- DISTRIBUTE_RESULT  |PARTITIONED|
   exchange
   -- ONE_TO_ONE_EXCHANGE  |PARTITIONED|
-<<<<<<< HEAD
+    assign [$$81] <- [{"id": $$87, "ranks": array-sort($$77)}] project: [$$81]
     -- ASSIGN  |PARTITIONED|
+      exchange
       -- SORT_MERGE_EXCHANGE [$$87(ASC) ]  |PARTITIONED|
+        order (ASC, $$87)
         -- STABLE_SORT [$$87(ASC)]  |PARTITIONED|
+          exchange
           -- ONE_TO_ONE_EXCHANGE  |PARTITIONED|
+            project ([$$87, $$77])
             -- STREAM_PROJECT  |PARTITIONED|
+              exchange
               -- ONE_TO_ONE_EXCHANGE  |PARTITIONED|
+                group by ([$$96 := $$83]) decor ([$$87]) {
+                          aggregate [$$77] <- [listify($$74)]
+                          -- AGGREGATE  |LOCAL|
+                            select (not(is-missing($$95)))
+                            -- STREAM_SELECT  |LOCAL|
+                              nested tuple source
+                              -- NESTED_TUPLE_SOURCE  |LOCAL|
+                       }
                 -- PRE_CLUSTERED_GROUP_BY[$$83]  |PARTITIONED|
-                        {
-                          -- AGGREGATE  |LOCAL|
-                            -- STREAM_SELECT  |LOCAL|
-                              -- NESTED_TUPLE_SOURCE  |LOCAL|
-                        }
+                  exchange
                   -- ONE_TO_ONE_EXCHANGE  |PARTITIONED|
+                    order (ASC, $$83)
                     -- STABLE_SORT [$$83(ASC)]  |PARTITIONED|
+                      exchange
                       -- ONE_TO_ONE_EXCHANGE  |PARTITIONED|
+                        project ([$$87, $$74, $$95, $$83])
                         -- STREAM_PROJECT  |PARTITIONED|
+                          exchange
                           -- ONE_TO_ONE_EXCHANGE  |PARTITIONED|
+                            left outer join (eq($$83, $$94))
                             -- HYBRID_HASH_JOIN [$$83][$$94]  |PARTITIONED|
+                              exchange
                               -- HASH_PARTITION_EXCHANGE [$$83]  |PARTITIONED|
-=======
-    project ([$$76])
-    -- STREAM_PROJECT  |PARTITIONED|
-      assign [$$76] <- [{"id": $$82, "ranks": array-sort($$72)}]
-      -- ASSIGN  |PARTITIONED|
-        exchange
-        -- SORT_MERGE_EXCHANGE [$$82(ASC) ]  |PARTITIONED|
-          order (ASC, $$82)
-          -- STABLE_SORT [$$82(ASC)]  |PARTITIONED|
-            exchange
-            -- ONE_TO_ONE_EXCHANGE  |PARTITIONED|
-              project ([$$82, $$72])
-              -- STREAM_PROJECT  |PARTITIONED|
-                exchange
-                -- ONE_TO_ONE_EXCHANGE  |PARTITIONED|
-                  group by ([$$91 := $$78]) decor ([$$82]) {
-                            aggregate [$$72] <- [listify($$69)]
-                            -- AGGREGATE  |LOCAL|
-                              select (not(is-missing($$90)))
-                              -- STREAM_SELECT  |LOCAL|
-                                nested tuple source
-                                -- NESTED_TUPLE_SOURCE  |LOCAL|
-                         }
-                  -- PRE_CLUSTERED_GROUP_BY[$$78]  |PARTITIONED|
-                    exchange
-                    -- ONE_TO_ONE_EXCHANGE  |PARTITIONED|
-                      project ([$$82, $$69, $$90, $$78])
-                      -- STREAM_PROJECT  |PARTITIONED|
-                        exchange
-                        -- ONE_TO_ONE_EXCHANGE  |PARTITIONED|
-                          left outer join (eq($$78, $$89))
-                          -- HYBRID_HASH_JOIN [$$78][$$89]  |PARTITIONED|
-                            exchange
-                            -- ONE_TO_ONE_EXCHANGE  |PARTITIONED|
-                              project ([$$78, $$82])
-                              -- STREAM_PROJECT  |PARTITIONED|
-                                assign [$$78, $$82] <- [$$89, $$87]
->>>>>>> 86e6336f
+                                assign [$$83, $$87] <- [$$94, $$92] project: [$$83, $$87]
                                 -- ASSIGN  |PARTITIONED|
                                   exchange
                                   -- ONE_TO_ONE_EXCHANGE  |PARTITIONED|
@@ -67,136 +45,85 @@
                                     -- REPLICATE  |PARTITIONED|
                                       exchange
                                       -- ONE_TO_ONE_EXCHANGE  |PARTITIONED|
-<<<<<<< HEAD
+                                        assign [$$92] <- [$$93.getField("id")] project: [$$94, $$92]
                                         -- ASSIGN  |PARTITIONED|
+                                          exchange
                                           -- ONE_TO_ONE_EXCHANGE  |PARTITIONED|
-                                            -- DATASOURCE_SCAN (test.RawTweet)  |PARTITIONED|
+                                            data-scan []<-[$$94, $$93] <- test.RawTweet
+                                            -- DATASOURCE_SCAN  |PARTITIONED|
+                                              exchange
                                               -- ONE_TO_ONE_EXCHANGE  |PARTITIONED|
+                                                empty-tuple-source
                                                 -- EMPTY_TUPLE_SOURCE  |PARTITIONED|
+                              exchange
                               -- ONE_TO_ONE_EXCHANGE  |PARTITIONED|
+                                assign [$$95] <- [true]
                                 -- ASSIGN  |PARTITIONED|
+                                  project ([$$94, $$74])
                                   -- STREAM_PROJECT  |PARTITIONED|
+                                    window-aggregate [$$74] <- [rank-impl($$e.url)] partition [$$94] order (ASC, $$e.url)
                                     -- WINDOW_STREAM  |PARTITIONED|
+                                      exchange
                                       -- ONE_TO_ONE_EXCHANGE  |PARTITIONED|
+                                        order (ASC, $$94) (ASC, $$e.url)
                                         -- STABLE_SORT [$$94(ASC), $$e.url(ASC)]  |PARTITIONED|
+                                          exchange
                                           -- HASH_PARTITION_EXCHANGE [$$94]  |PARTITIONED|
+                                            project ([$$94, $$e.url])
                                             -- STREAM_PROJECT  |PARTITIONED|
+                                              exchange
                                               -- ONE_TO_ONE_EXCHANGE  |PARTITIONED|
+                                                join (eq($$ve, $$86))
                                                 -- HYBRID_HASH_JOIN [$$ve][$$86]  |PARTITIONED|
+                                                  exchange
                                                   -- HASH_PARTITION_EXCHANGE [$$ve]  |PARTITIONED|
-=======
-                                        project ([$$89, $$87])
-                                        -- STREAM_PROJECT  |PARTITIONED|
-                                          assign [$$87] <- [$$88.getField("id")]
-                                          -- ASSIGN  |PARTITIONED|
-                                            exchange
-                                            -- ONE_TO_ONE_EXCHANGE  |PARTITIONED|
-                                              data-scan []<-[$$89, $$88] <- test.RawTweet
-                                              -- DATASOURCE_SCAN  |PARTITIONED|
-                                                exchange
-                                                -- ONE_TO_ONE_EXCHANGE  |PARTITIONED|
-                                                  empty-tuple-source
-                                                  -- EMPTY_TUPLE_SOURCE  |PARTITIONED|
-                            exchange
-                            -- ONE_TO_ONE_EXCHANGE  |PARTITIONED|
-                              assign [$$90] <- [true]
-                              -- ASSIGN  |PARTITIONED|
-                                project ([$$89, $$69])
-                                -- STREAM_PROJECT  |PARTITIONED|
-                                  window-aggregate [$$69] <- [rank-impl($$e.url)] partition [$$89] order (ASC, $$e.url)
-                                  -- WINDOW_STREAM  |PARTITIONED|
-                                    exchange
-                                    -- ONE_TO_ONE_EXCHANGE  |PARTITIONED|
-                                      order (ASC, $$89) (ASC, $$e.url)
-                                      -- STABLE_SORT [$$89(ASC), $$e.url(ASC)]  |PARTITIONED|
-                                        exchange
-                                        -- HASH_PARTITION_EXCHANGE [$$89]  |PARTITIONED|
-                                          project ([$$89, $$e.url])
-                                          -- STREAM_PROJECT  |PARTITIONED|
-                                            exchange
-                                            -- ONE_TO_ONE_EXCHANGE  |PARTITIONED|
-                                              join (eq($$ve, $$81))
-                                              -- HYBRID_HASH_JOIN [$$ve][$$81]  |PARTITIONED|
-                                                exchange
-                                                -- HASH_PARTITION_EXCHANGE [$$ve]  |PARTITIONED|
-                                                  project ([$$89, $$ve])
-                                                  -- STREAM_PROJECT  |PARTITIONED|
-                                                    unnest $$ve <- scan-collection($$84)
->>>>>>> 86e6336f
+                                                    unnest $$ve <- scan-collection($$89) project: [$$94, $$ve]
                                                     -- UNNEST  |PARTITIONED|
-                                                      project ([$$89, $$84])
+                                                      project ([$$94, $$89])
                                                       -- STREAM_PROJECT  |PARTITIONED|
                                                         exchange
                                                         -- ONE_TO_ONE_EXCHANGE  |PARTITIONED|
-<<<<<<< HEAD
+                                                          join (eq($$92, $$88))
                                                           -- HYBRID_HASH_JOIN [$$92][$$88]  |PARTITIONED|
+                                                            exchange
                                                             -- HASH_PARTITION_EXCHANGE [$$92]  |PARTITIONED|
-=======
-                                                          join (eq($$87, $$83))
-                                                          -- HYBRID_HASH_JOIN [$$87][$$83]  |PARTITIONED|
-                                                            exchange
-                                                            -- HASH_PARTITION_EXCHANGE [$$87]  |PARTITIONED|
                                                               replicate
->>>>>>> 86e6336f
                                                               -- REPLICATE  |PARTITIONED|
                                                                 exchange
                                                                 -- ONE_TO_ONE_EXCHANGE  |PARTITIONED|
-<<<<<<< HEAD
+                                                                  assign [$$92] <- [$$93.getField("id")] project: [$$94, $$92]
                                                                   -- ASSIGN  |PARTITIONED|
-                                                                    -- ONE_TO_ONE_EXCHANGE  |PARTITIONED|
-                                                                      -- DATASOURCE_SCAN (test.RawTweet)  |PARTITIONED|
-=======
-                                                                  project ([$$89, $$87])
-                                                                  -- STREAM_PROJECT  |PARTITIONED|
-                                                                    assign [$$87] <- [$$88.getField("id")]
-                                                                    -- ASSIGN  |PARTITIONED|
-                                                                      exchange
-                                                                      -- ONE_TO_ONE_EXCHANGE  |PARTITIONED|
-                                                                        data-scan []<-[$$89, $$88] <- test.RawTweet
-                                                                        -- DATASOURCE_SCAN  |PARTITIONED|
-                                                                          exchange
-                                                                          -- ONE_TO_ONE_EXCHANGE  |PARTITIONED|
-                                                                            empty-tuple-source
-                                                                            -- EMPTY_TUPLE_SOURCE  |PARTITIONED|
-                                                            exchange
-                                                            -- HASH_PARTITION_EXCHANGE [$$83]  |PARTITIONED|
-                                                              project ([$$84, $$83])
-                                                              -- STREAM_PROJECT  |PARTITIONED|
-                                                                assign [$$84, $$83] <- [$$v.getField("evidence"), $$v.getField("tweet_id")]
-                                                                -- ASSIGN  |PARTITIONED|
-                                                                  project ([$$v])
-                                                                  -- STREAM_PROJECT  |PARTITIONED|
                                                                     exchange
                                                                     -- ONE_TO_ONE_EXCHANGE  |PARTITIONED|
-                                                                      data-scan []<-[$$79, $$v] <- test.Verification
+                                                                      data-scan []<-[$$94, $$93] <- test.RawTweet
                                                                       -- DATASOURCE_SCAN  |PARTITIONED|
                                                                         exchange
->>>>>>> 86e6336f
                                                                         -- ONE_TO_ONE_EXCHANGE  |PARTITIONED|
                                                                           empty-tuple-source
                                                                           -- EMPTY_TUPLE_SOURCE  |PARTITIONED|
-<<<<<<< HEAD
+                                                            exchange
                                                             -- HASH_PARTITION_EXCHANGE [$$88]  |PARTITIONED|
+                                                              assign [$$89, $$88] <- [$$v.getField("evidence"), $$v.getField("tweet_id")] project: [$$89, $$88]
                                                               -- ASSIGN  |PARTITIONED|
+                                                                project ([$$v])
                                                                 -- STREAM_PROJECT  |PARTITIONED|
+                                                                  exchange
                                                                   -- ONE_TO_ONE_EXCHANGE  |PARTITIONED|
-                                                                    -- DATASOURCE_SCAN (test.Verification)  |PARTITIONED|
+                                                                    data-scan []<-[$$84, $$v] <- test.Verification
+                                                                    -- DATASOURCE_SCAN  |PARTITIONED|
+                                                                      exchange
                                                                       -- ONE_TO_ONE_EXCHANGE  |PARTITIONED|
+                                                                        empty-tuple-source
                                                                         -- EMPTY_TUPLE_SOURCE  |PARTITIONED|
+                                                  exchange
                                                   -- HASH_PARTITION_EXCHANGE [$$86]  |PARTITIONED|
-=======
-                                                exchange
-                                                -- HASH_PARTITION_EXCHANGE [$$81]  |PARTITIONED|
-                                                  project ([$$e.url, $$81])
-                                                  -- STREAM_PROJECT  |PARTITIONED|
-                                                    assign [$$e.url, $$81] <- [$$e.getField("url"), $$e.getField("ev_id")]
->>>>>>> 86e6336f
+                                                    assign [$$e.url, $$86] <- [$$e.getField("url"), $$e.getField("ev_id")] project: [$$e.url, $$86]
                                                     -- ASSIGN  |PARTITIONED|
                                                       project ([$$e])
                                                       -- STREAM_PROJECT  |PARTITIONED|
                                                         exchange
                                                         -- ONE_TO_ONE_EXCHANGE  |PARTITIONED|
-                                                          data-scan []<-[$$80, $$e] <- test.Evidence
+                                                          data-scan []<-[$$85, $$e] <- test.Evidence
                                                           -- DATASOURCE_SCAN  |PARTITIONED|
                                                             exchange
                                                             -- ONE_TO_ONE_EXCHANGE  |PARTITIONED|
