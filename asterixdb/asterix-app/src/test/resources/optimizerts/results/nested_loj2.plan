--- conflicted
+++ resolved
@@ -2,122 +2,77 @@
 -- DISTRIBUTE_RESULT  |PARTITIONED|
   exchange
   -- ONE_TO_ONE_EXCHANGE  |PARTITIONED|
-<<<<<<< HEAD
+    assign [$$70] <- [{"cust": $$c, "orders": $$68}] project: [$$70]
     -- ASSIGN  |PARTITIONED|
+      project ([$$68, $$c])
       -- STREAM_PROJECT  |PARTITIONED|
+        exchange
         -- ONE_TO_ONE_EXCHANGE  |PARTITIONED|
+          group by ([$$82 := $$71]) decor ([$$c]) {
+                    aggregate [$$68] <- [listify({"order": $$o, "items": $$62})]
+                    -- AGGREGATE  |LOCAL|
+                      group by ([$$80 := $$72]) decor ([$$c; $$o; $$71; $$75]) {
+                                aggregate [$$62] <- [listify($$l)]
+                                -- AGGREGATE  |LOCAL|
+                                  select (not(is-missing($$79)))
+                                  -- STREAM_SELECT  |LOCAL|
+                                    nested tuple source
+                                    -- NESTED_TUPLE_SOURCE  |LOCAL|
+                             }
+                      -- MICRO_PRE_CLUSTERED_GROUP_BY[$$72]  |LOCAL|
+                        select (not(is-missing($$81)))
+                        -- STREAM_SELECT  |LOCAL|
+                          nested tuple source
+                          -- NESTED_TUPLE_SOURCE  |LOCAL|
+                 }
           -- PRE_CLUSTERED_GROUP_BY[$$71]  |PARTITIONED|
-                  {
-                    -- AGGREGATE  |LOCAL|
-                      -- MICRO_PRE_CLUSTERED_GROUP_BY[$$72]  |LOCAL|
-                              {
-                                -- AGGREGATE  |LOCAL|
-                                  -- STREAM_SELECT  |LOCAL|
-                                    -- NESTED_TUPLE_SOURCE  |LOCAL|
-                              }
-                        -- STREAM_SELECT  |LOCAL|
-                          -- NESTED_TUPLE_SOURCE  |LOCAL|
-                  }
+            exchange
             -- ONE_TO_ONE_EXCHANGE  |PARTITIONED|
+              order (ASC, $$71) (ASC, $$72)
               -- STABLE_SORT [$$71(ASC), $$72(ASC)]  |PARTITIONED|
+                exchange
                 -- HASH_PARTITION_EXCHANGE [$$71]  |PARTITIONED|
+                  project ([$$c, $$o, $$l, $$79, $$72, $$71, $$75, $$81])
                   -- STREAM_PROJECT  |PARTITIONED|
+                    exchange
                     -- ONE_TO_ONE_EXCHANGE  |PARTITIONED|
+                      left outer join (eq($$73, $$72))
                       -- HYBRID_HASH_JOIN [$$72][$$73]  |PARTITIONED|
+                        exchange
                         -- HASH_PARTITION_EXCHANGE [$$72]  |PARTITIONED|
+                          left outer join (eq($$75, $$71))
                           -- HYBRID_HASH_JOIN [$$71][$$75]  |PARTITIONED|
+                            exchange
                             -- HASH_PARTITION_EXCHANGE [$$71]  |PARTITIONED|
-                              -- DATASOURCE_SCAN (tpch.Customers)  |PARTITIONED|
-                                -- ONE_TO_ONE_EXCHANGE  |PARTITIONED|
-                                  -- EMPTY_TUPLE_SOURCE  |PARTITIONED|
-                            -- HASH_PARTITION_EXCHANGE [$$75]  |PARTITIONED|
-                              -- ASSIGN  |PARTITIONED|
-                                -- ONE_TO_ONE_EXCHANGE  |PARTITIONED|
-                                  -- DATASOURCE_SCAN (tpch.Orders)  |PARTITIONED|
-                                    -- ONE_TO_ONE_EXCHANGE  |PARTITIONED|
-                                      -- EMPTY_TUPLE_SOURCE  |PARTITIONED|
-                        -- HASH_PARTITION_EXCHANGE [$$73]  |PARTITIONED|
-                          -- ASSIGN  |PARTITIONED|
-                            -- STREAM_PROJECT  |PARTITIONED|
-                              -- ONE_TO_ONE_EXCHANGE  |PARTITIONED|
-                                -- DATASOURCE_SCAN (tpch.LineItems)  |PARTITIONED|
-                                  -- ONE_TO_ONE_EXCHANGE  |PARTITIONED|
-                                    -- EMPTY_TUPLE_SOURCE  |PARTITIONED|
-=======
-    project ([$$70])
-    -- STREAM_PROJECT  |PARTITIONED|
-      assign [$$70] <- [{"cust": $$c, "orders": $$68}]
-      -- ASSIGN  |PARTITIONED|
-        project ([$$68, $$c])
-        -- STREAM_PROJECT  |PARTITIONED|
-          exchange
-          -- ONE_TO_ONE_EXCHANGE  |PARTITIONED|
-            group by ([$$82 := $$71]) decor ([$$c]) {
-                      aggregate [$$68] <- [listify({"order": $$o, "items": $$62})] [cardinality: 0.0, op-cost: 0.0, total-cost: 0.0]
-                      -- AGGREGATE  |LOCAL|
-                        group by ([$$80 := $$72]) decor ([$$c; $$o; $$71; $$75]) {
-                                  aggregate [$$62] <- [listify($$l)] [cardinality: 0.0, op-cost: 0.0, total-cost: 0.0]
-                                  -- AGGREGATE  |LOCAL|
-                                    select (not(is-missing($$79))) [cardinality: 0.0, op-cost: 0.0, total-cost: 0.0]
-                                    -- STREAM_SELECT  |LOCAL|
-                                      nested tuple source [cardinality: 0.0, op-cost: 0.0, total-cost: 0.0]
-                                      -- NESTED_TUPLE_SOURCE  |LOCAL|
-                               } [cardinality: 0.0, op-cost: 0.0, total-cost: 0.0]
-                        -- MICRO_PRE_CLUSTERED_GROUP_BY[$$72]  |LOCAL|
-                          select (not(is-missing($$81))) [cardinality: 0.0, op-cost: 0.0, total-cost: 0.0]
-                          -- STREAM_SELECT  |LOCAL|
-                            nested tuple source [cardinality: 0.0, op-cost: 0.0, total-cost: 0.0]
-                            -- NESTED_TUPLE_SOURCE  |LOCAL|
-                   }
-            -- PRE_CLUSTERED_GROUP_BY[$$71]  |PARTITIONED|
-              exchange
-              -- ONE_TO_ONE_EXCHANGE  |PARTITIONED|
-                order (ASC, $$71) (ASC, $$72)
-                -- STABLE_SORT [$$71(ASC), $$72(ASC)]  |PARTITIONED|
-                  exchange
-                  -- HASH_PARTITION_EXCHANGE [$$71]  |PARTITIONED|
-                    project ([$$c, $$o, $$l, $$79, $$72, $$71, $$75, $$81])
-                    -- STREAM_PROJECT  |PARTITIONED|
-                      exchange
-                      -- ONE_TO_ONE_EXCHANGE  |PARTITIONED|
-                        left outer join (eq($$73, $$72))
-                        -- HYBRID_HASH_JOIN [$$72][$$73]  |PARTITIONED|
-                          exchange
-                          -- HASH_PARTITION_EXCHANGE [$$72]  |PARTITIONED|
-                            left outer join (eq($$75, $$71))
-                            -- HYBRID_HASH_JOIN [$$71][$$75]  |PARTITIONED|
-                              exchange
-                              -- ONE_TO_ONE_EXCHANGE  |PARTITIONED|
-                                data-scan []<-[$$71, $$c] <- tpch.Customers
-                                -- DATASOURCE_SCAN  |PARTITIONED|
-                                  exchange
-                                  -- ONE_TO_ONE_EXCHANGE  |PARTITIONED|
-                                    empty-tuple-source
-                                    -- EMPTY_TUPLE_SOURCE  |PARTITIONED|
-                              exchange
-                              -- HASH_PARTITION_EXCHANGE [$$75]  |PARTITIONED|
-                                assign [$$81, $$75] <- [true, $$o.getField(1)]
-                                -- ASSIGN  |PARTITIONED|
-                                  exchange
-                                  -- ONE_TO_ONE_EXCHANGE  |PARTITIONED|
-                                    data-scan []<-[$$72, $$o] <- tpch.Orders
-                                    -- DATASOURCE_SCAN  |PARTITIONED|
-                                      exchange
-                                      -- ONE_TO_ONE_EXCHANGE  |PARTITIONED|
-                                        empty-tuple-source
-                                        -- EMPTY_TUPLE_SOURCE  |PARTITIONED|
-                          exchange
-                          -- HASH_PARTITION_EXCHANGE [$$73]  |PARTITIONED|
-                            assign [$$79] <- [true]
-                            -- ASSIGN  |PARTITIONED|
-                              project ([$$73, $$l])
-                              -- STREAM_PROJECT  |PARTITIONED|
+                              data-scan []<-[$$71, $$c] <- tpch.Customers
+                              -- DATASOURCE_SCAN  |PARTITIONED|
                                 exchange
                                 -- ONE_TO_ONE_EXCHANGE  |PARTITIONED|
-                                  data-scan []<-[$$73, $$74, $$l] <- tpch.LineItems
+                                  empty-tuple-source
+                                  -- EMPTY_TUPLE_SOURCE  |PARTITIONED|
+                            exchange
+                            -- HASH_PARTITION_EXCHANGE [$$75]  |PARTITIONED|
+                              assign [$$81, $$75] <- [true, $$o.getField(1)]
+                              -- ASSIGN  |PARTITIONED|
+                                exchange
+                                -- ONE_TO_ONE_EXCHANGE  |PARTITIONED|
+                                  data-scan []<-[$$72, $$o] <- tpch.Orders
                                   -- DATASOURCE_SCAN  |PARTITIONED|
                                     exchange
                                     -- ONE_TO_ONE_EXCHANGE  |PARTITIONED|
                                       empty-tuple-source
                                       -- EMPTY_TUPLE_SOURCE  |PARTITIONED|
->>>>>>> 86e6336f
+                        exchange
+                        -- HASH_PARTITION_EXCHANGE [$$73]  |PARTITIONED|
+                          assign [$$79] <- [true]
+                          -- ASSIGN  |PARTITIONED|
+                            project ([$$73, $$l])
+                            -- STREAM_PROJECT  |PARTITIONED|
+                              exchange
+                              -- ONE_TO_ONE_EXCHANGE  |PARTITIONED|
+                                data-scan []<-[$$73, $$74, $$l] <- tpch.LineItems
+                                -- DATASOURCE_SCAN  |PARTITIONED|
+                                  exchange
+                                  -- ONE_TO_ONE_EXCHANGE  |PARTITIONED|
+                                    empty-tuple-source
+                                    -- EMPTY_TUPLE_SOURCE  |PARTITIONED|