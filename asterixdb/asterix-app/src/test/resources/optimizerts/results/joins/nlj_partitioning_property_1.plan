--- conflicted
+++ resolved
@@ -1,87 +1,56 @@
-distribute result [$$70]
+distribute result [$$75]
 -- DISTRIBUTE_RESULT  |UNPARTITIONED|
   exchange
   -- ONE_TO_ONE_EXCHANGE  |UNPARTITIONED|
-<<<<<<< HEAD
+    assign [$$75] <- [{"count": $$82}] project: [$$75]
     -- ASSIGN  |UNPARTITIONED|
+      aggregate [$$82] <- [agg-sql-sum($$84)]
       -- AGGREGATE  |UNPARTITIONED|
+        exchange
         -- RANDOM_MERGE_EXCHANGE  |PARTITIONED|
+          aggregate [$$84] <- [agg-sql-count(1)]
           -- AGGREGATE  |PARTITIONED|
+            exchange
             -- ONE_TO_ONE_EXCHANGE  |PARTITIONED|
+              join (eq($$76, $$78))
               -- HYBRID_HASH_JOIN [$$76][$$78]  |PARTITIONED|
+                exchange
                 -- ONE_TO_ONE_EXCHANGE  |PARTITIONED|
+                  project ([$$76])
                   -- STREAM_PROJECT  |PARTITIONED|
+                    exchange
                     -- ONE_TO_ONE_EXCHANGE  |PARTITIONED|
-                      -- DATASOURCE_SCAN (tpch.Supplier)  |PARTITIONED|
+                      data-scan []<-[$$76, $$s] <- tpch.Supplier
+                      -- DATASOURCE_SCAN  |PARTITIONED|
+                        exchange
                         -- ONE_TO_ONE_EXCHANGE  |PARTITIONED|
+                          empty-tuple-source
                           -- EMPTY_TUPLE_SOURCE  |PARTITIONED|
+                exchange
                 -- BROADCAST_EXCHANGE  |PARTITIONED|
+                  join (true)
                   -- NESTED_LOOP  |PARTITIONED|
+                    exchange
                     -- ONE_TO_ONE_EXCHANGE  |PARTITIONED|
+                      project ([$$78])
                       -- STREAM_PROJECT  |PARTITIONED|
+                        exchange
                         -- ONE_TO_ONE_EXCHANGE  |PARTITIONED|
-                          -- DATASOURCE_SCAN (tpch.Partsupp)  |PARTITIONED|
+                          data-scan []<-[$$77, $$78, $$ps] <- tpch.Partsupp
+                          -- DATASOURCE_SCAN  |PARTITIONED|
+                            exchange
                             -- ONE_TO_ONE_EXCHANGE  |PARTITIONED|
+                              empty-tuple-source
                               -- EMPTY_TUPLE_SOURCE  |PARTITIONED|
+                    exchange
                     -- BROADCAST_EXCHANGE  |PARTITIONED|
+                      project ([])
                       -- STREAM_PROJECT  |PARTITIONED|
+                        exchange
                         -- ONE_TO_ONE_EXCHANGE  |PARTITIONED|
-                          -- DATASOURCE_SCAN (tpch.Part)  |PARTITIONED|
+                          data-scan []<-[$$79, $$p] <- tpch.Part
+                          -- DATASOURCE_SCAN  |PARTITIONED|
+                            exchange
                             -- ONE_TO_ONE_EXCHANGE  |PARTITIONED|
-                              -- EMPTY_TUPLE_SOURCE  |PARTITIONED|
-=======
-    project ([$$70])
-    -- STREAM_PROJECT  |UNPARTITIONED|
-      assign [$$70] <- [{"count": $$77}]
-      -- ASSIGN  |UNPARTITIONED|
-        aggregate [$$77] <- [agg-sql-sum($$79)]
-        -- AGGREGATE  |UNPARTITIONED|
-          exchange
-          -- RANDOM_MERGE_EXCHANGE  |PARTITIONED|
-            aggregate [$$79] <- [agg-sql-count(1)]
-            -- AGGREGATE  |PARTITIONED|
-              exchange
-              -- ONE_TO_ONE_EXCHANGE  |PARTITIONED|
-                join (eq($$71, $$73))
-                -- HYBRID_HASH_JOIN [$$71][$$73]  |PARTITIONED|
-                  exchange
-                  -- ONE_TO_ONE_EXCHANGE  |PARTITIONED|
-                    project ([$$71])
-                    -- STREAM_PROJECT  |PARTITIONED|
-                      exchange
-                      -- ONE_TO_ONE_EXCHANGE  |PARTITIONED|
-                        data-scan []<-[$$71, $$s] <- tpch.Supplier
-                        -- DATASOURCE_SCAN  |PARTITIONED|
-                          exchange
-                          -- ONE_TO_ONE_EXCHANGE  |PARTITIONED|
-                            empty-tuple-source
-                            -- EMPTY_TUPLE_SOURCE  |PARTITIONED|
-                  exchange
-                  -- BROADCAST_EXCHANGE  |PARTITIONED|
-                    join (true)
-                    -- NESTED_LOOP  |PARTITIONED|
-                      exchange
-                      -- ONE_TO_ONE_EXCHANGE  |PARTITIONED|
-                        project ([$$73])
-                        -- STREAM_PROJECT  |PARTITIONED|
-                          exchange
-                          -- ONE_TO_ONE_EXCHANGE  |PARTITIONED|
-                            data-scan []<-[$$72, $$73, $$ps] <- tpch.Partsupp
-                            -- DATASOURCE_SCAN  |PARTITIONED|
-                              exchange
-                              -- ONE_TO_ONE_EXCHANGE  |PARTITIONED|
-                                empty-tuple-source
-                                -- EMPTY_TUPLE_SOURCE  |PARTITIONED|
-                      exchange
-                      -- BROADCAST_EXCHANGE  |PARTITIONED|
-                        project ([])
-                        -- STREAM_PROJECT  |PARTITIONED|
-                          exchange
-                          -- ONE_TO_ONE_EXCHANGE  |PARTITIONED|
-                            data-scan []<-[$$74, $$p] <- tpch.Part
-                            -- DATASOURCE_SCAN  |PARTITIONED|
-                              exchange
-                              -- ONE_TO_ONE_EXCHANGE  |PARTITIONED|
-                                empty-tuple-source
-                                -- EMPTY_TUPLE_SOURCE  |PARTITIONED|
->>>>>>> 86e6336f
+                              empty-tuple-source
+                              -- EMPTY_TUPLE_SOURCE  |PARTITIONED|