--- conflicted
+++ resolved
@@ -1,91 +1,64 @@
-distribute result [$$70]
+distribute result [$$75]
 -- DISTRIBUTE_RESULT  |PARTITIONED|
   exchange
   -- ONE_TO_ONE_EXCHANGE  |PARTITIONED|
-<<<<<<< HEAD
+    assign [$$75] <- [{"a": $$73}] project: [$$75]
     -- ASSIGN  |PARTITIONED|
+      project ([$$73])
       -- STREAM_PROJECT  |PARTITIONED|
+        exchange
         -- ONE_TO_ONE_EXCHANGE  |PARTITIONED|
+          group by ([$$94 := $$76]) decor ([]) {
+                    aggregate [$$73] <- [listify($$78)]
+                    -- AGGREGATE  |LOCAL|
+                      aggregate [$$78] <- [agg-sql-count(1)]
+                      -- AGGREGATE  |LOCAL|
+                        select (not(is-missing($$93)))
+                        -- STREAM_SELECT  |LOCAL|
+                          nested tuple source
+                          -- NESTED_TUPLE_SOURCE  |LOCAL|
+                 }
           -- PRE_CLUSTERED_GROUP_BY[$$76]  |PARTITIONED|
-                  {
-                    -- AGGREGATE  |LOCAL|
-                      -- AGGREGATE  |LOCAL|
-                        -- STREAM_SELECT  |LOCAL|
-                          -- NESTED_TUPLE_SOURCE  |LOCAL|
-                  }
+            exchange
             -- ONE_TO_ONE_EXCHANGE  |PARTITIONED|
+              order (ASC, $$76)
               -- STABLE_SORT [$$76(ASC)]  |PARTITIONED|
+                exchange
                 -- ONE_TO_ONE_EXCHANGE  |PARTITIONED|
+                  project ([$$93, $$76])
                   -- STREAM_PROJECT  |PARTITIONED|
+                    exchange
                     -- ONE_TO_ONE_EXCHANGE  |PARTITIONED|
+                      left outer join (eq($$76, $$92))
                       -- HYBRID_HASH_JOIN [$$76][$$92]  |PARTITIONED|
+                        exchange
                         -- HASH_PARTITION_EXCHANGE [$$76]  |PARTITIONED|
+                          project ([$$76])
                           -- STREAM_PROJECT  |PARTITIONED|
+                            exchange
                             -- ONE_TO_ONE_EXCHANGE  |PARTITIONED|
-                              -- DATASOURCE_SCAN (test.t1)  |PARTITIONED|
+                              data-scan []<-[$$76, $$t1] <- test.t1
+                              -- DATASOURCE_SCAN  |PARTITIONED|
+                                exchange
                                 -- ONE_TO_ONE_EXCHANGE  |PARTITIONED|
+                                  empty-tuple-source
                                   -- EMPTY_TUPLE_SOURCE  |PARTITIONED|
+                        exchange
                         -- HASH_PARTITION_EXCHANGE [$$92]  |PARTITIONED|
+                          assign [$$93] <- [true]
                           -- ASSIGN  |PARTITIONED|
-=======
-    project ([$$70])
-    -- STREAM_PROJECT  |PARTITIONED|
-      assign [$$70] <- [{"a": $$68}]
-      -- ASSIGN  |PARTITIONED|
-        project ([$$68])
-        -- STREAM_PROJECT  |PARTITIONED|
-          exchange
-          -- ONE_TO_ONE_EXCHANGE  |PARTITIONED|
-            group by ([$$89 := $$71]) decor ([]) {
-                      aggregate [$$68] <- [listify($$73)]
-                      -- AGGREGATE  |LOCAL|
-                        aggregate [$$73] <- [agg-sql-count(1)]
-                        -- AGGREGATE  |LOCAL|
-                          select (not(is-missing($$88)))
-                          -- STREAM_SELECT  |LOCAL|
-                            nested tuple source
-                            -- NESTED_TUPLE_SOURCE  |LOCAL|
-                   }
-            -- PRE_CLUSTERED_GROUP_BY[$$71]  |PARTITIONED|
-              exchange
-              -- ONE_TO_ONE_EXCHANGE  |PARTITIONED|
-                project ([$$88, $$71])
-                -- STREAM_PROJECT  |PARTITIONED|
-                  exchange
-                  -- ONE_TO_ONE_EXCHANGE  |PARTITIONED|
-                    left outer join (eq($$71, $$87))
-                    -- HYBRID_HASH_JOIN [$$71][$$87]  |PARTITIONED|
-                      exchange
-                      -- ONE_TO_ONE_EXCHANGE  |PARTITIONED|
-                        project ([$$71])
-                        -- STREAM_PROJECT  |PARTITIONED|
-                          exchange
-                          -- ONE_TO_ONE_EXCHANGE  |PARTITIONED|
-                            data-scan []<-[$$71, $$t1] <- test.t1
-                            -- DATASOURCE_SCAN  |PARTITIONED|
-                              exchange
-                              -- ONE_TO_ONE_EXCHANGE  |PARTITIONED|
-                                empty-tuple-source
-                                -- EMPTY_TUPLE_SOURCE  |PARTITIONED|
-                      exchange
-                      -- ONE_TO_ONE_EXCHANGE  |PARTITIONED|
-                        assign [$$88] <- [true]
-                        -- ASSIGN  |PARTITIONED|
-                          project ([$$87])
-                          -- STREAM_PROJECT  |PARTITIONED|
-                            unnest $$77 <- scan-collection($$78)
->>>>>>> 86e6336f
+                            unnest $$82 <- scan-collection($$83) project: [$$92]
                             -- UNNEST  |PARTITIONED|
-                              project ([$$87, $$78])
+                              project ([$$92, $$83])
                               -- STREAM_PROJECT  |PARTITIONED|
                                 subplan {
-                                          aggregate [$$78] <- [listify($$80)]
+                                          aggregate [$$83] <- [listify($$85)]
                                           -- AGGREGATE  |LOCAL|
-                                            select (eq($$82, $$83))
+                                            select (eq($$87, $$88))
                                             -- STREAM_SELECT  |LOCAL|
-                                              assign [$$83] <- [$$80.getField("b")]
+                                              assign [$$88] <- [$$85.getField("b")]
                                               -- ASSIGN  |LOCAL|
-                                                unnest $$80 <- scan-collection($$85)
+                                                unnest $$85 <- scan-collection($$90)
                                                 -- UNNEST  |LOCAL|
                                                   nested tuple source
                                                   -- NESTED_TUPLE_SOURCE  |LOCAL|
@@ -97,46 +70,27 @@
                                     -- NESTED_LOOP  |PARTITIONED|
                                       exchange
                                       -- ONE_TO_ONE_EXCHANGE  |PARTITIONED|
-<<<<<<< HEAD
+                                        assign [$$90] <- [$$91.getField("x")] project: [$$92, $$90]
                                         -- ASSIGN  |PARTITIONED|
+                                          exchange
                                           -- ONE_TO_ONE_EXCHANGE  |PARTITIONED|
-                                            -- DATASOURCE_SCAN (test.t1)  |PARTITIONED|
+                                            data-scan []<-[$$92, $$91] <- test.t1
+                                            -- DATASOURCE_SCAN  |PARTITIONED|
+                                              exchange
                                               -- ONE_TO_ONE_EXCHANGE  |PARTITIONED|
+                                                empty-tuple-source
                                                 -- EMPTY_TUPLE_SOURCE  |PARTITIONED|
+                                      exchange
                                       -- BROADCAST_EXCHANGE  |PARTITIONED|
+                                        assign [$$87] <- [$$81.getField("y")] project: [$$87]
                                         -- ASSIGN  |PARTITIONED|
+                                          project ([$$81])
                                           -- STREAM_PROJECT  |PARTITIONED|
-                                            -- ONE_TO_ONE_EXCHANGE  |PARTITIONED|
-                                              -- DATASOURCE_SCAN (test.t2)  |PARTITIONED|
-                                                -- ONE_TO_ONE_EXCHANGE  |PARTITIONED|
-                                                  -- EMPTY_TUPLE_SOURCE  |PARTITIONED|
-=======
-                                        project ([$$87, $$85])
-                                        -- STREAM_PROJECT  |PARTITIONED|
-                                          assign [$$85] <- [$$86.getField("x")]
-                                          -- ASSIGN  |PARTITIONED|
                                             exchange
                                             -- ONE_TO_ONE_EXCHANGE  |PARTITIONED|
-                                              data-scan []<-[$$87, $$86] <- test.t1
+                                              data-scan []<-[$$84, $$81] <- test.t2
                                               -- DATASOURCE_SCAN  |PARTITIONED|
                                                 exchange
                                                 -- ONE_TO_ONE_EXCHANGE  |PARTITIONED|
                                                   empty-tuple-source
-                                                  -- EMPTY_TUPLE_SOURCE  |PARTITIONED|
-                                      exchange
-                                      -- BROADCAST_EXCHANGE  |PARTITIONED|
-                                        project ([$$82])
-                                        -- STREAM_PROJECT  |PARTITIONED|
-                                          assign [$$82] <- [$$76.getField("y")]
-                                          -- ASSIGN  |PARTITIONED|
-                                            project ([$$76])
-                                            -- STREAM_PROJECT  |PARTITIONED|
-                                              exchange
-                                              -- ONE_TO_ONE_EXCHANGE  |PARTITIONED|
-                                                data-scan []<-[$$79, $$76] <- test.t2
-                                                -- DATASOURCE_SCAN  |PARTITIONED|
-                                                  exchange
-                                                  -- ONE_TO_ONE_EXCHANGE  |PARTITIONED|
-                                                    empty-tuple-source
-                                                    -- EMPTY_TUPLE_SOURCE  |PARTITIONED|
->>>>>>> 86e6336f
+                                                  -- EMPTY_TUPLE_SOURCE  |PARTITIONED|