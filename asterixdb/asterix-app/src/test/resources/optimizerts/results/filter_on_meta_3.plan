distribute result [$$15]
-- DISTRIBUTE_RESULT  |PARTITIONED|
  exchange
  -- ONE_TO_ONE_EXCHANGE  |PARTITIONED|
<<<<<<< HEAD
    -- ASSIGN  |PARTITIONED|
      -- STREAM_SELECT  |PARTITIONED|
        -- STREAM_PROJECT  |PARTITIONED|
          -- ONE_TO_ONE_EXCHANGE  |PARTITIONED|
            -- DATASOURCE_SCAN (KeyVerse.KVStore)  |PARTITIONED|
              -- BROADCAST_EXCHANGE  |PARTITIONED|
                -- ASSIGN  |PARTITIONED|
                  -- EMPTY_TUPLE_SOURCE  |PARTITIONED|
=======
    project ([$$15])
    -- STREAM_PROJECT  |PARTITIONED|
      assign [$$15] <- [{"KVStore": $$KVStore}]
      -- ASSIGN  |PARTITIONED|
        select (gt($$KVStore.getField(0), 10))
        -- STREAM_SELECT  |PARTITIONED|
          project ([$$KVStore])
          -- STREAM_PROJECT  |PARTITIONED|
            exchange
            -- ONE_TO_ONE_EXCHANGE  |PARTITIONED|
              data-scan []<-[$$16, $$KVStore, $$17] <- KeyVerse.KVStore with filter on min:[$$19] max:[]
              -- DATASOURCE_SCAN  |PARTITIONED|
                exchange
                -- BROADCAST_EXCHANGE  |PARTITIONED|
                  assign [$$19] <- [10]
                  -- ASSIGN  |PARTITIONED|
                    empty-tuple-source
                    -- EMPTY_TUPLE_SOURCE  |PARTITIONED|
>>>>>>> 86e6336f
<|MERGE_RESOLUTION|>--- conflicted
+++ resolved
@@ -1,33 +1,20 @@
-distribute result [$$15]
+distribute result [$$16]
 -- DISTRIBUTE_RESULT  |PARTITIONED|
   exchange
   -- ONE_TO_ONE_EXCHANGE  |PARTITIONED|
-<<<<<<< HEAD
+    assign [$$16] <- [{"KVStore": $$KVStore}] project: [$$16]
     -- ASSIGN  |PARTITIONED|
+      select (gt($$KVStore.getField(0), 10))
       -- STREAM_SELECT  |PARTITIONED|
+        project ([$$KVStore])
         -- STREAM_PROJECT  |PARTITIONED|
+          exchange
           -- ONE_TO_ONE_EXCHANGE  |PARTITIONED|
-            -- DATASOURCE_SCAN (KeyVerse.KVStore)  |PARTITIONED|
+            data-scan []<-[$$17, $$KVStore, $$18] <- KeyVerse.KVStore with filter on min:[$$20] max:[]
+            -- DATASOURCE_SCAN  |PARTITIONED|
+              exchange
               -- BROADCAST_EXCHANGE  |PARTITIONED|
+                assign [$$20] <- [10]
                 -- ASSIGN  |PARTITIONED|
-                  -- EMPTY_TUPLE_SOURCE  |PARTITIONED|
-=======
-    project ([$$15])
-    -- STREAM_PROJECT  |PARTITIONED|
-      assign [$$15] <- [{"KVStore": $$KVStore}]
-      -- ASSIGN  |PARTITIONED|
-        select (gt($$KVStore.getField(0), 10))
-        -- STREAM_SELECT  |PARTITIONED|
-          project ([$$KVStore])
-          -- STREAM_PROJECT  |PARTITIONED|
-            exchange
-            -- ONE_TO_ONE_EXCHANGE  |PARTITIONED|
-              data-scan []<-[$$16, $$KVStore, $$17] <- KeyVerse.KVStore with filter on min:[$$19] max:[]
-              -- DATASOURCE_SCAN  |PARTITIONED|
-                exchange
-                -- BROADCAST_EXCHANGE  |PARTITIONED|
-                  assign [$$19] <- [10]
-                  -- ASSIGN  |PARTITIONED|
-                    empty-tuple-source
-                    -- EMPTY_TUPLE_SOURCE  |PARTITIONED|
->>>>>>> 86e6336f
+                  empty-tuple-source
+                  -- EMPTY_TUPLE_SOURCE  |PARTITIONED|