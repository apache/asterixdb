distribute result [$$20]
-- DISTRIBUTE_RESULT  |PARTITIONED|
  exchange
  -- ONE_TO_ONE_EXCHANGE  |PARTITIONED|
<<<<<<< HEAD
    -- STREAM_SELECT  |PARTITIONED|
      -- ASSIGN  |PARTITIONED|
        -- STREAM_PROJECT  |PARTITIONED|
          -- ONE_TO_ONE_EXCHANGE  |PARTITIONED|
            -- BTREE_SEARCH (test.TestOpen.TestOpen)  |PARTITIONED|
              -- ONE_TO_ONE_EXCHANGE  |PARTITIONED|
                -- STABLE_SORT [$$31(ASC)]  |PARTITIONED|
                  -- ONE_TO_ONE_EXCHANGE  |PARTITIONED|
                    -- STREAM_PROJECT  |PARTITIONED|
                      -- ONE_TO_ONE_EXCHANGE  |PARTITIONED|
                        -- BTREE_SEARCH (test.TestOpen.idx_xyz)  |PARTITIONED|
                          -- ONE_TO_ONE_EXCHANGE  |PARTITIONED|
                            -- ASSIGN  |PARTITIONED|
                              -- EMPTY_TUPLE_SOURCE  |PARTITIONED|
=======
    project ([$$20])
    -- STREAM_PROJECT  |PARTITIONED|
      select (and(eq($$t.getField("c_x"), "x2"), gt($$t.getField("c_y"), 1), eq($$t.getField("c_z"), "z2")))
      -- STREAM_SELECT  |PARTITIONED|
        assign [$$20] <- [$$t.getField("c_value")]
        -- ASSIGN  |PARTITIONED|
          project ([$$t])
          -- STREAM_PROJECT  |PARTITIONED|
            exchange
            -- ONE_TO_ONE_EXCHANGE  |PARTITIONED|
              unnest-map [$$21, $$t] <- index-search("TestOpen", 0, "test", "TestOpen", false, false, 1, $$30, 1, $$30, true, true, true)
              -- BTREE_SEARCH  |PARTITIONED|
                exchange
                -- ONE_TO_ONE_EXCHANGE  |PARTITIONED|
                  order (ASC, $$30)
                  -- STABLE_SORT [$$30(ASC)]  |PARTITIONED|
                    exchange
                    -- ONE_TO_ONE_EXCHANGE  |PARTITIONED|
                      project ([$$30])
                      -- STREAM_PROJECT  |PARTITIONED|
                        exchange
                        -- ONE_TO_ONE_EXCHANGE  |PARTITIONED|
                          unnest-map [$$27, $$28, $$29, $$30] <- index-search("idx_xyz", 0, "test", "TestOpen", false, false, 1, $$25, 1, $$26, true, true, true)
                          -- BTREE_SEARCH  |PARTITIONED|
                            exchange
                            -- ONE_TO_ONE_EXCHANGE  |PARTITIONED|
                              assign [$$25, $$26] <- ["x2", "x2"]
                              -- ASSIGN  |PARTITIONED|
                                empty-tuple-source
                                -- EMPTY_TUPLE_SOURCE  |PARTITIONED|
>>>>>>> 86e6336f
<|MERGE_RESOLUTION|>--- conflicted
+++ resolved
@@ -1,51 +1,32 @@
-distribute result [$$20]
+distribute result [$$21]
 -- DISTRIBUTE_RESULT  |PARTITIONED|
   exchange
   -- ONE_TO_ONE_EXCHANGE  |PARTITIONED|
-<<<<<<< HEAD
+    select (and(eq($$t.getField("c_x"), "x2"), gt($$t.getField("c_y"), 1), eq($$t.getField("c_z"), "z2"))) project: [$$21]
     -- STREAM_SELECT  |PARTITIONED|
+      assign [$$21] <- [$$t.getField("c_value")]
       -- ASSIGN  |PARTITIONED|
+        project ([$$t])
         -- STREAM_PROJECT  |PARTITIONED|
+          exchange
           -- ONE_TO_ONE_EXCHANGE  |PARTITIONED|
-            -- BTREE_SEARCH (test.TestOpen.TestOpen)  |PARTITIONED|
+            unnest-map [$$22, $$t] <- index-search("TestOpen", 0, "Default", "test", "TestOpen", false, false, 1, $$31, 1, $$31, true, true, true)
+            -- BTREE_SEARCH  |PARTITIONED|
+              exchange
               -- ONE_TO_ONE_EXCHANGE  |PARTITIONED|
+                order (ASC, $$31)
                 -- STABLE_SORT [$$31(ASC)]  |PARTITIONED|
+                  exchange
                   -- ONE_TO_ONE_EXCHANGE  |PARTITIONED|
+                    project ([$$31])
                     -- STREAM_PROJECT  |PARTITIONED|
+                      exchange
                       -- ONE_TO_ONE_EXCHANGE  |PARTITIONED|
-                        -- BTREE_SEARCH (test.TestOpen.idx_xyz)  |PARTITIONED|
+                        unnest-map [$$28, $$29, $$30, $$31] <- index-search("idx_xyz", 0, "Default", "test", "TestOpen", false, false, 1, $$26, 1, $$27, true, true, true)
+                        -- BTREE_SEARCH  |PARTITIONED|
+                          exchange
                           -- ONE_TO_ONE_EXCHANGE  |PARTITIONED|
+                            assign [$$26, $$27] <- ["x2", "x2"]
                             -- ASSIGN  |PARTITIONED|
-                              -- EMPTY_TUPLE_SOURCE  |PARTITIONED|
-=======
-    project ([$$20])
-    -- STREAM_PROJECT  |PARTITIONED|
-      select (and(eq($$t.getField("c_x"), "x2"), gt($$t.getField("c_y"), 1), eq($$t.getField("c_z"), "z2")))
-      -- STREAM_SELECT  |PARTITIONED|
-        assign [$$20] <- [$$t.getField("c_value")]
-        -- ASSIGN  |PARTITIONED|
-          project ([$$t])
-          -- STREAM_PROJECT  |PARTITIONED|
-            exchange
-            -- ONE_TO_ONE_EXCHANGE  |PARTITIONED|
-              unnest-map [$$21, $$t] <- index-search("TestOpen", 0, "test", "TestOpen", false, false, 1, $$30, 1, $$30, true, true, true)
-              -- BTREE_SEARCH  |PARTITIONED|
-                exchange
-                -- ONE_TO_ONE_EXCHANGE  |PARTITIONED|
-                  order (ASC, $$30)
-                  -- STABLE_SORT [$$30(ASC)]  |PARTITIONED|
-                    exchange
-                    -- ONE_TO_ONE_EXCHANGE  |PARTITIONED|
-                      project ([$$30])
-                      -- STREAM_PROJECT  |PARTITIONED|
-                        exchange
-                        -- ONE_TO_ONE_EXCHANGE  |PARTITIONED|
-                          unnest-map [$$27, $$28, $$29, $$30] <- index-search("idx_xyz", 0, "test", "TestOpen", false, false, 1, $$25, 1, $$26, true, true, true)
-                          -- BTREE_SEARCH  |PARTITIONED|
-                            exchange
-                            -- ONE_TO_ONE_EXCHANGE  |PARTITIONED|
-                              assign [$$25, $$26] <- ["x2", "x2"]
-                              -- ASSIGN  |PARTITIONED|
-                                empty-tuple-source
-                                -- EMPTY_TUPLE_SOURCE  |PARTITIONED|
->>>>>>> 86e6336f
+                              empty-tuple-source
+                              -- EMPTY_TUPLE_SOURCE  |PARTITIONED|