distribute result [$$30]
-- DISTRIBUTE_RESULT  |PARTITIONED|
  exchange
  -- ONE_TO_ONE_EXCHANGE  |PARTITIONED|
<<<<<<< HEAD
    -- ASSIGN  |PARTITIONED|
      -- SORT_MERGE_EXCHANGE [$$40(ASC), $$41(ASC) ]  |PARTITIONED|
        -- STABLE_SORT [$$40(ASC), $$41(ASC)]  |PARTITIONED|
          -- ONE_TO_ONE_EXCHANGE  |PARTITIONED|
            -- STREAM_PROJECT  |PARTITIONED|
              -- ONE_TO_ONE_EXCHANGE  |PARTITIONED|
                -- HYBRID_HASH_JOIN [$$37][$$38]  |PARTITIONED|
                  -- HASH_PARTITION_EXCHANGE [$$37]  |PARTITIONED|
                    -- ASSIGN  |PARTITIONED|
                      -- STREAM_PROJECT  |PARTITIONED|
                        -- ONE_TO_ONE_EXCHANGE  |PARTITIONED|
                          -- DATASOURCE_SCAN (test.TestOpen1)  |PARTITIONED|
                            -- ONE_TO_ONE_EXCHANGE  |PARTITIONED|
                              -- EMPTY_TUPLE_SOURCE  |PARTITIONED|
                  -- HASH_PARTITION_EXCHANGE [$$38]  |PARTITIONED|
                    -- ASSIGN  |PARTITIONED|
                      -- STREAM_PROJECT  |PARTITIONED|
                        -- ONE_TO_ONE_EXCHANGE  |PARTITIONED|
                          -- DATASOURCE_SCAN (test.TestOpen2)  |PARTITIONED|
                            -- ONE_TO_ONE_EXCHANGE  |PARTITIONED|
                              -- EMPTY_TUPLE_SOURCE  |PARTITIONED|
=======
    project ([$$30])
    -- STREAM_PROJECT  |PARTITIONED|
      assign [$$30] <- [{"c1": $$38, "c2": $$39}]
      -- ASSIGN  |PARTITIONED|
        exchange
        -- SORT_MERGE_EXCHANGE [$$38(ASC), $$39(ASC) ]  |PARTITIONED|
          order (ASC, $$38) (ASC, $$39)
          -- STABLE_SORT [$$38(ASC), $$39(ASC)]  |PARTITIONED|
            exchange
            -- ONE_TO_ONE_EXCHANGE  |PARTITIONED|
              project ([$$38, $$39])
              -- STREAM_PROJECT  |PARTITIONED|
                exchange
                -- ONE_TO_ONE_EXCHANGE  |PARTITIONED|
                  join (eq($$35, $$36))
                  -- HYBRID_HASH_JOIN [$$35][$$36]  |PARTITIONED|
                    exchange
                    -- HASH_PARTITION_EXCHANGE [$$35]  |PARTITIONED|
                      project ([$$38, $$35])
                      -- STREAM_PROJECT  |PARTITIONED|
                        assign [$$35, $$38] <- [to-string($$t1.getField("c_s")), $$t1.getField("c_x")]
                        -- ASSIGN  |PARTITIONED|
                          project ([$$t1])
                          -- STREAM_PROJECT  |PARTITIONED|
                            exchange
                            -- ONE_TO_ONE_EXCHANGE  |PARTITIONED|
                              data-scan []<-[$$33, $$t1] <- test.TestOpen1
                              -- DATASOURCE_SCAN  |PARTITIONED|
                                exchange
                                -- ONE_TO_ONE_EXCHANGE  |PARTITIONED|
                                  empty-tuple-source
                                  -- EMPTY_TUPLE_SOURCE  |PARTITIONED|
                    exchange
                    -- HASH_PARTITION_EXCHANGE [$$36]  |PARTITIONED|
                      project ([$$39, $$36])
                      -- STREAM_PROJECT  |PARTITIONED|
                        assign [$$39, $$36] <- [$$t2.getField("c_x"), $$t2.getField("c_s")]
                        -- ASSIGN  |PARTITIONED|
                          project ([$$t2])
                          -- STREAM_PROJECT  |PARTITIONED|
                            exchange
                            -- ONE_TO_ONE_EXCHANGE  |PARTITIONED|
                              data-scan []<-[$$34, $$t2] <- test.TestOpen2
                              -- DATASOURCE_SCAN  |PARTITIONED|
                                exchange
                                -- ONE_TO_ONE_EXCHANGE  |PARTITIONED|
                                  empty-tuple-source
                                  -- EMPTY_TUPLE_SOURCE  |PARTITIONED|
>>>>>>> 86e6336f
<|MERGE_RESOLUTION|>--- conflicted
+++ resolved
@@ -1,76 +1,46 @@
-distribute result [$$30]
+distribute result [$$32]
 -- DISTRIBUTE_RESULT  |PARTITIONED|
   exchange
   -- ONE_TO_ONE_EXCHANGE  |PARTITIONED|
-<<<<<<< HEAD
+    assign [$$32] <- [{"c1": $$40, "c2": $$41}] project: [$$32]
     -- ASSIGN  |PARTITIONED|
+      exchange
       -- SORT_MERGE_EXCHANGE [$$40(ASC), $$41(ASC) ]  |PARTITIONED|
+        order (ASC, $$40) (ASC, $$41)
         -- STABLE_SORT [$$40(ASC), $$41(ASC)]  |PARTITIONED|
+          exchange
           -- ONE_TO_ONE_EXCHANGE  |PARTITIONED|
+            project ([$$40, $$41])
             -- STREAM_PROJECT  |PARTITIONED|
+              exchange
               -- ONE_TO_ONE_EXCHANGE  |PARTITIONED|
+                join (eq($$37, $$38))
                 -- HYBRID_HASH_JOIN [$$37][$$38]  |PARTITIONED|
+                  exchange
                   -- HASH_PARTITION_EXCHANGE [$$37]  |PARTITIONED|
+                    assign [$$37, $$40] <- [to-string($$t1.getField("c_s")), $$t1.getField("c_x")] project: [$$40, $$37]
                     -- ASSIGN  |PARTITIONED|
+                      project ([$$t1])
                       -- STREAM_PROJECT  |PARTITIONED|
+                        exchange
                         -- ONE_TO_ONE_EXCHANGE  |PARTITIONED|
-                          -- DATASOURCE_SCAN (test.TestOpen1)  |PARTITIONED|
-                            -- ONE_TO_ONE_EXCHANGE  |PARTITIONED|
-                              -- EMPTY_TUPLE_SOURCE  |PARTITIONED|
-                  -- HASH_PARTITION_EXCHANGE [$$38]  |PARTITIONED|
-                    -- ASSIGN  |PARTITIONED|
-                      -- STREAM_PROJECT  |PARTITIONED|
-                        -- ONE_TO_ONE_EXCHANGE  |PARTITIONED|
-                          -- DATASOURCE_SCAN (test.TestOpen2)  |PARTITIONED|
-                            -- ONE_TO_ONE_EXCHANGE  |PARTITIONED|
-                              -- EMPTY_TUPLE_SOURCE  |PARTITIONED|
-=======
-    project ([$$30])
-    -- STREAM_PROJECT  |PARTITIONED|
-      assign [$$30] <- [{"c1": $$38, "c2": $$39}]
-      -- ASSIGN  |PARTITIONED|
-        exchange
-        -- SORT_MERGE_EXCHANGE [$$38(ASC), $$39(ASC) ]  |PARTITIONED|
-          order (ASC, $$38) (ASC, $$39)
-          -- STABLE_SORT [$$38(ASC), $$39(ASC)]  |PARTITIONED|
-            exchange
-            -- ONE_TO_ONE_EXCHANGE  |PARTITIONED|
-              project ([$$38, $$39])
-              -- STREAM_PROJECT  |PARTITIONED|
-                exchange
-                -- ONE_TO_ONE_EXCHANGE  |PARTITIONED|
-                  join (eq($$35, $$36))
-                  -- HYBRID_HASH_JOIN [$$35][$$36]  |PARTITIONED|
-                    exchange
-                    -- HASH_PARTITION_EXCHANGE [$$35]  |PARTITIONED|
-                      project ([$$38, $$35])
-                      -- STREAM_PROJECT  |PARTITIONED|
-                        assign [$$35, $$38] <- [to-string($$t1.getField("c_s")), $$t1.getField("c_x")]
-                        -- ASSIGN  |PARTITIONED|
-                          project ([$$t1])
-                          -- STREAM_PROJECT  |PARTITIONED|
+                          data-scan []<-[$$35, $$t1] <- test.TestOpen1
+                          -- DATASOURCE_SCAN  |PARTITIONED|
                             exchange
                             -- ONE_TO_ONE_EXCHANGE  |PARTITIONED|
-                              data-scan []<-[$$33, $$t1] <- test.TestOpen1
-                              -- DATASOURCE_SCAN  |PARTITIONED|
-                                exchange
-                                -- ONE_TO_ONE_EXCHANGE  |PARTITIONED|
-                                  empty-tuple-source
-                                  -- EMPTY_TUPLE_SOURCE  |PARTITIONED|
-                    exchange
-                    -- HASH_PARTITION_EXCHANGE [$$36]  |PARTITIONED|
-                      project ([$$39, $$36])
+                              empty-tuple-source
+                              -- EMPTY_TUPLE_SOURCE  |PARTITIONED|
+                  exchange
+                  -- HASH_PARTITION_EXCHANGE [$$38]  |PARTITIONED|
+                    assign [$$41, $$38] <- [$$t2.getField("c_x"), $$t2.getField("c_s")] project: [$$41, $$38]
+                    -- ASSIGN  |PARTITIONED|
+                      project ([$$t2])
                       -- STREAM_PROJECT  |PARTITIONED|
-                        assign [$$39, $$36] <- [$$t2.getField("c_x"), $$t2.getField("c_s")]
-                        -- ASSIGN  |PARTITIONED|
-                          project ([$$t2])
-                          -- STREAM_PROJECT  |PARTITIONED|
+                        exchange
+                        -- ONE_TO_ONE_EXCHANGE  |PARTITIONED|
+                          data-scan []<-[$$36, $$t2] <- test.TestOpen2
+                          -- DATASOURCE_SCAN  |PARTITIONED|
                             exchange
                             -- ONE_TO_ONE_EXCHANGE  |PARTITIONED|
-                              data-scan []<-[$$34, $$t2] <- test.TestOpen2
-                              -- DATASOURCE_SCAN  |PARTITIONED|
-                                exchange
-                                -- ONE_TO_ONE_EXCHANGE  |PARTITIONED|
-                                  empty-tuple-source
-                                  -- EMPTY_TUPLE_SOURCE  |PARTITIONED|
->>>>>>> 86e6336f
+                              empty-tuple-source
+                              -- EMPTY_TUPLE_SOURCE  |PARTITIONED|