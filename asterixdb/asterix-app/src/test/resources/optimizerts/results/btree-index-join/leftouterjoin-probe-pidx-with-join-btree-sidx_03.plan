distribute result [$$35]
-- DISTRIBUTE_RESULT  |PARTITIONED|
  exchange
  -- ONE_TO_ONE_EXCHANGE  |PARTITIONED|
<<<<<<< HEAD
    -- ASSIGN  |PARTITIONED|
      -- SORT_MERGE_EXCHANGE [$$41(ASC), $$42(ASC) ]  |PARTITIONED|
        -- STABLE_SORT [$$41(ASC), $$42(ASC)]  |PARTITIONED|
          -- ONE_TO_ONE_EXCHANGE  |PARTITIONED|
            -- STREAM_SELECT  |PARTITIONED|
              -- WINDOW_STREAM  |PARTITIONED|
                -- ONE_TO_ONE_EXCHANGE  |PARTITIONED|
                  -- STABLE_SORT [$$41(ASC), $$42(DESC)]  |PARTITIONED|
                    -- HASH_PARTITION_EXCHANGE [$$41]  |PARTITIONED|
                      -- STREAM_SELECT  |PARTITIONED|
                        -- ASSIGN  |PARTITIONED|
                          -- STREAM_PROJECT  |PARTITIONED|
                            -- ONE_TO_ONE_EXCHANGE  |PARTITIONED|
                              -- BTREE_SEARCH (test.TweetMessages.TweetMessages)  |PARTITIONED|
                                -- ONE_TO_ONE_EXCHANGE  |PARTITIONED|
                                  -- STABLE_SORT [$$56(ASC)]  |PARTITIONED|
                                    -- ONE_TO_ONE_EXCHANGE  |PARTITIONED|
                                      -- STREAM_PROJECT  |PARTITIONED|
                                        -- ONE_TO_ONE_EXCHANGE  |PARTITIONED|
                                          -- BTREE_SEARCH (test.TweetMessages.msgCountBIx)  |PARTITIONED|
                                            -- BROADCAST_EXCHANGE  |PARTITIONED|
                                              -- ASSIGN  |PARTITIONED|
                                                -- ONE_TO_ONE_EXCHANGE  |PARTITIONED|
                                                  -- BTREE_SEARCH (test.TweetMessages.TweetMessages)  |PARTITIONED|
                                                    -- ONE_TO_ONE_EXCHANGE  |PARTITIONED|
                                                      -- ASSIGN  |PARTITIONED|
                                                        -- EMPTY_TUPLE_SOURCE  |PARTITIONED|
=======
    project ([$$35])
    -- STREAM_PROJECT  |PARTITIONED|
      assign [$$35] <- [{"tweetid1": $$39, "count1": $$41, "tweetid2": $$40, "count2": $$42}]
      -- ASSIGN  |PARTITIONED|
        exchange
        -- SORT_MERGE_EXCHANGE [$$39(ASC), $$40(ASC) ]  |PARTITIONED|
          order (ASC, $$39) (ASC, $$40)
          -- STABLE_SORT [$$39(ASC), $$40(ASC)]  |PARTITIONED|
            exchange
            -- ONE_TO_ONE_EXCHANGE  |PARTITIONED|
              project ([$$39, $$41, $$40, $$42])
              -- STREAM_PROJECT  |PARTITIONED|
                select ($$55)
                -- STREAM_SELECT  |PARTITIONED|
                  window-aggregate [$$55] <- [win-mark-first-missing-impl($$40)] partition [$$39] order (DESC, $$40)
                  -- WINDOW_STREAM  |PARTITIONED|
                    exchange
                    -- ONE_TO_ONE_EXCHANGE  |PARTITIONED|
                      order (ASC, $$39) (DESC, $$40)
                      -- STABLE_SORT [$$39(ASC), $$40(DESC)]  |PARTITIONED|
                        exchange
                        -- HASH_PARTITION_EXCHANGE [$$39]  |PARTITIONED|
                          select (eq($$41, $$42)) retain-untrue ($$40 <- missing)
                          -- STREAM_SELECT  |PARTITIONED|
                            project ([$$39, $$41, $$40, $$42])
                            -- STREAM_PROJECT  |PARTITIONED|
                              assign [$$42] <- [$$t2.getField(7)]
                              -- ASSIGN  |PARTITIONED|
                                project ([$$39, $$41, $$40, $$t2])
                                -- STREAM_PROJECT  |PARTITIONED|
                                  exchange
                                  -- ONE_TO_ONE_EXCHANGE  |PARTITIONED|
                                    left-outer-unnest-map [$$40, $$t2] <- index-search("TweetMessages", 0, "test", "TweetMessages", true, false, 1, $$54, 1, $$54, true, true, true)
                                    -- BTREE_SEARCH  |PARTITIONED|
                                      exchange
                                      -- ONE_TO_ONE_EXCHANGE  |PARTITIONED|
                                        order (ASC, $$54)
                                        -- STABLE_SORT [$$54(ASC)]  |PARTITIONED|
                                          exchange
                                          -- ONE_TO_ONE_EXCHANGE  |PARTITIONED|
                                            project ([$$39, $$41, $$54])
                                            -- STREAM_PROJECT  |PARTITIONED|
                                              exchange
                                              -- ONE_TO_ONE_EXCHANGE  |PARTITIONED|
                                                left-outer-unnest-map [$$53, $$54] <- index-search("msgCountBIx", 0, "test", "TweetMessages", true, true, 1, $$41, 1, $$41, true, true, true)
                                                -- BTREE_SEARCH  |PARTITIONED|
                                                  exchange
                                                  -- BROADCAST_EXCHANGE  |PARTITIONED|
                                                    project ([$$39, $$41])
                                                    -- STREAM_PROJECT  |PARTITIONED|
                                                      assign [$$41] <- [$$t1.getField(6)]
                                                      -- ASSIGN  |PARTITIONED|
                                                        exchange
                                                        -- ONE_TO_ONE_EXCHANGE  |PARTITIONED|
                                                          unnest-map [$$39, $$t1] <- index-search("TweetMessages", 0, "test", "TweetMessages", false, false, 0, 1, $$50, true, false, false)
                                                          -- BTREE_SEARCH  |PARTITIONED|
                                                            exchange
                                                            -- ONE_TO_ONE_EXCHANGE  |PARTITIONED|
                                                              assign [$$50] <- [10]
                                                              -- ASSIGN  |PARTITIONED|
                                                                empty-tuple-source
                                                                -- EMPTY_TUPLE_SOURCE  |PARTITIONED|
>>>>>>> 86e6336f
<|MERGE_RESOLUTION|>--- conflicted
+++ resolved
@@ -1,96 +1,58 @@
-distribute result [$$35]
+distribute result [$$37]
 -- DISTRIBUTE_RESULT  |PARTITIONED|
   exchange
   -- ONE_TO_ONE_EXCHANGE  |PARTITIONED|
-<<<<<<< HEAD
+    assign [$$37] <- [{"tweetid1": $$41, "count1": $$43, "tweetid2": $$42, "count2": $$44}] project: [$$37]
     -- ASSIGN  |PARTITIONED|
+      exchange
       -- SORT_MERGE_EXCHANGE [$$41(ASC), $$42(ASC) ]  |PARTITIONED|
+        order (ASC, $$41) (ASC, $$42)
         -- STABLE_SORT [$$41(ASC), $$42(ASC)]  |PARTITIONED|
+          exchange
           -- ONE_TO_ONE_EXCHANGE  |PARTITIONED|
+            select ($$57) project: [$$41, $$43, $$42, $$44]
             -- STREAM_SELECT  |PARTITIONED|
+              window-aggregate [$$57] <- [win-mark-first-missing-impl($$42)] partition [$$41] order (DESC, $$42)
               -- WINDOW_STREAM  |PARTITIONED|
+                exchange
                 -- ONE_TO_ONE_EXCHANGE  |PARTITIONED|
+                  order (ASC, $$41) (DESC, $$42)
                   -- STABLE_SORT [$$41(ASC), $$42(DESC)]  |PARTITIONED|
+                    exchange
                     -- HASH_PARTITION_EXCHANGE [$$41]  |PARTITIONED|
+                      select (eq($$43, $$44)) retain-untrue ($$42 <- missing)
                       -- STREAM_SELECT  |PARTITIONED|
+                        assign [$$44] <- [$$t2.getField(7)] project: [$$41, $$43, $$42, $$44]
                         -- ASSIGN  |PARTITIONED|
+                          project ([$$41, $$43, $$42, $$t2])
                           -- STREAM_PROJECT  |PARTITIONED|
+                            exchange
                             -- ONE_TO_ONE_EXCHANGE  |PARTITIONED|
-                              -- BTREE_SEARCH (test.TweetMessages.TweetMessages)  |PARTITIONED|
+                              left-outer-unnest-map [$$42, $$t2] <- index-search("TweetMessages", 0, "Default", "test", "TweetMessages", true, false, 1, $$56, 1, $$56, true, true, true)
+                              -- BTREE_SEARCH  |PARTITIONED|
+                                exchange
                                 -- ONE_TO_ONE_EXCHANGE  |PARTITIONED|
+                                  order (ASC, $$56)
                                   -- STABLE_SORT [$$56(ASC)]  |PARTITIONED|
+                                    exchange
                                     -- ONE_TO_ONE_EXCHANGE  |PARTITIONED|
+                                      project ([$$41, $$43, $$56])
                                       -- STREAM_PROJECT  |PARTITIONED|
+                                        exchange
                                         -- ONE_TO_ONE_EXCHANGE  |PARTITIONED|
-                                          -- BTREE_SEARCH (test.TweetMessages.msgCountBIx)  |PARTITIONED|
+                                          left-outer-unnest-map [$$55, $$56] <- index-search("msgCountBIx", 0, "Default", "test", "TweetMessages", true, true, 1, $$43, 1, $$43, true, true, true)
+                                          -- BTREE_SEARCH  |PARTITIONED|
+                                            exchange
                                             -- BROADCAST_EXCHANGE  |PARTITIONED|
+                                              assign [$$43] <- [$$t1.getField(6)] project: [$$41, $$43]
                                               -- ASSIGN  |PARTITIONED|
+                                                exchange
                                                 -- ONE_TO_ONE_EXCHANGE  |PARTITIONED|
-                                                  -- BTREE_SEARCH (test.TweetMessages.TweetMessages)  |PARTITIONED|
+                                                  unnest-map [$$41, $$t1] <- index-search("TweetMessages", 0, "Default", "test", "TweetMessages", false, false, 0, 1, $$52, true, false, false)
+                                                  -- BTREE_SEARCH  |PARTITIONED|
+                                                    exchange
                                                     -- ONE_TO_ONE_EXCHANGE  |PARTITIONED|
+                                                      assign [$$52] <- [10]
                                                       -- ASSIGN  |PARTITIONED|
-                                                        -- EMPTY_TUPLE_SOURCE  |PARTITIONED|
-=======
-    project ([$$35])
-    -- STREAM_PROJECT  |PARTITIONED|
-      assign [$$35] <- [{"tweetid1": $$39, "count1": $$41, "tweetid2": $$40, "count2": $$42}]
-      -- ASSIGN  |PARTITIONED|
-        exchange
-        -- SORT_MERGE_EXCHANGE [$$39(ASC), $$40(ASC) ]  |PARTITIONED|
-          order (ASC, $$39) (ASC, $$40)
-          -- STABLE_SORT [$$39(ASC), $$40(ASC)]  |PARTITIONED|
-            exchange
-            -- ONE_TO_ONE_EXCHANGE  |PARTITIONED|
-              project ([$$39, $$41, $$40, $$42])
-              -- STREAM_PROJECT  |PARTITIONED|
-                select ($$55)
-                -- STREAM_SELECT  |PARTITIONED|
-                  window-aggregate [$$55] <- [win-mark-first-missing-impl($$40)] partition [$$39] order (DESC, $$40)
-                  -- WINDOW_STREAM  |PARTITIONED|
-                    exchange
-                    -- ONE_TO_ONE_EXCHANGE  |PARTITIONED|
-                      order (ASC, $$39) (DESC, $$40)
-                      -- STABLE_SORT [$$39(ASC), $$40(DESC)]  |PARTITIONED|
-                        exchange
-                        -- HASH_PARTITION_EXCHANGE [$$39]  |PARTITIONED|
-                          select (eq($$41, $$42)) retain-untrue ($$40 <- missing)
-                          -- STREAM_SELECT  |PARTITIONED|
-                            project ([$$39, $$41, $$40, $$42])
-                            -- STREAM_PROJECT  |PARTITIONED|
-                              assign [$$42] <- [$$t2.getField(7)]
-                              -- ASSIGN  |PARTITIONED|
-                                project ([$$39, $$41, $$40, $$t2])
-                                -- STREAM_PROJECT  |PARTITIONED|
-                                  exchange
-                                  -- ONE_TO_ONE_EXCHANGE  |PARTITIONED|
-                                    left-outer-unnest-map [$$40, $$t2] <- index-search("TweetMessages", 0, "test", "TweetMessages", true, false, 1, $$54, 1, $$54, true, true, true)
-                                    -- BTREE_SEARCH  |PARTITIONED|
-                                      exchange
-                                      -- ONE_TO_ONE_EXCHANGE  |PARTITIONED|
-                                        order (ASC, $$54)
-                                        -- STABLE_SORT [$$54(ASC)]  |PARTITIONED|
-                                          exchange
-                                          -- ONE_TO_ONE_EXCHANGE  |PARTITIONED|
-                                            project ([$$39, $$41, $$54])
-                                            -- STREAM_PROJECT  |PARTITIONED|
-                                              exchange
-                                              -- ONE_TO_ONE_EXCHANGE  |PARTITIONED|
-                                                left-outer-unnest-map [$$53, $$54] <- index-search("msgCountBIx", 0, "test", "TweetMessages", true, true, 1, $$41, 1, $$41, true, true, true)
-                                                -- BTREE_SEARCH  |PARTITIONED|
-                                                  exchange
-                                                  -- BROADCAST_EXCHANGE  |PARTITIONED|
-                                                    project ([$$39, $$41])
-                                                    -- STREAM_PROJECT  |PARTITIONED|
-                                                      assign [$$41] <- [$$t1.getField(6)]
-                                                      -- ASSIGN  |PARTITIONED|
-                                                        exchange
-                                                        -- ONE_TO_ONE_EXCHANGE  |PARTITIONED|
-                                                          unnest-map [$$39, $$t1] <- index-search("TweetMessages", 0, "test", "TweetMessages", false, false, 0, 1, $$50, true, false, false)
-                                                          -- BTREE_SEARCH  |PARTITIONED|
-                                                            exchange
-                                                            -- ONE_TO_ONE_EXCHANGE  |PARTITIONED|
-                                                              assign [$$50] <- [10]
-                                                              -- ASSIGN  |PARTITIONED|
-                                                                empty-tuple-source
-                                                                -- EMPTY_TUPLE_SOURCE  |PARTITIONED|
->>>>>>> 86e6336f
+                                                        empty-tuple-source
+                                                        -- EMPTY_TUPLE_SOURCE  |PARTITIONED|