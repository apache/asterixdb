distribute result [$$37]
-- DISTRIBUTE_RESULT  |PARTITIONED|
<<<<<<< HEAD
  -- SORT_MERGE_EXCHANGE [$$39(ASC) ]  |PARTITIONED|
    -- STABLE_SORT [$$39(ASC)]  |PARTITIONED|
=======
  exchange
  -- SORT_MERGE_EXCHANGE [$$37(ASC) ]  |PARTITIONED|
    order (ASC, $$37)
    -- STABLE_SORT [$$37(ASC)]  |PARTITIONED|
      exchange
>>>>>>> 86e6336f
      -- ONE_TO_ONE_EXCHANGE  |PARTITIONED|
        project ([$$37])
        -- STREAM_PROJECT  |PARTITIONED|
<<<<<<< HEAD
          -- ONE_TO_ONE_EXCHANGE  |PARTITIONED|
            -- HYBRID_HASH_JOIN [$$36][$$37]  |PARTITIONED|
              -- HASH_PARTITION_EXCHANGE [$$36]  |PARTITIONED|
                -- ASSIGN  |PARTITIONED|
                  -- STREAM_PROJECT  |PARTITIONED|
                    -- ONE_TO_ONE_EXCHANGE  |PARTITIONED|
                      -- BTREE_SEARCH (test.tenk1.tenk1)  |PARTITIONED|
                        -- ONE_TO_ONE_EXCHANGE  |PARTITIONED|
                          -- ASSIGN  |PARTITIONED|
                            -- EMPTY_TUPLE_SOURCE  |PARTITIONED|
              -- HASH_PARTITION_EXCHANGE [$$37]  |PARTITIONED|
                -- ASSIGN  |PARTITIONED|
                  -- STREAM_PROJECT  |PARTITIONED|
                    -- ONE_TO_ONE_EXCHANGE  |PARTITIONED|
                      -- DATASOURCE_SCAN (test.tenk2)  |PARTITIONED|
                        -- ONE_TO_ONE_EXCHANGE  |PARTITIONED|
                          -- EMPTY_TUPLE_SOURCE  |PARTITIONED|
=======
          select (eq($$34, $$tenk2.getField(7)))
          -- STREAM_SELECT  |PARTITIONED|
            assign [$$37] <- [$$tenk2.getField(0)]
            -- ASSIGN  |PARTITIONED|
              project ([$$34, $$tenk2])
              -- STREAM_PROJECT  |PARTITIONED|
                exchange
                -- ONE_TO_ONE_EXCHANGE  |PARTITIONED|
                  unnest-map [$$33, $$tenk2] <- index-search("tenk2", 0, "test", "tenk2", true, false, 1, $$43, 1, $$43, true, true, true)
                  -- BTREE_SEARCH  |PARTITIONED|
                    exchange
                    -- ONE_TO_ONE_EXCHANGE  |PARTITIONED|
                      order (ASC, $$43)
                      -- STABLE_SORT [$$43(ASC)]  |PARTITIONED|
                        exchange
                        -- ONE_TO_ONE_EXCHANGE  |PARTITIONED|
                          project ([$$34, $$43])
                          -- STREAM_PROJECT  |PARTITIONED|
                            exchange
                            -- ONE_TO_ONE_EXCHANGE  |PARTITIONED|
                              unnest-map [$$41, $$42, $$43] <- index-search("idx_tenk2_1k_2k", 0, "test", "tenk2", true, true, 1, $$34, 1, $$34, true, true, true)
                              -- BTREE_SEARCH  |PARTITIONED|
                                exchange
                                -- BROADCAST_EXCHANGE  |PARTITIONED|
                                  project ([$$34])
                                  -- STREAM_PROJECT  |PARTITIONED|
                                    assign [$$34] <- [$$tenk1.getField(7)]
                                    -- ASSIGN  |PARTITIONED|
                                      project ([$$tenk1])
                                      -- STREAM_PROJECT  |PARTITIONED|
                                        exchange
                                        -- ONE_TO_ONE_EXCHANGE  |PARTITIONED|
                                          unnest-map [$$32, $$tenk1] <- index-search("tenk1", 0, "test", "tenk1", false, false, 0, 1, $$38, true, false, false)
                                          -- BTREE_SEARCH  |PARTITIONED|
                                            exchange
                                            -- ONE_TO_ONE_EXCHANGE  |PARTITIONED|
                                              assign [$$38] <- [1]
                                              -- ASSIGN  |PARTITIONED|
                                                empty-tuple-source
                                                -- EMPTY_TUPLE_SOURCE  |PARTITIONED|
>>>>>>> 86e6336f
<|MERGE_RESOLUTION|>--- conflicted
+++ resolved
@@ -1,75 +1,44 @@
-distribute result [$$37]
+distribute result [$$39]
 -- DISTRIBUTE_RESULT  |PARTITIONED|
-<<<<<<< HEAD
+  exchange
   -- SORT_MERGE_EXCHANGE [$$39(ASC) ]  |PARTITIONED|
+    order (ASC, $$39)
     -- STABLE_SORT [$$39(ASC)]  |PARTITIONED|
-=======
-  exchange
-  -- SORT_MERGE_EXCHANGE [$$37(ASC) ]  |PARTITIONED|
-    order (ASC, $$37)
-    -- STABLE_SORT [$$37(ASC)]  |PARTITIONED|
       exchange
->>>>>>> 86e6336f
       -- ONE_TO_ONE_EXCHANGE  |PARTITIONED|
-        project ([$$37])
+        project ([$$39])
         -- STREAM_PROJECT  |PARTITIONED|
-<<<<<<< HEAD
+          exchange
           -- ONE_TO_ONE_EXCHANGE  |PARTITIONED|
+            join (eq($$36, $$37))
             -- HYBRID_HASH_JOIN [$$36][$$37]  |PARTITIONED|
+              exchange
               -- HASH_PARTITION_EXCHANGE [$$36]  |PARTITIONED|
+                assign [$$36] <- [$$tenk1.getField(7)] project: [$$36]
                 -- ASSIGN  |PARTITIONED|
+                  project ([$$tenk1])
                   -- STREAM_PROJECT  |PARTITIONED|
-                    -- ONE_TO_ONE_EXCHANGE  |PARTITIONED|
-                      -- BTREE_SEARCH (test.tenk1.tenk1)  |PARTITIONED|
-                        -- ONE_TO_ONE_EXCHANGE  |PARTITIONED|
-                          -- ASSIGN  |PARTITIONED|
-                            -- EMPTY_TUPLE_SOURCE  |PARTITIONED|
-              -- HASH_PARTITION_EXCHANGE [$$37]  |PARTITIONED|
-                -- ASSIGN  |PARTITIONED|
-                  -- STREAM_PROJECT  |PARTITIONED|
-                    -- ONE_TO_ONE_EXCHANGE  |PARTITIONED|
-                      -- DATASOURCE_SCAN (test.tenk2)  |PARTITIONED|
-                        -- ONE_TO_ONE_EXCHANGE  |PARTITIONED|
-                          -- EMPTY_TUPLE_SOURCE  |PARTITIONED|
-=======
-          select (eq($$34, $$tenk2.getField(7)))
-          -- STREAM_SELECT  |PARTITIONED|
-            assign [$$37] <- [$$tenk2.getField(0)]
-            -- ASSIGN  |PARTITIONED|
-              project ([$$34, $$tenk2])
-              -- STREAM_PROJECT  |PARTITIONED|
-                exchange
-                -- ONE_TO_ONE_EXCHANGE  |PARTITIONED|
-                  unnest-map [$$33, $$tenk2] <- index-search("tenk2", 0, "test", "tenk2", true, false, 1, $$43, 1, $$43, true, true, true)
-                  -- BTREE_SEARCH  |PARTITIONED|
                     exchange
                     -- ONE_TO_ONE_EXCHANGE  |PARTITIONED|
-                      order (ASC, $$43)
-                      -- STABLE_SORT [$$43(ASC)]  |PARTITIONED|
+                      unnest-map [$$34, $$tenk1] <- index-search("tenk1", 0, "Default", "test", "tenk1", false, false, 0, 1, $$40, true, false, false)
+                      -- BTREE_SEARCH  |PARTITIONED|
                         exchange
                         -- ONE_TO_ONE_EXCHANGE  |PARTITIONED|
-                          project ([$$34, $$43])
-                          -- STREAM_PROJECT  |PARTITIONED|
-                            exchange
-                            -- ONE_TO_ONE_EXCHANGE  |PARTITIONED|
-                              unnest-map [$$41, $$42, $$43] <- index-search("idx_tenk2_1k_2k", 0, "test", "tenk2", true, true, 1, $$34, 1, $$34, true, true, true)
-                              -- BTREE_SEARCH  |PARTITIONED|
-                                exchange
-                                -- BROADCAST_EXCHANGE  |PARTITIONED|
-                                  project ([$$34])
-                                  -- STREAM_PROJECT  |PARTITIONED|
-                                    assign [$$34] <- [$$tenk1.getField(7)]
-                                    -- ASSIGN  |PARTITIONED|
-                                      project ([$$tenk1])
-                                      -- STREAM_PROJECT  |PARTITIONED|
-                                        exchange
-                                        -- ONE_TO_ONE_EXCHANGE  |PARTITIONED|
-                                          unnest-map [$$32, $$tenk1] <- index-search("tenk1", 0, "test", "tenk1", false, false, 0, 1, $$38, true, false, false)
-                                          -- BTREE_SEARCH  |PARTITIONED|
-                                            exchange
-                                            -- ONE_TO_ONE_EXCHANGE  |PARTITIONED|
-                                              assign [$$38] <- [1]
-                                              -- ASSIGN  |PARTITIONED|
-                                                empty-tuple-source
-                                                -- EMPTY_TUPLE_SOURCE  |PARTITIONED|
->>>>>>> 86e6336f
+                          assign [$$40] <- [1]
+                          -- ASSIGN  |PARTITIONED|
+                            empty-tuple-source
+                            -- EMPTY_TUPLE_SOURCE  |PARTITIONED|
+              exchange
+              -- HASH_PARTITION_EXCHANGE [$$37]  |PARTITIONED|
+                assign [$$39, $$37] <- [$$tenk2.getField(0), $$tenk2.getField(7)] project: [$$39, $$37]
+                -- ASSIGN  |PARTITIONED|
+                  project ([$$tenk2])
+                  -- STREAM_PROJECT  |PARTITIONED|
+                    exchange
+                    -- ONE_TO_ONE_EXCHANGE  |PARTITIONED|
+                      data-scan []<-[$$35, $$tenk2] <- test.tenk2
+                      -- DATASOURCE_SCAN  |PARTITIONED|
+                        exchange
+                        -- ONE_TO_ONE_EXCHANGE  |PARTITIONED|
+                          empty-tuple-source
+                          -- EMPTY_TUPLE_SOURCE  |PARTITIONED|