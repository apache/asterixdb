--- conflicted
+++ resolved
@@ -1,190 +1,120 @@
-distribute result [$$86]
+distribute result [$$92]
 -- DISTRIBUTE_RESULT  |PARTITIONED|
   exchange
   -- ONE_TO_ONE_EXCHANGE  |PARTITIONED|
-<<<<<<< HEAD
+    assign [$$92] <- [{"user1": {"id": $$97, "name": $$103}, "user2": {"id": $$98, "name": $$104}}] project: [$$92]
     -- ASSIGN  |PARTITIONED|
+      exchange
       -- ONE_TO_ONE_EXCHANGE  |PARTITIONED|
+        order (ASC, $$97) (ASC, $$98)
         -- STABLE_SORT [$$97(ASC), $$98(ASC)]  |PARTITIONED|
+          exchange
           -- RANGE_PARTITION_EXCHANGE [$$97(ASC), $$98(ASC)]  |PARTITIONED|
+            forward: shared-variable = $$108
             -- FORWARD  |PARTITIONED|
+              exchange
               -- ONE_TO_ONE_EXCHANGE  |PARTITIONED|
+                replicate
                 -- REPLICATE  |PARTITIONED|
+                  exchange
                   -- ONE_TO_ONE_EXCHANGE  |PARTITIONED|
+                    join (lt($$97, $$98))
                     -- NESTED_LOOP  |PARTITIONED|
+                      exchange
                       -- ONE_TO_ONE_EXCHANGE  |PARTITIONED|
+                        assign [$$97, $$103] <- [$$98, $$104] project: [$$97, $$103]
                         -- ASSIGN  |PARTITIONED|
-                          -- ONE_TO_ONE_EXCHANGE  |PARTITIONED|
-                            -- REPLICATE  |PARTITIONED|
-                              -- ONE_TO_ONE_EXCHANGE  |PARTITIONED|
-=======
-    project ([$$86])
-    -- STREAM_PROJECT  |PARTITIONED|
-      assign [$$86] <- [{"user1": {"id": $$91, "name": $$97}, "user2": {"id": $$92, "name": $$98}}]
-      -- ASSIGN  |PARTITIONED|
-        exchange
-        -- ONE_TO_ONE_EXCHANGE  |PARTITIONED|
-          order (ASC, $$91) (ASC, $$92)
-          -- STABLE_SORT [$$91(ASC), $$92(ASC)]  |PARTITIONED|
-            exchange
-            -- RANGE_PARTITION_EXCHANGE [$$91(ASC), $$92(ASC)]  |PARTITIONED|
-              forward: shared-variable = $$102
-              -- FORWARD  |PARTITIONED|
-                exchange
-                -- ONE_TO_ONE_EXCHANGE  |PARTITIONED|
-                  replicate
-                  -- REPLICATE  |PARTITIONED|
-                    exchange
-                    -- ONE_TO_ONE_EXCHANGE  |PARTITIONED|
-                      join (lt($$91, $$92))
-                      -- NESTED_LOOP  |PARTITIONED|
-                        exchange
-                        -- ONE_TO_ONE_EXCHANGE  |PARTITIONED|
-                          project ([$$91, $$97])
-                          -- STREAM_PROJECT  |PARTITIONED|
-                            assign [$$91, $$97] <- [$$92, $$98]
-                            -- ASSIGN  |PARTITIONED|
-                              exchange
-                              -- ONE_TO_ONE_EXCHANGE  |PARTITIONED|
-                                replicate
-                                -- REPLICATE  |PARTITIONED|
-                                  exchange
-                                  -- ONE_TO_ONE_EXCHANGE  |PARTITIONED|
-                                    project ([$$92, $$98])
-                                    -- STREAM_PROJECT  |PARTITIONED|
-                                      select (lt(count($$d.getField(4)), 2))
-                                      -- STREAM_SELECT  |PARTITIONED|
-                                        assign [$$98] <- [$$d.getField(2)]
-                                        -- ASSIGN  |PARTITIONED|
-                                          exchange
-                                          -- ONE_TO_ONE_EXCHANGE  |PARTITIONED|
-                                            data-scan []<-[$$92, $$d] <- TinySocial.FacebookUsers
-                                            -- DATASOURCE_SCAN  |PARTITIONED|
-                                              exchange
-                                              -- ONE_TO_ONE_EXCHANGE  |PARTITIONED|
-                                                empty-tuple-source
-                                                -- EMPTY_TUPLE_SOURCE  |PARTITIONED|
-                        exchange
-                        -- BROADCAST_EXCHANGE  |PARTITIONED|
-                          replicate
-                          -- REPLICATE  |PARTITIONED|
-                            exchange
-                            -- ONE_TO_ONE_EXCHANGE  |PARTITIONED|
-                              project ([$$92, $$98])
-                              -- STREAM_PROJECT  |PARTITIONED|
-                                select (lt(count($$d.getField(4)), 2))
->>>>>>> 86e6336f
-                                -- STREAM_SELECT  |PARTITIONED|
-                                  assign [$$98] <- [$$d.getField(2)]
-                                  -- ASSIGN  |PARTITIONED|
-                                    exchange
-                                    -- ONE_TO_ONE_EXCHANGE  |PARTITIONED|
-                                      data-scan []<-[$$92, $$d] <- TinySocial.FacebookUsers
-                                      -- DATASOURCE_SCAN  |PARTITIONED|
-                                        exchange
-                                        -- ONE_TO_ONE_EXCHANGE  |PARTITIONED|
-                                          empty-tuple-source
-                                          -- EMPTY_TUPLE_SOURCE  |PARTITIONED|
-<<<<<<< HEAD
-                      -- BROADCAST_EXCHANGE  |PARTITIONED|
-                        -- REPLICATE  |PARTITIONED|
-                          -- ONE_TO_ONE_EXCHANGE  |PARTITIONED|
-                            -- STREAM_SELECT  |PARTITIONED|
-                              -- ASSIGN  |PARTITIONED|
-                                -- ONE_TO_ONE_EXCHANGE  |PARTITIONED|
-                                  -- DATASOURCE_SCAN (TinySocial.FacebookUsers)  |PARTITIONED|
-                                    -- ONE_TO_ONE_EXCHANGE  |PARTITIONED|
-                                      -- EMPTY_TUPLE_SOURCE  |PARTITIONED|
-              -- BROADCAST_EXCHANGE  |PARTITIONED|
-                -- AGGREGATE  |UNPARTITIONED|
-                  -- RANDOM_MERGE_EXCHANGE  |PARTITIONED|
-                    -- AGGREGATE  |PARTITIONED|
-                      -- STREAM_PROJECT  |PARTITIONED|
-                        -- ONE_TO_ONE_EXCHANGE  |PARTITIONED|
-                          -- REPLICATE  |PARTITIONED|
-                            -- ONE_TO_ONE_EXCHANGE  |PARTITIONED|
-                              -- NESTED_LOOP  |PARTITIONED|
-                                -- ONE_TO_ONE_EXCHANGE  |PARTITIONED|
-                                  -- ASSIGN  |PARTITIONED|
-                                    -- ONE_TO_ONE_EXCHANGE  |PARTITIONED|
-                                      -- REPLICATE  |PARTITIONED|
-                                        -- ONE_TO_ONE_EXCHANGE  |PARTITIONED|
-=======
-                exchange
-                -- BROADCAST_EXCHANGE  |PARTITIONED|
-                  aggregate [$$102] <- [agg-range-map($$99, $$100, $$101)]
-                  -- AGGREGATE  |UNPARTITIONED|
-                    exchange
-                    -- RANDOM_MERGE_EXCHANGE  |PARTITIONED|
-                      aggregate [$$99, $$100, $$101] <- [agg-local-sampling($$91, $$92), agg-null-writer($$91), agg-null-writer($$92)]
-                      -- AGGREGATE  |PARTITIONED|
-                        project ([$$91, $$92])
-                        -- STREAM_PROJECT  |PARTITIONED|
                           exchange
                           -- ONE_TO_ONE_EXCHANGE  |PARTITIONED|
                             replicate
                             -- REPLICATE  |PARTITIONED|
                               exchange
                               -- ONE_TO_ONE_EXCHANGE  |PARTITIONED|
-                                join (lt($$91, $$92))
-                                -- NESTED_LOOP  |PARTITIONED|
-                                  exchange
-                                  -- ONE_TO_ONE_EXCHANGE  |PARTITIONED|
-                                    project ([$$91, $$97])
-                                    -- STREAM_PROJECT  |PARTITIONED|
-                                      assign [$$91, $$97] <- [$$92, $$98]
-                                      -- ASSIGN  |PARTITIONED|
+                                select (lt(count($$d.getField(4)), 2)) project: [$$98, $$104]
+                                -- STREAM_SELECT  |PARTITIONED|
+                                  assign [$$104] <- [$$d.getField(2)]
+                                  -- ASSIGN  |PARTITIONED|
+                                    exchange
+                                    -- ONE_TO_ONE_EXCHANGE  |PARTITIONED|
+                                      data-scan []<-[$$98, $$d] <- TinySocial.FacebookUsers
+                                      -- DATASOURCE_SCAN  |PARTITIONED|
                                         exchange
                                         -- ONE_TO_ONE_EXCHANGE  |PARTITIONED|
-                                          replicate
-                                          -- REPLICATE  |PARTITIONED|
-                                            exchange
-                                            -- ONE_TO_ONE_EXCHANGE  |PARTITIONED|
-                                              project ([$$92, $$98])
-                                              -- STREAM_PROJECT  |PARTITIONED|
-                                                select (lt(count($$d.getField(4)), 2))
-                                                -- STREAM_SELECT  |PARTITIONED|
-                                                  assign [$$98] <- [$$d.getField(2)]
-                                                  -- ASSIGN  |PARTITIONED|
-                                                    exchange
-                                                    -- ONE_TO_ONE_EXCHANGE  |PARTITIONED|
-                                                      data-scan []<-[$$92, $$d] <- TinySocial.FacebookUsers
-                                                      -- DATASOURCE_SCAN  |PARTITIONED|
-                                                        exchange
-                                                        -- ONE_TO_ONE_EXCHANGE  |PARTITIONED|
-                                                          empty-tuple-source
-                                                          -- EMPTY_TUPLE_SOURCE  |PARTITIONED|
-                                  exchange
-                                  -- BROADCAST_EXCHANGE  |PARTITIONED|
-                                    replicate
-                                    -- REPLICATE  |PARTITIONED|
-                                      exchange
-                                      -- ONE_TO_ONE_EXCHANGE  |PARTITIONED|
-                                        project ([$$92, $$98])
-                                        -- STREAM_PROJECT  |PARTITIONED|
-                                          select (lt(count($$d.getField(4)), 2))
->>>>>>> 86e6336f
+                                          empty-tuple-source
+                                          -- EMPTY_TUPLE_SOURCE  |PARTITIONED|
+                      exchange
+                      -- BROADCAST_EXCHANGE  |PARTITIONED|
+                        replicate
+                        -- REPLICATE  |PARTITIONED|
+                          exchange
+                          -- ONE_TO_ONE_EXCHANGE  |PARTITIONED|
+                            select (lt(count($$d.getField(4)), 2)) project: [$$98, $$104]
+                            -- STREAM_SELECT  |PARTITIONED|
+                              assign [$$104] <- [$$d.getField(2)]
+                              -- ASSIGN  |PARTITIONED|
+                                exchange
+                                -- ONE_TO_ONE_EXCHANGE  |PARTITIONED|
+                                  data-scan []<-[$$98, $$d] <- TinySocial.FacebookUsers
+                                  -- DATASOURCE_SCAN  |PARTITIONED|
+                                    exchange
+                                    -- ONE_TO_ONE_EXCHANGE  |PARTITIONED|
+                                      empty-tuple-source
+                                      -- EMPTY_TUPLE_SOURCE  |PARTITIONED|
+              exchange
+              -- BROADCAST_EXCHANGE  |PARTITIONED|
+                aggregate [$$108] <- [agg-range-map($$105, $$106, $$107)]
+                -- AGGREGATE  |UNPARTITIONED|
+                  exchange
+                  -- RANDOM_MERGE_EXCHANGE  |PARTITIONED|
+                    aggregate [$$105, $$106, $$107] <- [agg-local-sampling($$97, $$98), agg-null-writer($$97), agg-null-writer($$98)]
+                    -- AGGREGATE  |PARTITIONED|
+                      project ([$$97, $$98])
+                      -- STREAM_PROJECT  |PARTITIONED|
+                        exchange
+                        -- ONE_TO_ONE_EXCHANGE  |PARTITIONED|
+                          replicate
+                          -- REPLICATE  |PARTITIONED|
+                            exchange
+                            -- ONE_TO_ONE_EXCHANGE  |PARTITIONED|
+                              join (lt($$97, $$98))
+                              -- NESTED_LOOP  |PARTITIONED|
+                                exchange
+                                -- ONE_TO_ONE_EXCHANGE  |PARTITIONED|
+                                  assign [$$97, $$103] <- [$$98, $$104] project: [$$97, $$103]
+                                  -- ASSIGN  |PARTITIONED|
+                                    exchange
+                                    -- ONE_TO_ONE_EXCHANGE  |PARTITIONED|
+                                      replicate
+                                      -- REPLICATE  |PARTITIONED|
+                                        exchange
+                                        -- ONE_TO_ONE_EXCHANGE  |PARTITIONED|
+                                          select (lt(count($$d.getField(4)), 2)) project: [$$98, $$104]
                                           -- STREAM_SELECT  |PARTITIONED|
-                                            assign [$$98] <- [$$d.getField(2)]
+                                            assign [$$104] <- [$$d.getField(2)]
                                             -- ASSIGN  |PARTITIONED|
                                               exchange
                                               -- ONE_TO_ONE_EXCHANGE  |PARTITIONED|
-                                                data-scan []<-[$$92, $$d] <- TinySocial.FacebookUsers
+                                                data-scan []<-[$$98, $$d] <- TinySocial.FacebookUsers
                                                 -- DATASOURCE_SCAN  |PARTITIONED|
                                                   exchange
                                                   -- ONE_TO_ONE_EXCHANGE  |PARTITIONED|
-<<<<<<< HEAD
-                                                    -- EMPTY_TUPLE_SOURCE  |PARTITIONED|
-                                -- BROADCAST_EXCHANGE  |PARTITIONED|
-                                  -- REPLICATE  |PARTITIONED|
-                                    -- ONE_TO_ONE_EXCHANGE  |PARTITIONED|
-                                      -- STREAM_SELECT  |PARTITIONED|
-                                        -- ASSIGN  |PARTITIONED|
-                                          -- ONE_TO_ONE_EXCHANGE  |PARTITIONED|
-                                            -- DATASOURCE_SCAN (TinySocial.FacebookUsers)  |PARTITIONED|
-                                              -- ONE_TO_ONE_EXCHANGE  |PARTITIONED|
-                                                -- EMPTY_TUPLE_SOURCE  |PARTITIONED|
-=======
                                                     empty-tuple-source
                                                     -- EMPTY_TUPLE_SOURCE  |PARTITIONED|
->>>>>>> 86e6336f
+                                exchange
+                                -- BROADCAST_EXCHANGE  |PARTITIONED|
+                                  replicate
+                                  -- REPLICATE  |PARTITIONED|
+                                    exchange
+                                    -- ONE_TO_ONE_EXCHANGE  |PARTITIONED|
+                                      select (lt(count($$d.getField(4)), 2)) project: [$$98, $$104]
+                                      -- STREAM_SELECT  |PARTITIONED|
+                                        assign [$$104] <- [$$d.getField(2)]
+                                        -- ASSIGN  |PARTITIONED|
+                                          exchange
+                                          -- ONE_TO_ONE_EXCHANGE  |PARTITIONED|
+                                            data-scan []<-[$$98, $$d] <- TinySocial.FacebookUsers
+                                            -- DATASOURCE_SCAN  |PARTITIONED|
+                                              exchange
+                                              -- ONE_TO_ONE_EXCHANGE  |PARTITIONED|
+                                                empty-tuple-source
+                                                -- EMPTY_TUPLE_SOURCE  |PARTITIONED|