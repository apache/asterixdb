--- conflicted
+++ resolved
@@ -1,203 +1,162 @@
-distribute result [$$212]
+distribute result [$$227]
 -- DISTRIBUTE_RESULT  |PARTITIONED|
   exchange
   -- ONE_TO_ONE_EXCHANGE  |PARTITIONED|
-    project ([$$212])
+    project ([$$227])
     -- STREAM_PROJECT  |PARTITIONED|
       subplan {
-                aggregate [$$212] <- [listify($$211)]
+                aggregate [$$227] <- [listify($$226)] [cardinality: 0.0, op-cost: 0.0, total-cost: 0.0]
                 -- AGGREGATE  |LOCAL|
-                  assign [$$211] <- [{"channelExecutionTime": $$242, "result": $$243, "BrokerEndpoint": $$BrokerEndpoint}]
+                  assign [$$226] <- [{"channelExecutionTime": $$257, "result": $$258, "BrokerEndpoint": $$BrokerEndpoint}] [cardinality: 0.0, op-cost: 0.0, total-cost: 0.0]
                   -- ASSIGN  |LOCAL|
-<<<<<<< HEAD
+                    group by ([$$BrokerEndpoint := $$230]) decor ([$$257 := $$259; $$258 := $$260]) {
+                              aggregate [] <- [] [cardinality: 0.0, op-cost: 0.0, total-cost: 0.0]
+                              -- AGGREGATE  |LOCAL|
+                                nested tuple source [cardinality: 0.0, op-cost: 0.0, total-cost: 0.0]
+                                -- NESTED_TUPLE_SOURCE  |LOCAL|
+                           } [cardinality: 0.0, op-cost: 0.0, total-cost: 0.0]
                     -- MICRO_PRE_CLUSTERED_GROUP_BY[$$230]  |LOCAL|
-                            {
-=======
-                    group by ([$$BrokerEndpoint := $$215]) decor ([$$242 := $$244; $$243 := $$245]) {
-                              aggregate [] <- []
->>>>>>> 3d3ece6e
-                              -- AGGREGATE  |LOCAL|
-                                nested tuple source
-                                -- NESTED_TUPLE_SOURCE  |LOCAL|
-<<<<<<< HEAD
-                            }
+                      order (ASC, $$230) [cardinality: 0.0, op-cost: 0.0, total-cost: 0.0]
                       -- MICRO_STABLE_SORT [$$230(ASC)]  |LOCAL|
-=======
-                           }
-                    -- MICRO_PRE_CLUSTERED_GROUP_BY[$$215]  |LOCAL|
-                      order (ASC, $$215)
-                      -- MICRO_STABLE_SORT [$$215(ASC)]  |LOCAL|
-                        assign [$$215] <- [$$sub.getField("BrokerEndpoint")]
->>>>>>> 3d3ece6e
+                        assign [$$230] <- [$$sub.getField("BrokerEndpoint")] [cardinality: 0.0, op-cost: 0.0, total-cost: 0.0]
                         -- ASSIGN  |LOCAL|
-                          unnest $$sub <- scan-collection($$204)
+                          unnest $$sub <- scan-collection($$219) [cardinality: 0.0, op-cost: 0.0, total-cost: 0.0]
                           -- UNNEST  |LOCAL|
                             subplan {
-                                      aggregate [$$204] <- [listify($$203)]
+                                      aggregate [$$219] <- [listify($$218)] [cardinality: 0.0, op-cost: 0.0, total-cost: 0.0]
                                       -- AGGREGATE  |LOCAL|
-                                        assign [$$203] <- [{"sub": $$sub}]
+                                        assign [$$218] <- [{"sub": $$sub}] [cardinality: 0.0, op-cost: 0.0, total-cost: 0.0]
                                         -- ASSIGN  |LOCAL|
-                                          unnest $$sub <- scan-collection($$241)
+                                          unnest $$sub <- scan-collection($$256) [cardinality: 0.0, op-cost: 0.0, total-cost: 0.0]
                                           -- UNNEST  |LOCAL|
-                                            nested tuple source
+                                            nested tuple source [cardinality: 0.0, op-cost: 0.0, total-cost: 0.0]
                                             -- NESTED_TUPLE_SOURCE  |LOCAL|
-                                   }
+                                   } [cardinality: 0.0, op-cost: 0.0, total-cost: 0.0]
                             -- SUBPLAN  |LOCAL|
-                              nested tuple source
+                              nested tuple source [cardinality: 0.0, op-cost: 0.0, total-cost: 0.0]
                               -- NESTED_TUPLE_SOURCE  |LOCAL|
              }
       -- SUBPLAN  |PARTITIONED|
-        project ([$$245, $$244, $$241])
+        project ([$$260, $$259, $$256])
         -- STREAM_PROJECT  |PARTITIONED|
           commit
           -- COMMIT  |PARTITIONED|
-            project ([$$245, $$244, $$241, $$199])
+            project ([$$260, $$259, $$256, $$214])
             -- STREAM_PROJECT  |PARTITIONED|
               exchange
               -- ONE_TO_ONE_EXCHANGE  |PARTITIONED|
-                insert into channels.EmergenciesNearMeChannelResults from record: $$216 partitioned by [$$199]
+                insert into channels.EmergenciesNearMeChannelResults from record: $$231 partitioned by [$$214]
                 -- INSERT_DELETE  |PARTITIONED|
-<<<<<<< HEAD
+                  exchange
                   -- HASH_PARTITION_EXCHANGE [$$214]  |PARTITIONED|
-=======
-                  exchange
-                  -- HASH_PARTITION_EXCHANGE [$$199]  |PARTITIONED|
-                    assign [$$245, $$244, $$241, $$199] <- [$$216.getField("result"), $$216.getField("channelExecutionTime"), $$216.getField("brokerSubIds"), $$216.getField(0)]
->>>>>>> 3d3ece6e
+                    assign [$$260, $$259, $$256, $$214] <- [$$231.getField("result"), $$231.getField("channelExecutionTime"), $$231.getField("brokerSubIds"), $$231.getField(0)]
                     -- ASSIGN  |PARTITIONED|
-                      project ([$$216])
+                      project ([$$231])
                       -- STREAM_PROJECT  |PARTITIONED|
-                        assign [$$216] <- [cast(check-unknown(object-merge-ignore-duplicates($$197, {"resultId": create-uuid()})))]
+                        assign [$$231] <- [cast(check-unknown(object-merge-ignore-duplicates($$212, {"resultId": create-uuid()})))]
                         -- ASSIGN  |PARTITIONED|
-                          project ([$$197])
+                          project ([$$212])
                           -- STREAM_PROJECT  |PARTITIONED|
-                            assign [$$197] <- [{"result": $$result, "channelExecutionTime": current-datetime(), "channelSubId": $$251, "deliveryTime": current-datetime(), "brokerSubIds": $$196}]
+                            assign [$$212] <- [{"result": $$result, "channelExecutionTime": current-datetime(), "channelSubId": $$266, "deliveryTime": current-datetime(), "brokerSubIds": $$211}]
                             -- ASSIGN  |PARTITIONED|
-                              project ([$$196, $$result, $$251])
+                              project ([$$211, $$266, $$result])
                               -- STREAM_PROJECT  |PARTITIONED|
                                 exchange
                                 -- ONE_TO_ONE_EXCHANGE  |PARTITIONED|
-<<<<<<< HEAD
-                                  -- PRE_CLUSTERED_GROUP_BY[$$267]  |PARTITIONED|
-                                          {
-=======
-                                  group by ([$$254 := $$252]) decor ([$$result; $$251]) {
-                                            aggregate [$$196] <- [listify({"BrokerEndPoint": $$238, "brokerSubId": $$223})]
->>>>>>> 3d3ece6e
+                                  group by ([$$269 := $$267]) decor ([$$266; $$result]) {
+                                            aggregate [$$211] <- [listify({"BrokerEndPoint": $$253, "brokerSubId": $$238})] [cardinality: 0.0, op-cost: 0.0, total-cost: 0.0]
                                             -- AGGREGATE  |LOCAL|
-                                              select (not(is-missing($$253)))
+                                              select (not(is-missing($$268))) [cardinality: 0.0, op-cost: 0.0, total-cost: 0.0]
                                               -- STREAM_SELECT  |LOCAL|
-                                                nested tuple source
+                                                nested tuple source [cardinality: 0.0, op-cost: 0.0, total-cost: 0.0]
                                                 -- NESTED_TUPLE_SOURCE  |LOCAL|
                                          }
-                                  -- PRE_CLUSTERED_GROUP_BY[$$252]  |PARTITIONED|
+                                  -- PRE_CLUSTERED_GROUP_BY[$$267]  |PARTITIONED|
                                     exchange
                                     -- ONE_TO_ONE_EXCHANGE  |PARTITIONED|
-<<<<<<< HEAD
+                                      order (ASC, $$267)
                                       -- STABLE_SORT [$$267(ASC)]  |PARTITIONED|
+                                        exchange
                                         -- HASH_PARTITION_EXCHANGE [$$267]  |PARTITIONED|
-=======
-                                      order (ASC, $$252)
-                                      -- STABLE_SORT [$$252(ASC)]  |PARTITIONED|
-                                        exchange
-                                        -- HASH_PARTITION_EXCHANGE [$$252]  |PARTITIONED|
-                                          project ([$$result, $$251, $$238, $$223, $$253, $$252])
->>>>>>> 3d3ece6e
+                                          project ([$$result, $$266, $$253, $$238, $$268, $$267])
                                           -- STREAM_PROJECT  |PARTITIONED|
                                             exchange
                                             -- ONE_TO_ONE_EXCHANGE  |PARTITIONED|
-<<<<<<< HEAD
+                                              left outer join (eq($$237, $$266))
                                               -- HYBRID_HASH_JOIN [$$266][$$237]  |PARTITIONED|
-=======
-                                              left outer join (eq($$222, $$251))
-                                              -- HYBRID_HASH_JOIN [$$251][$$222]  |PARTITIONED|
                                                 exchange
->>>>>>> 3d3ece6e
                                                 -- ONE_TO_ONE_EXCHANGE  |PARTITIONED|
-                                                  running-aggregate [$$252] <- [create-query-uid()]
+                                                  running-aggregate [$$267] <- [create-query-uid()]
                                                   -- RUNNING_AGGREGATE  |PARTITIONED|
-                                                    project ([$$result, $$251])
+                                                    project ([$$result, $$266])
                                                     -- STREAM_PROJECT  |PARTITIONED|
-                                                      unnest $$result <- scan-collection($$176)
+                                                      unnest $$result <- scan-collection($$191)
                                                       -- UNNEST  |PARTITIONED|
                                                         exchange
                                                         -- ONE_TO_ONE_EXCHANGE  |PARTITIONED|
-<<<<<<< HEAD
-                                                          -- PRE_CLUSTERED_GROUP_BY[$$322]  |PARTITIONED|
-                                                                  {
+                                                          group by ([$$266 := $$322]) decor ([]) {
+                                                                    aggregate [$$191] <- [listify({"report": $$331, "shelters": $$181})] [cardinality: 0.0, op-cost: 0.0, total-cost: 0.0]
                                                                     -- AGGREGATE  |LOCAL|
+                                                                      group by ([$$262 := $$324; $$263 := $$325]) decor ([$$320; $$326; $$327; $$328; $$322; $$329; $$330; $$331]) {
+                                                                                aggregate [$$181] <- [listify({"location": $$232})] [cardinality: 0.0, op-cost: 0.0, total-cost: 0.0]
+                                                                                -- AGGREGATE  |LOCAL|
+                                                                                  select (not(is-missing($$236))) [cardinality: 0.0, op-cost: 0.0, total-cost: 0.0]
+                                                                                  -- STREAM_SELECT  |LOCAL|
+                                                                                    nested tuple source [cardinality: 0.0, op-cost: 0.0, total-cost: 0.0]
+                                                                                    -- NESTED_TUPLE_SOURCE  |LOCAL|
+                                                                             } [cardinality: 0.0, op-cost: 0.0, total-cost: 0.0]
                                                                       -- MICRO_PRE_CLUSTERED_GROUP_BY[$$324, $$325]  |LOCAL|
-                                                                              {
-=======
-                                                          group by ([$$251 := $$313]) decor ([]) {
-                                                                    aggregate [$$176] <- [listify({"report": $$309, "shelters": $$166})]
-                                                                    -- AGGREGATE  |LOCAL|
-                                                                      group by ([$$247 := $$315; $$248 := $$316]) decor ([$$309; $$310; $$311; $$305; $$306; $$307; $$313; $$308]) {
-                                                                                aggregate [$$166] <- [listify({"location": $$217})]
->>>>>>> 3d3ece6e
-                                                                                -- AGGREGATE  |LOCAL|
-                                                                                  select (not(is-missing($$221)))
-                                                                                  -- STREAM_SELECT  |LOCAL|
-                                                                                    nested tuple source
-                                                                                    -- NESTED_TUPLE_SOURCE  |LOCAL|
-                                                                             }
-                                                                      -- MICRO_PRE_CLUSTERED_GROUP_BY[$$315, $$316]  |LOCAL|
-                                                                        select (and(not(is-missing($$312)), not(is-missing($$314))))
+                                                                        select (and(not(is-missing($$321)), not(is-missing($$323)))) [cardinality: 0.0, op-cost: 0.0, total-cost: 0.0]
                                                                         -- STREAM_SELECT  |LOCAL|
-                                                                          nested tuple source
+                                                                          nested tuple source [cardinality: 0.0, op-cost: 0.0, total-cost: 0.0]
                                                                           -- NESTED_TUPLE_SOURCE  |LOCAL|
                                                                  }
-                                                          -- PRE_CLUSTERED_GROUP_BY[$$313]  |PARTITIONED|
+                                                          -- PRE_CLUSTERED_GROUP_BY[$$322]  |PARTITIONED|
                                                             exchange
                                                             -- ONE_TO_ONE_EXCHANGE  |PARTITIONED|
-<<<<<<< HEAD
+                                                              order (ASC, $$322) (ASC, $$324) (ASC, $$325)
                                                               -- STABLE_SORT [$$322(ASC), $$324(ASC), $$325(ASC)]  |PARTITIONED|
+                                                                exchange
                                                                 -- HASH_PARTITION_EXCHANGE [$$322]  |PARTITIONED|
-=======
-                                                              order (ASC, $$313) (ASC, $$315) (ASC, $$316)
-                                                              -- STABLE_SORT [$$313(ASC), $$315(ASC), $$316(ASC)]  |PARTITIONED|
-                                                                exchange
-                                                                -- HASH_PARTITION_EXCHANGE [$$313]  |PARTITIONED|
-                                                                  union ($$304, $$279, $$217) ($$227, $$227, $$305) ($$228, $$228, $$306) ($$229, $$229, $$307) ($$237, $$237, $$308) ($$r, $$r, $$309) ($$u, $$u, $$310) ($$sub, $$sub, $$311) ($$249, $$249, $$312) ($$218, $$218, $$313) ($$250, $$250, $$314) ($$219, $$219, $$315) ($$220, $$220, $$316) ($$302, $$277, $$221)
->>>>>>> 3d3ece6e
+                                                                  union ($$319, $$294, $$232) ($$u, $$u, $$320) ($$264, $$264, $$321) ($$233, $$233, $$322) ($$265, $$265, $$323) ($$234, $$234, $$324) ($$235, $$235, $$325) ($$242, $$242, $$326) ($$243, $$243, $$327) ($$244, $$244, $$328) ($$252, $$252, $$329) ($$sub, $$sub, $$330) ($$r, $$r, $$331) ($$317, $$292, $$236)
                                                                   -- UNION_ALL  |PARTITIONED|
                                                                     exchange
                                                                     -- ONE_TO_ONE_EXCHANGE  |PARTITIONED|
-                                                                      project ([$$304, $$227, $$228, $$229, $$237, $$r, $$u, $$sub, $$249, $$218, $$250, $$219, $$220, $$302])
+                                                                      project ([$$319, $$u, $$264, $$233, $$265, $$234, $$235, $$242, $$243, $$244, $$252, $$sub, $$r, $$317])
                                                                       -- STREAM_PROJECT  |PARTITIONED|
-                                                                        select (spatial-intersect($$304, $$229)) retain-untrue ($$221 <- MISSING)
+                                                                        select (spatial-intersect($$319, $$244)) retain-untrue ($$236 <- missing)
                                                                         -- STREAM_SELECT  |PARTITIONED|
-                                                                          project ([$$218, $$sub, $$227, $$219, $$r, $$228, $$237, $$249, $$220, $$u, $$250, $$229, $$277, $$302, $$304])
+                                                                          project ([$$233, $$sub, $$242, $$234, $$r, $$243, $$252, $$264, $$235, $$u, $$265, $$244, $$292, $$317, $$319])
                                                                           -- STREAM_PROJECT  |PARTITIONED|
-                                                                            assign [$$304] <- [$$303.getField(1)]
+                                                                            assign [$$319] <- [$$318.getField(1)]
                                                                             -- ASSIGN  |PARTITIONED|
                                                                               exchange
                                                                               -- ONE_TO_ONE_EXCHANGE  |PARTITIONED|
-                                                                                left-outer-unnest-map [$$302, $$303] <- index-search("Shelters", 0, "channels", "Shelters", true, false, 1, $$277, 1, $$277, true, true, true)
+                                                                                left-outer-unnest-map [$$317, $$318] <- index-search("Shelters", 0, "channels", "Shelters", true, false, 1, $$292, 1, $$292, true, true, true)
                                                                                 -- BTREE_SEARCH  |PARTITIONED|
                                                                                   exchange
                                                                                   -- ONE_TO_ONE_EXCHANGE  |PARTITIONED|
-                                                                                    project ([$$218, $$sub, $$227, $$219, $$r, $$228, $$237, $$249, $$220, $$u, $$250, $$229, $$277])
+                                                                                    project ([$$233, $$sub, $$242, $$234, $$r, $$243, $$252, $$264, $$235, $$u, $$265, $$244, $$292])
                                                                                     -- STREAM_PROJECT  |PARTITIONED|
                                                                                       exchange
                                                                                       -- ONE_TO_ONE_EXCHANGE  |PARTITIONED|
-                                                                                        split ($$278)
+                                                                                        split ($$293)
                                                                                         -- SPLIT  |PARTITIONED|
                                                                                           exchange
                                                                                           -- ONE_TO_ONE_EXCHANGE  |PARTITIONED|
-                                                                                            project ([$$218, $$sub, $$227, $$219, $$r, $$228, $$237, $$249, $$220, $$u, $$250, $$229, $$273, $$274, $$277, $$278])
+                                                                                            project ([$$233, $$sub, $$242, $$234, $$r, $$243, $$252, $$264, $$235, $$u, $$265, $$244, $$288, $$289, $$292, $$293])
                                                                                             -- STREAM_PROJECT  |PARTITIONED|
                                                                                               exchange
                                                                                               -- ONE_TO_ONE_EXCHANGE  |PARTITIONED|
-                                                                                                left-outer-unnest-map [$$273, $$274, $$275, $$276, $$277, $$278] <- index-search("s_location", 1, "channels", "Shelters", true, true, 4, $$269, $$270, $$271, $$272)
+                                                                                                left-outer-unnest-map [$$288, $$289, $$290, $$291, $$292, $$293] <- index-search("s_location", 1, "channels", "Shelters", true, true, 4, $$284, $$285, $$286, $$287)
                                                                                                 -- RTREE_SEARCH  |PARTITIONED|
                                                                                                   exchange
                                                                                                   -- BROADCAST_EXCHANGE  |PARTITIONED|
-                                                                                                    assign [$$269, $$270, $$271, $$272] <- [create-mbr($$229, 2, 0), create-mbr($$229, 2, 1), create-mbr($$229, 2, 2), create-mbr($$229, 2, 3)]
+                                                                                                    assign [$$284, $$285, $$286, $$287] <- [create-mbr($$244, 2, 0), create-mbr($$244, 2, 1), create-mbr($$244, 2, 2), create-mbr($$244, 2, 3)]
                                                                                                     -- ASSIGN  |PARTITIONED|
                                                                                                       exchange
                                                                                                       -- ONE_TO_ONE_EXCHANGE  |PARTITIONED|
-                                                                                                        left outer join (and(spatial-intersect($$228, $$229), eq($$220, $$227)))
+                                                                                                        left outer join (and(spatial-intersect($$243, $$244), eq($$235, $$242)))
                                                                                                         -- NESTED_LOOP  |PARTITIONED|
                                                                                                           exchange
                                                                                                           -- ONE_TO_ONE_EXCHANGE  |PARTITIONED|
@@ -205,11 +164,11 @@
                                                                                                             -- NESTED_LOOP  |PARTITIONED|
                                                                                                               exchange
                                                                                                               -- ONE_TO_ONE_EXCHANGE  |PARTITIONED|
-                                                                                                                assign [$$227] <- [$$sub.getField("param0")]
+                                                                                                                assign [$$242] <- [$$sub.getField("param0")]
                                                                                                                 -- ASSIGN  |PARTITIONED|
                                                                                                                   exchange
                                                                                                                   -- ONE_TO_ONE_EXCHANGE  |PARTITIONED|
-                                                                                                                    data-scan []<-[$$218, $$sub] <- channels.EmergenciesNearMeChannelChannelSubscriptions
+                                                                                                                    data-scan []<-[$$233, $$sub] <- channels.EmergenciesNearMeChannelChannelSubscriptions
                                                                                                                     -- DATASOURCE_SCAN  |PARTITIONED|
                                                                                                                       exchange
                                                                                                                       -- ONE_TO_ONE_EXCHANGE  |PARTITIONED|
@@ -217,45 +176,41 @@
                                                                                                                         -- EMPTY_TUPLE_SOURCE  |PARTITIONED|
                                                                                                               exchange
                                                                                                               -- BROADCAST_EXCHANGE  |PARTITIONED|
-                                                                                                                assign [$$249] <- [true]
+                                                                                                                assign [$$264] <- [true]
                                                                                                                 -- ASSIGN  |PARTITIONED|
-                                                                                                                  select (gt($$237, numeric-subtract(current-datetime(), day_time_duration: {PT10S })))
+                                                                                                                  select (gt($$252, numeric-subtract(current-datetime(), day_time_duration: {PT10S })))
                                                                                                                   -- STREAM_SELECT  |PARTITIONED|
-                                                                                                                    assign [$$228, $$237] <- [$$r.getField(2), $$r.getField(3)]
+                                                                                                                    assign [$$243, $$252] <- [$$r.getField(2), $$r.getField(3)]
                                                                                                                     -- ASSIGN  |PARTITIONED|
                                                                                                                       exchange
                                                                                                                       -- ONE_TO_ONE_EXCHANGE  |PARTITIONED|
-                                                                                                                        unnest-map [$$219, $$r] <- index-search("Reports", 0, "channels", "Reports", false, false, 1, $$259, 1, $$259, true, true, true)
+                                                                                                                        unnest-map [$$234, $$r] <- index-search("Reports", 0, "channels", "Reports", false, false, 1, $$274, 1, $$274, true, true, true)
                                                                                                                         -- BTREE_SEARCH  |PARTITIONED|
                                                                                                                           exchange
                                                                                                                           -- ONE_TO_ONE_EXCHANGE  |PARTITIONED|
-<<<<<<< HEAD
+                                                                                                                            order (ASC, $$274)
                                                                                                                             -- STABLE_SORT [$$274(ASC)]  |PARTITIONED|
-=======
-                                                                                                                            order (ASC, $$259)
-                                                                                                                            -- STABLE_SORT [$$259(ASC)]  |PARTITIONED|
                                                                                                                               exchange
->>>>>>> 3d3ece6e
                                                                                                                               -- ONE_TO_ONE_EXCHANGE  |PARTITIONED|
-                                                                                                                                project ([$$259])
+                                                                                                                                project ([$$274])
                                                                                                                                 -- STREAM_PROJECT  |PARTITIONED|
                                                                                                                                   exchange
                                                                                                                                   -- ONE_TO_ONE_EXCHANGE  |PARTITIONED|
-                                                                                                                                    unnest-map [$$258, $$259] <- index-search("report_time", 0, "channels", "Reports", false, false, 1, $$257, 0, false, true, false)
+                                                                                                                                    unnest-map [$$273, $$274] <- index-search("report_time", 0, "channels", "Reports", false, false, 1, $$272, 0, false, true, false)
                                                                                                                                     -- BTREE_SEARCH  |PARTITIONED|
                                                                                                                                       exchange
                                                                                                                                       -- ONE_TO_ONE_EXCHANGE  |PARTITIONED|
-                                                                                                                                        assign [$$257] <- [numeric-subtract(current-datetime(), day_time_duration: {PT10S })]
+                                                                                                                                        assign [$$272] <- [numeric-subtract(current-datetime(), day_time_duration: {PT10S })]
                                                                                                                                         -- ASSIGN  |PARTITIONED|
                                                                                                                                           empty-tuple-source
                                                                                                                                           -- EMPTY_TUPLE_SOURCE  |PARTITIONED|
                                                                                                           exchange
                                                                                                           -- BROADCAST_EXCHANGE  |PARTITIONED|
-                                                                                                            assign [$$250, $$229] <- [true, $$u.getField(0)]
+                                                                                                            assign [$$265, $$244] <- [true, $$u.getField(0)]
                                                                                                             -- ASSIGN  |PARTITIONED|
                                                                                                               exchange
                                                                                                               -- ONE_TO_ONE_EXCHANGE  |PARTITIONED|
-                                                                                                                data-scan []<-[$$220, $$u] <- channels.UserLocations
+                                                                                                                data-scan []<-[$$235, $$u] <- channels.UserLocations
                                                                                                                 -- DATASOURCE_SCAN  |PARTITIONED|
                                                                                                                   exchange
                                                                                                                   -- ONE_TO_ONE_EXCHANGE  |PARTITIONED|
@@ -263,35 +218,35 @@
                                                                                                                     -- EMPTY_TUPLE_SOURCE  |PARTITIONED|
                                                                     exchange
                                                                     -- ONE_TO_ONE_EXCHANGE  |PARTITIONED|
-                                                                      project ([$$279, $$227, $$228, $$229, $$237, $$r, $$u, $$sub, $$249, $$218, $$250, $$219, $$220, $$277])
+                                                                      project ([$$294, $$u, $$264, $$233, $$265, $$234, $$235, $$242, $$243, $$244, $$252, $$sub, $$r, $$292])
                                                                       -- STREAM_PROJECT  |PARTITIONED|
-                                                                        select (spatial-intersect($$279, $$229)) retain-untrue ($$221 <- MISSING)
+                                                                        select (spatial-intersect($$294, $$244)) retain-untrue ($$236 <- missing)
                                                                         -- STREAM_SELECT  |PARTITIONED|
-                                                                          project ([$$218, $$sub, $$227, $$219, $$r, $$228, $$237, $$249, $$220, $$u, $$250, $$229, $$277, $$279])
+                                                                          project ([$$233, $$sub, $$242, $$234, $$r, $$243, $$252, $$264, $$235, $$u, $$265, $$244, $$292, $$294])
                                                                           -- STREAM_PROJECT  |PARTITIONED|
-                                                                            assign [$$279] <- [create-point($$273, $$274)]
+                                                                            assign [$$294] <- [create-point($$288, $$289)]
                                                                             -- ASSIGN  |PARTITIONED|
-                                                                              project ([$$218, $$sub, $$227, $$219, $$r, $$228, $$237, $$249, $$220, $$u, $$250, $$229, $$273, $$274, $$277])
+                                                                              project ([$$233, $$sub, $$242, $$234, $$r, $$243, $$252, $$264, $$235, $$u, $$265, $$244, $$288, $$289, $$292])
                                                                               -- STREAM_PROJECT  |PARTITIONED|
                                                                                 exchange
                                                                                 -- ONE_TO_ONE_EXCHANGE  |PARTITIONED|
-                                                                                  split ($$278)
+                                                                                  split ($$293)
                                                                                   -- SPLIT  |PARTITIONED|
                                                                                     exchange
                                                                                     -- ONE_TO_ONE_EXCHANGE  |PARTITIONED|
-                                                                                      project ([$$218, $$sub, $$227, $$219, $$r, $$228, $$237, $$249, $$220, $$u, $$250, $$229, $$273, $$274, $$277, $$278])
+                                                                                      project ([$$233, $$sub, $$242, $$234, $$r, $$243, $$252, $$264, $$235, $$u, $$265, $$244, $$288, $$289, $$292, $$293])
                                                                                       -- STREAM_PROJECT  |PARTITIONED|
                                                                                         exchange
                                                                                         -- ONE_TO_ONE_EXCHANGE  |PARTITIONED|
-                                                                                          left-outer-unnest-map [$$273, $$274, $$275, $$276, $$277, $$278] <- index-search("s_location", 1, "channels", "Shelters", true, true, 4, $$269, $$270, $$271, $$272)
+                                                                                          left-outer-unnest-map [$$288, $$289, $$290, $$291, $$292, $$293] <- index-search("s_location", 1, "channels", "Shelters", true, true, 4, $$284, $$285, $$286, $$287)
                                                                                           -- RTREE_SEARCH  |PARTITIONED|
                                                                                             exchange
                                                                                             -- BROADCAST_EXCHANGE  |PARTITIONED|
-                                                                                              assign [$$269, $$270, $$271, $$272] <- [create-mbr($$229, 2, 0), create-mbr($$229, 2, 1), create-mbr($$229, 2, 2), create-mbr($$229, 2, 3)]
+                                                                                              assign [$$284, $$285, $$286, $$287] <- [create-mbr($$244, 2, 0), create-mbr($$244, 2, 1), create-mbr($$244, 2, 2), create-mbr($$244, 2, 3)]
                                                                                               -- ASSIGN  |PARTITIONED|
                                                                                                 exchange
                                                                                                 -- ONE_TO_ONE_EXCHANGE  |PARTITIONED|
-                                                                                                  left outer join (and(spatial-intersect($$228, $$229), eq($$220, $$227)))
+                                                                                                  left outer join (and(spatial-intersect($$243, $$244), eq($$235, $$242)))
                                                                                                   -- NESTED_LOOP  |PARTITIONED|
                                                                                                     exchange
                                                                                                     -- ONE_TO_ONE_EXCHANGE  |PARTITIONED|
@@ -299,11 +254,11 @@
                                                                                                       -- NESTED_LOOP  |PARTITIONED|
                                                                                                         exchange
                                                                                                         -- ONE_TO_ONE_EXCHANGE  |PARTITIONED|
-                                                                                                          assign [$$227] <- [$$sub.getField("param0")]
+                                                                                                          assign [$$242] <- [$$sub.getField("param0")]
                                                                                                           -- ASSIGN  |PARTITIONED|
                                                                                                             exchange
                                                                                                             -- ONE_TO_ONE_EXCHANGE  |PARTITIONED|
-                                                                                                              data-scan []<-[$$218, $$sub] <- channels.EmergenciesNearMeChannelChannelSubscriptions
+                                                                                                              data-scan []<-[$$233, $$sub] <- channels.EmergenciesNearMeChannelChannelSubscriptions
                                                                                                               -- DATASOURCE_SCAN  |PARTITIONED|
                                                                                                                 exchange
                                                                                                                 -- ONE_TO_ONE_EXCHANGE  |PARTITIONED|
@@ -311,78 +266,65 @@
                                                                                                                   -- EMPTY_TUPLE_SOURCE  |PARTITIONED|
                                                                                                         exchange
                                                                                                         -- BROADCAST_EXCHANGE  |PARTITIONED|
-                                                                                                          assign [$$249] <- [true]
+                                                                                                          assign [$$264] <- [true]
                                                                                                           -- ASSIGN  |PARTITIONED|
-                                                                                                            select (gt($$237, numeric-subtract(current-datetime(), day_time_duration: {PT10S })))
+                                                                                                            select (gt($$252, numeric-subtract(current-datetime(), day_time_duration: {PT10S })))
                                                                                                             -- STREAM_SELECT  |PARTITIONED|
-                                                                                                              assign [$$228, $$237] <- [$$r.getField(2), $$r.getField(3)]
+                                                                                                              assign [$$243, $$252] <- [$$r.getField(2), $$r.getField(3)]
                                                                                                               -- ASSIGN  |PARTITIONED|
                                                                                                                 exchange
                                                                                                                 -- ONE_TO_ONE_EXCHANGE  |PARTITIONED|
-                                                                                                                  unnest-map [$$219, $$r] <- index-search("Reports", 0, "channels", "Reports", false, false, 1, $$259, 1, $$259, true, true, true)
+                                                                                                                  unnest-map [$$234, $$r] <- index-search("Reports", 0, "channels", "Reports", false, false, 1, $$274, 1, $$274, true, true, true)
                                                                                                                   -- BTREE_SEARCH  |PARTITIONED|
                                                                                                                     exchange
                                                                                                                     -- ONE_TO_ONE_EXCHANGE  |PARTITIONED|
-<<<<<<< HEAD
+                                                                                                                      order (ASC, $$274)
                                                                                                                       -- STABLE_SORT [$$274(ASC)]  |PARTITIONED|
-=======
-                                                                                                                      order (ASC, $$259)
-                                                                                                                      -- STABLE_SORT [$$259(ASC)]  |PARTITIONED|
                                                                                                                         exchange
->>>>>>> 3d3ece6e
                                                                                                                         -- ONE_TO_ONE_EXCHANGE  |PARTITIONED|
-                                                                                                                          project ([$$259])
+                                                                                                                          project ([$$274])
                                                                                                                           -- STREAM_PROJECT  |PARTITIONED|
                                                                                                                             exchange
                                                                                                                             -- ONE_TO_ONE_EXCHANGE  |PARTITIONED|
-                                                                                                                              unnest-map [$$258, $$259] <- index-search("report_time", 0, "channels", "Reports", false, false, 1, $$257, 0, false, true, false)
+                                                                                                                              unnest-map [$$273, $$274] <- index-search("report_time", 0, "channels", "Reports", false, false, 1, $$272, 0, false, true, false)
                                                                                                                               -- BTREE_SEARCH  |PARTITIONED|
                                                                                                                                 exchange
                                                                                                                                 -- ONE_TO_ONE_EXCHANGE  |PARTITIONED|
-                                                                                                                                  assign [$$257] <- [numeric-subtract(current-datetime(), day_time_duration: {PT10S })]
+                                                                                                                                  assign [$$272] <- [numeric-subtract(current-datetime(), day_time_duration: {PT10S })]
                                                                                                                                   -- ASSIGN  |PARTITIONED|
                                                                                                                                     empty-tuple-source
                                                                                                                                     -- EMPTY_TUPLE_SOURCE  |PARTITIONED|
                                                                                                     exchange
                                                                                                     -- BROADCAST_EXCHANGE  |PARTITIONED|
-                                                                                                      assign [$$250, $$229] <- [true, $$u.getField(0)]
+                                                                                                      assign [$$265, $$244] <- [true, $$u.getField(0)]
                                                                                                       -- ASSIGN  |PARTITIONED|
                                                                                                         exchange
                                                                                                         -- ONE_TO_ONE_EXCHANGE  |PARTITIONED|
-                                                                                                          data-scan []<-[$$220, $$u] <- channels.UserLocations
+                                                                                                          data-scan []<-[$$235, $$u] <- channels.UserLocations
                                                                                                           -- DATASOURCE_SCAN  |PARTITIONED|
                                                                                                             exchange
                                                                                                             -- ONE_TO_ONE_EXCHANGE  |PARTITIONED|
                                                                                                               empty-tuple-source
                                                                                                               -- EMPTY_TUPLE_SOURCE  |PARTITIONED|
-<<<<<<< HEAD
+                                                exchange
                                                 -- HASH_PARTITION_EXCHANGE [$$237]  |PARTITIONED|
-=======
-                                                exchange
-                                                -- HASH_PARTITION_EXCHANGE [$$222]  |PARTITIONED|
-                                                  assign [$$253] <- [true]
->>>>>>> 3d3ece6e
+                                                  assign [$$268] <- [true]
                                                   -- ASSIGN  |PARTITIONED|
-                                                    project ([$$223, $$222, $$238])
+                                                    project ([$$238, $$237, $$253])
                                                     -- STREAM_PROJECT  |PARTITIONED|
                                                       exchange
                                                       -- ONE_TO_ONE_EXCHANGE  |PARTITIONED|
-<<<<<<< HEAD
+                                                        join (and(eq($$248, $$239), eq($$250, $$240)))
                                                         -- HYBRID_HASH_JOIN [$$248, $$250][$$239, $$240]  |PARTITIONED|
+                                                          exchange
                                                           -- HASH_PARTITION_EXCHANGE [$$248, $$250]  |PARTITIONED|
-=======
-                                                        join (and(eq($$233, $$224), eq($$235, $$225)))
-                                                        -- HYBRID_HASH_JOIN [$$233, $$235][$$224, $$225]  |PARTITIONED|
-                                                          exchange
-                                                          -- HASH_PARTITION_EXCHANGE [$$233, $$235]  |PARTITIONED|
-                                                            project ([$$223, $$222, $$233, $$235])
->>>>>>> 3d3ece6e
+                                                            project ([$$238, $$237, $$248, $$250])
                                                             -- STREAM_PROJECT  |PARTITIONED|
-                                                              assign [$$235, $$233] <- [$$bs.getField("BrokerName"), $$bs.getField("DataverseName")]
+                                                              assign [$$250, $$248] <- [$$bs.getField("BrokerName"), $$bs.getField("DataverseName")]
                                                               -- ASSIGN  |PARTITIONED|
                                                                 exchange
                                                                 -- ONE_TO_ONE_EXCHANGE  |PARTITIONED|
-                                                                  data-scan []<-[$$222, $$223, $$bs] <- channels.EmergenciesNearMeChannelBrokerSubscriptions
+                                                                  data-scan []<-[$$237, $$238, $$bs] <- channels.EmergenciesNearMeChannelBrokerSubscriptions
                                                                   -- DATASOURCE_SCAN  |PARTITIONED|
                                                                     exchange
                                                                     -- ONE_TO_ONE_EXCHANGE  |PARTITIONED|
@@ -390,13 +332,13 @@
                                                                       -- EMPTY_TUPLE_SOURCE  |PARTITIONED|
                                                           exchange
                                                           -- ONE_TO_ONE_EXCHANGE  |PARTITIONED|
-                                                            project ([$$238, $$224, $$225])
+                                                            project ([$$253, $$239, $$240])
                                                             -- STREAM_PROJECT  |PARTITIONED|
-                                                              assign [$$238] <- [$$b.getField("BrokerEndPoint")]
+                                                              assign [$$253] <- [$$b.getField("BrokerEndPoint")]
                                                               -- ASSIGN  |PARTITIONED|
                                                                 exchange
                                                                 -- ONE_TO_ONE_EXCHANGE  |PARTITIONED|
-                                                                  data-scan []<-[$$224, $$225, $$b] <- channels.Broker
+                                                                  data-scan []<-[$$239, $$240, $$b] <- channels.Broker
                                                                   -- DATASOURCE_SCAN  |PARTITIONED|
                                                                     exchange
                                                                     -- ONE_TO_ONE_EXCHANGE  |PARTITIONED|
