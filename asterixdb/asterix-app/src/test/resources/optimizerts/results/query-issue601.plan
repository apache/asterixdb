distribute result [$$43]
-- DISTRIBUTE_RESULT  |PARTITIONED|
  exchange
  -- ONE_TO_ONE_EXCHANGE  |PARTITIONED|
<<<<<<< HEAD
    -- ASSIGN  |PARTITIONED|
      -- ONE_TO_ONE_EXCHANGE  |PARTITIONED|
        -- SORT_GROUP_BY[$$52]  |PARTITIONED|
                {
                  -- AGGREGATE  |LOCAL|
                    -- NESTED_TUPLE_SOURCE  |LOCAL|
                }
          -- HASH_PARTITION_EXCHANGE [$$52]  |PARTITIONED|
            -- SORT_GROUP_BY[$$49]  |PARTITIONED|
                    {
                      -- AGGREGATE  |LOCAL|
                        -- NESTED_TUPLE_SOURCE  |LOCAL|
                    }
              -- ONE_TO_ONE_EXCHANGE  |PARTITIONED|
                -- STREAM_PROJECT  |PARTITIONED|
                  -- ONE_TO_ONE_EXCHANGE  |PARTITIONED|
                    -- DATASOURCE_SCAN (tpch.LineItem)  |PARTITIONED|
                      -- ONE_TO_ONE_EXCHANGE  |PARTITIONED|
                        -- EMPTY_TUPLE_SOURCE  |PARTITIONED|
=======
    project ([$$43])
    -- STREAM_PROJECT  |PARTITIONED|
      assign [$$43] <- [{"l_linenumber": $$l_linenumber, "count_order": $$47}]
      -- ASSIGN  |PARTITIONED|
        exchange
        -- ONE_TO_ONE_EXCHANGE  |PARTITIONED|
          group by ([$$l_linenumber := $$49]) decor ([]) {
                    aggregate [$$47] <- [agg-sql-sum($$48)]
                    -- AGGREGATE  |LOCAL|
                      nested tuple source
                      -- NESTED_TUPLE_SOURCE  |LOCAL|
                 }
          -- SORT_GROUP_BY[$$49]  |PARTITIONED|
            exchange
            -- HASH_PARTITION_EXCHANGE [$$49]  |PARTITIONED|
              group by ([$$49 := $$46]) decor ([]) {
                        aggregate [$$48] <- [agg-sql-count(1)]
                        -- AGGREGATE  |LOCAL|
                          nested tuple source
                          -- NESTED_TUPLE_SOURCE  |LOCAL|
                     }
              -- SORT_GROUP_BY[$$46]  |PARTITIONED|
                exchange
                -- ONE_TO_ONE_EXCHANGE  |PARTITIONED|
                  project ([$$46])
                  -- STREAM_PROJECT  |PARTITIONED|
                    exchange
                    -- ONE_TO_ONE_EXCHANGE  |PARTITIONED|
                      data-scan []<-[$$45, $$46, $$l] <- tpch.LineItem
                      -- DATASOURCE_SCAN  |PARTITIONED|
                        exchange
                        -- ONE_TO_ONE_EXCHANGE  |PARTITIONED|
                          empty-tuple-source
                          -- EMPTY_TUPLE_SOURCE  |PARTITIONED|
>>>>>>> 86e6336f
<|MERGE_RESOLUTION|>--- conflicted
+++ resolved
@@ -1,60 +1,36 @@
-distribute result [$$43]
+distribute result [$$46]
 -- DISTRIBUTE_RESULT  |PARTITIONED|
   exchange
   -- ONE_TO_ONE_EXCHANGE  |PARTITIONED|
-<<<<<<< HEAD
+    assign [$$46] <- [{"l_linenumber": $$l_linenumber, "count_order": $$50}] project: [$$46]
     -- ASSIGN  |PARTITIONED|
+      exchange
       -- ONE_TO_ONE_EXCHANGE  |PARTITIONED|
+        group by ([$$l_linenumber := $$52]) decor ([]) {
+                  aggregate [$$50] <- [agg-sql-sum($$51)]
+                  -- AGGREGATE  |LOCAL|
+                    nested tuple source
+                    -- NESTED_TUPLE_SOURCE  |LOCAL|
+               }
         -- SORT_GROUP_BY[$$52]  |PARTITIONED|
-                {
-                  -- AGGREGATE  |LOCAL|
-                    -- NESTED_TUPLE_SOURCE  |LOCAL|
-                }
+          exchange
           -- HASH_PARTITION_EXCHANGE [$$52]  |PARTITIONED|
+            group by ([$$52 := $$49]) decor ([]) {
+                      aggregate [$$51] <- [agg-sql-count(1)]
+                      -- AGGREGATE  |LOCAL|
+                        nested tuple source
+                        -- NESTED_TUPLE_SOURCE  |LOCAL|
+                   }
             -- SORT_GROUP_BY[$$49]  |PARTITIONED|
-                    {
-                      -- AGGREGATE  |LOCAL|
-                        -- NESTED_TUPLE_SOURCE  |LOCAL|
-                    }
+              exchange
               -- ONE_TO_ONE_EXCHANGE  |PARTITIONED|
+                project ([$$49])
                 -- STREAM_PROJECT  |PARTITIONED|
+                  exchange
                   -- ONE_TO_ONE_EXCHANGE  |PARTITIONED|
-                    -- DATASOURCE_SCAN (tpch.LineItem)  |PARTITIONED|
+                    data-scan []<-[$$48, $$49, $$l] <- tpch.LineItem
+                    -- DATASOURCE_SCAN  |PARTITIONED|
+                      exchange
                       -- ONE_TO_ONE_EXCHANGE  |PARTITIONED|
-                        -- EMPTY_TUPLE_SOURCE  |PARTITIONED|
-=======
-    project ([$$43])
-    -- STREAM_PROJECT  |PARTITIONED|
-      assign [$$43] <- [{"l_linenumber": $$l_linenumber, "count_order": $$47}]
-      -- ASSIGN  |PARTITIONED|
-        exchange
-        -- ONE_TO_ONE_EXCHANGE  |PARTITIONED|
-          group by ([$$l_linenumber := $$49]) decor ([]) {
-                    aggregate [$$47] <- [agg-sql-sum($$48)]
-                    -- AGGREGATE  |LOCAL|
-                      nested tuple source
-                      -- NESTED_TUPLE_SOURCE  |LOCAL|
-                 }
-          -- SORT_GROUP_BY[$$49]  |PARTITIONED|
-            exchange
-            -- HASH_PARTITION_EXCHANGE [$$49]  |PARTITIONED|
-              group by ([$$49 := $$46]) decor ([]) {
-                        aggregate [$$48] <- [agg-sql-count(1)]
-                        -- AGGREGATE  |LOCAL|
-                          nested tuple source
-                          -- NESTED_TUPLE_SOURCE  |LOCAL|
-                     }
-              -- SORT_GROUP_BY[$$46]  |PARTITIONED|
-                exchange
-                -- ONE_TO_ONE_EXCHANGE  |PARTITIONED|
-                  project ([$$46])
-                  -- STREAM_PROJECT  |PARTITIONED|
-                    exchange
-                    -- ONE_TO_ONE_EXCHANGE  |PARTITIONED|
-                      data-scan []<-[$$45, $$46, $$l] <- tpch.LineItem
-                      -- DATASOURCE_SCAN  |PARTITIONED|
-                        exchange
-                        -- ONE_TO_ONE_EXCHANGE  |PARTITIONED|
-                          empty-tuple-source
-                          -- EMPTY_TUPLE_SOURCE  |PARTITIONED|
->>>>>>> 86e6336f
+                        empty-tuple-source
+                        -- EMPTY_TUPLE_SOURCE  |PARTITIONED|