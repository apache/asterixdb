--- conflicted
+++ resolved
@@ -4,26 +4,19 @@
   -- ONE_TO_ONE_EXCHANGE  |PARTITIONED|
     project ([$$c])
     -- STREAM_PROJECT  |PARTITIONED|
-<<<<<<< HEAD
+      exchange
       -- SORT_MERGE_EXCHANGE [$$18(ASC) ]  |PARTITIONED|
+        order (ASC, $$18)
         -- STABLE_SORT [$$18(ASC)]  |PARTITIONED|
-          -- ONE_TO_ONE_EXCHANGE  |PARTITIONED|
-            -- STREAM_SELECT  |PARTITIONED|
-              -- ONE_TO_ONE_EXCHANGE  |PARTITIONED|
-                -- DATASOURCE_SCAN (test.Customers)  |PARTITIONED|
-                  -- ONE_TO_ONE_EXCHANGE  |PARTITIONED|
-                    -- EMPTY_TUPLE_SOURCE  |PARTITIONED|
-=======
-      exchange
-      -- SORT_MERGE_EXCHANGE [$$17(ASC) ]  |PARTITIONED|
-        select (get-item(edit-distance-check($$c.getField(4), array: [ "computers", "wine", "walking" ], 3), 0))
-        -- STREAM_SELECT  |PARTITIONED|
           exchange
           -- ONE_TO_ONE_EXCHANGE  |PARTITIONED|
-            data-scan []<-[$$17, $$c] <- test.Customers
-            -- DATASOURCE_SCAN  |PARTITIONED|
+            select (get-item(edit-distance-check($$c.getField(4), array: [ "computers", "wine", "walking" ], 3), 0))
+            -- STREAM_SELECT  |PARTITIONED|
               exchange
               -- ONE_TO_ONE_EXCHANGE  |PARTITIONED|
-                empty-tuple-source
-                -- EMPTY_TUPLE_SOURCE  |PARTITIONED|
->>>>>>> 86e6336f
+                data-scan []<-[$$18, $$c] <- test.Customers
+                -- DATASOURCE_SCAN  |PARTITIONED|
+                  exchange
+                  -- ONE_TO_ONE_EXCHANGE  |PARTITIONED|
+                    empty-tuple-source
+                    -- EMPTY_TUPLE_SOURCE  |PARTITIONED|