distribute result [$$c]
-- DISTRIBUTE_RESULT  |PARTITIONED|
  exchange
  -- ONE_TO_ONE_EXCHANGE  |PARTITIONED|
    project ([$$c])
    -- STREAM_PROJECT  |PARTITIONED|
<<<<<<< HEAD
      -- SORT_MERGE_EXCHANGE [$$29(ASC) ]  |PARTITIONED|
        -- STABLE_SORT [$$29(ASC)]  |PARTITIONED|
          -- ONE_TO_ONE_EXCHANGE  |PARTITIONED|
            -- STREAM_SELECT  |PARTITIONED|
              -- ONE_TO_ONE_EXCHANGE  |PARTITIONED|
                -- BTREE_SEARCH (test.Customers.Customers)  |PARTITIONED|
                  -- ONE_TO_ONE_EXCHANGE  |PARTITIONED|
                    -- STABLE_SORT [$$33(ASC)]  |PARTITIONED|
                      -- ONE_TO_ONE_EXCHANGE  |PARTITIONED|
                        -- LENGTH_PARTITIONED_INVERTED_INDEX_SEARCH (test.Customers.interests_index)  |PARTITIONED|
                          -- ONE_TO_ONE_EXCHANGE  |PARTITIONED|
                            -- ASSIGN  |PARTITIONED|
                              -- EMPTY_TUPLE_SOURCE  |PARTITIONED|
=======
      exchange
      -- SORT_MERGE_EXCHANGE [$$27(ASC) ]  |PARTITIONED|
        select (get-item(edit-distance-check($$c.getField(4), array: [ "computers", "wine", "walking" ], 1), 0))
        -- STREAM_SELECT  |PARTITIONED|
          exchange
          -- ONE_TO_ONE_EXCHANGE  |PARTITIONED|
            unnest-map [$$27, $$c] <- index-search("Customers", 0, "test", "Customers", false, false, 1, $$31, 1, $$31, true, true, true)
            -- BTREE_SEARCH  |PARTITIONED|
              exchange
              -- ONE_TO_ONE_EXCHANGE  |PARTITIONED|
                order (ASC, $$31)
                -- STABLE_SORT [$$31(ASC)]  |PARTITIONED|
                  exchange
                  -- ONE_TO_ONE_EXCHANGE  |PARTITIONED|
                    unnest-map [$$31] <- index-search("interests_index", 4, "test", "Customers", false, false, 2, 1, 21, false, 1, $$30)
                    -- LENGTH_PARTITIONED_INVERTED_INDEX_SEARCH  |PARTITIONED|
                      exchange
                      -- ONE_TO_ONE_EXCHANGE  |PARTITIONED|
                        assign [$$30] <- [array: [ "computers", "wine", "walking" ]]
                        -- ASSIGN  |PARTITIONED|
                          empty-tuple-source
                          -- EMPTY_TUPLE_SOURCE  |PARTITIONED|
>>>>>>> 86e6336f
<|MERGE_RESOLUTION|>--- conflicted
+++ resolved
@@ -4,41 +4,29 @@
   -- ONE_TO_ONE_EXCHANGE  |PARTITIONED|
     project ([$$c])
     -- STREAM_PROJECT  |PARTITIONED|
-<<<<<<< HEAD
+      exchange
       -- SORT_MERGE_EXCHANGE [$$29(ASC) ]  |PARTITIONED|
+        order (ASC, $$29)
         -- STABLE_SORT [$$29(ASC)]  |PARTITIONED|
-          -- ONE_TO_ONE_EXCHANGE  |PARTITIONED|
-            -- STREAM_SELECT  |PARTITIONED|
-              -- ONE_TO_ONE_EXCHANGE  |PARTITIONED|
-                -- BTREE_SEARCH (test.Customers.Customers)  |PARTITIONED|
-                  -- ONE_TO_ONE_EXCHANGE  |PARTITIONED|
-                    -- STABLE_SORT [$$33(ASC)]  |PARTITIONED|
-                      -- ONE_TO_ONE_EXCHANGE  |PARTITIONED|
-                        -- LENGTH_PARTITIONED_INVERTED_INDEX_SEARCH (test.Customers.interests_index)  |PARTITIONED|
-                          -- ONE_TO_ONE_EXCHANGE  |PARTITIONED|
-                            -- ASSIGN  |PARTITIONED|
-                              -- EMPTY_TUPLE_SOURCE  |PARTITIONED|
-=======
-      exchange
-      -- SORT_MERGE_EXCHANGE [$$27(ASC) ]  |PARTITIONED|
-        select (get-item(edit-distance-check($$c.getField(4), array: [ "computers", "wine", "walking" ], 1), 0))
-        -- STREAM_SELECT  |PARTITIONED|
           exchange
           -- ONE_TO_ONE_EXCHANGE  |PARTITIONED|
-            unnest-map [$$27, $$c] <- index-search("Customers", 0, "test", "Customers", false, false, 1, $$31, 1, $$31, true, true, true)
-            -- BTREE_SEARCH  |PARTITIONED|
+            select (get-item(edit-distance-check($$c.getField(4), array: [ "computers", "wine", "walking" ], 1), 0))
+            -- STREAM_SELECT  |PARTITIONED|
               exchange
               -- ONE_TO_ONE_EXCHANGE  |PARTITIONED|
-                order (ASC, $$31)
-                -- STABLE_SORT [$$31(ASC)]  |PARTITIONED|
+                unnest-map [$$29, $$c] <- index-search("Customers", 0, "Default", "test", "Customers", false, false, 1, $$33, 1, $$33, true, true, true)
+                -- BTREE_SEARCH  |PARTITIONED|
                   exchange
                   -- ONE_TO_ONE_EXCHANGE  |PARTITIONED|
-                    unnest-map [$$31] <- index-search("interests_index", 4, "test", "Customers", false, false, 2, 1, 21, false, 1, $$30)
-                    -- LENGTH_PARTITIONED_INVERTED_INDEX_SEARCH  |PARTITIONED|
+                    order (ASC, $$33)
+                    -- STABLE_SORT [$$33(ASC)]  |PARTITIONED|
                       exchange
                       -- ONE_TO_ONE_EXCHANGE  |PARTITIONED|
-                        assign [$$30] <- [array: [ "computers", "wine", "walking" ]]
-                        -- ASSIGN  |PARTITIONED|
-                          empty-tuple-source
-                          -- EMPTY_TUPLE_SOURCE  |PARTITIONED|
->>>>>>> 86e6336f
+                        unnest-map [$$33] <- index-search("interests_index", 4, "Default", "test", "Customers", false, false, 2, 1, 21, false, 1, $$32)
+                        -- LENGTH_PARTITIONED_INVERTED_INDEX_SEARCH  |PARTITIONED|
+                          exchange
+                          -- ONE_TO_ONE_EXCHANGE  |PARTITIONED|
+                            assign [$$32] <- [array: [ "computers", "wine", "walking" ]]
+                            -- ASSIGN  |PARTITIONED|
+                              empty-tuple-source
+                              -- EMPTY_TUPLE_SOURCE  |PARTITIONED|