--- conflicted
+++ resolved
@@ -1,158 +1,100 @@
-distribute result [$$31]
+distribute result [$$33]
 -- DISTRIBUTE_RESULT  |PARTITIONED|
   exchange
   -- ONE_TO_ONE_EXCHANGE  |PARTITIONED|
-<<<<<<< HEAD
+    assign [$$33] <- [{"aid": $$35, "bid": $$b.getField(0)}] project: [$$33]
     -- ASSIGN  |PARTITIONED|
+      exchange
       -- ONE_TO_ONE_EXCHANGE  |PARTITIONED|
+        order (ASC, $$35)
         -- STABLE_SORT [$$35(ASC)]  |PARTITIONED|
+          exchange
           -- RANGE_PARTITION_EXCHANGE [$$35(ASC)]  |PARTITIONED|
+            forward: shared-variable = $$46
             -- FORWARD  |PARTITIONED|
+              exchange
               -- ONE_TO_ONE_EXCHANGE  |PARTITIONED|
+                replicate
                 -- REPLICATE  |PARTITIONED|
+                  exchange
                   -- ONE_TO_ONE_EXCHANGE  |PARTITIONED|
+                    project ([$$35, $$b])
                     -- STREAM_PROJECT  |PARTITIONED|
+                      exchange
                       -- ONE_TO_ONE_EXCHANGE  |PARTITIONED|
+                        left outer join (eq($$37, $$38))
                         -- HYBRID_HASH_JOIN [$$37][$$38]  |PARTITIONED|
+                          exchange
                           -- HASH_PARTITION_EXCHANGE [$$37]  |PARTITIONED|
+                            assign [$$37] <- [$$a.getField(3)] project: [$$35, $$37]
                             -- ASSIGN  |PARTITIONED|
+                              exchange
                               -- ONE_TO_ONE_EXCHANGE  |PARTITIONED|
-                                -- DATASOURCE_SCAN (test.DBLP)  |PARTITIONED|
+                                data-scan []<-[$$35, $$a] <- test.DBLP
+                                -- DATASOURCE_SCAN  |PARTITIONED|
+                                  exchange
                                   -- ONE_TO_ONE_EXCHANGE  |PARTITIONED|
+                                    empty-tuple-source
                                     -- EMPTY_TUPLE_SOURCE  |PARTITIONED|
+                          exchange
                           -- HASH_PARTITION_EXCHANGE [$$38]  |PARTITIONED|
+                            assign [$$38] <- [$$b.getField(3)]
                             -- ASSIGN  |PARTITIONED|
+                              project ([$$b])
                               -- STREAM_PROJECT  |PARTITIONED|
+                                exchange
                                 -- ONE_TO_ONE_EXCHANGE  |PARTITIONED|
-                                  -- DATASOURCE_SCAN (test.CSX)  |PARTITIONED|
+                                  data-scan []<-[$$36, $$b] <- test.CSX
+                                  -- DATASOURCE_SCAN  |PARTITIONED|
+                                    exchange
                                     -- ONE_TO_ONE_EXCHANGE  |PARTITIONED|
+                                      empty-tuple-source
                                       -- EMPTY_TUPLE_SOURCE  |PARTITIONED|
+              exchange
               -- BROADCAST_EXCHANGE  |PARTITIONED|
+                aggregate [$$46] <- [agg-range-map($$44, $$45)]
                 -- AGGREGATE  |UNPARTITIONED|
+                  exchange
                   -- RANDOM_MERGE_EXCHANGE  |PARTITIONED|
+                    aggregate [$$44, $$45] <- [agg-local-sampling($$35), agg-null-writer($$35)]
                     -- AGGREGATE  |PARTITIONED|
-=======
-    project ([$$31])
-    -- STREAM_PROJECT  |PARTITIONED|
-      assign [$$31] <- [{"aid": $$33, "bid": $$b.getField(0)}]
-      -- ASSIGN  |PARTITIONED|
-        exchange
-        -- ONE_TO_ONE_EXCHANGE  |PARTITIONED|
-          order (ASC, $$33)
-          -- STABLE_SORT [$$33(ASC)]  |PARTITIONED|
-            exchange
-            -- RANGE_PARTITION_EXCHANGE [$$33(ASC)]  |PARTITIONED|
-              forward: shared-variable = $$44
-              -- FORWARD  |PARTITIONED|
-                exchange
-                -- ONE_TO_ONE_EXCHANGE  |PARTITIONED|
-                  replicate
-                  -- REPLICATE  |PARTITIONED|
-                    exchange
-                    -- ONE_TO_ONE_EXCHANGE  |PARTITIONED|
-                      project ([$$33, $$b])
->>>>>>> 86e6336f
+                      project ([$$35])
                       -- STREAM_PROJECT  |PARTITIONED|
                         exchange
                         -- ONE_TO_ONE_EXCHANGE  |PARTITIONED|
-<<<<<<< HEAD
+                          replicate
                           -- REPLICATE  |PARTITIONED|
+                            exchange
                             -- ONE_TO_ONE_EXCHANGE  |PARTITIONED|
+                              project ([$$35, $$b])
                               -- STREAM_PROJECT  |PARTITIONED|
+                                exchange
                                 -- ONE_TO_ONE_EXCHANGE  |PARTITIONED|
+                                  left outer join (eq($$37, $$38))
                                   -- HYBRID_HASH_JOIN [$$37][$$38]  |PARTITIONED|
+                                    exchange
                                     -- HASH_PARTITION_EXCHANGE [$$37]  |PARTITIONED|
+                                      assign [$$37] <- [$$a.getField(3)] project: [$$35, $$37]
                                       -- ASSIGN  |PARTITIONED|
+                                        exchange
                                         -- ONE_TO_ONE_EXCHANGE  |PARTITIONED|
-                                          -- DATASOURCE_SCAN (test.DBLP)  |PARTITIONED|
-                                            -- ONE_TO_ONE_EXCHANGE  |PARTITIONED|
-                                              -- EMPTY_TUPLE_SOURCE  |PARTITIONED|
-                                    -- HASH_PARTITION_EXCHANGE [$$38]  |PARTITIONED|
-                                      -- ASSIGN  |PARTITIONED|
-                                        -- STREAM_PROJECT  |PARTITIONED|
-                                          -- ONE_TO_ONE_EXCHANGE  |PARTITIONED|
-                                            -- DATASOURCE_SCAN (test.CSX)  |PARTITIONED|
-                                              -- ONE_TO_ONE_EXCHANGE  |PARTITIONED|
-                                                -- EMPTY_TUPLE_SOURCE  |PARTITIONED|
-=======
-                          left outer join (eq($$35, $$36))
-                          -- HYBRID_HASH_JOIN [$$35][$$36]  |PARTITIONED|
-                            exchange
-                            -- HASH_PARTITION_EXCHANGE [$$35]  |PARTITIONED|
-                              project ([$$33, $$35])
-                              -- STREAM_PROJECT  |PARTITIONED|
-                                assign [$$35] <- [$$a.getField(3)]
-                                -- ASSIGN  |PARTITIONED|
-                                  exchange
-                                  -- ONE_TO_ONE_EXCHANGE  |PARTITIONED|
-                                    data-scan []<-[$$33, $$a] <- test.DBLP
-                                    -- DATASOURCE_SCAN  |PARTITIONED|
-                                      exchange
-                                      -- ONE_TO_ONE_EXCHANGE  |PARTITIONED|
-                                        empty-tuple-source
-                                        -- EMPTY_TUPLE_SOURCE  |PARTITIONED|
-                            exchange
-                            -- HASH_PARTITION_EXCHANGE [$$36]  |PARTITIONED|
-                              assign [$$36] <- [$$b.getField(3)]
-                              -- ASSIGN  |PARTITIONED|
-                                project ([$$b])
-                                -- STREAM_PROJECT  |PARTITIONED|
-                                  exchange
-                                  -- ONE_TO_ONE_EXCHANGE  |PARTITIONED|
-                                    data-scan []<-[$$34, $$b] <- test.CSX
-                                    -- DATASOURCE_SCAN  |PARTITIONED|
-                                      exchange
-                                      -- ONE_TO_ONE_EXCHANGE  |PARTITIONED|
-                                        empty-tuple-source
-                                        -- EMPTY_TUPLE_SOURCE  |PARTITIONED|
-                exchange
-                -- BROADCAST_EXCHANGE  |PARTITIONED|
-                  aggregate [$$44] <- [agg-range-map($$42, $$43)]
-                  -- AGGREGATE  |UNPARTITIONED|
-                    exchange
-                    -- RANDOM_MERGE_EXCHANGE  |PARTITIONED|
-                      aggregate [$$42, $$43] <- [agg-local-sampling($$33), agg-null-writer($$33)]
-                      -- AGGREGATE  |PARTITIONED|
-                        project ([$$33])
-                        -- STREAM_PROJECT  |PARTITIONED|
-                          exchange
-                          -- ONE_TO_ONE_EXCHANGE  |PARTITIONED|
-                            replicate
-                            -- REPLICATE  |PARTITIONED|
-                              exchange
-                              -- ONE_TO_ONE_EXCHANGE  |PARTITIONED|
-                                project ([$$33, $$b])
-                                -- STREAM_PROJECT  |PARTITIONED|
-                                  exchange
-                                  -- ONE_TO_ONE_EXCHANGE  |PARTITIONED|
-                                    left outer join (eq($$35, $$36))
-                                    -- HYBRID_HASH_JOIN [$$35][$$36]  |PARTITIONED|
-                                      exchange
-                                      -- HASH_PARTITION_EXCHANGE [$$35]  |PARTITIONED|
-                                        project ([$$33, $$35])
-                                        -- STREAM_PROJECT  |PARTITIONED|
-                                          assign [$$35] <- [$$a.getField(3)]
-                                          -- ASSIGN  |PARTITIONED|
+                                          data-scan []<-[$$35, $$a] <- test.DBLP
+                                          -- DATASOURCE_SCAN  |PARTITIONED|
                                             exchange
                                             -- ONE_TO_ONE_EXCHANGE  |PARTITIONED|
-                                              data-scan []<-[$$33, $$a] <- test.DBLP
-                                              -- DATASOURCE_SCAN  |PARTITIONED|
-                                                exchange
-                                                -- ONE_TO_ONE_EXCHANGE  |PARTITIONED|
-                                                  empty-tuple-source
-                                                  -- EMPTY_TUPLE_SOURCE  |PARTITIONED|
-                                      exchange
-                                      -- HASH_PARTITION_EXCHANGE [$$36]  |PARTITIONED|
-                                        assign [$$36] <- [$$b.getField(3)]
-                                        -- ASSIGN  |PARTITIONED|
-                                          project ([$$b])
-                                          -- STREAM_PROJECT  |PARTITIONED|
-                                            exchange
-                                            -- ONE_TO_ONE_EXCHANGE  |PARTITIONED|
-                                              data-scan []<-[$$34, $$b] <- test.CSX
-                                              -- DATASOURCE_SCAN  |PARTITIONED|
-                                                exchange
-                                                -- ONE_TO_ONE_EXCHANGE  |PARTITIONED|
-                                                  empty-tuple-source
-                                                  -- EMPTY_TUPLE_SOURCE  |PARTITIONED|
->>>>>>> 86e6336f
+                                              empty-tuple-source
+                                              -- EMPTY_TUPLE_SOURCE  |PARTITIONED|
+                                    exchange
+                                    -- HASH_PARTITION_EXCHANGE [$$38]  |PARTITIONED|
+                                      assign [$$38] <- [$$b.getField(3)]
+                                      -- ASSIGN  |PARTITIONED|
+                                        project ([$$b])
+                                        -- STREAM_PROJECT  |PARTITIONED|
+                                          exchange
+                                          -- ONE_TO_ONE_EXCHANGE  |PARTITIONED|
+                                            data-scan []<-[$$36, $$b] <- test.CSX
+                                            -- DATASOURCE_SCAN  |PARTITIONED|
+                                              exchange
+                                              -- ONE_TO_ONE_EXCHANGE  |PARTITIONED|
+                                                empty-tuple-source
+                                                -- EMPTY_TUPLE_SOURCE  |PARTITIONED|