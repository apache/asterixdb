distribute result [$$20]
-- DISTRIBUTE_RESULT  |PARTITIONED|
  exchange
  -- ONE_TO_ONE_EXCHANGE  |PARTITIONED|
<<<<<<< HEAD
    -- ASSIGN  |PARTITIONED|
      -- ONE_TO_ONE_EXCHANGE  |PARTITIONED|
        -- STABLE_SORT [$$24(ASC)]  |PARTITIONED|
          -- RANGE_PARTITION_EXCHANGE [$$24(ASC)]  |PARTITIONED|
            -- FORWARD  |PARTITIONED|
              -- ONE_TO_ONE_EXCHANGE  |PARTITIONED|
                -- REPLICATE  |PARTITIONED|
                  -- ONE_TO_ONE_EXCHANGE  |PARTITIONED|
                    -- STREAM_SELECT  |PARTITIONED|
                      -- ASSIGN  |PARTITIONED|
                        -- ONE_TO_ONE_EXCHANGE  |PARTITIONED|
                          -- BTREE_SEARCH (tpch.Orders.Orders)  |PARTITIONED|
                            -- ONE_TO_ONE_EXCHANGE  |PARTITIONED|
                              -- STABLE_SORT [$$31(ASC)]  |PARTITIONED|
                                -- ONE_TO_ONE_EXCHANGE  |PARTITIONED|
                                  -- STREAM_PROJECT  |PARTITIONED|
                                    -- ONE_TO_ONE_EXCHANGE  |PARTITIONED|
                                      -- BTREE_SEARCH (tpch.Orders.idx_Orders_Custkey)  |PARTITIONED|
                                        -- ONE_TO_ONE_EXCHANGE  |PARTITIONED|
                                          -- ASSIGN  |PARTITIONED|
                                            -- EMPTY_TUPLE_SOURCE  |PARTITIONED|
              -- BROADCAST_EXCHANGE  |PARTITIONED|
                -- AGGREGATE  |UNPARTITIONED|
                  -- RANDOM_MERGE_EXCHANGE  |PARTITIONED|
                    -- AGGREGATE  |PARTITIONED|
                      -- STREAM_PROJECT  |PARTITIONED|
                        -- ONE_TO_ONE_EXCHANGE  |PARTITIONED|
                          -- REPLICATE  |PARTITIONED|
                            -- ONE_TO_ONE_EXCHANGE  |PARTITIONED|
                              -- STREAM_SELECT  |PARTITIONED|
                                -- ASSIGN  |PARTITIONED|
                                  -- ONE_TO_ONE_EXCHANGE  |PARTITIONED|
                                    -- BTREE_SEARCH (tpch.Orders.Orders)  |PARTITIONED|
                                      -- ONE_TO_ONE_EXCHANGE  |PARTITIONED|
                                        -- STABLE_SORT [$$31(ASC)]  |PARTITIONED|
                                          -- ONE_TO_ONE_EXCHANGE  |PARTITIONED|
                                            -- STREAM_PROJECT  |PARTITIONED|
                                              -- ONE_TO_ONE_EXCHANGE  |PARTITIONED|
                                                -- BTREE_SEARCH (tpch.Orders.idx_Orders_Custkey)  |PARTITIONED|
                                                  -- ONE_TO_ONE_EXCHANGE  |PARTITIONED|
                                                    -- ASSIGN  |PARTITIONED|
                                                      -- EMPTY_TUPLE_SOURCE  |PARTITIONED|
=======
    project ([$$20])
    -- STREAM_PROJECT  |PARTITIONED|
      assign [$$20] <- [{"o_orderkey": $$23, "o_custkey": $$22}]
      -- ASSIGN  |PARTITIONED|
        exchange
        -- ONE_TO_ONE_EXCHANGE  |PARTITIONED|
          order (ASC, $$23)
          -- STABLE_SORT [$$23(ASC)]  |PARTITIONED|
            exchange
            -- RANGE_PARTITION_EXCHANGE [$$23(ASC)]  |PARTITIONED|
              forward: shared-variable = $$33
              -- FORWARD  |PARTITIONED|
                exchange
                -- ONE_TO_ONE_EXCHANGE  |PARTITIONED|
                  replicate
                  -- REPLICATE  |PARTITIONED|
                    exchange
                    -- ONE_TO_ONE_EXCHANGE  |PARTITIONED|
                      project ([$$23, $$22])
                      -- STREAM_PROJECT  |PARTITIONED|
                        select (and(gt($$o.getField(3), 150000.0), eq($$22, 40)))
                        -- STREAM_SELECT  |PARTITIONED|
                          assign [$$22] <- [$$o.getField(1)]
                          -- ASSIGN  |PARTITIONED|
                            exchange
                            -- ONE_TO_ONE_EXCHANGE  |PARTITIONED|
                              unnest-map [$$23, $$o] <- index-search("Orders", 0, "tpch", "Orders", false, false, 1, $$30, 1, $$30, true, true, true)
                              -- BTREE_SEARCH  |PARTITIONED|
                                exchange
                                -- ONE_TO_ONE_EXCHANGE  |PARTITIONED|
                                  order (ASC, $$30)
                                  -- STABLE_SORT [$$30(ASC)]  |PARTITIONED|
                                    exchange
                                    -- ONE_TO_ONE_EXCHANGE  |PARTITIONED|
                                      project ([$$30])
                                      -- STREAM_PROJECT  |PARTITIONED|
                                        exchange
                                        -- ONE_TO_ONE_EXCHANGE  |PARTITIONED|
                                          unnest-map [$$29, $$30] <- index-search("idx_Orders_Custkey", 0, "tpch", "Orders", false, false, 1, $$27, 1, $$28, true, true, true)
                                          -- BTREE_SEARCH  |PARTITIONED|
                                            exchange
                                            -- ONE_TO_ONE_EXCHANGE  |PARTITIONED|
                                              assign [$$27, $$28] <- [40, 40]
                                              -- ASSIGN  |PARTITIONED|
                                                empty-tuple-source
                                                -- EMPTY_TUPLE_SOURCE  |PARTITIONED|
                exchange
                -- BROADCAST_EXCHANGE  |PARTITIONED|
                  aggregate [$$33] <- [agg-range-map($$31, $$32)]
                  -- AGGREGATE  |UNPARTITIONED|
                    exchange
                    -- RANDOM_MERGE_EXCHANGE  |PARTITIONED|
                      aggregate [$$31, $$32] <- [agg-local-sampling($$23), agg-null-writer($$23)]
                      -- AGGREGATE  |PARTITIONED|
                        project ([$$23])
                        -- STREAM_PROJECT  |PARTITIONED|
                          exchange
                          -- ONE_TO_ONE_EXCHANGE  |PARTITIONED|
                            replicate
                            -- REPLICATE  |PARTITIONED|
                              exchange
                              -- ONE_TO_ONE_EXCHANGE  |PARTITIONED|
                                project ([$$23, $$22])
                                -- STREAM_PROJECT  |PARTITIONED|
                                  select (and(gt($$o.getField(3), 150000.0), eq($$22, 40)))
                                  -- STREAM_SELECT  |PARTITIONED|
                                    assign [$$22] <- [$$o.getField(1)]
                                    -- ASSIGN  |PARTITIONED|
                                      exchange
                                      -- ONE_TO_ONE_EXCHANGE  |PARTITIONED|
                                        unnest-map [$$23, $$o] <- index-search("Orders", 0, "tpch", "Orders", false, false, 1, $$30, 1, $$30, true, true, true)
                                        -- BTREE_SEARCH  |PARTITIONED|
                                          exchange
                                          -- ONE_TO_ONE_EXCHANGE  |PARTITIONED|
                                            order (ASC, $$30)
                                            -- STABLE_SORT [$$30(ASC)]  |PARTITIONED|
                                              exchange
                                              -- ONE_TO_ONE_EXCHANGE  |PARTITIONED|
                                                project ([$$30])
                                                -- STREAM_PROJECT  |PARTITIONED|
                                                  exchange
                                                  -- ONE_TO_ONE_EXCHANGE  |PARTITIONED|
                                                    unnest-map [$$29, $$30] <- index-search("idx_Orders_Custkey", 0, "tpch", "Orders", false, false, 1, $$27, 1, $$28, true, true, true)
                                                    -- BTREE_SEARCH  |PARTITIONED|
                                                      exchange
                                                      -- ONE_TO_ONE_EXCHANGE  |PARTITIONED|
                                                        assign [$$27, $$28] <- [40, 40]
                                                        -- ASSIGN  |PARTITIONED|
                                                          empty-tuple-source
                                                          -- EMPTY_TUPLE_SOURCE  |PARTITIONED|
>>>>>>> 86e6336f
<|MERGE_RESOLUTION|>--- conflicted
+++ resolved
@@ -1,139 +1,88 @@
-distribute result [$$20]
+distribute result [$$21]
 -- DISTRIBUTE_RESULT  |PARTITIONED|
   exchange
   -- ONE_TO_ONE_EXCHANGE  |PARTITIONED|
-<<<<<<< HEAD
+    assign [$$21] <- [{"o_orderkey": $$24, "o_custkey": $$23}] project: [$$21]
     -- ASSIGN  |PARTITIONED|
+      exchange
       -- ONE_TO_ONE_EXCHANGE  |PARTITIONED|
+        order (ASC, $$24)
         -- STABLE_SORT [$$24(ASC)]  |PARTITIONED|
+          exchange
           -- RANGE_PARTITION_EXCHANGE [$$24(ASC)]  |PARTITIONED|
+            forward: shared-variable = $$34
             -- FORWARD  |PARTITIONED|
+              exchange
               -- ONE_TO_ONE_EXCHANGE  |PARTITIONED|
+                replicate
                 -- REPLICATE  |PARTITIONED|
+                  exchange
                   -- ONE_TO_ONE_EXCHANGE  |PARTITIONED|
+                    select (and(gt($$o.getField(3), 150000.0), eq($$23, 40))) project: [$$24, $$23]
                     -- STREAM_SELECT  |PARTITIONED|
+                      assign [$$23] <- [$$o.getField(1)]
                       -- ASSIGN  |PARTITIONED|
+                        exchange
                         -- ONE_TO_ONE_EXCHANGE  |PARTITIONED|
-                          -- BTREE_SEARCH (tpch.Orders.Orders)  |PARTITIONED|
-                            -- ONE_TO_ONE_EXCHANGE  |PARTITIONED|
-                              -- STABLE_SORT [$$31(ASC)]  |PARTITIONED|
-                                -- ONE_TO_ONE_EXCHANGE  |PARTITIONED|
-                                  -- STREAM_PROJECT  |PARTITIONED|
-                                    -- ONE_TO_ONE_EXCHANGE  |PARTITIONED|
-                                      -- BTREE_SEARCH (tpch.Orders.idx_Orders_Custkey)  |PARTITIONED|
-                                        -- ONE_TO_ONE_EXCHANGE  |PARTITIONED|
-                                          -- ASSIGN  |PARTITIONED|
-                                            -- EMPTY_TUPLE_SOURCE  |PARTITIONED|
-              -- BROADCAST_EXCHANGE  |PARTITIONED|
-                -- AGGREGATE  |UNPARTITIONED|
-                  -- RANDOM_MERGE_EXCHANGE  |PARTITIONED|
-                    -- AGGREGATE  |PARTITIONED|
-                      -- STREAM_PROJECT  |PARTITIONED|
-                        -- ONE_TO_ONE_EXCHANGE  |PARTITIONED|
-                          -- REPLICATE  |PARTITIONED|
-                            -- ONE_TO_ONE_EXCHANGE  |PARTITIONED|
-                              -- STREAM_SELECT  |PARTITIONED|
-                                -- ASSIGN  |PARTITIONED|
-                                  -- ONE_TO_ONE_EXCHANGE  |PARTITIONED|
-                                    -- BTREE_SEARCH (tpch.Orders.Orders)  |PARTITIONED|
-                                      -- ONE_TO_ONE_EXCHANGE  |PARTITIONED|
-                                        -- STABLE_SORT [$$31(ASC)]  |PARTITIONED|
-                                          -- ONE_TO_ONE_EXCHANGE  |PARTITIONED|
-                                            -- STREAM_PROJECT  |PARTITIONED|
-                                              -- ONE_TO_ONE_EXCHANGE  |PARTITIONED|
-                                                -- BTREE_SEARCH (tpch.Orders.idx_Orders_Custkey)  |PARTITIONED|
-                                                  -- ONE_TO_ONE_EXCHANGE  |PARTITIONED|
-                                                    -- ASSIGN  |PARTITIONED|
-                                                      -- EMPTY_TUPLE_SOURCE  |PARTITIONED|
-=======
-    project ([$$20])
-    -- STREAM_PROJECT  |PARTITIONED|
-      assign [$$20] <- [{"o_orderkey": $$23, "o_custkey": $$22}]
-      -- ASSIGN  |PARTITIONED|
-        exchange
-        -- ONE_TO_ONE_EXCHANGE  |PARTITIONED|
-          order (ASC, $$23)
-          -- STABLE_SORT [$$23(ASC)]  |PARTITIONED|
-            exchange
-            -- RANGE_PARTITION_EXCHANGE [$$23(ASC)]  |PARTITIONED|
-              forward: shared-variable = $$33
-              -- FORWARD  |PARTITIONED|
-                exchange
-                -- ONE_TO_ONE_EXCHANGE  |PARTITIONED|
-                  replicate
-                  -- REPLICATE  |PARTITIONED|
-                    exchange
-                    -- ONE_TO_ONE_EXCHANGE  |PARTITIONED|
-                      project ([$$23, $$22])
-                      -- STREAM_PROJECT  |PARTITIONED|
-                        select (and(gt($$o.getField(3), 150000.0), eq($$22, 40)))
-                        -- STREAM_SELECT  |PARTITIONED|
-                          assign [$$22] <- [$$o.getField(1)]
-                          -- ASSIGN  |PARTITIONED|
+                          unnest-map [$$24, $$o] <- index-search("Orders", 0, "Default", "tpch", "Orders", false, false, 1, $$31, 1, $$31, true, true, true)
+                          -- BTREE_SEARCH  |PARTITIONED|
                             exchange
                             -- ONE_TO_ONE_EXCHANGE  |PARTITIONED|
-                              unnest-map [$$23, $$o] <- index-search("Orders", 0, "tpch", "Orders", false, false, 1, $$30, 1, $$30, true, true, true)
-                              -- BTREE_SEARCH  |PARTITIONED|
+                              order (ASC, $$31)
+                              -- STABLE_SORT [$$31(ASC)]  |PARTITIONED|
                                 exchange
                                 -- ONE_TO_ONE_EXCHANGE  |PARTITIONED|
-                                  order (ASC, $$30)
-                                  -- STABLE_SORT [$$30(ASC)]  |PARTITIONED|
+                                  project ([$$31])
+                                  -- STREAM_PROJECT  |PARTITIONED|
                                     exchange
                                     -- ONE_TO_ONE_EXCHANGE  |PARTITIONED|
-                                      project ([$$30])
-                                      -- STREAM_PROJECT  |PARTITIONED|
+                                      unnest-map [$$30, $$31] <- index-search("idx_Orders_Custkey", 0, "Default", "tpch", "Orders", false, false, 1, $$28, 1, $$29, true, true, true)
+                                      -- BTREE_SEARCH  |PARTITIONED|
                                         exchange
                                         -- ONE_TO_ONE_EXCHANGE  |PARTITIONED|
-                                          unnest-map [$$29, $$30] <- index-search("idx_Orders_Custkey", 0, "tpch", "Orders", false, false, 1, $$27, 1, $$28, true, true, true)
-                                          -- BTREE_SEARCH  |PARTITIONED|
-                                            exchange
-                                            -- ONE_TO_ONE_EXCHANGE  |PARTITIONED|
-                                              assign [$$27, $$28] <- [40, 40]
-                                              -- ASSIGN  |PARTITIONED|
-                                                empty-tuple-source
-                                                -- EMPTY_TUPLE_SOURCE  |PARTITIONED|
-                exchange
-                -- BROADCAST_EXCHANGE  |PARTITIONED|
-                  aggregate [$$33] <- [agg-range-map($$31, $$32)]
-                  -- AGGREGATE  |UNPARTITIONED|
-                    exchange
-                    -- RANDOM_MERGE_EXCHANGE  |PARTITIONED|
-                      aggregate [$$31, $$32] <- [agg-local-sampling($$23), agg-null-writer($$23)]
-                      -- AGGREGATE  |PARTITIONED|
-                        project ([$$23])
-                        -- STREAM_PROJECT  |PARTITIONED|
-                          exchange
-                          -- ONE_TO_ONE_EXCHANGE  |PARTITIONED|
-                            replicate
-                            -- REPLICATE  |PARTITIONED|
-                              exchange
-                              -- ONE_TO_ONE_EXCHANGE  |PARTITIONED|
-                                project ([$$23, $$22])
-                                -- STREAM_PROJECT  |PARTITIONED|
-                                  select (and(gt($$o.getField(3), 150000.0), eq($$22, 40)))
-                                  -- STREAM_SELECT  |PARTITIONED|
-                                    assign [$$22] <- [$$o.getField(1)]
-                                    -- ASSIGN  |PARTITIONED|
+                                          assign [$$28, $$29] <- [40, 40]
+                                          -- ASSIGN  |PARTITIONED|
+                                            empty-tuple-source
+                                            -- EMPTY_TUPLE_SOURCE  |PARTITIONED|
+              exchange
+              -- BROADCAST_EXCHANGE  |PARTITIONED|
+                aggregate [$$34] <- [agg-range-map($$32, $$33)]
+                -- AGGREGATE  |UNPARTITIONED|
+                  exchange
+                  -- RANDOM_MERGE_EXCHANGE  |PARTITIONED|
+                    aggregate [$$32, $$33] <- [agg-local-sampling($$24), agg-null-writer($$24)]
+                    -- AGGREGATE  |PARTITIONED|
+                      project ([$$24])
+                      -- STREAM_PROJECT  |PARTITIONED|
+                        exchange
+                        -- ONE_TO_ONE_EXCHANGE  |PARTITIONED|
+                          replicate
+                          -- REPLICATE  |PARTITIONED|
+                            exchange
+                            -- ONE_TO_ONE_EXCHANGE  |PARTITIONED|
+                              select (and(gt($$o.getField(3), 150000.0), eq($$23, 40))) project: [$$24, $$23]
+                              -- STREAM_SELECT  |PARTITIONED|
+                                assign [$$23] <- [$$o.getField(1)]
+                                -- ASSIGN  |PARTITIONED|
+                                  exchange
+                                  -- ONE_TO_ONE_EXCHANGE  |PARTITIONED|
+                                    unnest-map [$$24, $$o] <- index-search("Orders", 0, "Default", "tpch", "Orders", false, false, 1, $$31, 1, $$31, true, true, true)
+                                    -- BTREE_SEARCH  |PARTITIONED|
                                       exchange
                                       -- ONE_TO_ONE_EXCHANGE  |PARTITIONED|
-                                        unnest-map [$$23, $$o] <- index-search("Orders", 0, "tpch", "Orders", false, false, 1, $$30, 1, $$30, true, true, true)
-                                        -- BTREE_SEARCH  |PARTITIONED|
+                                        order (ASC, $$31)
+                                        -- STABLE_SORT [$$31(ASC)]  |PARTITIONED|
                                           exchange
                                           -- ONE_TO_ONE_EXCHANGE  |PARTITIONED|
-                                            order (ASC, $$30)
-                                            -- STABLE_SORT [$$30(ASC)]  |PARTITIONED|
+                                            project ([$$31])
+                                            -- STREAM_PROJECT  |PARTITIONED|
                                               exchange
                                               -- ONE_TO_ONE_EXCHANGE  |PARTITIONED|
-                                                project ([$$30])
-                                                -- STREAM_PROJECT  |PARTITIONED|
+                                                unnest-map [$$30, $$31] <- index-search("idx_Orders_Custkey", 0, "Default", "tpch", "Orders", false, false, 1, $$28, 1, $$29, true, true, true)
+                                                -- BTREE_SEARCH  |PARTITIONED|
                                                   exchange
                                                   -- ONE_TO_ONE_EXCHANGE  |PARTITIONED|
-                                                    unnest-map [$$29, $$30] <- index-search("idx_Orders_Custkey", 0, "tpch", "Orders", false, false, 1, $$27, 1, $$28, true, true, true)
-                                                    -- BTREE_SEARCH  |PARTITIONED|
-                                                      exchange
-                                                      -- ONE_TO_ONE_EXCHANGE  |PARTITIONED|
-                                                        assign [$$27, $$28] <- [40, 40]
-                                                        -- ASSIGN  |PARTITIONED|
-                                                          empty-tuple-source
-                                                          -- EMPTY_TUPLE_SOURCE  |PARTITIONED|
->>>>>>> 86e6336f
+                                                    assign [$$28, $$29] <- [40, 40]
+                                                    -- ASSIGN  |PARTITIONED|
+                                                      empty-tuple-source
+                                                      -- EMPTY_TUPLE_SOURCE  |PARTITIONED|