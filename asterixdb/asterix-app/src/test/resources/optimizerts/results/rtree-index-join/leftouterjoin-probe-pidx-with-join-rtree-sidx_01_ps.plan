--- conflicted
+++ resolved
@@ -1,368 +1,234 @@
-distribute result [$$50]
+distribute result [$$53]
 -- DISTRIBUTE_RESULT  |PARTITIONED|
   exchange
   -- ONE_TO_ONE_EXCHANGE  |PARTITIONED|
-<<<<<<< HEAD
+    assign [$$53] <- [{"tweetid1": $$64, "loc1": $$96, "nearby-message": $$52}] project: [$$53]
     -- ASSIGN  |PARTITIONED|
+      exchange
       -- ONE_TO_ONE_EXCHANGE  |PARTITIONED|
+        order (ASC, $$64)
         -- STABLE_SORT [$$64(ASC)]  |PARTITIONED|
+          exchange
           -- RANGE_PARTITION_EXCHANGE [$$64(ASC)]  |PARTITIONED|
+            forward: shared-variable = $$100
             -- FORWARD  |PARTITIONED|
+              exchange
               -- ONE_TO_ONE_EXCHANGE  |PARTITIONED|
+                replicate
                 -- REPLICATE  |PARTITIONED|
+                  exchange
                   -- ONE_TO_ONE_EXCHANGE  |PARTITIONED|
+                    group by ([$$64 := $$97]) decor ([$$96]) {
+                              aggregate [$$52] <- [listify({"tweetid2": $$58, "loc2": $$59})]
+                              -- AGGREGATE  |LOCAL|
+                                select (not(is-missing($$58)))
+                                -- STREAM_SELECT  |LOCAL|
+                                  nested tuple source
+                                  -- NESTED_TUPLE_SOURCE  |LOCAL|
+                           }
                     -- PRE_CLUSTERED_GROUP_BY[$$97]  |PARTITIONED|
-                            {
-                              -- AGGREGATE  |LOCAL|
-                                -- STREAM_SELECT  |LOCAL|
-                                  -- NESTED_TUPLE_SOURCE  |LOCAL|
-                            }
+                      exchange
                       -- ONE_TO_ONE_EXCHANGE  |PARTITIONED|
+                        order (ASC, $$97) (ASC, $$58)
                         -- STABLE_SORT [$$97(ASC), $$58(ASC)]  |PARTITIONED|
+                          exchange
                           -- HASH_PARTITION_EXCHANGE [$$97]  |PARTITIONED|
+                            union ($$93, $$76, $$58) ($$95, $$78, $$59) ($$56, $$56, $$96) ($$57, $$57, $$97)
                             -- UNION_ALL  |PARTITIONED|
+                              exchange
                               -- ONE_TO_ONE_EXCHANGE  |PARTITIONED|
+                                select (spatial-intersect($$95, $$n)) retain-untrue ($$93 <- missing) project: [$$93, $$95, $$56, $$57]
                                 -- STREAM_SELECT  |PARTITIONED|
+                                  assign [$$95] <- [$$94.getField(2)] project: [$$57, $$56, $$n, $$76, $$93, $$95]
                                   -- ASSIGN  |PARTITIONED|
+                                    exchange
                                     -- ONE_TO_ONE_EXCHANGE  |PARTITIONED|
-                                      -- BTREE_SEARCH (test.TweetMessages.TweetMessages)  |PARTITIONED|
+                                      left-outer-unnest-map [$$93, $$94] <- index-search("TweetMessages", 0, "Default", "test", "TweetMessages", true, false, 1, $$76, 1, $$76, true, true, true)
+                                      -- BTREE_SEARCH  |PARTITIONED|
+                                        exchange
                                         -- ONE_TO_ONE_EXCHANGE  |PARTITIONED|
-=======
-    project ([$$50])
-    -- STREAM_PROJECT  |PARTITIONED|
-      assign [$$50] <- [{"tweetid1": $$61, "loc1": $$93, "nearby-message": $$49}]
-      -- ASSIGN  |PARTITIONED|
-        exchange
-        -- ONE_TO_ONE_EXCHANGE  |PARTITIONED|
-          order (ASC, $$61)
-          -- STABLE_SORT [$$61(ASC)]  |PARTITIONED|
-            exchange
-            -- RANGE_PARTITION_EXCHANGE [$$61(ASC)]  |PARTITIONED|
-              forward: shared-variable = $$97
-              -- FORWARD  |PARTITIONED|
-                exchange
-                -- ONE_TO_ONE_EXCHANGE  |PARTITIONED|
-                  replicate
-                  -- REPLICATE  |PARTITIONED|
-                    exchange
-                    -- ONE_TO_ONE_EXCHANGE  |PARTITIONED|
-                      group by ([$$61 := $$94]) decor ([$$93]) {
-                                aggregate [$$49] <- [listify({"tweetid2": $$55, "loc2": $$56})]
-                                -- AGGREGATE  |LOCAL|
-                                  select (not(is-missing($$55)))
-                                  -- STREAM_SELECT  |LOCAL|
-                                    nested tuple source
-                                    -- NESTED_TUPLE_SOURCE  |LOCAL|
-                             }
-                      -- PRE_CLUSTERED_GROUP_BY[$$94]  |PARTITIONED|
-                        exchange
-                        -- ONE_TO_ONE_EXCHANGE  |PARTITIONED|
-                          order (ASC, $$94) (ASC, $$55)
-                          -- STABLE_SORT [$$94(ASC), $$55(ASC)]  |PARTITIONED|
-                            exchange
-                            -- HASH_PARTITION_EXCHANGE [$$94]  |PARTITIONED|
-                              union ($$90, $$73, $$55) ($$92, $$75, $$56) ($$53, $$53, $$93) ($$54, $$54, $$94)
-                              -- UNION_ALL  |PARTITIONED|
-                                exchange
-                                -- ONE_TO_ONE_EXCHANGE  |PARTITIONED|
-                                  project ([$$90, $$92, $$53, $$54])
-                                  -- STREAM_PROJECT  |PARTITIONED|
-                                    select (spatial-intersect($$92, $$n)) retain-untrue ($$55 <- missing)
-                                    -- STREAM_SELECT  |PARTITIONED|
-                                      project ([$$54, $$53, $$n, $$73, $$90, $$92])
-                                      -- STREAM_PROJECT  |PARTITIONED|
-                                        assign [$$92] <- [$$91.getField(2)]
-                                        -- ASSIGN  |PARTITIONED|
-                                          exchange
-                                          -- ONE_TO_ONE_EXCHANGE  |PARTITIONED|
-                                            left-outer-unnest-map [$$90, $$91] <- index-search("TweetMessages", 0, "test", "TweetMessages", true, false, 1, $$73, 1, $$73, true, true, true)
-                                            -- BTREE_SEARCH  |PARTITIONED|
-                                              exchange
-                                              -- ONE_TO_ONE_EXCHANGE  |PARTITIONED|
-                                                project ([$$54, $$53, $$n, $$73])
-                                                -- STREAM_PROJECT  |PARTITIONED|
-                                                  exchange
-                                                  -- ONE_TO_ONE_EXCHANGE  |PARTITIONED|
-                                                    split ($$74)
-                                                    -- SPLIT  |PARTITIONED|
-                                                      exchange
-                                                      -- ONE_TO_ONE_EXCHANGE  |PARTITIONED|
-                                                        project ([$$54, $$53, $$n, $$69, $$70, $$73, $$74])
-                                                        -- STREAM_PROJECT  |PARTITIONED|
-                                                          exchange
-                                                          -- ONE_TO_ONE_EXCHANGE  |PARTITIONED|
-                                                            left-outer-unnest-map [$$69, $$70, $$71, $$72, $$73, $$74] <- index-search("twmSndLocIx", 1, "test", "TweetMessages", true, true, 4, $$65, $$66, $$67, $$68)
-                                                            -- RTREE_SEARCH  |PARTITIONED|
-                                                              exchange
-                                                              -- BROADCAST_EXCHANGE  |PARTITIONED|
-                                                                assign [$$65, $$66, $$67, $$68] <- [create-mbr($$n, 2, 0), create-mbr($$n, 2, 1), create-mbr($$n, 2, 2), create-mbr($$n, 2, 3)]
-                                                                -- ASSIGN  |PARTITIONED|
-                                                                  assign [$$n] <- [create-circle($$53, 0.5)]
-                                                                  -- ASSIGN  |PARTITIONED|
-                                                                    project ([$$54, $$53])
-                                                                    -- STREAM_PROJECT  |PARTITIONED|
-                                                                      assign [$$53] <- [$$t1.getField(2)]
-                                                                      -- ASSIGN  |PARTITIONED|
-                                                                        exchange
-                                                                        -- ONE_TO_ONE_EXCHANGE  |PARTITIONED|
-                                                                          unnest-map [$$54, $$t1] <- index-search("TweetMessages", 0, "test", "TweetMessages", false, false, 0, 1, $$62, true, false, false)
-                                                                          -- BTREE_SEARCH  |PARTITIONED|
-                                                                            exchange
-                                                                            -- ONE_TO_ONE_EXCHANGE  |PARTITIONED|
-                                                                              assign [$$62] <- [10]
-                                                                              -- ASSIGN  |PARTITIONED|
-                                                                                empty-tuple-source
-                                                                                -- EMPTY_TUPLE_SOURCE  |PARTITIONED|
-                                exchange
-                                -- ONE_TO_ONE_EXCHANGE  |PARTITIONED|
-                                  project ([$$73, $$75, $$53, $$54])
-                                  -- STREAM_PROJECT  |PARTITIONED|
-                                    select (spatial-intersect($$75, $$n)) retain-untrue ($$55 <- missing)
-                                    -- STREAM_SELECT  |PARTITIONED|
-                                      project ([$$54, $$53, $$n, $$73, $$75])
-                                      -- STREAM_PROJECT  |PARTITIONED|
-                                        assign [$$75] <- [create-point($$69, $$70)]
-                                        -- ASSIGN  |PARTITIONED|
-                                          project ([$$54, $$53, $$n, $$69, $$70, $$73])
->>>>>>> 86e6336f
+                                          project ([$$57, $$56, $$n, $$76])
                                           -- STREAM_PROJECT  |PARTITIONED|
                                             exchange
                                             -- ONE_TO_ONE_EXCHANGE  |PARTITIONED|
-                                              split ($$74)
+                                              split ($$77)
                                               -- SPLIT  |PARTITIONED|
                                                 exchange
                                                 -- ONE_TO_ONE_EXCHANGE  |PARTITIONED|
-                                                  project ([$$54, $$53, $$n, $$69, $$70, $$73, $$74])
+                                                  project ([$$57, $$56, $$n, $$72, $$73, $$76, $$77])
                                                   -- STREAM_PROJECT  |PARTITIONED|
                                                     exchange
                                                     -- ONE_TO_ONE_EXCHANGE  |PARTITIONED|
-                                                      left-outer-unnest-map [$$69, $$70, $$71, $$72, $$73, $$74] <- index-search("twmSndLocIx", 1, "test", "TweetMessages", true, true, 4, $$65, $$66, $$67, $$68)
+                                                      left-outer-unnest-map [$$72, $$73, $$74, $$75, $$76, $$77] <- index-search("twmSndLocIx", 1, "Default", "test", "TweetMessages", true, true, 4, $$68, $$69, $$70, $$71)
                                                       -- RTREE_SEARCH  |PARTITIONED|
                                                         exchange
                                                         -- BROADCAST_EXCHANGE  |PARTITIONED|
-                                                          assign [$$65, $$66, $$67, $$68] <- [create-mbr($$n, 2, 0), create-mbr($$n, 2, 1), create-mbr($$n, 2, 2), create-mbr($$n, 2, 3)]
+                                                          assign [$$68, $$69, $$70, $$71] <- [create-mbr($$n, 2, 0), create-mbr($$n, 2, 1), create-mbr($$n, 2, 2), create-mbr($$n, 2, 3)]
                                                           -- ASSIGN  |PARTITIONED|
-                                                            assign [$$n] <- [create-circle($$53, 0.5)]
+                                                            assign [$$n] <- [create-circle($$56, 0.5)]
                                                             -- ASSIGN  |PARTITIONED|
-<<<<<<< HEAD
+                                                              assign [$$56] <- [$$t1.getField(2)] project: [$$57, $$56]
                                                               -- ASSIGN  |PARTITIONED|
+                                                                exchange
                                                                 -- ONE_TO_ONE_EXCHANGE  |PARTITIONED|
-                                                                  -- BTREE_SEARCH (test.TweetMessages.TweetMessages)  |PARTITIONED|
+                                                                  unnest-map [$$57, $$t1] <- index-search("TweetMessages", 0, "Default", "test", "TweetMessages", false, false, 0, 1, $$65, true, false, false)
+                                                                  -- BTREE_SEARCH  |PARTITIONED|
+                                                                    exchange
                                                                     -- ONE_TO_ONE_EXCHANGE  |PARTITIONED|
+                                                                      assign [$$65] <- [10]
                                                                       -- ASSIGN  |PARTITIONED|
+                                                                        empty-tuple-source
                                                                         -- EMPTY_TUPLE_SOURCE  |PARTITIONED|
-                              -- ONE_TO_ONE_EXCHANGE  |PARTITIONED|
-                                -- STREAM_SELECT  |PARTITIONED|
-                                  -- ASSIGN  |PARTITIONED|
-                                    -- STREAM_PROJECT  |PARTITIONED|
-                                      -- ONE_TO_ONE_EXCHANGE  |PARTITIONED|
-                                        -- SPLIT  |PARTITIONED|
-=======
-                                                              project ([$$54, $$53])
-                                                              -- STREAM_PROJECT  |PARTITIONED|
-                                                                assign [$$53] <- [$$t1.getField(2)]
-                                                                -- ASSIGN  |PARTITIONED|
-                                                                  exchange
-                                                                  -- ONE_TO_ONE_EXCHANGE  |PARTITIONED|
-                                                                    unnest-map [$$54, $$t1] <- index-search("TweetMessages", 0, "test", "TweetMessages", false, false, 0, 1, $$62, true, false, false)
-                                                                    -- BTREE_SEARCH  |PARTITIONED|
-                                                                      exchange
-                                                                      -- ONE_TO_ONE_EXCHANGE  |PARTITIONED|
-                                                                        assign [$$62] <- [10]
-                                                                        -- ASSIGN  |PARTITIONED|
-                                                                          empty-tuple-source
-                                                                          -- EMPTY_TUPLE_SOURCE  |PARTITIONED|
-                exchange
-                -- BROADCAST_EXCHANGE  |PARTITIONED|
-                  aggregate [$$97] <- [agg-range-map($$95, $$96)]
-                  -- AGGREGATE  |UNPARTITIONED|
-                    exchange
-                    -- RANDOM_MERGE_EXCHANGE  |PARTITIONED|
-                      aggregate [$$95, $$96] <- [agg-local-sampling($$61), agg-null-writer($$61)]
-                      -- AGGREGATE  |PARTITIONED|
-                        project ([$$61])
-                        -- STREAM_PROJECT  |PARTITIONED|
-                          exchange
-                          -- ONE_TO_ONE_EXCHANGE  |PARTITIONED|
-                            replicate
-                            -- REPLICATE  |PARTITIONED|
                               exchange
                               -- ONE_TO_ONE_EXCHANGE  |PARTITIONED|
-                                group by ([$$61 := $$94]) decor ([$$93]) {
-                                          aggregate [$$49] <- [listify({"tweetid2": $$55, "loc2": $$56})]
-                                          -- AGGREGATE  |LOCAL|
-                                            select (not(is-missing($$55)))
-                                            -- STREAM_SELECT  |LOCAL|
-                                              nested tuple source
-                                              -- NESTED_TUPLE_SOURCE  |LOCAL|
-                                       }
-                                -- PRE_CLUSTERED_GROUP_BY[$$94]  |PARTITIONED|
-                                  exchange
-                                  -- ONE_TO_ONE_EXCHANGE  |PARTITIONED|
-                                    order (ASC, $$94) (ASC, $$55)
-                                    -- STABLE_SORT [$$94(ASC), $$55(ASC)]  |PARTITIONED|
+                                select (spatial-intersect($$78, $$n)) retain-untrue ($$76 <- missing) project: [$$76, $$78, $$56, $$57]
+                                -- STREAM_SELECT  |PARTITIONED|
+                                  assign [$$78] <- [create-point($$72, $$73)] project: [$$57, $$56, $$n, $$76, $$78]
+                                  -- ASSIGN  |PARTITIONED|
+                                    project ([$$57, $$56, $$n, $$72, $$73, $$76])
+                                    -- STREAM_PROJECT  |PARTITIONED|
                                       exchange
-                                      -- HASH_PARTITION_EXCHANGE [$$94]  |PARTITIONED|
-                                        union ($$90, $$73, $$55) ($$92, $$75, $$56) ($$53, $$53, $$93) ($$54, $$54, $$94)
-                                        -- UNION_ALL  |PARTITIONED|
+                                      -- ONE_TO_ONE_EXCHANGE  |PARTITIONED|
+                                        split ($$77)
+                                        -- SPLIT  |PARTITIONED|
                                           exchange
                                           -- ONE_TO_ONE_EXCHANGE  |PARTITIONED|
-                                            project ([$$90, $$92, $$53, $$54])
+                                            project ([$$57, $$56, $$n, $$72, $$73, $$76, $$77])
                                             -- STREAM_PROJECT  |PARTITIONED|
-                                              select (spatial-intersect($$92, $$n)) retain-untrue ($$55 <- missing)
-                                              -- STREAM_SELECT  |PARTITIONED|
-                                                project ([$$54, $$53, $$n, $$73, $$90, $$92])
-                                                -- STREAM_PROJECT  |PARTITIONED|
-                                                  assign [$$92] <- [$$91.getField(2)]
-                                                  -- ASSIGN  |PARTITIONED|
-                                                    exchange
-                                                    -- ONE_TO_ONE_EXCHANGE  |PARTITIONED|
-                                                      left-outer-unnest-map [$$90, $$91] <- index-search("TweetMessages", 0, "test", "TweetMessages", true, false, 1, $$73, 1, $$73, true, true, true)
-                                                      -- BTREE_SEARCH  |PARTITIONED|
-                                                        exchange
-                                                        -- ONE_TO_ONE_EXCHANGE  |PARTITIONED|
-                                                          project ([$$54, $$53, $$n, $$73])
-                                                          -- STREAM_PROJECT  |PARTITIONED|
-                                                            exchange
-                                                            -- ONE_TO_ONE_EXCHANGE  |PARTITIONED|
-                                                              split ($$74)
-                                                              -- SPLIT  |PARTITIONED|
-                                                                exchange
-                                                                -- ONE_TO_ONE_EXCHANGE  |PARTITIONED|
-                                                                  project ([$$54, $$53, $$n, $$69, $$70, $$73, $$74])
-                                                                  -- STREAM_PROJECT  |PARTITIONED|
-                                                                    exchange
-                                                                    -- ONE_TO_ONE_EXCHANGE  |PARTITIONED|
-                                                                      left-outer-unnest-map [$$69, $$70, $$71, $$72, $$73, $$74] <- index-search("twmSndLocIx", 1, "test", "TweetMessages", true, true, 4, $$65, $$66, $$67, $$68)
-                                                                      -- RTREE_SEARCH  |PARTITIONED|
-                                                                        exchange
-                                                                        -- BROADCAST_EXCHANGE  |PARTITIONED|
-                                                                          assign [$$65, $$66, $$67, $$68] <- [create-mbr($$n, 2, 0), create-mbr($$n, 2, 1), create-mbr($$n, 2, 2), create-mbr($$n, 2, 3)]
-                                                                          -- ASSIGN  |PARTITIONED|
-                                                                            assign [$$n] <- [create-circle($$53, 0.5)]
-                                                                            -- ASSIGN  |PARTITIONED|
-                                                                              project ([$$54, $$53])
-                                                                              -- STREAM_PROJECT  |PARTITIONED|
-                                                                                assign [$$53] <- [$$t1.getField(2)]
-                                                                                -- ASSIGN  |PARTITIONED|
-                                                                                  exchange
-                                                                                  -- ONE_TO_ONE_EXCHANGE  |PARTITIONED|
-                                                                                    unnest-map [$$54, $$t1] <- index-search("TweetMessages", 0, "test", "TweetMessages", false, false, 0, 1, $$62, true, false, false)
-                                                                                    -- BTREE_SEARCH  |PARTITIONED|
-                                                                                      exchange
-                                                                                      -- ONE_TO_ONE_EXCHANGE  |PARTITIONED|
-                                                                                        assign [$$62] <- [10]
-                                                                                        -- ASSIGN  |PARTITIONED|
-                                                                                          empty-tuple-source
-                                                                                          -- EMPTY_TUPLE_SOURCE  |PARTITIONED|
-                                          exchange
->>>>>>> 86e6336f
-                                          -- ONE_TO_ONE_EXCHANGE  |PARTITIONED|
-                                            project ([$$73, $$75, $$53, $$54])
-                                            -- STREAM_PROJECT  |PARTITIONED|
-<<<<<<< HEAD
+                                              exchange
                                               -- ONE_TO_ONE_EXCHANGE  |PARTITIONED|
-                                                -- RTREE_SEARCH (test.TweetMessages.twmSndLocIx)  |PARTITIONED|
+                                                left-outer-unnest-map [$$72, $$73, $$74, $$75, $$76, $$77] <- index-search("twmSndLocIx", 1, "Default", "test", "TweetMessages", true, true, 4, $$68, $$69, $$70, $$71)
+                                                -- RTREE_SEARCH  |PARTITIONED|
+                                                  exchange
                                                   -- BROADCAST_EXCHANGE  |PARTITIONED|
+                                                    assign [$$68, $$69, $$70, $$71] <- [create-mbr($$n, 2, 0), create-mbr($$n, 2, 1), create-mbr($$n, 2, 2), create-mbr($$n, 2, 3)]
                                                     -- ASSIGN  |PARTITIONED|
+                                                      assign [$$n] <- [create-circle($$56, 0.5)]
                                                       -- ASSIGN  |PARTITIONED|
+                                                        assign [$$56] <- [$$t1.getField(2)] project: [$$57, $$56]
                                                         -- ASSIGN  |PARTITIONED|
+                                                          exchange
                                                           -- ONE_TO_ONE_EXCHANGE  |PARTITIONED|
-                                                            -- BTREE_SEARCH (test.TweetMessages.TweetMessages)  |PARTITIONED|
+                                                            unnest-map [$$57, $$t1] <- index-search("TweetMessages", 0, "Default", "test", "TweetMessages", false, false, 0, 1, $$65, true, false, false)
+                                                            -- BTREE_SEARCH  |PARTITIONED|
+                                                              exchange
                                                               -- ONE_TO_ONE_EXCHANGE  |PARTITIONED|
+                                                                assign [$$65] <- [10]
                                                                 -- ASSIGN  |PARTITIONED|
+                                                                  empty-tuple-source
                                                                   -- EMPTY_TUPLE_SOURCE  |PARTITIONED|
+              exchange
               -- BROADCAST_EXCHANGE  |PARTITIONED|
+                aggregate [$$100] <- [agg-range-map($$98, $$99)]
                 -- AGGREGATE  |UNPARTITIONED|
+                  exchange
                   -- RANDOM_MERGE_EXCHANGE  |PARTITIONED|
+                    aggregate [$$98, $$99] <- [agg-local-sampling($$64), agg-null-writer($$64)]
                     -- AGGREGATE  |PARTITIONED|
+                      project ([$$64])
                       -- STREAM_PROJECT  |PARTITIONED|
+                        exchange
                         -- ONE_TO_ONE_EXCHANGE  |PARTITIONED|
+                          replicate
                           -- REPLICATE  |PARTITIONED|
+                            exchange
                             -- ONE_TO_ONE_EXCHANGE  |PARTITIONED|
+                              group by ([$$64 := $$97]) decor ([$$96]) {
+                                        aggregate [$$52] <- [listify({"tweetid2": $$58, "loc2": $$59})]
+                                        -- AGGREGATE  |LOCAL|
+                                          select (not(is-missing($$58)))
+                                          -- STREAM_SELECT  |LOCAL|
+                                            nested tuple source
+                                            -- NESTED_TUPLE_SOURCE  |LOCAL|
+                                     }
                               -- PRE_CLUSTERED_GROUP_BY[$$97]  |PARTITIONED|
-                                      {
-                                        -- AGGREGATE  |LOCAL|
-                                          -- STREAM_SELECT  |LOCAL|
-                                            -- NESTED_TUPLE_SOURCE  |LOCAL|
-                                      }
+                                exchange
                                 -- ONE_TO_ONE_EXCHANGE  |PARTITIONED|
+                                  order (ASC, $$97) (ASC, $$58)
                                   -- STABLE_SORT [$$97(ASC), $$58(ASC)]  |PARTITIONED|
+                                    exchange
                                     -- HASH_PARTITION_EXCHANGE [$$97]  |PARTITIONED|
+                                      union ($$93, $$76, $$58) ($$95, $$78, $$59) ($$56, $$56, $$96) ($$57, $$57, $$97)
                                       -- UNION_ALL  |PARTITIONED|
+                                        exchange
                                         -- ONE_TO_ONE_EXCHANGE  |PARTITIONED|
+                                          select (spatial-intersect($$95, $$n)) retain-untrue ($$93 <- missing) project: [$$93, $$95, $$56, $$57]
                                           -- STREAM_SELECT  |PARTITIONED|
+                                            assign [$$95] <- [$$94.getField(2)] project: [$$57, $$56, $$n, $$76, $$93, $$95]
                                             -- ASSIGN  |PARTITIONED|
+                                              exchange
                                               -- ONE_TO_ONE_EXCHANGE  |PARTITIONED|
-                                                -- BTREE_SEARCH (test.TweetMessages.TweetMessages)  |PARTITIONED|
+                                                left-outer-unnest-map [$$93, $$94] <- index-search("TweetMessages", 0, "Default", "test", "TweetMessages", true, false, 1, $$76, 1, $$76, true, true, true)
+                                                -- BTREE_SEARCH  |PARTITIONED|
+                                                  exchange
                                                   -- ONE_TO_ONE_EXCHANGE  |PARTITIONED|
-=======
-                                              select (spatial-intersect($$75, $$n)) retain-untrue ($$55 <- missing)
-                                              -- STREAM_SELECT  |PARTITIONED|
-                                                project ([$$54, $$53, $$n, $$73, $$75])
-                                                -- STREAM_PROJECT  |PARTITIONED|
-                                                  assign [$$75] <- [create-point($$69, $$70)]
-                                                  -- ASSIGN  |PARTITIONED|
-                                                    project ([$$54, $$53, $$n, $$69, $$70, $$73])
->>>>>>> 86e6336f
+                                                    project ([$$57, $$56, $$n, $$76])
                                                     -- STREAM_PROJECT  |PARTITIONED|
                                                       exchange
                                                       -- ONE_TO_ONE_EXCHANGE  |PARTITIONED|
-                                                        split ($$74)
+                                                        split ($$77)
                                                         -- SPLIT  |PARTITIONED|
                                                           exchange
                                                           -- ONE_TO_ONE_EXCHANGE  |PARTITIONED|
-                                                            project ([$$54, $$53, $$n, $$69, $$70, $$73, $$74])
+                                                            project ([$$57, $$56, $$n, $$72, $$73, $$76, $$77])
                                                             -- STREAM_PROJECT  |PARTITIONED|
                                                               exchange
                                                               -- ONE_TO_ONE_EXCHANGE  |PARTITIONED|
-                                                                left-outer-unnest-map [$$69, $$70, $$71, $$72, $$73, $$74] <- index-search("twmSndLocIx", 1, "test", "TweetMessages", true, true, 4, $$65, $$66, $$67, $$68)
+                                                                left-outer-unnest-map [$$72, $$73, $$74, $$75, $$76, $$77] <- index-search("twmSndLocIx", 1, "Default", "test", "TweetMessages", true, true, 4, $$68, $$69, $$70, $$71)
                                                                 -- RTREE_SEARCH  |PARTITIONED|
                                                                   exchange
                                                                   -- BROADCAST_EXCHANGE  |PARTITIONED|
-                                                                    assign [$$65, $$66, $$67, $$68] <- [create-mbr($$n, 2, 0), create-mbr($$n, 2, 1), create-mbr($$n, 2, 2), create-mbr($$n, 2, 3)]
+                                                                    assign [$$68, $$69, $$70, $$71] <- [create-mbr($$n, 2, 0), create-mbr($$n, 2, 1), create-mbr($$n, 2, 2), create-mbr($$n, 2, 3)]
                                                                     -- ASSIGN  |PARTITIONED|
-                                                                      assign [$$n] <- [create-circle($$53, 0.5)]
+                                                                      assign [$$n] <- [create-circle($$56, 0.5)]
                                                                       -- ASSIGN  |PARTITIONED|
-<<<<<<< HEAD
+                                                                        assign [$$56] <- [$$t1.getField(2)] project: [$$57, $$56]
                                                                         -- ASSIGN  |PARTITIONED|
+                                                                          exchange
                                                                           -- ONE_TO_ONE_EXCHANGE  |PARTITIONED|
-                                                                            -- BTREE_SEARCH (test.TweetMessages.TweetMessages)  |PARTITIONED|
+                                                                            unnest-map [$$57, $$t1] <- index-search("TweetMessages", 0, "Default", "test", "TweetMessages", false, false, 0, 1, $$65, true, false, false)
+                                                                            -- BTREE_SEARCH  |PARTITIONED|
+                                                                              exchange
                                                                               -- ONE_TO_ONE_EXCHANGE  |PARTITIONED|
+                                                                                assign [$$65] <- [10]
                                                                                 -- ASSIGN  |PARTITIONED|
+                                                                                  empty-tuple-source
                                                                                   -- EMPTY_TUPLE_SOURCE  |PARTITIONED|
+                                        exchange
                                         -- ONE_TO_ONE_EXCHANGE  |PARTITIONED|
+                                          select (spatial-intersect($$78, $$n)) retain-untrue ($$76 <- missing) project: [$$76, $$78, $$56, $$57]
                                           -- STREAM_SELECT  |PARTITIONED|
+                                            assign [$$78] <- [create-point($$72, $$73)] project: [$$57, $$56, $$n, $$76, $$78]
                                             -- ASSIGN  |PARTITIONED|
+                                              project ([$$57, $$56, $$n, $$72, $$73, $$76])
                                               -- STREAM_PROJECT  |PARTITIONED|
+                                                exchange
                                                 -- ONE_TO_ONE_EXCHANGE  |PARTITIONED|
+                                                  split ($$77)
                                                   -- SPLIT  |PARTITIONED|
+                                                    exchange
                                                     -- ONE_TO_ONE_EXCHANGE  |PARTITIONED|
+                                                      project ([$$57, $$56, $$n, $$72, $$73, $$76, $$77])
                                                       -- STREAM_PROJECT  |PARTITIONED|
+                                                        exchange
                                                         -- ONE_TO_ONE_EXCHANGE  |PARTITIONED|
-                                                          -- RTREE_SEARCH (test.TweetMessages.twmSndLocIx)  |PARTITIONED|
+                                                          left-outer-unnest-map [$$72, $$73, $$74, $$75, $$76, $$77] <- index-search("twmSndLocIx", 1, "Default", "test", "TweetMessages", true, true, 4, $$68, $$69, $$70, $$71)
+                                                          -- RTREE_SEARCH  |PARTITIONED|
+                                                            exchange
                                                             -- BROADCAST_EXCHANGE  |PARTITIONED|
+                                                              assign [$$68, $$69, $$70, $$71] <- [create-mbr($$n, 2, 0), create-mbr($$n, 2, 1), create-mbr($$n, 2, 2), create-mbr($$n, 2, 3)]
                                                               -- ASSIGN  |PARTITIONED|
+                                                                assign [$$n] <- [create-circle($$56, 0.5)]
                                                                 -- ASSIGN  |PARTITIONED|
+                                                                  assign [$$56] <- [$$t1.getField(2)] project: [$$57, $$56]
                                                                   -- ASSIGN  |PARTITIONED|
+                                                                    exchange
                                                                     -- ONE_TO_ONE_EXCHANGE  |PARTITIONED|
-                                                                      -- BTREE_SEARCH (test.TweetMessages.TweetMessages)  |PARTITIONED|
+                                                                      unnest-map [$$57, $$t1] <- index-search("TweetMessages", 0, "Default", "test", "TweetMessages", false, false, 0, 1, $$65, true, false, false)
+                                                                      -- BTREE_SEARCH  |PARTITIONED|
+                                                                        exchange
                                                                         -- ONE_TO_ONE_EXCHANGE  |PARTITIONED|
+                                                                          assign [$$65] <- [10]
                                                                           -- ASSIGN  |PARTITIONED|
-                                                                            -- EMPTY_TUPLE_SOURCE  |PARTITIONED|
-=======
-                                                                        project ([$$54, $$53])
-                                                                        -- STREAM_PROJECT  |PARTITIONED|
-                                                                          assign [$$53] <- [$$t1.getField(2)]
-                                                                          -- ASSIGN  |PARTITIONED|
-                                                                            exchange
-                                                                            -- ONE_TO_ONE_EXCHANGE  |PARTITIONED|
-                                                                              unnest-map [$$54, $$t1] <- index-search("TweetMessages", 0, "test", "TweetMessages", false, false, 0, 1, $$62, true, false, false)
-                                                                              -- BTREE_SEARCH  |PARTITIONED|
-                                                                                exchange
-                                                                                -- ONE_TO_ONE_EXCHANGE  |PARTITIONED|
-                                                                                  assign [$$62] <- [10]
-                                                                                  -- ASSIGN  |PARTITIONED|
-                                                                                    empty-tuple-source
-                                                                                    -- EMPTY_TUPLE_SOURCE  |PARTITIONED|
->>>>>>> 86e6336f
+                                                                            empty-tuple-source
+                                                                            -- EMPTY_TUPLE_SOURCE  |PARTITIONED|