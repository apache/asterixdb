--- conflicted
+++ resolved
@@ -1,50 +1,38 @@
-distribute result [$$26]
+distribute result [$$27]
 -- DISTRIBUTE_RESULT  |PARTITIONED|
   exchange
   -- ONE_TO_ONE_EXCHANGE  |PARTITIONED|
-<<<<<<< HEAD
+    assign [$$27] <- [{"id": $$30, "fname": $$29, "lname": $$33, "age": $$34}] project: [$$27]
     -- ASSIGN  |PARTITIONED|
+      exchange
       -- SORT_MERGE_EXCHANGE [$$30(ASC) ]  |PARTITIONED|
+        order (ASC, $$30)
         -- STABLE_SORT [$$30(ASC)]  |PARTITIONED|
+          exchange
           -- ONE_TO_ONE_EXCHANGE  |PARTITIONED|
+            select (eq($$29, "Julio"))
             -- STREAM_SELECT  |PARTITIONED|
-=======
-    project ([$$26])
-    -- STREAM_PROJECT  |PARTITIONED|
-      assign [$$26] <- [{"id": $$29, "fname": $$28, "lname": $$32, "age": $$33}]
-      -- ASSIGN  |PARTITIONED|
-        exchange
-        -- SORT_MERGE_EXCHANGE [$$29(ASC) ]  |PARTITIONED|
-          select (eq($$28, "Julio"))
-          -- STREAM_SELECT  |PARTITIONED|
-            project ([$$29, $$33, $$32, $$28])
-            -- STREAM_PROJECT  |PARTITIONED|
-              assign [$$33, $$32, $$28] <- [$$l.getField(3), $$l.getField(2), $$l.getField(1)]
->>>>>>> 86e6336f
+              assign [$$34, $$33, $$29] <- [$$l.getField(3), $$l.getField(2), $$l.getField(1)] project: [$$30, $$34, $$33, $$29]
               -- ASSIGN  |PARTITIONED|
                 exchange
                 -- ONE_TO_ONE_EXCHANGE  |PARTITIONED|
-                  unnest-map [$$29, $$l] <- index-search("employee", 0, "test", "employee", false, false, 1, $$37, 1, $$37, true, true, true)
+                  unnest-map [$$30, $$l] <- index-search("employee", 0, "Default", "test", "employee", false, false, 1, $$38, 1, $$38, true, true, true)
                   -- BTREE_SEARCH  |PARTITIONED|
                     exchange
                     -- ONE_TO_ONE_EXCHANGE  |PARTITIONED|
-<<<<<<< HEAD
+                      order (ASC, $$38)
                       -- STABLE_SORT [$$38(ASC)]  |PARTITIONED|
-=======
-                      order (ASC, $$37)
-                      -- STABLE_SORT [$$37(ASC)]  |PARTITIONED|
                         exchange
->>>>>>> 86e6336f
                         -- ONE_TO_ONE_EXCHANGE  |PARTITIONED|
-                          project ([$$37])
+                          project ([$$38])
                           -- STREAM_PROJECT  |PARTITIONED|
                             exchange
                             -- ONE_TO_ONE_EXCHANGE  |PARTITIONED|
-                              unnest-map [$$36, $$37] <- index-search("idx_employee_fname", 0, "test", "employee", false, false, 1, $$34, 1, $$35, true, true, true)
+                              unnest-map [$$37, $$38] <- index-search("idx_employee_fname", 0, "Default", "test", "employee", false, false, 1, $$35, 1, $$36, true, true, true)
                               -- BTREE_SEARCH  |PARTITIONED|
                                 exchange
                                 -- ONE_TO_ONE_EXCHANGE  |PARTITIONED|
-                                  assign [$$34, $$35] <- ["Julio", "Julio"]
+                                  assign [$$35, $$36] <- ["Julio", "Julio"]
                                   -- ASSIGN  |PARTITIONED|
                                     empty-tuple-source
                                     -- EMPTY_TUPLE_SOURCE  |PARTITIONED|