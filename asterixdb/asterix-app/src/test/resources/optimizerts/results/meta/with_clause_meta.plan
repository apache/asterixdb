distribute result [$$110]
-- DISTRIBUTE_RESULT  |UNPARTITIONED|
  exchange
  -- ONE_TO_ONE_EXCHANGE  |UNPARTITIONED|
    limit 5
    -- STREAM_LIMIT  |UNPARTITIONED|
<<<<<<< HEAD
      -- ASSIGN  |PARTITIONED|
        -- SORT_MERGE_EXCHANGE [$#1(ASC) ]  |PARTITIONED|
          -- STREAM_LIMIT  |PARTITIONED|
            -- ONE_TO_ONE_EXCHANGE  |PARTITIONED|
              -- STABLE_SORT [topK: 5] [$#1(ASC)]  |PARTITIONED|
                -- ONE_TO_ONE_EXCHANGE  |PARTITIONED|
                  -- ASSIGN  |PARTITIONED|
                    -- ASSIGN  |PARTITIONED|
                      -- UNNEST  |PARTITIONED|
                        -- STREAM_PROJECT  |PARTITIONED|
                          -- ONE_TO_ONE_EXCHANGE  |PARTITIONED|
                            -- PRE_CLUSTERED_GROUP_BY[$$119]  |PARTITIONED|
                                    {
                                      -- AGGREGATE  |LOCAL|
                                        -- NESTED_TUPLE_SOURCE  |LOCAL|
                                    }
                              -- ONE_TO_ONE_EXCHANGE  |PARTITIONED|
                                -- STABLE_SORT [$$119(ASC)]  |PARTITIONED|
                                  -- HASH_PARTITION_EXCHANGE [$$119]  |PARTITIONED|
                                    -- ASSIGN  |PARTITIONED|
                                      -- ASSIGN  |PARTITIONED|
                                        -- STREAM_PROJECT  |PARTITIONED|
                                          -- ONE_TO_ONE_EXCHANGE  |PARTITIONED|
                                            -- HYBRID_HASH_JOIN [$$100][$$123]  |PARTITIONED|
                                              -- ONE_TO_ONE_EXCHANGE  |PARTITIONED|
                                                -- ASSIGN  |PARTITIONED|
                                                  -- STREAM_PROJECT  |PARTITIONED|
                                                    -- ONE_TO_ONE_EXCHANGE  |PARTITIONED|
                                                      -- DATASOURCE_SCAN (test.ds)  |PARTITIONED|
                                                        -- ONE_TO_ONE_EXCHANGE  |PARTITIONED|
                                                          -- EMPTY_TUPLE_SOURCE  |PARTITIONED|
                                              -- BROADCAST_EXCHANGE  |PARTITIONED|
                                                -- UNNEST  |UNPARTITIONED|
                                                  -- EMPTY_TUPLE_SOURCE  |UNPARTITIONED|
=======
      project ([$$110])
      -- STREAM_PROJECT  |PARTITIONED|
        assign [$$110] <- [{"age": $$119, "aid": $#1, "total": $$116}]
        -- ASSIGN  |PARTITIONED|
          exchange
          -- SORT_MERGE_EXCHANGE [$#1(ASC) ]  |PARTITIONED|
            limit 5
            -- STREAM_LIMIT  |PARTITIONED|
              exchange
              -- ONE_TO_ONE_EXCHANGE  |PARTITIONED|
                order (topK: 5) (ASC, $#1)
                -- STABLE_SORT [topK: 5] [$#1(ASC)]  |PARTITIONED|
                  exchange
                  -- ONE_TO_ONE_EXCHANGE  |PARTITIONED|
                    project ([$$119, $#1, $$116])
                    -- STREAM_PROJECT  |PARTITIONED|
                      assign [$$119, $#1] <- [$$112.getField("age"), $$112.getField(0)]
                      -- ASSIGN  |PARTITIONED|
                        project ([$$116, $$112])
                        -- STREAM_PROJECT  |PARTITIONED|
                          assign [$$112] <- [$$t2.getField(0)]
                          -- ASSIGN  |PARTITIONED|
                            project ([$$116, $$t2])
                            -- STREAM_PROJECT  |PARTITIONED|
                              unnest $$t2 <- scan-collection($$102)
                              -- UNNEST  |PARTITIONED|
                                project ([$$102, $$116])
                                -- STREAM_PROJECT  |PARTITIONED|
                                  exchange
                                  -- ONE_TO_ONE_EXCHANGE  |PARTITIONED|
                                    group by ([$$series := $$111]) decor ([]) {
                                              aggregate [$$102, $$116] <- [listify($$100), agg-sql-count($$100)]
                                              -- AGGREGATE  |LOCAL|
                                                nested tuple source
                                                -- NESTED_TUPLE_SOURCE  |LOCAL|
                                           }
                                    -- PRE_CLUSTERED_GROUP_BY[$$111]  |PARTITIONED|
                                      exchange
                                      -- ONE_TO_ONE_EXCHANGE  |PARTITIONED|
                                        order (ASC, $$111)
                                        -- STABLE_SORT [$$111(ASC)]  |PARTITIONED|
                                          exchange
                                          -- HASH_PARTITION_EXCHANGE [$$111]  |PARTITIONED|
                                            project ([$$100, $$111])
                                            -- STREAM_PROJECT  |PARTITIONED|
                                              assign [$$100, $$111] <- [{"raw_data": $$98}, $$98.getField("series")]
                                              -- ASSIGN  |PARTITIONED|
                                                project ([$$98])
                                                -- STREAM_PROJECT  |PARTITIONED|
                                                  assign [$$98] <- [{"aid": $$117, "age": $$118}]
                                                  -- ASSIGN  |PARTITIONED|
                                                    project ([$$117, $$118])
                                                    -- STREAM_PROJECT  |PARTITIONED|
                                                      exchange
                                                      -- ONE_TO_ONE_EXCHANGE  |PARTITIONED|
                                                        join (eq($$115, $$92))
                                                        -- HYBRID_HASH_JOIN [$$92][$$115]  |PARTITIONED|
                                                          exchange
                                                          -- ONE_TO_ONE_EXCHANGE  |PARTITIONED|
                                                            project ([$$117, $$118, $$92])
                                                            -- STREAM_PROJECT  |PARTITIONED|
                                                              assign [$$118, $$117, $$92] <- [$$a.getField("age"), $$114.getField(0), $$a.getField("hobby")]
                                                              -- ASSIGN  |PARTITIONED|
                                                                project ([$$a, $$114])
                                                                -- STREAM_PROJECT  |PARTITIONED|
                                                                  exchange
                                                                  -- ONE_TO_ONE_EXCHANGE  |PARTITIONED|
                                                                    data-scan []<-[$$113, $$a, $$114] <- test.ds
                                                                    -- DATASOURCE_SCAN  |PARTITIONED|
                                                                      exchange
                                                                      -- ONE_TO_ONE_EXCHANGE  |PARTITIONED|
                                                                        empty-tuple-source
                                                                        -- EMPTY_TUPLE_SOURCE  |PARTITIONED|
                                                          exchange
                                                          -- BROADCAST_EXCHANGE  |PARTITIONED|
                                                            unnest $$115 <- scan-collection(array: [ "soccer", "reading", "hiking", "tennis" ])
                                                            -- UNNEST  |UNPARTITIONED|
                                                              empty-tuple-source
                                                              -- EMPTY_TUPLE_SOURCE  |UNPARTITIONED|
>>>>>>> 86e6336f
<|MERGE_RESOLUTION|>--- conflicted
+++ resolved
@@ -1,122 +1,71 @@
-distribute result [$$110]
+distribute result [$$118]
 -- DISTRIBUTE_RESULT  |UNPARTITIONED|
   exchange
   -- ONE_TO_ONE_EXCHANGE  |UNPARTITIONED|
     limit 5
     -- STREAM_LIMIT  |UNPARTITIONED|
-<<<<<<< HEAD
+      assign [$$118] <- [{"age": $$127, "aid": $#1, "total": $$124}] project: [$$118]
       -- ASSIGN  |PARTITIONED|
+        exchange
         -- SORT_MERGE_EXCHANGE [$#1(ASC) ]  |PARTITIONED|
+          limit 5
           -- STREAM_LIMIT  |PARTITIONED|
+            exchange
             -- ONE_TO_ONE_EXCHANGE  |PARTITIONED|
+              order (topK: 5) (ASC, $#1)
               -- STABLE_SORT [topK: 5] [$#1(ASC)]  |PARTITIONED|
+                exchange
                 -- ONE_TO_ONE_EXCHANGE  |PARTITIONED|
+                  assign [$$127, $#1] <- [$$120.getField("age"), $$120.getField(0)] project: [$$127, $#1, $$124]
                   -- ASSIGN  |PARTITIONED|
+                    assign [$$120] <- [$$t2.getField(0)] project: [$$124, $$120]
                     -- ASSIGN  |PARTITIONED|
+                      unnest $$t2 <- scan-collection($$110) project: [$$124, $$t2]
                       -- UNNEST  |PARTITIONED|
+                        project ([$$110, $$124])
                         -- STREAM_PROJECT  |PARTITIONED|
+                          exchange
                           -- ONE_TO_ONE_EXCHANGE  |PARTITIONED|
+                            group by ([$$series := $$119]) decor ([]) {
+                                      aggregate [$$110, $$124] <- [listify($$108), agg-sql-count($$108)]
+                                      -- AGGREGATE  |LOCAL|
+                                        nested tuple source
+                                        -- NESTED_TUPLE_SOURCE  |LOCAL|
+                                   }
                             -- PRE_CLUSTERED_GROUP_BY[$$119]  |PARTITIONED|
-                                    {
-                                      -- AGGREGATE  |LOCAL|
-                                        -- NESTED_TUPLE_SOURCE  |LOCAL|
-                                    }
+                              exchange
                               -- ONE_TO_ONE_EXCHANGE  |PARTITIONED|
+                                order (ASC, $$119)
                                 -- STABLE_SORT [$$119(ASC)]  |PARTITIONED|
+                                  exchange
                                   -- HASH_PARTITION_EXCHANGE [$$119]  |PARTITIONED|
+                                    assign [$$108, $$119] <- [{"raw_data": $$106}, $$106.getField("series")] project: [$$108, $$119]
                                     -- ASSIGN  |PARTITIONED|
+                                      assign [$$106] <- [{"aid": $$125, "age": $$126}] project: [$$106]
                                       -- ASSIGN  |PARTITIONED|
+                                        project ([$$125, $$126])
                                         -- STREAM_PROJECT  |PARTITIONED|
+                                          exchange
                                           -- ONE_TO_ONE_EXCHANGE  |PARTITIONED|
+                                            join (eq($$123, $$100))
                                             -- HYBRID_HASH_JOIN [$$100][$$123]  |PARTITIONED|
+                                              exchange
                                               -- ONE_TO_ONE_EXCHANGE  |PARTITIONED|
+                                                assign [$$126, $$125, $$100] <- [$$a.getField("age"), $$122.getField(0), $$a.getField("hobby")] project: [$$125, $$126, $$100]
                                                 -- ASSIGN  |PARTITIONED|
+                                                  project ([$$a, $$122])
                                                   -- STREAM_PROJECT  |PARTITIONED|
+                                                    exchange
                                                     -- ONE_TO_ONE_EXCHANGE  |PARTITIONED|
-                                                      -- DATASOURCE_SCAN (test.ds)  |PARTITIONED|
+                                                      data-scan []<-[$$121, $$a, $$122] <- test.ds
+                                                      -- DATASOURCE_SCAN  |PARTITIONED|
+                                                        exchange
                                                         -- ONE_TO_ONE_EXCHANGE  |PARTITIONED|
+                                                          empty-tuple-source
                                                           -- EMPTY_TUPLE_SOURCE  |PARTITIONED|
+                                              exchange
                                               -- BROADCAST_EXCHANGE  |PARTITIONED|
+                                                unnest $$123 <- scan-collection(array: [ "soccer", "reading", "hiking", "tennis" ])
                                                 -- UNNEST  |UNPARTITIONED|
-                                                  -- EMPTY_TUPLE_SOURCE  |UNPARTITIONED|
-=======
-      project ([$$110])
-      -- STREAM_PROJECT  |PARTITIONED|
-        assign [$$110] <- [{"age": $$119, "aid": $#1, "total": $$116}]
-        -- ASSIGN  |PARTITIONED|
-          exchange
-          -- SORT_MERGE_EXCHANGE [$#1(ASC) ]  |PARTITIONED|
-            limit 5
-            -- STREAM_LIMIT  |PARTITIONED|
-              exchange
-              -- ONE_TO_ONE_EXCHANGE  |PARTITIONED|
-                order (topK: 5) (ASC, $#1)
-                -- STABLE_SORT [topK: 5] [$#1(ASC)]  |PARTITIONED|
-                  exchange
-                  -- ONE_TO_ONE_EXCHANGE  |PARTITIONED|
-                    project ([$$119, $#1, $$116])
-                    -- STREAM_PROJECT  |PARTITIONED|
-                      assign [$$119, $#1] <- [$$112.getField("age"), $$112.getField(0)]
-                      -- ASSIGN  |PARTITIONED|
-                        project ([$$116, $$112])
-                        -- STREAM_PROJECT  |PARTITIONED|
-                          assign [$$112] <- [$$t2.getField(0)]
-                          -- ASSIGN  |PARTITIONED|
-                            project ([$$116, $$t2])
-                            -- STREAM_PROJECT  |PARTITIONED|
-                              unnest $$t2 <- scan-collection($$102)
-                              -- UNNEST  |PARTITIONED|
-                                project ([$$102, $$116])
-                                -- STREAM_PROJECT  |PARTITIONED|
-                                  exchange
-                                  -- ONE_TO_ONE_EXCHANGE  |PARTITIONED|
-                                    group by ([$$series := $$111]) decor ([]) {
-                                              aggregate [$$102, $$116] <- [listify($$100), agg-sql-count($$100)]
-                                              -- AGGREGATE  |LOCAL|
-                                                nested tuple source
-                                                -- NESTED_TUPLE_SOURCE  |LOCAL|
-                                           }
-                                    -- PRE_CLUSTERED_GROUP_BY[$$111]  |PARTITIONED|
-                                      exchange
-                                      -- ONE_TO_ONE_EXCHANGE  |PARTITIONED|
-                                        order (ASC, $$111)
-                                        -- STABLE_SORT [$$111(ASC)]  |PARTITIONED|
-                                          exchange
-                                          -- HASH_PARTITION_EXCHANGE [$$111]  |PARTITIONED|
-                                            project ([$$100, $$111])
-                                            -- STREAM_PROJECT  |PARTITIONED|
-                                              assign [$$100, $$111] <- [{"raw_data": $$98}, $$98.getField("series")]
-                                              -- ASSIGN  |PARTITIONED|
-                                                project ([$$98])
-                                                -- STREAM_PROJECT  |PARTITIONED|
-                                                  assign [$$98] <- [{"aid": $$117, "age": $$118}]
-                                                  -- ASSIGN  |PARTITIONED|
-                                                    project ([$$117, $$118])
-                                                    -- STREAM_PROJECT  |PARTITIONED|
-                                                      exchange
-                                                      -- ONE_TO_ONE_EXCHANGE  |PARTITIONED|
-                                                        join (eq($$115, $$92))
-                                                        -- HYBRID_HASH_JOIN [$$92][$$115]  |PARTITIONED|
-                                                          exchange
-                                                          -- ONE_TO_ONE_EXCHANGE  |PARTITIONED|
-                                                            project ([$$117, $$118, $$92])
-                                                            -- STREAM_PROJECT  |PARTITIONED|
-                                                              assign [$$118, $$117, $$92] <- [$$a.getField("age"), $$114.getField(0), $$a.getField("hobby")]
-                                                              -- ASSIGN  |PARTITIONED|
-                                                                project ([$$a, $$114])
-                                                                -- STREAM_PROJECT  |PARTITIONED|
-                                                                  exchange
-                                                                  -- ONE_TO_ONE_EXCHANGE  |PARTITIONED|
-                                                                    data-scan []<-[$$113, $$a, $$114] <- test.ds
-                                                                    -- DATASOURCE_SCAN  |PARTITIONED|
-                                                                      exchange
-                                                                      -- ONE_TO_ONE_EXCHANGE  |PARTITIONED|
-                                                                        empty-tuple-source
-                                                                        -- EMPTY_TUPLE_SOURCE  |PARTITIONED|
-                                                          exchange
-                                                          -- BROADCAST_EXCHANGE  |PARTITIONED|
-                                                            unnest $$115 <- scan-collection(array: [ "soccer", "reading", "hiking", "tennis" ])
-                                                            -- UNNEST  |UNPARTITIONED|
-                                                              empty-tuple-source
-                                                              -- EMPTY_TUPLE_SOURCE  |UNPARTITIONED|
->>>>>>> 86e6336f
+                                                  empty-tuple-source
+                                                  -- EMPTY_TUPLE_SOURCE  |UNPARTITIONED|