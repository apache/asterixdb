--- conflicted
+++ resolved
@@ -1,73 +1,46 @@
-distribute result [$$27]
+distribute result [$$29]
 -- DISTRIBUTE_RESULT  |PARTITIONED|
   exchange
   -- ONE_TO_ONE_EXCHANGE  |PARTITIONED|
-<<<<<<< HEAD
+    assign [$$29] <- [{"ds2": $$ds2, "ds1": $$ds1}] project: [$$29]
     -- ASSIGN  |PARTITIONED|
+      project ([$$ds2, $$ds1])
       -- STREAM_PROJECT  |PARTITIONED|
+        exchange
         -- SORT_MERGE_EXCHANGE [$$31(ASC) ]  |PARTITIONED|
+          order (ASC, $$31)
           -- STABLE_SORT [$$31(ASC)]  |PARTITIONED|
+            exchange
             -- ONE_TO_ONE_EXCHANGE  |PARTITIONED|
+              project ([$$ds2, $$ds1, $$31])
               -- STREAM_PROJECT  |PARTITIONED|
+                exchange
                 -- ONE_TO_ONE_EXCHANGE  |PARTITIONED|
+                  join (eq($$31, $$36))
                   -- HYBRID_HASH_JOIN [$$31][$$36]  |PARTITIONED|
+                    exchange
                     -- HASH_PARTITION_EXCHANGE [$$31]  |PARTITIONED|
+                      project ([$$ds2, $$31])
                       -- STREAM_PROJECT  |PARTITIONED|
+                        exchange
                         -- ONE_TO_ONE_EXCHANGE  |PARTITIONED|
-                          -- DATASOURCE_SCAN (test.DS2)  |PARTITIONED|
+                          data-scan []<-[$$31, $$ds2, $$32] <- test.DS2
+                          -- DATASOURCE_SCAN  |PARTITIONED|
+                            exchange
                             -- ONE_TO_ONE_EXCHANGE  |PARTITIONED|
+                              empty-tuple-source
                               -- EMPTY_TUPLE_SOURCE  |PARTITIONED|
+                    exchange
                     -- HASH_PARTITION_EXCHANGE [$$36]  |PARTITIONED|
+                      assign [$$36] <- [$$ds1.getField(0)]
                       -- ASSIGN  |PARTITIONED|
-=======
-    project ([$$27])
-    -- STREAM_PROJECT  |PARTITIONED|
-      assign [$$27] <- [{"ds2": $$ds2, "ds1": $$ds1}]
-      -- ASSIGN  |PARTITIONED|
-        project ([$$ds2, $$ds1])
-        -- STREAM_PROJECT  |PARTITIONED|
-          exchange
-          -- SORT_MERGE_EXCHANGE [$$29(ASC) ]  |PARTITIONED|
-            order (ASC, $$29)
-            -- STABLE_SORT [$$29(ASC)]  |PARTITIONED|
-              exchange
-              -- ONE_TO_ONE_EXCHANGE  |PARTITIONED|
-                project ([$$ds2, $$ds1, $$29])
-                -- STREAM_PROJECT  |PARTITIONED|
-                  exchange
-                  -- ONE_TO_ONE_EXCHANGE  |PARTITIONED|
-                    join (eq($$29, $$34))
-                    -- HYBRID_HASH_JOIN [$$29][$$34]  |PARTITIONED|
-                      exchange
-                      -- ONE_TO_ONE_EXCHANGE  |PARTITIONED|
-                        project ([$$ds2, $$29])
->>>>>>> 86e6336f
+                        project ([$$ds1])
                         -- STREAM_PROJECT  |PARTITIONED|
                           exchange
                           -- ONE_TO_ONE_EXCHANGE  |PARTITIONED|
-<<<<<<< HEAD
-                            -- DATASOURCE_SCAN (test.DS1)  |PARTITIONED|
-                              -- ONE_TO_ONE_EXCHANGE  |PARTITIONED|
-                                -- EMPTY_TUPLE_SOURCE  |PARTITIONED|
-=======
-                            data-scan []<-[$$29, $$ds2, $$30] <- test.DS2
+                            data-scan []<-[$$33, $$ds1, $$34] <- test.DS1
                             -- DATASOURCE_SCAN  |PARTITIONED|
                               exchange
                               -- ONE_TO_ONE_EXCHANGE  |PARTITIONED|
                                 empty-tuple-source
-                                -- EMPTY_TUPLE_SOURCE  |PARTITIONED|
-                      exchange
-                      -- HASH_PARTITION_EXCHANGE [$$34]  |PARTITIONED|
-                        assign [$$34] <- [$$ds1.getField(0)]
-                        -- ASSIGN  |PARTITIONED|
-                          project ([$$ds1])
-                          -- STREAM_PROJECT  |PARTITIONED|
-                            exchange
-                            -- ONE_TO_ONE_EXCHANGE  |PARTITIONED|
-                              data-scan []<-[$$31, $$ds1, $$32] <- test.DS1
-                              -- DATASOURCE_SCAN  |PARTITIONED|
-                                exchange
-                                -- ONE_TO_ONE_EXCHANGE  |PARTITIONED|
-                                  empty-tuple-source
-                                  -- EMPTY_TUPLE_SOURCE  |PARTITIONED|
->>>>>>> 86e6336f
+                                -- EMPTY_TUPLE_SOURCE  |PARTITIONED|