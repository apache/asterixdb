distribute result [$$32]
-- DISTRIBUTE_RESULT  |PARTITIONED|
  exchange
  -- ONE_TO_ONE_EXCHANGE  |PARTITIONED|
<<<<<<< HEAD
    -- ASSIGN  |PARTITIONED|
      -- STREAM_PROJECT  |PARTITIONED|
        -- ONE_TO_ONE_EXCHANGE  |PARTITIONED|
          -- HYBRID_HASH_JOIN [$$43][$$35]  |PARTITIONED|
            -- HASH_PARTITION_EXCHANGE [$$43]  |PARTITIONED|
              -- DATASOURCE_SCAN (test.DBLP)  |PARTITIONED|
                -- ONE_TO_ONE_EXCHANGE  |PARTITIONED|
                  -- EMPTY_TUPLE_SOURCE  |PARTITIONED|
            -- HASH_PARTITION_EXCHANGE [$$35]  |PARTITIONED|
              -- UNION_ALL  |PARTITIONED|
                -- ONE_TO_ONE_EXCHANGE  |PARTITIONED|
                  -- STREAM_SELECT  |PARTITIONED|
                    -- STREAM_PROJECT  |PARTITIONED|
                      -- ONE_TO_ONE_EXCHANGE  |PARTITIONED|
                        -- BTREE_SEARCH (test.DBLP.DBLP)  |PARTITIONED|
                          -- ONE_TO_ONE_EXCHANGE  |PARTITIONED|
                            -- STABLE_SORT [$$48(ASC)]  |PARTITIONED|
                              -- ONE_TO_ONE_EXCHANGE  |PARTITIONED|
                                -- LENGTH_PARTITIONED_INVERTED_INDEX_SEARCH (test.DBLP.ngram_index)  |PARTITIONED|
                                  -- BROADCAST_EXCHANGE  |PARTITIONED|
                                    -- STREAM_SELECT  |PARTITIONED|
                                      -- ONE_TO_ONE_EXCHANGE  |PARTITIONED|
                                        -- REPLICATE  |PARTITIONED|
                                          -- ONE_TO_ONE_EXCHANGE  |PARTITIONED|
                                            -- ASSIGN  |PARTITIONED|
                                              -- ONE_TO_ONE_EXCHANGE  |PARTITIONED|
                                                -- DATASOURCE_SCAN (test.DBLP)  |PARTITIONED|
                                                  -- ONE_TO_ONE_EXCHANGE  |PARTITIONED|
                                                    -- EMPTY_TUPLE_SOURCE  |PARTITIONED|
                -- ONE_TO_ONE_EXCHANGE  |PARTITIONED|
                  -- STREAM_PROJECT  |PARTITIONED|
                    -- ONE_TO_ONE_EXCHANGE  |PARTITIONED|
                      -- NESTED_LOOP  |PARTITIONED|
                        -- ONE_TO_ONE_EXCHANGE  |PARTITIONED|
                          -- ASSIGN  |PARTITIONED|
                            -- ONE_TO_ONE_EXCHANGE  |PARTITIONED|
                              -- DATASOURCE_SCAN (test.DBLP)  |PARTITIONED|
                                -- ONE_TO_ONE_EXCHANGE  |PARTITIONED|
                                  -- EMPTY_TUPLE_SOURCE  |PARTITIONED|
                        -- BROADCAST_EXCHANGE  |PARTITIONED|
                          -- STREAM_SELECT  |PARTITIONED|
                            -- ONE_TO_ONE_EXCHANGE  |PARTITIONED|
                              -- REPLICATE  |PARTITIONED|
                                -- ONE_TO_ONE_EXCHANGE  |PARTITIONED|
                                  -- ASSIGN  |PARTITIONED|
                                    -- ONE_TO_ONE_EXCHANGE  |PARTITIONED|
                                      -- DATASOURCE_SCAN (test.DBLP)  |PARTITIONED|
                                        -- ONE_TO_ONE_EXCHANGE  |PARTITIONED|
                                          -- EMPTY_TUPLE_SOURCE  |PARTITIONED|
=======
    project ([$$32])
    -- STREAM_PROJECT  |PARTITIONED|
      assign [$$32] <- [{"arec": $$a, "brec": $$b}]
      -- ASSIGN  |PARTITIONED|
        project ([$$a, $$b])
        -- STREAM_PROJECT  |PARTITIONED|
          exchange
          -- ONE_TO_ONE_EXCHANGE  |PARTITIONED|
            join (eq($$41, $$33))
            -- HYBRID_HASH_JOIN [$$41][$$33]  |PARTITIONED|
              exchange
              -- ONE_TO_ONE_EXCHANGE  |PARTITIONED|
                data-scan []<-[$$41, $$a] <- test.DBLP
                -- DATASOURCE_SCAN  |PARTITIONED|
                  exchange
                  -- ONE_TO_ONE_EXCHANGE  |PARTITIONED|
                    empty-tuple-source
                    -- EMPTY_TUPLE_SOURCE  |PARTITIONED|
              exchange
              -- HASH_PARTITION_EXCHANGE [$$33]  |PARTITIONED|
                union ($$b, $$44, $$b) ($$33, $$33, $$33)
                -- UNION_ALL  |PARTITIONED|
                  exchange
                  -- ONE_TO_ONE_EXCHANGE  |PARTITIONED|
                    project ([$$b, $$33])
                    -- STREAM_PROJECT  |PARTITIONED|
                      select (and(lt($$33, $$34), get-item(edit-distance-check($$37, $$b.getField(3), 2), 0)))
                      -- STREAM_SELECT  |PARTITIONED|
                        project ([$$33, $$37, $$34, $$b])
                        -- STREAM_PROJECT  |PARTITIONED|
                          exchange
                          -- ONE_TO_ONE_EXCHANGE  |PARTITIONED|
                            unnest-map [$$34, $$b] <- index-search("DBLP", 0, "test", "DBLP", true, false, 1, $$46, 1, $$46, true, true, true)
                            -- BTREE_SEARCH  |PARTITIONED|
                              exchange
                              -- ONE_TO_ONE_EXCHANGE  |PARTITIONED|
                                order (ASC, $$46)
                                -- STABLE_SORT [$$46(ASC)]  |PARTITIONED|
                                  exchange
                                  -- ONE_TO_ONE_EXCHANGE  |PARTITIONED|
                                    unnest-map [$$46] <- index-search("ngram_index", 5, "test", "DBLP", true, true, 2, 2, 12, false, 1, $$37)
                                    -- LENGTH_PARTITIONED_INVERTED_INDEX_SEARCH  |PARTITIONED|
                                      exchange
                                      -- BROADCAST_EXCHANGE  |PARTITIONED|
                                        select (edit-distance-string-is-filterable($$37, 2, 3, true))
                                        -- STREAM_SELECT  |PARTITIONED|
                                          exchange
                                          -- ONE_TO_ONE_EXCHANGE  |PARTITIONED|
                                            replicate
                                            -- REPLICATE  |PARTITIONED|
                                              exchange
                                              -- ONE_TO_ONE_EXCHANGE  |PARTITIONED|
                                                project ([$$33, $$37])
                                                -- STREAM_PROJECT  |PARTITIONED|
                                                  assign [$$37] <- [$$42.getField(3)]
                                                  -- ASSIGN  |PARTITIONED|
                                                    exchange
                                                    -- ONE_TO_ONE_EXCHANGE  |PARTITIONED|
                                                      data-scan []<-[$$33, $$42] <- test.DBLP
                                                      -- DATASOURCE_SCAN  |PARTITIONED|
                                                        exchange
                                                        -- ONE_TO_ONE_EXCHANGE  |PARTITIONED|
                                                          empty-tuple-source
                                                          -- EMPTY_TUPLE_SOURCE  |PARTITIONED|
                  exchange
                  -- ONE_TO_ONE_EXCHANGE  |PARTITIONED|
                    project ([$$44, $$33])
                    -- STREAM_PROJECT  |PARTITIONED|
                      exchange
                      -- ONE_TO_ONE_EXCHANGE  |PARTITIONED|
                        join (and(lt($$33, $$45), get-item(edit-distance-check($$37, $$43, 2), 0)))
                        -- NESTED_LOOP  |PARTITIONED|
                          exchange
                          -- ONE_TO_ONE_EXCHANGE  |PARTITIONED|
                            assign [$$43] <- [$$44.getField(3)]
                            -- ASSIGN  |PARTITIONED|
                              exchange
                              -- ONE_TO_ONE_EXCHANGE  |PARTITIONED|
                                data-scan []<-[$$45, $$44] <- test.DBLP
                                -- DATASOURCE_SCAN  |PARTITIONED|
                                  exchange
                                  -- ONE_TO_ONE_EXCHANGE  |PARTITIONED|
                                    empty-tuple-source
                                    -- EMPTY_TUPLE_SOURCE  |PARTITIONED|
                          exchange
                          -- BROADCAST_EXCHANGE  |PARTITIONED|
                            select (not(edit-distance-string-is-filterable($$37, 2, 3, true)))
                            -- STREAM_SELECT  |PARTITIONED|
                              exchange
                              -- ONE_TO_ONE_EXCHANGE  |PARTITIONED|
                                replicate
                                -- REPLICATE  |PARTITIONED|
                                  exchange
                                  -- ONE_TO_ONE_EXCHANGE  |PARTITIONED|
                                    project ([$$33, $$37])
                                    -- STREAM_PROJECT  |PARTITIONED|
                                      assign [$$37] <- [$$42.getField(3)]
                                      -- ASSIGN  |PARTITIONED|
                                        exchange
                                        -- ONE_TO_ONE_EXCHANGE  |PARTITIONED|
                                          data-scan []<-[$$33, $$42] <- test.DBLP
                                          -- DATASOURCE_SCAN  |PARTITIONED|
                                            exchange
                                            -- ONE_TO_ONE_EXCHANGE  |PARTITIONED|
                                              empty-tuple-source
                                              -- EMPTY_TUPLE_SOURCE  |PARTITIONED|
>>>>>>> 86e6336f
<|MERGE_RESOLUTION|>--- conflicted
+++ resolved
@@ -1,162 +1,102 @@
-distribute result [$$32]
+distribute result [$$34]
 -- DISTRIBUTE_RESULT  |PARTITIONED|
   exchange
   -- ONE_TO_ONE_EXCHANGE  |PARTITIONED|
-<<<<<<< HEAD
+    assign [$$34] <- [{"arec": $$a, "brec": $$b}] project: [$$34]
     -- ASSIGN  |PARTITIONED|
+      project ([$$a, $$b])
       -- STREAM_PROJECT  |PARTITIONED|
+        exchange
         -- ONE_TO_ONE_EXCHANGE  |PARTITIONED|
+          join (eq($$43, $$35))
           -- HYBRID_HASH_JOIN [$$43][$$35]  |PARTITIONED|
+            exchange
             -- HASH_PARTITION_EXCHANGE [$$43]  |PARTITIONED|
-              -- DATASOURCE_SCAN (test.DBLP)  |PARTITIONED|
+              data-scan []<-[$$43, $$a] <- test.DBLP
+              -- DATASOURCE_SCAN  |PARTITIONED|
+                exchange
                 -- ONE_TO_ONE_EXCHANGE  |PARTITIONED|
+                  empty-tuple-source
                   -- EMPTY_TUPLE_SOURCE  |PARTITIONED|
+            exchange
             -- HASH_PARTITION_EXCHANGE [$$35]  |PARTITIONED|
+              union ($$b, $$46, $$b) ($$35, $$35, $$35)
               -- UNION_ALL  |PARTITIONED|
+                exchange
                 -- ONE_TO_ONE_EXCHANGE  |PARTITIONED|
+                  select (and(lt($$35, $$36), get-item(edit-distance-check($$39, $$b.getField(3), 2), 0))) project: [$$b, $$35]
                   -- STREAM_SELECT  |PARTITIONED|
-                    -- STREAM_PROJECT  |PARTITIONED|
-                      -- ONE_TO_ONE_EXCHANGE  |PARTITIONED|
-                        -- BTREE_SEARCH (test.DBLP.DBLP)  |PARTITIONED|
-                          -- ONE_TO_ONE_EXCHANGE  |PARTITIONED|
-                            -- STABLE_SORT [$$48(ASC)]  |PARTITIONED|
-                              -- ONE_TO_ONE_EXCHANGE  |PARTITIONED|
-                                -- LENGTH_PARTITIONED_INVERTED_INDEX_SEARCH (test.DBLP.ngram_index)  |PARTITIONED|
-                                  -- BROADCAST_EXCHANGE  |PARTITIONED|
-                                    -- STREAM_SELECT  |PARTITIONED|
-                                      -- ONE_TO_ONE_EXCHANGE  |PARTITIONED|
-                                        -- REPLICATE  |PARTITIONED|
-                                          -- ONE_TO_ONE_EXCHANGE  |PARTITIONED|
-                                            -- ASSIGN  |PARTITIONED|
-                                              -- ONE_TO_ONE_EXCHANGE  |PARTITIONED|
-                                                -- DATASOURCE_SCAN (test.DBLP)  |PARTITIONED|
-                                                  -- ONE_TO_ONE_EXCHANGE  |PARTITIONED|
-                                                    -- EMPTY_TUPLE_SOURCE  |PARTITIONED|
-                -- ONE_TO_ONE_EXCHANGE  |PARTITIONED|
-                  -- STREAM_PROJECT  |PARTITIONED|
-                    -- ONE_TO_ONE_EXCHANGE  |PARTITIONED|
-                      -- NESTED_LOOP  |PARTITIONED|
-                        -- ONE_TO_ONE_EXCHANGE  |PARTITIONED|
-                          -- ASSIGN  |PARTITIONED|
-                            -- ONE_TO_ONE_EXCHANGE  |PARTITIONED|
-                              -- DATASOURCE_SCAN (test.DBLP)  |PARTITIONED|
-                                -- ONE_TO_ONE_EXCHANGE  |PARTITIONED|
-                                  -- EMPTY_TUPLE_SOURCE  |PARTITIONED|
-                        -- BROADCAST_EXCHANGE  |PARTITIONED|
-                          -- STREAM_SELECT  |PARTITIONED|
-                            -- ONE_TO_ONE_EXCHANGE  |PARTITIONED|
-                              -- REPLICATE  |PARTITIONED|
-                                -- ONE_TO_ONE_EXCHANGE  |PARTITIONED|
-                                  -- ASSIGN  |PARTITIONED|
-                                    -- ONE_TO_ONE_EXCHANGE  |PARTITIONED|
-                                      -- DATASOURCE_SCAN (test.DBLP)  |PARTITIONED|
-                                        -- ONE_TO_ONE_EXCHANGE  |PARTITIONED|
-                                          -- EMPTY_TUPLE_SOURCE  |PARTITIONED|
-=======
-    project ([$$32])
-    -- STREAM_PROJECT  |PARTITIONED|
-      assign [$$32] <- [{"arec": $$a, "brec": $$b}]
-      -- ASSIGN  |PARTITIONED|
-        project ([$$a, $$b])
-        -- STREAM_PROJECT  |PARTITIONED|
-          exchange
-          -- ONE_TO_ONE_EXCHANGE  |PARTITIONED|
-            join (eq($$41, $$33))
-            -- HYBRID_HASH_JOIN [$$41][$$33]  |PARTITIONED|
-              exchange
-              -- ONE_TO_ONE_EXCHANGE  |PARTITIONED|
-                data-scan []<-[$$41, $$a] <- test.DBLP
-                -- DATASOURCE_SCAN  |PARTITIONED|
-                  exchange
-                  -- ONE_TO_ONE_EXCHANGE  |PARTITIONED|
-                    empty-tuple-source
-                    -- EMPTY_TUPLE_SOURCE  |PARTITIONED|
-              exchange
-              -- HASH_PARTITION_EXCHANGE [$$33]  |PARTITIONED|
-                union ($$b, $$44, $$b) ($$33, $$33, $$33)
-                -- UNION_ALL  |PARTITIONED|
-                  exchange
-                  -- ONE_TO_ONE_EXCHANGE  |PARTITIONED|
-                    project ([$$b, $$33])
-                    -- STREAM_PROJECT  |PARTITIONED|
-                      select (and(lt($$33, $$34), get-item(edit-distance-check($$37, $$b.getField(3), 2), 0)))
-                      -- STREAM_SELECT  |PARTITIONED|
-                        project ([$$33, $$37, $$34, $$b])
-                        -- STREAM_PROJECT  |PARTITIONED|
-                          exchange
-                          -- ONE_TO_ONE_EXCHANGE  |PARTITIONED|
-                            unnest-map [$$34, $$b] <- index-search("DBLP", 0, "test", "DBLP", true, false, 1, $$46, 1, $$46, true, true, true)
-                            -- BTREE_SEARCH  |PARTITIONED|
-                              exchange
-                              -- ONE_TO_ONE_EXCHANGE  |PARTITIONED|
-                                order (ASC, $$46)
-                                -- STABLE_SORT [$$46(ASC)]  |PARTITIONED|
-                                  exchange
-                                  -- ONE_TO_ONE_EXCHANGE  |PARTITIONED|
-                                    unnest-map [$$46] <- index-search("ngram_index", 5, "test", "DBLP", true, true, 2, 2, 12, false, 1, $$37)
-                                    -- LENGTH_PARTITIONED_INVERTED_INDEX_SEARCH  |PARTITIONED|
-                                      exchange
-                                      -- BROADCAST_EXCHANGE  |PARTITIONED|
-                                        select (edit-distance-string-is-filterable($$37, 2, 3, true))
-                                        -- STREAM_SELECT  |PARTITIONED|
-                                          exchange
-                                          -- ONE_TO_ONE_EXCHANGE  |PARTITIONED|
-                                            replicate
-                                            -- REPLICATE  |PARTITIONED|
-                                              exchange
-                                              -- ONE_TO_ONE_EXCHANGE  |PARTITIONED|
-                                                project ([$$33, $$37])
-                                                -- STREAM_PROJECT  |PARTITIONED|
-                                                  assign [$$37] <- [$$42.getField(3)]
-                                                  -- ASSIGN  |PARTITIONED|
-                                                    exchange
-                                                    -- ONE_TO_ONE_EXCHANGE  |PARTITIONED|
-                                                      data-scan []<-[$$33, $$42] <- test.DBLP
-                                                      -- DATASOURCE_SCAN  |PARTITIONED|
-                                                        exchange
-                                                        -- ONE_TO_ONE_EXCHANGE  |PARTITIONED|
-                                                          empty-tuple-source
-                                                          -- EMPTY_TUPLE_SOURCE  |PARTITIONED|
-                  exchange
-                  -- ONE_TO_ONE_EXCHANGE  |PARTITIONED|
-                    project ([$$44, $$33])
+                    project ([$$35, $$39, $$36, $$b])
                     -- STREAM_PROJECT  |PARTITIONED|
                       exchange
                       -- ONE_TO_ONE_EXCHANGE  |PARTITIONED|
-                        join (and(lt($$33, $$45), get-item(edit-distance-check($$37, $$43, 2), 0)))
-                        -- NESTED_LOOP  |PARTITIONED|
+                        unnest-map [$$36, $$b] <- index-search("DBLP", 0, "Default", "test", "DBLP", true, false, 1, $$48, 1, $$48, true, true, true)
+                        -- BTREE_SEARCH  |PARTITIONED|
                           exchange
                           -- ONE_TO_ONE_EXCHANGE  |PARTITIONED|
-                            assign [$$43] <- [$$44.getField(3)]
-                            -- ASSIGN  |PARTITIONED|
+                            order (ASC, $$48)
+                            -- STABLE_SORT [$$48(ASC)]  |PARTITIONED|
                               exchange
                               -- ONE_TO_ONE_EXCHANGE  |PARTITIONED|
-                                data-scan []<-[$$45, $$44] <- test.DBLP
-                                -- DATASOURCE_SCAN  |PARTITIONED|
+                                unnest-map [$$48] <- index-search("ngram_index", 5, "Default", "test", "DBLP", true, true, 2, 2, 12, false, 1, $$39)
+                                -- LENGTH_PARTITIONED_INVERTED_INDEX_SEARCH  |PARTITIONED|
                                   exchange
-                                  -- ONE_TO_ONE_EXCHANGE  |PARTITIONED|
-                                    empty-tuple-source
-                                    -- EMPTY_TUPLE_SOURCE  |PARTITIONED|
-                          exchange
-                          -- BROADCAST_EXCHANGE  |PARTITIONED|
-                            select (not(edit-distance-string-is-filterable($$37, 2, 3, true)))
-                            -- STREAM_SELECT  |PARTITIONED|
-                              exchange
-                              -- ONE_TO_ONE_EXCHANGE  |PARTITIONED|
-                                replicate
-                                -- REPLICATE  |PARTITIONED|
-                                  exchange
-                                  -- ONE_TO_ONE_EXCHANGE  |PARTITIONED|
-                                    project ([$$33, $$37])
-                                    -- STREAM_PROJECT  |PARTITIONED|
-                                      assign [$$37] <- [$$42.getField(3)]
-                                      -- ASSIGN  |PARTITIONED|
+                                  -- BROADCAST_EXCHANGE  |PARTITIONED|
+                                    select (edit-distance-string-is-filterable($$39, 2, 3, true))
+                                    -- STREAM_SELECT  |PARTITIONED|
+                                      exchange
+                                      -- ONE_TO_ONE_EXCHANGE  |PARTITIONED|
+                                        replicate
+                                        -- REPLICATE  |PARTITIONED|
+                                          exchange
+                                          -- ONE_TO_ONE_EXCHANGE  |PARTITIONED|
+                                            assign [$$39] <- [$$44.getField(3)] project: [$$35, $$39]
+                                            -- ASSIGN  |PARTITIONED|
+                                              exchange
+                                              -- ONE_TO_ONE_EXCHANGE  |PARTITIONED|
+                                                data-scan []<-[$$35, $$44] <- test.DBLP
+                                                -- DATASOURCE_SCAN  |PARTITIONED|
+                                                  exchange
+                                                  -- ONE_TO_ONE_EXCHANGE  |PARTITIONED|
+                                                    empty-tuple-source
+                                                    -- EMPTY_TUPLE_SOURCE  |PARTITIONED|
+                exchange
+                -- ONE_TO_ONE_EXCHANGE  |PARTITIONED|
+                  project ([$$46, $$35])
+                  -- STREAM_PROJECT  |PARTITIONED|
+                    exchange
+                    -- ONE_TO_ONE_EXCHANGE  |PARTITIONED|
+                      join (and(lt($$35, $$47), get-item(edit-distance-check($$39, $$45, 2), 0)))
+                      -- NESTED_LOOP  |PARTITIONED|
+                        exchange
+                        -- ONE_TO_ONE_EXCHANGE  |PARTITIONED|
+                          assign [$$45] <- [$$46.getField(3)]
+                          -- ASSIGN  |PARTITIONED|
+                            exchange
+                            -- ONE_TO_ONE_EXCHANGE  |PARTITIONED|
+                              data-scan []<-[$$47, $$46] <- test.DBLP
+                              -- DATASOURCE_SCAN  |PARTITIONED|
+                                exchange
+                                -- ONE_TO_ONE_EXCHANGE  |PARTITIONED|
+                                  empty-tuple-source
+                                  -- EMPTY_TUPLE_SOURCE  |PARTITIONED|
+                        exchange
+                        -- BROADCAST_EXCHANGE  |PARTITIONED|
+                          select (not(edit-distance-string-is-filterable($$39, 2, 3, true)))
+                          -- STREAM_SELECT  |PARTITIONED|
+                            exchange
+                            -- ONE_TO_ONE_EXCHANGE  |PARTITIONED|
+                              replicate
+                              -- REPLICATE  |PARTITIONED|
+                                exchange
+                                -- ONE_TO_ONE_EXCHANGE  |PARTITIONED|
+                                  assign [$$39] <- [$$44.getField(3)] project: [$$35, $$39]
+                                  -- ASSIGN  |PARTITIONED|
+                                    exchange
+                                    -- ONE_TO_ONE_EXCHANGE  |PARTITIONED|
+                                      data-scan []<-[$$35, $$44] <- test.DBLP
+                                      -- DATASOURCE_SCAN  |PARTITIONED|
                                         exchange
                                         -- ONE_TO_ONE_EXCHANGE  |PARTITIONED|
-                                          data-scan []<-[$$33, $$42] <- test.DBLP
-                                          -- DATASOURCE_SCAN  |PARTITIONED|
-                                            exchange
-                                            -- ONE_TO_ONE_EXCHANGE  |PARTITIONED|
-                                              empty-tuple-source
-                                              -- EMPTY_TUPLE_SOURCE  |PARTITIONED|
->>>>>>> 86e6336f
+                                          empty-tuple-source
+                                          -- EMPTY_TUPLE_SOURCE  |PARTITIONED|