distribute result [$$31]
-- DISTRIBUTE_RESULT  |PARTITIONED|
  exchange
  -- ONE_TO_ONE_EXCHANGE  |PARTITIONED|
<<<<<<< HEAD
    -- ASSIGN  |PARTITIONED|
      -- STREAM_PROJECT  |PARTITIONED|
        -- ONE_TO_ONE_EXCHANGE  |PARTITIONED|
          -- HYBRID_HASH_JOIN [$$42][$$34]  |PARTITIONED|
            -- HASH_PARTITION_EXCHANGE [$$42]  |PARTITIONED|
              -- DATASOURCE_SCAN (test.DBLP)  |PARTITIONED|
                -- ONE_TO_ONE_EXCHANGE  |PARTITIONED|
                  -- EMPTY_TUPLE_SOURCE  |PARTITIONED|
            -- HASH_PARTITION_EXCHANGE [$$34]  |PARTITIONED|
              -- UNION_ALL  |PARTITIONED|
                -- ONE_TO_ONE_EXCHANGE  |PARTITIONED|
                  -- STREAM_SELECT  |PARTITIONED|
                    -- STREAM_PROJECT  |PARTITIONED|
                      -- ONE_TO_ONE_EXCHANGE  |PARTITIONED|
                        -- BTREE_SEARCH (test.CSX.CSX)  |PARTITIONED|
                          -- ONE_TO_ONE_EXCHANGE  |PARTITIONED|
                            -- STABLE_SORT [$$47(ASC)]  |PARTITIONED|
                              -- ONE_TO_ONE_EXCHANGE  |PARTITIONED|
                                -- LENGTH_PARTITIONED_INVERTED_INDEX_SEARCH (test.CSX.ngram_index)  |PARTITIONED|
                                  -- BROADCAST_EXCHANGE  |PARTITIONED|
                                    -- STREAM_SELECT  |PARTITIONED|
                                      -- ONE_TO_ONE_EXCHANGE  |PARTITIONED|
                                        -- REPLICATE  |PARTITIONED|
                                          -- ONE_TO_ONE_EXCHANGE  |PARTITIONED|
                                            -- ASSIGN  |PARTITIONED|
                                              -- ONE_TO_ONE_EXCHANGE  |PARTITIONED|
                                                -- DATASOURCE_SCAN (test.DBLP)  |PARTITIONED|
                                                  -- ONE_TO_ONE_EXCHANGE  |PARTITIONED|
                                                    -- EMPTY_TUPLE_SOURCE  |PARTITIONED|
                -- ONE_TO_ONE_EXCHANGE  |PARTITIONED|
                  -- STREAM_PROJECT  |PARTITIONED|
                    -- ONE_TO_ONE_EXCHANGE  |PARTITIONED|
                      -- NESTED_LOOP  |PARTITIONED|
                        -- ONE_TO_ONE_EXCHANGE  |PARTITIONED|
                          -- ASSIGN  |PARTITIONED|
                            -- ONE_TO_ONE_EXCHANGE  |PARTITIONED|
                              -- DATASOURCE_SCAN (test.CSX)  |PARTITIONED|
                                -- ONE_TO_ONE_EXCHANGE  |PARTITIONED|
                                  -- EMPTY_TUPLE_SOURCE  |PARTITIONED|
                        -- BROADCAST_EXCHANGE  |PARTITIONED|
                          -- STREAM_SELECT  |PARTITIONED|
                            -- ONE_TO_ONE_EXCHANGE  |PARTITIONED|
                              -- REPLICATE  |PARTITIONED|
                                -- ONE_TO_ONE_EXCHANGE  |PARTITIONED|
                                  -- ASSIGN  |PARTITIONED|
                                    -- ONE_TO_ONE_EXCHANGE  |PARTITIONED|
                                      -- DATASOURCE_SCAN (test.DBLP)  |PARTITIONED|
                                        -- ONE_TO_ONE_EXCHANGE  |PARTITIONED|
                                          -- EMPTY_TUPLE_SOURCE  |PARTITIONED|
=======
    project ([$$31])
    -- STREAM_PROJECT  |PARTITIONED|
      assign [$$31] <- [{"arec": $$a, "brec": $$b}]
      -- ASSIGN  |PARTITIONED|
        project ([$$a, $$b])
        -- STREAM_PROJECT  |PARTITIONED|
          exchange
          -- ONE_TO_ONE_EXCHANGE  |PARTITIONED|
            join (eq($$40, $$32))
            -- HYBRID_HASH_JOIN [$$40][$$32]  |PARTITIONED|
              exchange
              -- ONE_TO_ONE_EXCHANGE  |PARTITIONED|
                data-scan []<-[$$40, $$a] <- test.DBLP
                -- DATASOURCE_SCAN  |PARTITIONED|
                  exchange
                  -- ONE_TO_ONE_EXCHANGE  |PARTITIONED|
                    empty-tuple-source
                    -- EMPTY_TUPLE_SOURCE  |PARTITIONED|
              exchange
              -- HASH_PARTITION_EXCHANGE [$$32]  |PARTITIONED|
                union ($$b, $$43, $$b) ($$32, $$32, $$32)
                -- UNION_ALL  |PARTITIONED|
                  exchange
                  -- ONE_TO_ONE_EXCHANGE  |PARTITIONED|
                    project ([$$b, $$32])
                    -- STREAM_PROJECT  |PARTITIONED|
                      select (and(lt($$32, $$33), get-item(edit-distance-check($$36, $$b.getField(3), 3), 0)))
                      -- STREAM_SELECT  |PARTITIONED|
                        project ([$$32, $$36, $$33, $$b])
                        -- STREAM_PROJECT  |PARTITIONED|
                          exchange
                          -- ONE_TO_ONE_EXCHANGE  |PARTITIONED|
                            unnest-map [$$33, $$b] <- index-search("CSX", 0, "test", "CSX", true, false, 1, $$45, 1, $$45, true, true, true)
                            -- BTREE_SEARCH  |PARTITIONED|
                              exchange
                              -- ONE_TO_ONE_EXCHANGE  |PARTITIONED|
                                order (ASC, $$45)
                                -- STABLE_SORT [$$45(ASC)]  |PARTITIONED|
                                  exchange
                                  -- ONE_TO_ONE_EXCHANGE  |PARTITIONED|
                                    unnest-map [$$45] <- index-search("ngram_index", 5, "test", "CSX", true, true, 2, 3, 12, false, 1, $$36)
                                    -- LENGTH_PARTITIONED_INVERTED_INDEX_SEARCH  |PARTITIONED|
                                      exchange
                                      -- BROADCAST_EXCHANGE  |PARTITIONED|
                                        select (edit-distance-string-is-filterable($$36, 3, 3, true))
                                        -- STREAM_SELECT  |PARTITIONED|
                                          exchange
                                          -- ONE_TO_ONE_EXCHANGE  |PARTITIONED|
                                            replicate
                                            -- REPLICATE  |PARTITIONED|
                                              exchange
                                              -- ONE_TO_ONE_EXCHANGE  |PARTITIONED|
                                                project ([$$32, $$36])
                                                -- STREAM_PROJECT  |PARTITIONED|
                                                  assign [$$36] <- [$$41.getField(3)]
                                                  -- ASSIGN  |PARTITIONED|
                                                    exchange
                                                    -- ONE_TO_ONE_EXCHANGE  |PARTITIONED|
                                                      data-scan []<-[$$32, $$41] <- test.DBLP
                                                      -- DATASOURCE_SCAN  |PARTITIONED|
                                                        exchange
                                                        -- ONE_TO_ONE_EXCHANGE  |PARTITIONED|
                                                          empty-tuple-source
                                                          -- EMPTY_TUPLE_SOURCE  |PARTITIONED|
                  exchange
                  -- ONE_TO_ONE_EXCHANGE  |PARTITIONED|
                    project ([$$43, $$32])
                    -- STREAM_PROJECT  |PARTITIONED|
                      exchange
                      -- ONE_TO_ONE_EXCHANGE  |PARTITIONED|
                        join (and(lt($$32, $$44), get-item(edit-distance-check($$36, $$42, 3), 0)))
                        -- NESTED_LOOP  |PARTITIONED|
                          exchange
                          -- ONE_TO_ONE_EXCHANGE  |PARTITIONED|
                            assign [$$42] <- [$$43.getField(3)]
                            -- ASSIGN  |PARTITIONED|
                              exchange
                              -- ONE_TO_ONE_EXCHANGE  |PARTITIONED|
                                data-scan []<-[$$44, $$43] <- test.CSX
                                -- DATASOURCE_SCAN  |PARTITIONED|
                                  exchange
                                  -- ONE_TO_ONE_EXCHANGE  |PARTITIONED|
                                    empty-tuple-source
                                    -- EMPTY_TUPLE_SOURCE  |PARTITIONED|
                          exchange
                          -- BROADCAST_EXCHANGE  |PARTITIONED|
                            select (not(edit-distance-string-is-filterable($$36, 3, 3, true)))
                            -- STREAM_SELECT  |PARTITIONED|
                              exchange
                              -- ONE_TO_ONE_EXCHANGE  |PARTITIONED|
                                replicate
                                -- REPLICATE  |PARTITIONED|
                                  exchange
                                  -- ONE_TO_ONE_EXCHANGE  |PARTITIONED|
                                    project ([$$32, $$36])
                                    -- STREAM_PROJECT  |PARTITIONED|
                                      assign [$$36] <- [$$41.getField(3)]
                                      -- ASSIGN  |PARTITIONED|
                                        exchange
                                        -- ONE_TO_ONE_EXCHANGE  |PARTITIONED|
                                          data-scan []<-[$$32, $$41] <- test.DBLP
                                          -- DATASOURCE_SCAN  |PARTITIONED|
                                            exchange
                                            -- ONE_TO_ONE_EXCHANGE  |PARTITIONED|
                                              empty-tuple-source
                                              -- EMPTY_TUPLE_SOURCE  |PARTITIONED|
>>>>>>> 86e6336f
<|MERGE_RESOLUTION|>--- conflicted
+++ resolved
@@ -1,162 +1,102 @@
-distribute result [$$31]
+distribute result [$$33]
 -- DISTRIBUTE_RESULT  |PARTITIONED|
   exchange
   -- ONE_TO_ONE_EXCHANGE  |PARTITIONED|
-<<<<<<< HEAD
+    assign [$$33] <- [{"arec": $$a, "brec": $$b}] project: [$$33]
     -- ASSIGN  |PARTITIONED|
+      project ([$$a, $$b])
       -- STREAM_PROJECT  |PARTITIONED|
+        exchange
         -- ONE_TO_ONE_EXCHANGE  |PARTITIONED|
+          join (eq($$42, $$34))
           -- HYBRID_HASH_JOIN [$$42][$$34]  |PARTITIONED|
+            exchange
             -- HASH_PARTITION_EXCHANGE [$$42]  |PARTITIONED|
-              -- DATASOURCE_SCAN (test.DBLP)  |PARTITIONED|
+              data-scan []<-[$$42, $$a] <- test.DBLP
+              -- DATASOURCE_SCAN  |PARTITIONED|
+                exchange
                 -- ONE_TO_ONE_EXCHANGE  |PARTITIONED|
+                  empty-tuple-source
                   -- EMPTY_TUPLE_SOURCE  |PARTITIONED|
+            exchange
             -- HASH_PARTITION_EXCHANGE [$$34]  |PARTITIONED|
+              union ($$b, $$45, $$b) ($$34, $$34, $$34)
               -- UNION_ALL  |PARTITIONED|
+                exchange
                 -- ONE_TO_ONE_EXCHANGE  |PARTITIONED|
+                  select (and(lt($$34, $$35), get-item(edit-distance-check($$38, $$b.getField(3), 3), 0))) project: [$$b, $$34]
                   -- STREAM_SELECT  |PARTITIONED|
-                    -- STREAM_PROJECT  |PARTITIONED|
-                      -- ONE_TO_ONE_EXCHANGE  |PARTITIONED|
-                        -- BTREE_SEARCH (test.CSX.CSX)  |PARTITIONED|
-                          -- ONE_TO_ONE_EXCHANGE  |PARTITIONED|
-                            -- STABLE_SORT [$$47(ASC)]  |PARTITIONED|
-                              -- ONE_TO_ONE_EXCHANGE  |PARTITIONED|
-                                -- LENGTH_PARTITIONED_INVERTED_INDEX_SEARCH (test.CSX.ngram_index)  |PARTITIONED|
-                                  -- BROADCAST_EXCHANGE  |PARTITIONED|
-                                    -- STREAM_SELECT  |PARTITIONED|
-                                      -- ONE_TO_ONE_EXCHANGE  |PARTITIONED|
-                                        -- REPLICATE  |PARTITIONED|
-                                          -- ONE_TO_ONE_EXCHANGE  |PARTITIONED|
-                                            -- ASSIGN  |PARTITIONED|
-                                              -- ONE_TO_ONE_EXCHANGE  |PARTITIONED|
-                                                -- DATASOURCE_SCAN (test.DBLP)  |PARTITIONED|
-                                                  -- ONE_TO_ONE_EXCHANGE  |PARTITIONED|
-                                                    -- EMPTY_TUPLE_SOURCE  |PARTITIONED|
-                -- ONE_TO_ONE_EXCHANGE  |PARTITIONED|
-                  -- STREAM_PROJECT  |PARTITIONED|
-                    -- ONE_TO_ONE_EXCHANGE  |PARTITIONED|
-                      -- NESTED_LOOP  |PARTITIONED|
-                        -- ONE_TO_ONE_EXCHANGE  |PARTITIONED|
-                          -- ASSIGN  |PARTITIONED|
-                            -- ONE_TO_ONE_EXCHANGE  |PARTITIONED|
-                              -- DATASOURCE_SCAN (test.CSX)  |PARTITIONED|
-                                -- ONE_TO_ONE_EXCHANGE  |PARTITIONED|
-                                  -- EMPTY_TUPLE_SOURCE  |PARTITIONED|
-                        -- BROADCAST_EXCHANGE  |PARTITIONED|
-                          -- STREAM_SELECT  |PARTITIONED|
-                            -- ONE_TO_ONE_EXCHANGE  |PARTITIONED|
-                              -- REPLICATE  |PARTITIONED|
-                                -- ONE_TO_ONE_EXCHANGE  |PARTITIONED|
-                                  -- ASSIGN  |PARTITIONED|
-                                    -- ONE_TO_ONE_EXCHANGE  |PARTITIONED|
-                                      -- DATASOURCE_SCAN (test.DBLP)  |PARTITIONED|
-                                        -- ONE_TO_ONE_EXCHANGE  |PARTITIONED|
-                                          -- EMPTY_TUPLE_SOURCE  |PARTITIONED|
-=======
-    project ([$$31])
-    -- STREAM_PROJECT  |PARTITIONED|
-      assign [$$31] <- [{"arec": $$a, "brec": $$b}]
-      -- ASSIGN  |PARTITIONED|
-        project ([$$a, $$b])
-        -- STREAM_PROJECT  |PARTITIONED|
-          exchange
-          -- ONE_TO_ONE_EXCHANGE  |PARTITIONED|
-            join (eq($$40, $$32))
-            -- HYBRID_HASH_JOIN [$$40][$$32]  |PARTITIONED|
-              exchange
-              -- ONE_TO_ONE_EXCHANGE  |PARTITIONED|
-                data-scan []<-[$$40, $$a] <- test.DBLP
-                -- DATASOURCE_SCAN  |PARTITIONED|
-                  exchange
-                  -- ONE_TO_ONE_EXCHANGE  |PARTITIONED|
-                    empty-tuple-source
-                    -- EMPTY_TUPLE_SOURCE  |PARTITIONED|
-              exchange
-              -- HASH_PARTITION_EXCHANGE [$$32]  |PARTITIONED|
-                union ($$b, $$43, $$b) ($$32, $$32, $$32)
-                -- UNION_ALL  |PARTITIONED|
-                  exchange
-                  -- ONE_TO_ONE_EXCHANGE  |PARTITIONED|
-                    project ([$$b, $$32])
-                    -- STREAM_PROJECT  |PARTITIONED|
-                      select (and(lt($$32, $$33), get-item(edit-distance-check($$36, $$b.getField(3), 3), 0)))
-                      -- STREAM_SELECT  |PARTITIONED|
-                        project ([$$32, $$36, $$33, $$b])
-                        -- STREAM_PROJECT  |PARTITIONED|
-                          exchange
-                          -- ONE_TO_ONE_EXCHANGE  |PARTITIONED|
-                            unnest-map [$$33, $$b] <- index-search("CSX", 0, "test", "CSX", true, false, 1, $$45, 1, $$45, true, true, true)
-                            -- BTREE_SEARCH  |PARTITIONED|
-                              exchange
-                              -- ONE_TO_ONE_EXCHANGE  |PARTITIONED|
-                                order (ASC, $$45)
-                                -- STABLE_SORT [$$45(ASC)]  |PARTITIONED|
-                                  exchange
-                                  -- ONE_TO_ONE_EXCHANGE  |PARTITIONED|
-                                    unnest-map [$$45] <- index-search("ngram_index", 5, "test", "CSX", true, true, 2, 3, 12, false, 1, $$36)
-                                    -- LENGTH_PARTITIONED_INVERTED_INDEX_SEARCH  |PARTITIONED|
-                                      exchange
-                                      -- BROADCAST_EXCHANGE  |PARTITIONED|
-                                        select (edit-distance-string-is-filterable($$36, 3, 3, true))
-                                        -- STREAM_SELECT  |PARTITIONED|
-                                          exchange
-                                          -- ONE_TO_ONE_EXCHANGE  |PARTITIONED|
-                                            replicate
-                                            -- REPLICATE  |PARTITIONED|
-                                              exchange
-                                              -- ONE_TO_ONE_EXCHANGE  |PARTITIONED|
-                                                project ([$$32, $$36])
-                                                -- STREAM_PROJECT  |PARTITIONED|
-                                                  assign [$$36] <- [$$41.getField(3)]
-                                                  -- ASSIGN  |PARTITIONED|
-                                                    exchange
-                                                    -- ONE_TO_ONE_EXCHANGE  |PARTITIONED|
-                                                      data-scan []<-[$$32, $$41] <- test.DBLP
-                                                      -- DATASOURCE_SCAN  |PARTITIONED|
-                                                        exchange
-                                                        -- ONE_TO_ONE_EXCHANGE  |PARTITIONED|
-                                                          empty-tuple-source
-                                                          -- EMPTY_TUPLE_SOURCE  |PARTITIONED|
-                  exchange
-                  -- ONE_TO_ONE_EXCHANGE  |PARTITIONED|
-                    project ([$$43, $$32])
+                    project ([$$34, $$38, $$35, $$b])
                     -- STREAM_PROJECT  |PARTITIONED|
                       exchange
                       -- ONE_TO_ONE_EXCHANGE  |PARTITIONED|
-                        join (and(lt($$32, $$44), get-item(edit-distance-check($$36, $$42, 3), 0)))
-                        -- NESTED_LOOP  |PARTITIONED|
+                        unnest-map [$$35, $$b] <- index-search("CSX", 0, "Default", "test", "CSX", true, false, 1, $$47, 1, $$47, true, true, true)
+                        -- BTREE_SEARCH  |PARTITIONED|
                           exchange
                           -- ONE_TO_ONE_EXCHANGE  |PARTITIONED|
-                            assign [$$42] <- [$$43.getField(3)]
-                            -- ASSIGN  |PARTITIONED|
+                            order (ASC, $$47)
+                            -- STABLE_SORT [$$47(ASC)]  |PARTITIONED|
                               exchange
                               -- ONE_TO_ONE_EXCHANGE  |PARTITIONED|
-                                data-scan []<-[$$44, $$43] <- test.CSX
-                                -- DATASOURCE_SCAN  |PARTITIONED|
+                                unnest-map [$$47] <- index-search("ngram_index", 5, "Default", "test", "CSX", true, true, 2, 3, 12, false, 1, $$38)
+                                -- LENGTH_PARTITIONED_INVERTED_INDEX_SEARCH  |PARTITIONED|
                                   exchange
-                                  -- ONE_TO_ONE_EXCHANGE  |PARTITIONED|
-                                    empty-tuple-source
-                                    -- EMPTY_TUPLE_SOURCE  |PARTITIONED|
-                          exchange
-                          -- BROADCAST_EXCHANGE  |PARTITIONED|
-                            select (not(edit-distance-string-is-filterable($$36, 3, 3, true)))
-                            -- STREAM_SELECT  |PARTITIONED|
-                              exchange
-                              -- ONE_TO_ONE_EXCHANGE  |PARTITIONED|
-                                replicate
-                                -- REPLICATE  |PARTITIONED|
-                                  exchange
-                                  -- ONE_TO_ONE_EXCHANGE  |PARTITIONED|
-                                    project ([$$32, $$36])
-                                    -- STREAM_PROJECT  |PARTITIONED|
-                                      assign [$$36] <- [$$41.getField(3)]
-                                      -- ASSIGN  |PARTITIONED|
+                                  -- BROADCAST_EXCHANGE  |PARTITIONED|
+                                    select (edit-distance-string-is-filterable($$38, 3, 3, true))
+                                    -- STREAM_SELECT  |PARTITIONED|
+                                      exchange
+                                      -- ONE_TO_ONE_EXCHANGE  |PARTITIONED|
+                                        replicate
+                                        -- REPLICATE  |PARTITIONED|
+                                          exchange
+                                          -- ONE_TO_ONE_EXCHANGE  |PARTITIONED|
+                                            assign [$$38] <- [$$43.getField(3)] project: [$$34, $$38]
+                                            -- ASSIGN  |PARTITIONED|
+                                              exchange
+                                              -- ONE_TO_ONE_EXCHANGE  |PARTITIONED|
+                                                data-scan []<-[$$34, $$43] <- test.DBLP
+                                                -- DATASOURCE_SCAN  |PARTITIONED|
+                                                  exchange
+                                                  -- ONE_TO_ONE_EXCHANGE  |PARTITIONED|
+                                                    empty-tuple-source
+                                                    -- EMPTY_TUPLE_SOURCE  |PARTITIONED|
+                exchange
+                -- ONE_TO_ONE_EXCHANGE  |PARTITIONED|
+                  project ([$$45, $$34])
+                  -- STREAM_PROJECT  |PARTITIONED|
+                    exchange
+                    -- ONE_TO_ONE_EXCHANGE  |PARTITIONED|
+                      join (and(lt($$34, $$46), get-item(edit-distance-check($$38, $$44, 3), 0)))
+                      -- NESTED_LOOP  |PARTITIONED|
+                        exchange
+                        -- ONE_TO_ONE_EXCHANGE  |PARTITIONED|
+                          assign [$$44] <- [$$45.getField(3)]
+                          -- ASSIGN  |PARTITIONED|
+                            exchange
+                            -- ONE_TO_ONE_EXCHANGE  |PARTITIONED|
+                              data-scan []<-[$$46, $$45] <- test.CSX
+                              -- DATASOURCE_SCAN  |PARTITIONED|
+                                exchange
+                                -- ONE_TO_ONE_EXCHANGE  |PARTITIONED|
+                                  empty-tuple-source
+                                  -- EMPTY_TUPLE_SOURCE  |PARTITIONED|
+                        exchange
+                        -- BROADCAST_EXCHANGE  |PARTITIONED|
+                          select (not(edit-distance-string-is-filterable($$38, 3, 3, true)))
+                          -- STREAM_SELECT  |PARTITIONED|
+                            exchange
+                            -- ONE_TO_ONE_EXCHANGE  |PARTITIONED|
+                              replicate
+                              -- REPLICATE  |PARTITIONED|
+                                exchange
+                                -- ONE_TO_ONE_EXCHANGE  |PARTITIONED|
+                                  assign [$$38] <- [$$43.getField(3)] project: [$$34, $$38]
+                                  -- ASSIGN  |PARTITIONED|
+                                    exchange
+                                    -- ONE_TO_ONE_EXCHANGE  |PARTITIONED|
+                                      data-scan []<-[$$34, $$43] <- test.DBLP
+                                      -- DATASOURCE_SCAN  |PARTITIONED|
                                         exchange
                                         -- ONE_TO_ONE_EXCHANGE  |PARTITIONED|
-                                          data-scan []<-[$$32, $$41] <- test.DBLP
-                                          -- DATASOURCE_SCAN  |PARTITIONED|
-                                            exchange
-                                            -- ONE_TO_ONE_EXCHANGE  |PARTITIONED|
-                                              empty-tuple-source
-                                              -- EMPTY_TUPLE_SOURCE  |PARTITIONED|
->>>>>>> 86e6336f
+                                          empty-tuple-source
+                                          -- EMPTY_TUPLE_SOURCE  |PARTITIONED|