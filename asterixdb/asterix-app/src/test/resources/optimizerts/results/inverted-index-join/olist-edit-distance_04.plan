--- conflicted
+++ resolved
@@ -1,172 +1,106 @@
-distribute result [$$42]
+distribute result [$$45]
 -- DISTRIBUTE_RESULT  |PARTITIONED|
   exchange
   -- ONE_TO_ONE_EXCHANGE  |PARTITIONED|
-<<<<<<< HEAD
+    assign [$$45] <- [{"arec": $$a, "brec": $$b, "ed": get-item($$63, 1)}] project: [$$45]
     -- ASSIGN  |PARTITIONED|
+      project ([$$a, $$b, $$63])
       -- STREAM_PROJECT  |PARTITIONED|
+        exchange
         -- ONE_TO_ONE_EXCHANGE  |PARTITIONED|
+          join (eq($$57, $$46))
           -- HYBRID_HASH_JOIN [$$57][$$46]  |PARTITIONED|
+            exchange
             -- HASH_PARTITION_EXCHANGE [$$57]  |PARTITIONED|
-              -- DATASOURCE_SCAN (test.Customers)  |PARTITIONED|
+              data-scan []<-[$$57, $$a] <- test.Customers
+              -- DATASOURCE_SCAN  |PARTITIONED|
+                exchange
                 -- ONE_TO_ONE_EXCHANGE  |PARTITIONED|
+                  empty-tuple-source
                   -- EMPTY_TUPLE_SOURCE  |PARTITIONED|
+            exchange
             -- HASH_PARTITION_EXCHANGE [$$46]  |PARTITIONED|
+              union ($$b, $$60, $$b) ($$46, $$46, $$46) ($$82, $$73, $$63)
               -- UNION_ALL  |PARTITIONED|
+                exchange
                 -- ONE_TO_ONE_EXCHANGE  |PARTITIONED|
+                  select (and(get-item($$82, 0), lt($$46, $$47))) project: [$$b, $$46, $$82]
                   -- STREAM_SELECT  |PARTITIONED|
+                    assign [$$82] <- [edit-distance-check($$49, $$b.getField(4), 2)] project: [$$46, $$47, $$b, $$82]
                     -- ASSIGN  |PARTITIONED|
+                      project ([$$46, $$49, $$47, $$b])
                       -- STREAM_PROJECT  |PARTITIONED|
+                        exchange
                         -- ONE_TO_ONE_EXCHANGE  |PARTITIONED|
-                          -- BTREE_SEARCH (test.Customers.Customers)  |PARTITIONED|
+                          unnest-map [$$47, $$b] <- index-search("Customers", 0, "Default", "test", "Customers", true, false, 1, $$62, 1, $$62, true, true, true)
+                          -- BTREE_SEARCH  |PARTITIONED|
+                            exchange
                             -- ONE_TO_ONE_EXCHANGE  |PARTITIONED|
+                              order (ASC, $$62)
                               -- STABLE_SORT [$$62(ASC)]  |PARTITIONED|
+                                exchange
                                 -- ONE_TO_ONE_EXCHANGE  |PARTITIONED|
-                                  -- LENGTH_PARTITIONED_INVERTED_INDEX_SEARCH (test.Customers.interests_index)  |PARTITIONED|
+                                  unnest-map [$$62] <- index-search("interests_index", 4, "Default", "test", "Customers", true, true, 2, 2, 21, false, 1, $$49)
+                                  -- LENGTH_PARTITIONED_INVERTED_INDEX_SEARCH  |PARTITIONED|
+                                    exchange
                                     -- BROADCAST_EXCHANGE  |PARTITIONED|
+                                      select (edit-distance-list-is-filterable($$49, 2))
                                       -- STREAM_SELECT  |PARTITIONED|
+                                        exchange
                                         -- ONE_TO_ONE_EXCHANGE  |PARTITIONED|
+                                          replicate
                                           -- REPLICATE  |PARTITIONED|
+                                            exchange
                                             -- ONE_TO_ONE_EXCHANGE  |PARTITIONED|
+                                              assign [$$49] <- [$$58.getField(4)] project: [$$46, $$49]
                                               -- ASSIGN  |PARTITIONED|
+                                                exchange
                                                 -- ONE_TO_ONE_EXCHANGE  |PARTITIONED|
-                                                  -- DATASOURCE_SCAN (test.Customers)  |PARTITIONED|
+                                                  data-scan []<-[$$46, $$58] <- test.Customers
+                                                  -- DATASOURCE_SCAN  |PARTITIONED|
+                                                    exchange
                                                     -- ONE_TO_ONE_EXCHANGE  |PARTITIONED|
+                                                      empty-tuple-source
                                                       -- EMPTY_TUPLE_SOURCE  |PARTITIONED|
+                exchange
                 -- ONE_TO_ONE_EXCHANGE  |PARTITIONED|
+                  assign [$$73] <- [edit-distance-check($$49, $$59, 2)] project: [$$60, $$46, $$73]
                   -- ASSIGN  |PARTITIONED|
+                    project ([$$60, $$59, $$46, $$49])
                     -- STREAM_PROJECT  |PARTITIONED|
+                      exchange
                       -- ONE_TO_ONE_EXCHANGE  |PARTITIONED|
+                        join (and(get-item(edit-distance-check($$49, $$59, 2), 0), lt($$46, $$61)))
                         -- NESTED_LOOP  |PARTITIONED|
+                          exchange
                           -- ONE_TO_ONE_EXCHANGE  |PARTITIONED|
+                            assign [$$59] <- [$$60.getField(4)]
                             -- ASSIGN  |PARTITIONED|
-                              -- ONE_TO_ONE_EXCHANGE  |PARTITIONED|
-                                -- DATASOURCE_SCAN (test.Customers)  |PARTITIONED|
-                                  -- ONE_TO_ONE_EXCHANGE  |PARTITIONED|
-                                    -- EMPTY_TUPLE_SOURCE  |PARTITIONED|
-                          -- BROADCAST_EXCHANGE  |PARTITIONED|
-                            -- STREAM_SELECT  |PARTITIONED|
-                              -- ONE_TO_ONE_EXCHANGE  |PARTITIONED|
-                                -- REPLICATE  |PARTITIONED|
-                                  -- ONE_TO_ONE_EXCHANGE  |PARTITIONED|
-                                    -- ASSIGN  |PARTITIONED|
-                                      -- ONE_TO_ONE_EXCHANGE  |PARTITIONED|
-                                        -- DATASOURCE_SCAN (test.Customers)  |PARTITIONED|
-                                          -- ONE_TO_ONE_EXCHANGE  |PARTITIONED|
-                                            -- EMPTY_TUPLE_SOURCE  |PARTITIONED|
-=======
-    project ([$$42])
-    -- STREAM_PROJECT  |PARTITIONED|
-      assign [$$42] <- [{"arec": $$a, "brec": $$b, "ed": get-item($$60, 1)}]
-      -- ASSIGN  |PARTITIONED|
-        project ([$$a, $$b, $$60])
-        -- STREAM_PROJECT  |PARTITIONED|
-          exchange
-          -- ONE_TO_ONE_EXCHANGE  |PARTITIONED|
-            join (eq($$54, $$43))
-            -- HYBRID_HASH_JOIN [$$54][$$43]  |PARTITIONED|
-              exchange
-              -- ONE_TO_ONE_EXCHANGE  |PARTITIONED|
-                data-scan []<-[$$54, $$a] <- test.Customers
-                -- DATASOURCE_SCAN  |PARTITIONED|
-                  exchange
-                  -- ONE_TO_ONE_EXCHANGE  |PARTITIONED|
-                    empty-tuple-source
-                    -- EMPTY_TUPLE_SOURCE  |PARTITIONED|
-              exchange
-              -- HASH_PARTITION_EXCHANGE [$$43]  |PARTITIONED|
-                union ($$b, $$57, $$b) ($$43, $$43, $$43) ($$79, $$70, $$60)
-                -- UNION_ALL  |PARTITIONED|
-                  exchange
-                  -- ONE_TO_ONE_EXCHANGE  |PARTITIONED|
-                    project ([$$b, $$43, $$79])
-                    -- STREAM_PROJECT  |PARTITIONED|
-                      select (and(get-item($$79, 0), lt($$43, $$44)))
-                      -- STREAM_SELECT  |PARTITIONED|
-                        project ([$$43, $$44, $$b, $$79])
-                        -- STREAM_PROJECT  |PARTITIONED|
-                          assign [$$79] <- [edit-distance-check($$46, $$b.getField(4), 2)]
-                          -- ASSIGN  |PARTITIONED|
-                            project ([$$43, $$46, $$44, $$b])
-                            -- STREAM_PROJECT  |PARTITIONED|
                               exchange
                               -- ONE_TO_ONE_EXCHANGE  |PARTITIONED|
-                                unnest-map [$$44, $$b] <- index-search("Customers", 0, "test", "Customers", true, false, 1, $$59, 1, $$59, true, true, true)
-                                -- BTREE_SEARCH  |PARTITIONED|
+                                data-scan []<-[$$61, $$60] <- test.Customers
+                                -- DATASOURCE_SCAN  |PARTITIONED|
                                   exchange
                                   -- ONE_TO_ONE_EXCHANGE  |PARTITIONED|
-                                    order (ASC, $$59)
-                                    -- STABLE_SORT [$$59(ASC)]  |PARTITIONED|
+                                    empty-tuple-source
+                                    -- EMPTY_TUPLE_SOURCE  |PARTITIONED|
+                          exchange
+                          -- BROADCAST_EXCHANGE  |PARTITIONED|
+                            select (not(edit-distance-list-is-filterable($$49, 2)))
+                            -- STREAM_SELECT  |PARTITIONED|
+                              exchange
+                              -- ONE_TO_ONE_EXCHANGE  |PARTITIONED|
+                                replicate
+                                -- REPLICATE  |PARTITIONED|
+                                  exchange
+                                  -- ONE_TO_ONE_EXCHANGE  |PARTITIONED|
+                                    assign [$$49] <- [$$58.getField(4)] project: [$$46, $$49]
+                                    -- ASSIGN  |PARTITIONED|
                                       exchange
                                       -- ONE_TO_ONE_EXCHANGE  |PARTITIONED|
-                                        unnest-map [$$59] <- index-search("interests_index", 4, "test", "Customers", true, true, 2, 2, 21, false, 1, $$46)
-                                        -- LENGTH_PARTITIONED_INVERTED_INDEX_SEARCH  |PARTITIONED|
+                                        data-scan []<-[$$46, $$58] <- test.Customers
+                                        -- DATASOURCE_SCAN  |PARTITIONED|
                                           exchange
-                                          -- BROADCAST_EXCHANGE  |PARTITIONED|
-                                            select (edit-distance-list-is-filterable($$46, 2))
-                                            -- STREAM_SELECT  |PARTITIONED|
-                                              exchange
-                                              -- ONE_TO_ONE_EXCHANGE  |PARTITIONED|
-                                                replicate
-                                                -- REPLICATE  |PARTITIONED|
-                                                  exchange
-                                                  -- ONE_TO_ONE_EXCHANGE  |PARTITIONED|
-                                                    project ([$$43, $$46])
-                                                    -- STREAM_PROJECT  |PARTITIONED|
-                                                      assign [$$46] <- [$$55.getField(4)]
-                                                      -- ASSIGN  |PARTITIONED|
-                                                        exchange
-                                                        -- ONE_TO_ONE_EXCHANGE  |PARTITIONED|
-                                                          data-scan []<-[$$43, $$55] <- test.Customers
-                                                          -- DATASOURCE_SCAN  |PARTITIONED|
-                                                            exchange
-                                                            -- ONE_TO_ONE_EXCHANGE  |PARTITIONED|
-                                                              empty-tuple-source
-                                                              -- EMPTY_TUPLE_SOURCE  |PARTITIONED|
-                  exchange
-                  -- ONE_TO_ONE_EXCHANGE  |PARTITIONED|
-                    project ([$$57, $$43, $$70])
-                    -- STREAM_PROJECT  |PARTITIONED|
-                      assign [$$70] <- [edit-distance-check($$46, $$56, 2)]
-                      -- ASSIGN  |PARTITIONED|
-                        project ([$$57, $$56, $$43, $$46])
-                        -- STREAM_PROJECT  |PARTITIONED|
-                          exchange
-                          -- ONE_TO_ONE_EXCHANGE  |PARTITIONED|
-                            join (and(get-item(edit-distance-check($$46, $$56, 2), 0), lt($$43, $$58)))
-                            -- NESTED_LOOP  |PARTITIONED|
-                              exchange
-                              -- ONE_TO_ONE_EXCHANGE  |PARTITIONED|
-                                assign [$$56] <- [$$57.getField(4)]
-                                -- ASSIGN  |PARTITIONED|
-                                  exchange
-                                  -- ONE_TO_ONE_EXCHANGE  |PARTITIONED|
-                                    data-scan []<-[$$58, $$57] <- test.Customers
-                                    -- DATASOURCE_SCAN  |PARTITIONED|
-                                      exchange
-                                      -- ONE_TO_ONE_EXCHANGE  |PARTITIONED|
-                                        empty-tuple-source
-                                        -- EMPTY_TUPLE_SOURCE  |PARTITIONED|
-                              exchange
-                              -- BROADCAST_EXCHANGE  |PARTITIONED|
-                                select (not(edit-distance-list-is-filterable($$46, 2)))
-                                -- STREAM_SELECT  |PARTITIONED|
-                                  exchange
-                                  -- ONE_TO_ONE_EXCHANGE  |PARTITIONED|
-                                    replicate
-                                    -- REPLICATE  |PARTITIONED|
-                                      exchange
-                                      -- ONE_TO_ONE_EXCHANGE  |PARTITIONED|
-                                        project ([$$43, $$46])
-                                        -- STREAM_PROJECT  |PARTITIONED|
-                                          assign [$$46] <- [$$55.getField(4)]
-                                          -- ASSIGN  |PARTITIONED|
-                                            exchange
-                                            -- ONE_TO_ONE_EXCHANGE  |PARTITIONED|
-                                              data-scan []<-[$$43, $$55] <- test.Customers
-                                              -- DATASOURCE_SCAN  |PARTITIONED|
-                                                exchange
-                                                -- ONE_TO_ONE_EXCHANGE  |PARTITIONED|
-                                                  empty-tuple-source
-                                                  -- EMPTY_TUPLE_SOURCE  |PARTITIONED|
->>>>>>> 86e6336f
+                                          -- ONE_TO_ONE_EXCHANGE  |PARTITIONED|
+                                            empty-tuple-source
+                                            -- EMPTY_TUPLE_SOURCE  |PARTITIONED|