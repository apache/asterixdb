distribute result [$$55]
-- DISTRIBUTE_RESULT  |PARTITIONED|
  exchange
  -- ONE_TO_ONE_EXCHANGE  |PARTITIONED|
<<<<<<< HEAD
    -- ASSIGN  |PARTITIONED|
      -- ONE_TO_ONE_EXCHANGE  |PARTITIONED|
        -- PRE_CLUSTERED_GROUP_BY[$$60]  |PARTITIONED|
                {
                  -- AGGREGATE  |LOCAL|
                    -- STREAM_SELECT  |LOCAL|
                      -- NESTED_TUPLE_SOURCE  |LOCAL|
                }
          -- ONE_TO_ONE_EXCHANGE  |PARTITIONED|
            -- STABLE_SORT [$$60(ASC)]  |PARTITIONED|
              -- HASH_PARTITION_EXCHANGE [$$60]  |PARTITIONED|
                -- STREAM_PROJECT  |PARTITIONED|
                  -- ONE_TO_ONE_EXCHANGE  |PARTITIONED|
                    -- HYBRID_HASH_JOIN [$$71][$$60]  |PARTITIONED|
                      -- HASH_PARTITION_EXCHANGE [$$71]  |PARTITIONED|
                        -- STREAM_SELECT  |PARTITIONED|
                          -- ASSIGN  |PARTITIONED|
                            -- ONE_TO_ONE_EXCHANGE  |PARTITIONED|
                              -- DATASOURCE_SCAN (test.TweetMessages)  |PARTITIONED|
                                -- ONE_TO_ONE_EXCHANGE  |PARTITIONED|
                                  -- EMPTY_TUPLE_SOURCE  |PARTITIONED|
                      -- HASH_PARTITION_EXCHANGE [$$60]  |PARTITIONED|
                        -- STREAM_SELECT  |PARTITIONED|
                          -- STREAM_PROJECT  |PARTITIONED|
                            -- ONE_TO_ONE_EXCHANGE  |PARTITIONED|
                              -- BTREE_SEARCH (test.TweetMessages.TweetMessages)  |PARTITIONED|
                                -- ONE_TO_ONE_EXCHANGE  |PARTITIONED|
                                  -- STABLE_SORT [$$74(ASC)]  |PARTITIONED|
                                    -- ONE_TO_ONE_EXCHANGE  |PARTITIONED|
                                      -- LENGTH_PARTITIONED_INVERTED_INDEX_SEARCH (test.TweetMessages.topicIIx)  |PARTITIONED|
                                        -- BROADCAST_EXCHANGE  |PARTITIONED|
                                          -- STREAM_SELECT  |PARTITIONED|
                                            -- ASSIGN  |PARTITIONED|
                                              -- ONE_TO_ONE_EXCHANGE  |PARTITIONED|
                                                -- DATASOURCE_SCAN (test.TweetMessages)  |PARTITIONED|
                                                  -- ONE_TO_ONE_EXCHANGE  |PARTITIONED|
                                                    -- EMPTY_TUPLE_SOURCE  |PARTITIONED|
=======
    project ([$$55])
    -- STREAM_PROJECT  |PARTITIONED|
      assign [$$55] <- [{"tweet": $$65, "similar-tweets": $$54}]
      -- ASSIGN  |PARTITIONED|
        exchange
        -- ONE_TO_ONE_EXCHANGE  |PARTITIONED|
          group by ([$$65 := $$57]) decor ([]) {
                    aggregate [$$54] <- [listify($$58)]
                    -- AGGREGATE  |LOCAL|
                      select (not(is-missing($$58)))
                      -- STREAM_SELECT  |LOCAL|
                        nested tuple source
                        -- NESTED_TUPLE_SOURCE  |LOCAL|
                 }
          -- PRE_CLUSTERED_GROUP_BY[$$57]  |PARTITIONED|
            exchange
            -- ONE_TO_ONE_EXCHANGE  |PARTITIONED|
              order (ASC, $$57)
              -- STABLE_SORT [$$57(ASC)]  |PARTITIONED|
                exchange
                -- HASH_PARTITION_EXCHANGE [$$57]  |PARTITIONED|
                  project ([$$58, $$57])
                  -- STREAM_PROJECT  |PARTITIONED|
                    exchange
                    -- ONE_TO_ONE_EXCHANGE  |PARTITIONED|
                      join (eq($$68, $$57))
                      -- HYBRID_HASH_JOIN [$$68][$$57]  |PARTITIONED|
                        exchange
                        -- ONE_TO_ONE_EXCHANGE  |PARTITIONED|
                          project ([$$68])
                          -- STREAM_PROJECT  |PARTITIONED|
                            select (and(ge($$56, datetime: { 2011-06-18T14:10:17.000 }), lt($$56, datetime: { 2011-06-18T15:10:17.000 })))
                            -- STREAM_SELECT  |PARTITIONED|
                              project ([$$68, $$56])
                              -- STREAM_PROJECT  |PARTITIONED|
                                assign [$$56] <- [$$t.getField(3)]
                                -- ASSIGN  |PARTITIONED|
                                  exchange
                                  -- ONE_TO_ONE_EXCHANGE  |PARTITIONED|
                                    data-scan []<-[$$68, $$t] <- test.TweetMessages
                                    -- DATASOURCE_SCAN  |PARTITIONED|
                                      exchange
                                      -- ONE_TO_ONE_EXCHANGE  |PARTITIONED|
                                        empty-tuple-source
                                        -- EMPTY_TUPLE_SOURCE  |PARTITIONED|
                        exchange
                        -- HASH_PARTITION_EXCHANGE [$$57]  |PARTITIONED|
                          project ([$$58, $$57])
                          -- STREAM_PROJECT  |PARTITIONED|
                            select (and(neq($$58, $$57), get-item(similarity-jaccard-check($$61, $$t2.getField(4), 0.6), 0))) retain-untrue ($$58 <- missing)
                            -- STREAM_SELECT  |PARTITIONED|
                              project ([$$57, $$61, $$58, $$t2])
                              -- STREAM_PROJECT  |PARTITIONED|
                                exchange
                                -- ONE_TO_ONE_EXCHANGE  |PARTITIONED|
                                  left-outer-unnest-map [$$58, $$t2] <- index-search("TweetMessages", 0, "test", "TweetMessages", true, false, 1, $$71, 1, $$71, true, true, true)
                                  -- BTREE_SEARCH  |PARTITIONED|
                                    exchange
                                    -- ONE_TO_ONE_EXCHANGE  |PARTITIONED|
                                      order (ASC, $$71)
                                      -- STABLE_SORT [$$71(ASC)]  |PARTITIONED|
                                        exchange
                                        -- ONE_TO_ONE_EXCHANGE  |PARTITIONED|
                                          left-outer-unnest-map [$$71] <- index-search("topicIIx", 4, "test", "TweetMessages", true, true, 1, 0.6, 22, false, 1, $$61)
                                          -- LENGTH_PARTITIONED_INVERTED_INDEX_SEARCH  |PARTITIONED|
                                            exchange
                                            -- BROADCAST_EXCHANGE  |PARTITIONED|
                                              project ([$$57, $$61])
                                              -- STREAM_PROJECT  |PARTITIONED|
                                                select (and(ge($$69, datetime: { 2011-06-18T14:10:17.000 }), lt($$69, datetime: { 2011-06-18T15:10:17.000 })))
                                                -- STREAM_SELECT  |PARTITIONED|
                                                  project ([$$57, $$61, $$69])
                                                  -- STREAM_PROJECT  |PARTITIONED|
                                                    assign [$$61, $$69] <- [$$70.getField(4), $$70.getField(3)]
                                                    -- ASSIGN  |PARTITIONED|
                                                      exchange
                                                      -- ONE_TO_ONE_EXCHANGE  |PARTITIONED|
                                                        data-scan []<-[$$57, $$70] <- test.TweetMessages
                                                        -- DATASOURCE_SCAN  |PARTITIONED|
                                                          exchange
                                                          -- ONE_TO_ONE_EXCHANGE  |PARTITIONED|
                                                            empty-tuple-source
                                                            -- EMPTY_TUPLE_SOURCE  |PARTITIONED|
>>>>>>> 86e6336f
<|MERGE_RESOLUTION|>--- conflicted
+++ resolved
@@ -1,127 +1,75 @@
-distribute result [$$55]
+distribute result [$$58]
 -- DISTRIBUTE_RESULT  |PARTITIONED|
   exchange
   -- ONE_TO_ONE_EXCHANGE  |PARTITIONED|
-<<<<<<< HEAD
+    assign [$$58] <- [{"tweet": $$68, "similar-tweets": $$57}] project: [$$58]
     -- ASSIGN  |PARTITIONED|
+      exchange
       -- ONE_TO_ONE_EXCHANGE  |PARTITIONED|
+        group by ([$$68 := $$60]) decor ([]) {
+                  aggregate [$$57] <- [listify($$61)]
+                  -- AGGREGATE  |LOCAL|
+                    select (not(is-missing($$61)))
+                    -- STREAM_SELECT  |LOCAL|
+                      nested tuple source
+                      -- NESTED_TUPLE_SOURCE  |LOCAL|
+               }
         -- PRE_CLUSTERED_GROUP_BY[$$60]  |PARTITIONED|
-                {
-                  -- AGGREGATE  |LOCAL|
-                    -- STREAM_SELECT  |LOCAL|
-                      -- NESTED_TUPLE_SOURCE  |LOCAL|
-                }
+          exchange
           -- ONE_TO_ONE_EXCHANGE  |PARTITIONED|
+            order (ASC, $$60)
             -- STABLE_SORT [$$60(ASC)]  |PARTITIONED|
+              exchange
               -- HASH_PARTITION_EXCHANGE [$$60]  |PARTITIONED|
+                project ([$$61, $$60])
                 -- STREAM_PROJECT  |PARTITIONED|
+                  exchange
                   -- ONE_TO_ONE_EXCHANGE  |PARTITIONED|
+                    join (eq($$71, $$60))
                     -- HYBRID_HASH_JOIN [$$71][$$60]  |PARTITIONED|
+                      exchange
                       -- HASH_PARTITION_EXCHANGE [$$71]  |PARTITIONED|
+                        select (and(ge($$59, datetime: { 2011-06-18T14:10:17.000 }), lt($$59, datetime: { 2011-06-18T15:10:17.000 }))) project: [$$71]
                         -- STREAM_SELECT  |PARTITIONED|
+                          assign [$$59] <- [$$t.getField(3)] project: [$$71, $$59]
                           -- ASSIGN  |PARTITIONED|
+                            exchange
                             -- ONE_TO_ONE_EXCHANGE  |PARTITIONED|
-                              -- DATASOURCE_SCAN (test.TweetMessages)  |PARTITIONED|
-                                -- ONE_TO_ONE_EXCHANGE  |PARTITIONED|
-                                  -- EMPTY_TUPLE_SOURCE  |PARTITIONED|
-                      -- HASH_PARTITION_EXCHANGE [$$60]  |PARTITIONED|
-                        -- STREAM_SELECT  |PARTITIONED|
-                          -- STREAM_PROJECT  |PARTITIONED|
-                            -- ONE_TO_ONE_EXCHANGE  |PARTITIONED|
-                              -- BTREE_SEARCH (test.TweetMessages.TweetMessages)  |PARTITIONED|
-                                -- ONE_TO_ONE_EXCHANGE  |PARTITIONED|
-                                  -- STABLE_SORT [$$74(ASC)]  |PARTITIONED|
-                                    -- ONE_TO_ONE_EXCHANGE  |PARTITIONED|
-                                      -- LENGTH_PARTITIONED_INVERTED_INDEX_SEARCH (test.TweetMessages.topicIIx)  |PARTITIONED|
-                                        -- BROADCAST_EXCHANGE  |PARTITIONED|
-                                          -- STREAM_SELECT  |PARTITIONED|
-                                            -- ASSIGN  |PARTITIONED|
-                                              -- ONE_TO_ONE_EXCHANGE  |PARTITIONED|
-                                                -- DATASOURCE_SCAN (test.TweetMessages)  |PARTITIONED|
-                                                  -- ONE_TO_ONE_EXCHANGE  |PARTITIONED|
-                                                    -- EMPTY_TUPLE_SOURCE  |PARTITIONED|
-=======
-    project ([$$55])
-    -- STREAM_PROJECT  |PARTITIONED|
-      assign [$$55] <- [{"tweet": $$65, "similar-tweets": $$54}]
-      -- ASSIGN  |PARTITIONED|
-        exchange
-        -- ONE_TO_ONE_EXCHANGE  |PARTITIONED|
-          group by ([$$65 := $$57]) decor ([]) {
-                    aggregate [$$54] <- [listify($$58)]
-                    -- AGGREGATE  |LOCAL|
-                      select (not(is-missing($$58)))
-                      -- STREAM_SELECT  |LOCAL|
-                        nested tuple source
-                        -- NESTED_TUPLE_SOURCE  |LOCAL|
-                 }
-          -- PRE_CLUSTERED_GROUP_BY[$$57]  |PARTITIONED|
-            exchange
-            -- ONE_TO_ONE_EXCHANGE  |PARTITIONED|
-              order (ASC, $$57)
-              -- STABLE_SORT [$$57(ASC)]  |PARTITIONED|
-                exchange
-                -- HASH_PARTITION_EXCHANGE [$$57]  |PARTITIONED|
-                  project ([$$58, $$57])
-                  -- STREAM_PROJECT  |PARTITIONED|
-                    exchange
-                    -- ONE_TO_ONE_EXCHANGE  |PARTITIONED|
-                      join (eq($$68, $$57))
-                      -- HYBRID_HASH_JOIN [$$68][$$57]  |PARTITIONED|
-                        exchange
-                        -- ONE_TO_ONE_EXCHANGE  |PARTITIONED|
-                          project ([$$68])
-                          -- STREAM_PROJECT  |PARTITIONED|
-                            select (and(ge($$56, datetime: { 2011-06-18T14:10:17.000 }), lt($$56, datetime: { 2011-06-18T15:10:17.000 })))
-                            -- STREAM_SELECT  |PARTITIONED|
-                              project ([$$68, $$56])
-                              -- STREAM_PROJECT  |PARTITIONED|
-                                assign [$$56] <- [$$t.getField(3)]
-                                -- ASSIGN  |PARTITIONED|
-                                  exchange
-                                  -- ONE_TO_ONE_EXCHANGE  |PARTITIONED|
-                                    data-scan []<-[$$68, $$t] <- test.TweetMessages
-                                    -- DATASOURCE_SCAN  |PARTITIONED|
-                                      exchange
-                                      -- ONE_TO_ONE_EXCHANGE  |PARTITIONED|
-                                        empty-tuple-source
-                                        -- EMPTY_TUPLE_SOURCE  |PARTITIONED|
-                        exchange
-                        -- HASH_PARTITION_EXCHANGE [$$57]  |PARTITIONED|
-                          project ([$$58, $$57])
-                          -- STREAM_PROJECT  |PARTITIONED|
-                            select (and(neq($$58, $$57), get-item(similarity-jaccard-check($$61, $$t2.getField(4), 0.6), 0))) retain-untrue ($$58 <- missing)
-                            -- STREAM_SELECT  |PARTITIONED|
-                              project ([$$57, $$61, $$58, $$t2])
-                              -- STREAM_PROJECT  |PARTITIONED|
+                              data-scan []<-[$$71, $$t] <- test.TweetMessages
+                              -- DATASOURCE_SCAN  |PARTITIONED|
                                 exchange
                                 -- ONE_TO_ONE_EXCHANGE  |PARTITIONED|
-                                  left-outer-unnest-map [$$58, $$t2] <- index-search("TweetMessages", 0, "test", "TweetMessages", true, false, 1, $$71, 1, $$71, true, true, true)
-                                  -- BTREE_SEARCH  |PARTITIONED|
+                                  empty-tuple-source
+                                  -- EMPTY_TUPLE_SOURCE  |PARTITIONED|
+                      exchange
+                      -- HASH_PARTITION_EXCHANGE [$$60]  |PARTITIONED|
+                        select (and(neq($$61, $$60), get-item(similarity-jaccard-check($$64, $$t2.getField(4), 0.6), 0))) retain-untrue ($$61 <- missing) project: [$$61, $$60]
+                        -- STREAM_SELECT  |PARTITIONED|
+                          project ([$$60, $$64, $$61, $$t2])
+                          -- STREAM_PROJECT  |PARTITIONED|
+                            exchange
+                            -- ONE_TO_ONE_EXCHANGE  |PARTITIONED|
+                              left-outer-unnest-map [$$61, $$t2] <- index-search("TweetMessages", 0, "Default", "test", "TweetMessages", true, false, 1, $$74, 1, $$74, true, true, true)
+                              -- BTREE_SEARCH  |PARTITIONED|
+                                exchange
+                                -- ONE_TO_ONE_EXCHANGE  |PARTITIONED|
+                                  order (ASC, $$74)
+                                  -- STABLE_SORT [$$74(ASC)]  |PARTITIONED|
                                     exchange
                                     -- ONE_TO_ONE_EXCHANGE  |PARTITIONED|
-                                      order (ASC, $$71)
-                                      -- STABLE_SORT [$$71(ASC)]  |PARTITIONED|
+                                      left-outer-unnest-map [$$74] <- index-search("topicIIx", 4, "Default", "test", "TweetMessages", true, true, 1, 0.6, 22, false, 1, $$64)
+                                      -- LENGTH_PARTITIONED_INVERTED_INDEX_SEARCH  |PARTITIONED|
                                         exchange
-                                        -- ONE_TO_ONE_EXCHANGE  |PARTITIONED|
-                                          left-outer-unnest-map [$$71] <- index-search("topicIIx", 4, "test", "TweetMessages", true, true, 1, 0.6, 22, false, 1, $$61)
-                                          -- LENGTH_PARTITIONED_INVERTED_INDEX_SEARCH  |PARTITIONED|
-                                            exchange
-                                            -- BROADCAST_EXCHANGE  |PARTITIONED|
-                                              project ([$$57, $$61])
-                                              -- STREAM_PROJECT  |PARTITIONED|
-                                                select (and(ge($$69, datetime: { 2011-06-18T14:10:17.000 }), lt($$69, datetime: { 2011-06-18T15:10:17.000 })))
-                                                -- STREAM_SELECT  |PARTITIONED|
-                                                  project ([$$57, $$61, $$69])
-                                                  -- STREAM_PROJECT  |PARTITIONED|
-                                                    assign [$$61, $$69] <- [$$70.getField(4), $$70.getField(3)]
-                                                    -- ASSIGN  |PARTITIONED|
-                                                      exchange
-                                                      -- ONE_TO_ONE_EXCHANGE  |PARTITIONED|
-                                                        data-scan []<-[$$57, $$70] <- test.TweetMessages
-                                                        -- DATASOURCE_SCAN  |PARTITIONED|
-                                                          exchange
-                                                          -- ONE_TO_ONE_EXCHANGE  |PARTITIONED|
-                                                            empty-tuple-source
-                                                            -- EMPTY_TUPLE_SOURCE  |PARTITIONED|
->>>>>>> 86e6336f
+                                        -- BROADCAST_EXCHANGE  |PARTITIONED|
+                                          select (and(ge($$72, datetime: { 2011-06-18T14:10:17.000 }), lt($$72, datetime: { 2011-06-18T15:10:17.000 }))) project: [$$60, $$64]
+                                          -- STREAM_SELECT  |PARTITIONED|
+                                            assign [$$64, $$72] <- [$$73.getField(4), $$73.getField(3)] project: [$$60, $$64, $$72]
+                                            -- ASSIGN  |PARTITIONED|
+                                              exchange
+                                              -- ONE_TO_ONE_EXCHANGE  |PARTITIONED|
+                                                data-scan []<-[$$60, $$73] <- test.TweetMessages
+                                                -- DATASOURCE_SCAN  |PARTITIONED|
+                                                  exchange
+                                                  -- ONE_TO_ONE_EXCHANGE  |PARTITIONED|
+                                                    empty-tuple-source
+                                                    -- EMPTY_TUPLE_SOURCE  |PARTITIONED|