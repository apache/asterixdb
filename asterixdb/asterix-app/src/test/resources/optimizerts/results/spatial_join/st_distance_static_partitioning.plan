distribute result [$$47]
-- DISTRIBUTE_RESULT  |UNPARTITIONED|
  exchange
  -- ONE_TO_ONE_EXCHANGE  |UNPARTITIONED|
<<<<<<< HEAD
    -- ASSIGN  |UNPARTITIONED|
      -- AGGREGATE  |UNPARTITIONED|
        -- RANDOM_MERGE_EXCHANGE  |PARTITIONED|
          -- AGGREGATE  |PARTITIONED|
            -- STREAM_SELECT  |PARTITIONED|
              -- ONE_TO_ONE_EXCHANGE  |PARTITIONED|
                -- SPATIAL_JOIN [$$65, $$59] [$$66, $$60]  |PARTITIONED|
                  -- ONE_TO_ONE_EXCHANGE  |PARTITIONED|
                    -- STABLE_SORT [$$65(ASC), $$59(ASC)]  |PARTITIONED|
                      -- HASH_PARTITION_EXCHANGE [$$65]  |PARTITIONED|
                        -- UNNEST  |PARTITIONED|
                          -- ASSIGN  |PARTITIONED|
=======
    project ([$$47])
    -- STREAM_PROJECT  |UNPARTITIONED|
      assign [$$47] <- [{"$1": $$51}]
      -- ASSIGN  |UNPARTITIONED|
        aggregate [$$51] <- [agg-sql-sum($$61)]
        -- AGGREGATE  |UNPARTITIONED|
          exchange
          -- RANDOM_MERGE_EXCHANGE  |PARTITIONED|
            aggregate [$$61] <- [agg-sql-count(1)]
            -- AGGREGATE  |PARTITIONED|
              select (and(lt(st-distance($$54, $$55), 1), eq($$62, reference-tile($$56, $$57, rectangle: { p1: point: { x: -180.0, y: -83.0 }, p2: point: { x: 180.0, y: 90.0 }}, 10, 10, $$63))))
              -- STREAM_SELECT  |PARTITIONED|
                exchange
                -- ONE_TO_ONE_EXCHANGE  |PARTITIONED|
                  join (spatial-intersect($$56, $$57))
                  -- SPATIAL_JOIN [$$62, $$56] [$$63, $$57]  |PARTITIONED|
                    exchange
                    -- ONE_TO_ONE_EXCHANGE  |PARTITIONED|
                      order (ASC, $$62) (ASC, $$56)
                      -- STABLE_SORT [$$62(ASC), $$56(ASC)]  |PARTITIONED|
                        exchange
                        -- HASH_PARTITION_EXCHANGE [$$62]  |PARTITIONED|
                          unnest $$62 <- spatial-tile($$56, rectangle: { p1: point: { x: -180.0, y: -83.0 }, p2: point: { x: 180.0, y: 90.0 }}, 10, 10)
                          -- UNNEST  |PARTITIONED|
                            assign [$$56] <- [st-mbr-enlarge($$54, 1)]
>>>>>>> 86e6336f
                            -- ASSIGN  |PARTITIONED|
                              project ([$$54])
                              -- STREAM_PROJECT  |PARTITIONED|
<<<<<<< HEAD
                                -- ONE_TO_ONE_EXCHANGE  |PARTITIONED|
                                  -- DATASOURCE_SCAN (test.ParkSet)  |PARTITIONED|
                                    -- ONE_TO_ONE_EXCHANGE  |PARTITIONED|
                                      -- EMPTY_TUPLE_SOURCE  |PARTITIONED|
                  -- ONE_TO_ONE_EXCHANGE  |PARTITIONED|
                    -- STABLE_SORT [$$66(ASC), $$60(ASC)]  |PARTITIONED|
                      -- HASH_PARTITION_EXCHANGE [$$66]  |PARTITIONED|
                        -- UNNEST  |PARTITIONED|
                          -- ASSIGN  |PARTITIONED|
=======
                                assign [$$54] <- [$$ps.getField(1)]
                                -- ASSIGN  |PARTITIONED|
                                  project ([$$ps])
                                  -- STREAM_PROJECT  |PARTITIONED|
                                    exchange
                                    -- ONE_TO_ONE_EXCHANGE  |PARTITIONED|
                                      data-scan []<-[$$48, $$ps] <- test.ParkSet
                                      -- DATASOURCE_SCAN  |PARTITIONED|
                                        exchange
                                        -- ONE_TO_ONE_EXCHANGE  |PARTITIONED|
                                          empty-tuple-source
                                          -- EMPTY_TUPLE_SOURCE  |PARTITIONED|
                    exchange
                    -- ONE_TO_ONE_EXCHANGE  |PARTITIONED|
                      order (ASC, $$63) (ASC, $$57)
                      -- STABLE_SORT [$$63(ASC), $$57(ASC)]  |PARTITIONED|
                        exchange
                        -- HASH_PARTITION_EXCHANGE [$$63]  |PARTITIONED|
                          unnest $$63 <- spatial-tile($$57, rectangle: { p1: point: { x: -180.0, y: -83.0 }, p2: point: { x: 180.0, y: 90.0 }}, 10, 10)
                          -- UNNEST  |PARTITIONED|
                            assign [$$57] <- [st-mbr($$55)]
>>>>>>> 86e6336f
                            -- ASSIGN  |PARTITIONED|
                              project ([$$55])
                              -- STREAM_PROJECT  |PARTITIONED|
<<<<<<< HEAD
                                -- ONE_TO_ONE_EXCHANGE  |PARTITIONED|
                                  -- DATASOURCE_SCAN (test.LakeSet)  |PARTITIONED|
                                    -- ONE_TO_ONE_EXCHANGE  |PARTITIONED|
                                      -- EMPTY_TUPLE_SOURCE  |PARTITIONED|
=======
                                assign [$$55] <- [$$ls.getField(1)]
                                -- ASSIGN  |PARTITIONED|
                                  project ([$$ls])
                                  -- STREAM_PROJECT  |PARTITIONED|
                                    exchange
                                    -- ONE_TO_ONE_EXCHANGE  |PARTITIONED|
                                      data-scan []<-[$$49, $$ls] <- test.LakeSet
                                      -- DATASOURCE_SCAN  |PARTITIONED|
                                        exchange
                                        -- ONE_TO_ONE_EXCHANGE  |PARTITIONED|
                                          empty-tuple-source
                                          -- EMPTY_TUPLE_SOURCE  |PARTITIONED|
>>>>>>> 86e6336f
<|MERGE_RESOLUTION|>--- conflicted
+++ resolved
@@ -1,102 +1,62 @@
-distribute result [$$47]
+distribute result [$$50]
 -- DISTRIBUTE_RESULT  |UNPARTITIONED|
   exchange
   -- ONE_TO_ONE_EXCHANGE  |UNPARTITIONED|
-<<<<<<< HEAD
+    assign [$$50] <- [{"$1": $$54}] project: [$$50]
     -- ASSIGN  |UNPARTITIONED|
+      aggregate [$$54] <- [agg-sql-sum($$64)]
       -- AGGREGATE  |UNPARTITIONED|
+        exchange
         -- RANDOM_MERGE_EXCHANGE  |PARTITIONED|
+          aggregate [$$64] <- [agg-sql-count(1)]
           -- AGGREGATE  |PARTITIONED|
+            select (and(lt(st-distance($$57, $$58), 1), eq($$65, reference-tile($$59, $$60, rectangle: { p1: point: { x: -180.0, y: -83.0 }, p2: point: { x: 180.0, y: 90.0 }}, 10, 10, $$66))))
             -- STREAM_SELECT  |PARTITIONED|
+              exchange
               -- ONE_TO_ONE_EXCHANGE  |PARTITIONED|
+                join (spatial-intersect($$59, $$60))
                 -- SPATIAL_JOIN [$$65, $$59] [$$66, $$60]  |PARTITIONED|
+                  exchange
                   -- ONE_TO_ONE_EXCHANGE  |PARTITIONED|
+                    order (ASC, $$65) (ASC, $$59)
                     -- STABLE_SORT [$$65(ASC), $$59(ASC)]  |PARTITIONED|
+                      exchange
                       -- HASH_PARTITION_EXCHANGE [$$65]  |PARTITIONED|
+                        unnest $$65 <- spatial-tile($$59, rectangle: { p1: point: { x: -180.0, y: -83.0 }, p2: point: { x: 180.0, y: 90.0 }}, 10, 10)
                         -- UNNEST  |PARTITIONED|
+                          assign [$$59] <- [st-mbr-enlarge($$57, 1)]
                           -- ASSIGN  |PARTITIONED|
-=======
-    project ([$$47])
-    -- STREAM_PROJECT  |UNPARTITIONED|
-      assign [$$47] <- [{"$1": $$51}]
-      -- ASSIGN  |UNPARTITIONED|
-        aggregate [$$51] <- [agg-sql-sum($$61)]
-        -- AGGREGATE  |UNPARTITIONED|
-          exchange
-          -- RANDOM_MERGE_EXCHANGE  |PARTITIONED|
-            aggregate [$$61] <- [agg-sql-count(1)]
-            -- AGGREGATE  |PARTITIONED|
-              select (and(lt(st-distance($$54, $$55), 1), eq($$62, reference-tile($$56, $$57, rectangle: { p1: point: { x: -180.0, y: -83.0 }, p2: point: { x: 180.0, y: 90.0 }}, 10, 10, $$63))))
-              -- STREAM_SELECT  |PARTITIONED|
-                exchange
-                -- ONE_TO_ONE_EXCHANGE  |PARTITIONED|
-                  join (spatial-intersect($$56, $$57))
-                  -- SPATIAL_JOIN [$$62, $$56] [$$63, $$57]  |PARTITIONED|
-                    exchange
-                    -- ONE_TO_ONE_EXCHANGE  |PARTITIONED|
-                      order (ASC, $$62) (ASC, $$56)
-                      -- STABLE_SORT [$$62(ASC), $$56(ASC)]  |PARTITIONED|
-                        exchange
-                        -- HASH_PARTITION_EXCHANGE [$$62]  |PARTITIONED|
-                          unnest $$62 <- spatial-tile($$56, rectangle: { p1: point: { x: -180.0, y: -83.0 }, p2: point: { x: 180.0, y: 90.0 }}, 10, 10)
-                          -- UNNEST  |PARTITIONED|
-                            assign [$$56] <- [st-mbr-enlarge($$54, 1)]
->>>>>>> 86e6336f
+                            assign [$$57] <- [$$ps.getField(1)] project: [$$57]
                             -- ASSIGN  |PARTITIONED|
-                              project ([$$54])
+                              project ([$$ps])
                               -- STREAM_PROJECT  |PARTITIONED|
-<<<<<<< HEAD
+                                exchange
                                 -- ONE_TO_ONE_EXCHANGE  |PARTITIONED|
-                                  -- DATASOURCE_SCAN (test.ParkSet)  |PARTITIONED|
-                                    -- ONE_TO_ONE_EXCHANGE  |PARTITIONED|
-                                      -- EMPTY_TUPLE_SOURCE  |PARTITIONED|
-                  -- ONE_TO_ONE_EXCHANGE  |PARTITIONED|
-                    -- STABLE_SORT [$$66(ASC), $$60(ASC)]  |PARTITIONED|
-                      -- HASH_PARTITION_EXCHANGE [$$66]  |PARTITIONED|
-                        -- UNNEST  |PARTITIONED|
-                          -- ASSIGN  |PARTITIONED|
-=======
-                                assign [$$54] <- [$$ps.getField(1)]
-                                -- ASSIGN  |PARTITIONED|
-                                  project ([$$ps])
-                                  -- STREAM_PROJECT  |PARTITIONED|
+                                  data-scan []<-[$$51, $$ps] <- test.ParkSet
+                                  -- DATASOURCE_SCAN  |PARTITIONED|
                                     exchange
                                     -- ONE_TO_ONE_EXCHANGE  |PARTITIONED|
-                                      data-scan []<-[$$48, $$ps] <- test.ParkSet
-                                      -- DATASOURCE_SCAN  |PARTITIONED|
-                                        exchange
-                                        -- ONE_TO_ONE_EXCHANGE  |PARTITIONED|
-                                          empty-tuple-source
-                                          -- EMPTY_TUPLE_SOURCE  |PARTITIONED|
-                    exchange
-                    -- ONE_TO_ONE_EXCHANGE  |PARTITIONED|
-                      order (ASC, $$63) (ASC, $$57)
-                      -- STABLE_SORT [$$63(ASC), $$57(ASC)]  |PARTITIONED|
-                        exchange
-                        -- HASH_PARTITION_EXCHANGE [$$63]  |PARTITIONED|
-                          unnest $$63 <- spatial-tile($$57, rectangle: { p1: point: { x: -180.0, y: -83.0 }, p2: point: { x: 180.0, y: 90.0 }}, 10, 10)
-                          -- UNNEST  |PARTITIONED|
-                            assign [$$57] <- [st-mbr($$55)]
->>>>>>> 86e6336f
+                                      empty-tuple-source
+                                      -- EMPTY_TUPLE_SOURCE  |PARTITIONED|
+                  exchange
+                  -- ONE_TO_ONE_EXCHANGE  |PARTITIONED|
+                    order (ASC, $$66) (ASC, $$60)
+                    -- STABLE_SORT [$$66(ASC), $$60(ASC)]  |PARTITIONED|
+                      exchange
+                      -- HASH_PARTITION_EXCHANGE [$$66]  |PARTITIONED|
+                        unnest $$66 <- spatial-tile($$60, rectangle: { p1: point: { x: -180.0, y: -83.0 }, p2: point: { x: 180.0, y: 90.0 }}, 10, 10)
+                        -- UNNEST  |PARTITIONED|
+                          assign [$$60] <- [st-mbr($$58)]
+                          -- ASSIGN  |PARTITIONED|
+                            assign [$$58] <- [$$ls.getField(1)] project: [$$58]
                             -- ASSIGN  |PARTITIONED|
-                              project ([$$55])
+                              project ([$$ls])
                               -- STREAM_PROJECT  |PARTITIONED|
-<<<<<<< HEAD
+                                exchange
                                 -- ONE_TO_ONE_EXCHANGE  |PARTITIONED|
-                                  -- DATASOURCE_SCAN (test.LakeSet)  |PARTITIONED|
-                                    -- ONE_TO_ONE_EXCHANGE  |PARTITIONED|
-                                      -- EMPTY_TUPLE_SOURCE  |PARTITIONED|
-=======
-                                assign [$$55] <- [$$ls.getField(1)]
-                                -- ASSIGN  |PARTITIONED|
-                                  project ([$$ls])
-                                  -- STREAM_PROJECT  |PARTITIONED|
+                                  data-scan []<-[$$52, $$ls] <- test.LakeSet
+                                  -- DATASOURCE_SCAN  |PARTITIONED|
                                     exchange
                                     -- ONE_TO_ONE_EXCHANGE  |PARTITIONED|
-                                      data-scan []<-[$$49, $$ls] <- test.LakeSet
-                                      -- DATASOURCE_SCAN  |PARTITIONED|
-                                        exchange
-                                        -- ONE_TO_ONE_EXCHANGE  |PARTITIONED|
-                                          empty-tuple-source
-                                          -- EMPTY_TUPLE_SOURCE  |PARTITIONED|
->>>>>>> 86e6336f
+                                      empty-tuple-source
+                                      -- EMPTY_TUPLE_SOURCE  |PARTITIONED|