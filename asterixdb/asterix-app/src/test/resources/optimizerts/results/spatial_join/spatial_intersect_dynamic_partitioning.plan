--- conflicted
+++ resolved
@@ -1,455 +1,280 @@
-distribute result [$$46]
+distribute result [$$49]
 -- DISTRIBUTE_RESULT  |UNPARTITIONED|
   exchange
   -- ONE_TO_ONE_EXCHANGE  |UNPARTITIONED|
-<<<<<<< HEAD
+    assign [$$49] <- [{"$1": $$54}] project: [$$49]
     -- ASSIGN  |UNPARTITIONED|
+      aggregate [$$54] <- [agg-sql-sum($$55)]
       -- AGGREGATE  |UNPARTITIONED|
+        exchange
         -- RANDOM_MERGE_EXCHANGE  |PARTITIONED|
+          aggregate [$$55] <- [agg-sql-count(1)]
           -- AGGREGATE  |PARTITIONED|
+            exchange
             -- ONE_TO_ONE_EXCHANGE  |PARTITIONED|
+              join (eq($$63, reference-tile($$52, $$53, $$60, 100, 100, $$64)))
               -- NESTED_LOOP  |PARTITIONED|
+                exchange
                 -- ONE_TO_ONE_EXCHANGE  |PARTITIONED|
+                  join (spatial-intersect($$52, $$53))
                   -- SPATIAL_JOIN [$$63, $$52] [$$64, $$53]  |PARTITIONED|
+                    exchange
                     -- ONE_TO_ONE_EXCHANGE  |PARTITIONED|
+                      order (ASC, $$63) (ASC, $$52)
                       -- STABLE_SORT [$$63(ASC), $$52(ASC)]  |PARTITIONED|
+                        exchange
                         -- HASH_PARTITION_EXCHANGE [$$63]  |PARTITIONED|
+                          unnest $$63 <- spatial-tile($$52, $$61, 100, 100) project: [$$52, $$63]
                           -- UNNEST  |PARTITIONED|
+                            exchange
                             -- ONE_TO_ONE_EXCHANGE  |PARTITIONED|
+                              join (true)
                               -- NESTED_LOOP  |PARTITIONED|
+                                exchange
                                 -- RANDOM_PARTITION_EXCHANGE  |PARTITIONED|
+                                  replicate
                                   -- REPLICATE  |PARTITIONED|
-                                    -- ONE_TO_ONE_EXCHANGE  |PARTITIONED|
+                                    exchange
+                                    -- ONE_TO_ONE_EXCHANGE  |PARTITIONED|
+                                      assign [$$52] <- [$$ps.getField(1)] project: [$$52]
                                       -- ASSIGN  |PARTITIONED|
+                                        project ([$$ps])
                                         -- STREAM_PROJECT  |PARTITIONED|
+                                          exchange
                                           -- ONE_TO_ONE_EXCHANGE  |PARTITIONED|
-                                            -- DATASOURCE_SCAN (test.ParkSet)  |PARTITIONED|
-                                              -- ONE_TO_ONE_EXCHANGE  |PARTITIONED|
+                                            data-scan []<-[$$50, $$ps] <- test.ParkSet
+                                            -- DATASOURCE_SCAN  |PARTITIONED|
+                                              exchange
+                                              -- ONE_TO_ONE_EXCHANGE  |PARTITIONED|
+                                                empty-tuple-source
                                                 -- EMPTY_TUPLE_SOURCE  |PARTITIONED|
+                                exchange
                                 -- ONE_TO_ONE_EXCHANGE  |PARTITIONED|
+                                  assign [$$61] <- [$$60] project: [$$61]
                                   -- ASSIGN  |PARTITIONED|
+                                    exchange
                                     -- BROADCAST_EXCHANGE  |PARTITIONED|
-=======
-    project ([$$46])
-    -- STREAM_PROJECT  |UNPARTITIONED|
-      assign [$$46] <- [{"$1": $$51}]
-      -- ASSIGN  |UNPARTITIONED|
-        aggregate [$$51] <- [agg-sql-sum($$52)]
-        -- AGGREGATE  |UNPARTITIONED|
-          exchange
-          -- RANDOM_MERGE_EXCHANGE  |PARTITIONED|
-            aggregate [$$52] <- [agg-sql-count(1)]
-            -- AGGREGATE  |PARTITIONED|
-              exchange
-              -- ONE_TO_ONE_EXCHANGE  |PARTITIONED|
-                join (eq($$60, reference-tile($$49, $$50, $$57, 100, 100, $$61)))
-                -- NESTED_LOOP  |PARTITIONED|
-                  exchange
-                  -- ONE_TO_ONE_EXCHANGE  |PARTITIONED|
-                    join (spatial-intersect($$49, $$50))
-                    -- SPATIAL_JOIN [$$60, $$49] [$$61, $$50]  |PARTITIONED|
-                      exchange
-                      -- ONE_TO_ONE_EXCHANGE  |PARTITIONED|
-                        order (ASC, $$60) (ASC, $$49)
-                        -- STABLE_SORT [$$60(ASC), $$49(ASC)]  |PARTITIONED|
-                          exchange
-                          -- HASH_PARTITION_EXCHANGE [$$60]  |PARTITIONED|
-                            project ([$$49, $$60])
-                            -- STREAM_PROJECT  |PARTITIONED|
-                              unnest $$60 <- spatial-tile($$49, $$58, 100, 100)
-                              -- UNNEST  |PARTITIONED|
+                                      replicate
+                                      -- REPLICATE  |PARTITIONED|
+                                        exchange
+                                        -- ONE_TO_ONE_EXCHANGE  |PARTITIONED|
+                                          assign [$$60] <- [get-intersection($$57, $$59)] project: [$$60]
+                                          -- ASSIGN  |PARTITIONED|
+                                            exchange
+                                            -- ONE_TO_ONE_EXCHANGE  |UNPARTITIONED|
+                                              join (true)
+                                              -- NESTED_LOOP  |UNPARTITIONED|
+                                                exchange
+                                                -- ONE_TO_ONE_EXCHANGE  |UNPARTITIONED|
+                                                  aggregate [$$57] <- [agg-global-union_mbr($$56)]
+                                                  -- AGGREGATE  |UNPARTITIONED|
+                                                    exchange
+                                                    -- RANDOM_MERGE_EXCHANGE  |PARTITIONED|
+                                                      aggregate [$$56] <- [agg-local-union_mbr($$52)]
+                                                      -- AGGREGATE  |PARTITIONED|
+                                                        exchange
+                                                        -- ONE_TO_ONE_EXCHANGE  |PARTITIONED|
+                                                          replicate
+                                                          -- REPLICATE  |PARTITIONED|
+                                                            exchange
+                                                            -- ONE_TO_ONE_EXCHANGE  |PARTITIONED|
+                                                              assign [$$52] <- [$$ps.getField(1)] project: [$$52]
+                                                              -- ASSIGN  |PARTITIONED|
+                                                                project ([$$ps])
+                                                                -- STREAM_PROJECT  |PARTITIONED|
+                                                                  exchange
+                                                                  -- ONE_TO_ONE_EXCHANGE  |PARTITIONED|
+                                                                    data-scan []<-[$$50, $$ps] <- test.ParkSet
+                                                                    -- DATASOURCE_SCAN  |PARTITIONED|
+                                                                      exchange
+                                                                      -- ONE_TO_ONE_EXCHANGE  |PARTITIONED|
+                                                                        empty-tuple-source
+                                                                        -- EMPTY_TUPLE_SOURCE  |PARTITIONED|
+                                                exchange
+                                                -- ONE_TO_ONE_EXCHANGE  |UNPARTITIONED|
+                                                  aggregate [$$59] <- [agg-global-union_mbr($$58)]
+                                                  -- AGGREGATE  |UNPARTITIONED|
+                                                    exchange
+                                                    -- RANDOM_MERGE_EXCHANGE  |PARTITIONED|
+                                                      aggregate [$$58] <- [agg-local-union_mbr($$53)]
+                                                      -- AGGREGATE  |PARTITIONED|
+                                                        exchange
+                                                        -- ONE_TO_ONE_EXCHANGE  |PARTITIONED|
+                                                          replicate
+                                                          -- REPLICATE  |PARTITIONED|
+                                                            exchange
+                                                            -- ONE_TO_ONE_EXCHANGE  |PARTITIONED|
+                                                              assign [$$53] <- [$$ls.getField(1)] project: [$$53]
+                                                              -- ASSIGN  |PARTITIONED|
+                                                                project ([$$ls])
+                                                                -- STREAM_PROJECT  |PARTITIONED|
+                                                                  exchange
+                                                                  -- ONE_TO_ONE_EXCHANGE  |PARTITIONED|
+                                                                    data-scan []<-[$$51, $$ls] <- test.LakeSet
+                                                                    -- DATASOURCE_SCAN  |PARTITIONED|
+                                                                      exchange
+                                                                      -- ONE_TO_ONE_EXCHANGE  |PARTITIONED|
+                                                                        empty-tuple-source
+                                                                        -- EMPTY_TUPLE_SOURCE  |PARTITIONED|
+                    exchange
+                    -- ONE_TO_ONE_EXCHANGE  |PARTITIONED|
+                      order (ASC, $$64) (ASC, $$53)
+                      -- STABLE_SORT [$$64(ASC), $$53(ASC)]  |PARTITIONED|
+                        exchange
+                        -- HASH_PARTITION_EXCHANGE [$$64]  |PARTITIONED|
+                          unnest $$64 <- spatial-tile($$53, $$62, 100, 100) project: [$$53, $$64]
+                          -- UNNEST  |PARTITIONED|
+                            exchange
+                            -- ONE_TO_ONE_EXCHANGE  |PARTITIONED|
+                              join (true)
+                              -- NESTED_LOOP  |PARTITIONED|
+                                exchange
+                                -- RANDOM_PARTITION_EXCHANGE  |PARTITIONED|
+                                  replicate
+                                  -- REPLICATE  |PARTITIONED|
+                                    exchange
+                                    -- ONE_TO_ONE_EXCHANGE  |PARTITIONED|
+                                      assign [$$53] <- [$$ls.getField(1)] project: [$$53]
+                                      -- ASSIGN  |PARTITIONED|
+                                        project ([$$ls])
+                                        -- STREAM_PROJECT  |PARTITIONED|
+                                          exchange
+                                          -- ONE_TO_ONE_EXCHANGE  |PARTITIONED|
+                                            data-scan []<-[$$51, $$ls] <- test.LakeSet
+                                            -- DATASOURCE_SCAN  |PARTITIONED|
+                                              exchange
+                                              -- ONE_TO_ONE_EXCHANGE  |PARTITIONED|
+                                                empty-tuple-source
+                                                -- EMPTY_TUPLE_SOURCE  |PARTITIONED|
                                 exchange
                                 -- ONE_TO_ONE_EXCHANGE  |PARTITIONED|
-                                  join (true)
-                                  -- NESTED_LOOP  |PARTITIONED|
-                                    exchange
-                                    -- RANDOM_PARTITION_EXCHANGE  |PARTITIONED|
-                                      replicate
->>>>>>> 86e6336f
-                                      -- REPLICATE  |PARTITIONED|
-                                        exchange
-                                        -- ONE_TO_ONE_EXCHANGE  |PARTITIONED|
-<<<<<<< HEAD
-                                          -- ASSIGN  |PARTITIONED|
+                                  assign [$$62] <- [$$60] project: [$$62]
+                                  -- ASSIGN  |PARTITIONED|
+                                    exchange
+                                    -- BROADCAST_EXCHANGE  |PARTITIONED|
+                                      replicate
+                                      -- REPLICATE  |PARTITIONED|
+                                        exchange
+                                        -- ONE_TO_ONE_EXCHANGE  |PARTITIONED|
+                                          assign [$$60] <- [get-intersection($$57, $$59)] project: [$$60]
+                                          -- ASSIGN  |PARTITIONED|
+                                            exchange
                                             -- ONE_TO_ONE_EXCHANGE  |UNPARTITIONED|
+                                              join (true)
                                               -- NESTED_LOOP  |UNPARTITIONED|
-                                                -- ONE_TO_ONE_EXCHANGE  |UNPARTITIONED|
-                                                  -- AGGREGATE  |UNPARTITIONED|
-                                                    -- RANDOM_MERGE_EXCHANGE  |PARTITIONED|
-                                                      -- AGGREGATE  |PARTITIONED|
-                                                        -- ONE_TO_ONE_EXCHANGE  |PARTITIONED|
-                                                          -- REPLICATE  |PARTITIONED|
-                                                            -- ONE_TO_ONE_EXCHANGE  |PARTITIONED|
-                                                              -- ASSIGN  |PARTITIONED|
-                                                                -- STREAM_PROJECT  |PARTITIONED|
-                                                                  -- ONE_TO_ONE_EXCHANGE  |PARTITIONED|
-                                                                    -- DATASOURCE_SCAN (test.ParkSet)  |PARTITIONED|
-                                                                      -- ONE_TO_ONE_EXCHANGE  |PARTITIONED|
-                                                                        -- EMPTY_TUPLE_SOURCE  |PARTITIONED|
-                                                -- ONE_TO_ONE_EXCHANGE  |UNPARTITIONED|
-                                                  -- AGGREGATE  |UNPARTITIONED|
-                                                    -- RANDOM_MERGE_EXCHANGE  |PARTITIONED|
-                                                      -- AGGREGATE  |PARTITIONED|
-                                                        -- ONE_TO_ONE_EXCHANGE  |PARTITIONED|
-                                                          -- REPLICATE  |PARTITIONED|
-                                                            -- ONE_TO_ONE_EXCHANGE  |PARTITIONED|
-                                                              -- ASSIGN  |PARTITIONED|
-                                                                -- STREAM_PROJECT  |PARTITIONED|
-                                                                  -- ONE_TO_ONE_EXCHANGE  |PARTITIONED|
-                                                                    -- DATASOURCE_SCAN (test.LakeSet)  |PARTITIONED|
-                                                                      -- ONE_TO_ONE_EXCHANGE  |PARTITIONED|
-                                                                        -- EMPTY_TUPLE_SOURCE  |PARTITIONED|
+                                                exchange
+                                                -- ONE_TO_ONE_EXCHANGE  |UNPARTITIONED|
+                                                  aggregate [$$57] <- [agg-global-union_mbr($$56)]
+                                                  -- AGGREGATE  |UNPARTITIONED|
+                                                    exchange
+                                                    -- RANDOM_MERGE_EXCHANGE  |PARTITIONED|
+                                                      aggregate [$$56] <- [agg-local-union_mbr($$52)]
+                                                      -- AGGREGATE  |PARTITIONED|
+                                                        exchange
+                                                        -- ONE_TO_ONE_EXCHANGE  |PARTITIONED|
+                                                          replicate
+                                                          -- REPLICATE  |PARTITIONED|
+                                                            exchange
+                                                            -- ONE_TO_ONE_EXCHANGE  |PARTITIONED|
+                                                              assign [$$52] <- [$$ps.getField(1)] project: [$$52]
+                                                              -- ASSIGN  |PARTITIONED|
+                                                                project ([$$ps])
+                                                                -- STREAM_PROJECT  |PARTITIONED|
+                                                                  exchange
+                                                                  -- ONE_TO_ONE_EXCHANGE  |PARTITIONED|
+                                                                    data-scan []<-[$$50, $$ps] <- test.ParkSet
+                                                                    -- DATASOURCE_SCAN  |PARTITIONED|
+                                                                      exchange
+                                                                      -- ONE_TO_ONE_EXCHANGE  |PARTITIONED|
+                                                                        empty-tuple-source
+                                                                        -- EMPTY_TUPLE_SOURCE  |PARTITIONED|
+                                                exchange
+                                                -- ONE_TO_ONE_EXCHANGE  |UNPARTITIONED|
+                                                  aggregate [$$59] <- [agg-global-union_mbr($$58)]
+                                                  -- AGGREGATE  |UNPARTITIONED|
+                                                    exchange
+                                                    -- RANDOM_MERGE_EXCHANGE  |PARTITIONED|
+                                                      aggregate [$$58] <- [agg-local-union_mbr($$53)]
+                                                      -- AGGREGATE  |PARTITIONED|
+                                                        exchange
+                                                        -- ONE_TO_ONE_EXCHANGE  |PARTITIONED|
+                                                          replicate
+                                                          -- REPLICATE  |PARTITIONED|
+                                                            exchange
+                                                            -- ONE_TO_ONE_EXCHANGE  |PARTITIONED|
+                                                              assign [$$53] <- [$$ls.getField(1)] project: [$$53]
+                                                              -- ASSIGN  |PARTITIONED|
+                                                                project ([$$ls])
+                                                                -- STREAM_PROJECT  |PARTITIONED|
+                                                                  exchange
+                                                                  -- ONE_TO_ONE_EXCHANGE  |PARTITIONED|
+                                                                    data-scan []<-[$$51, $$ls] <- test.LakeSet
+                                                                    -- DATASOURCE_SCAN  |PARTITIONED|
+                                                                      exchange
+                                                                      -- ONE_TO_ONE_EXCHANGE  |PARTITIONED|
+                                                                        empty-tuple-source
+                                                                        -- EMPTY_TUPLE_SOURCE  |PARTITIONED|
+                exchange
+                -- BROADCAST_EXCHANGE  |PARTITIONED|
+                  replicate
+                  -- REPLICATE  |PARTITIONED|
+                    exchange
                     -- ONE_TO_ONE_EXCHANGE  |PARTITIONED|
-                      -- STABLE_SORT [$$64(ASC), $$53(ASC)]  |PARTITIONED|
-                        -- HASH_PARTITION_EXCHANGE [$$64]  |PARTITIONED|
-                          -- UNNEST  |PARTITIONED|
-                            -- ONE_TO_ONE_EXCHANGE  |PARTITIONED|
-                              -- NESTED_LOOP  |PARTITIONED|
-                                -- RANDOM_PARTITION_EXCHANGE  |PARTITIONED|
-                                  -- REPLICATE  |PARTITIONED|
-                                    -- ONE_TO_ONE_EXCHANGE  |PARTITIONED|
-                                      -- ASSIGN  |PARTITIONED|
-                                        -- STREAM_PROJECT  |PARTITIONED|
-                                          -- ONE_TO_ONE_EXCHANGE  |PARTITIONED|
-                                            -- DATASOURCE_SCAN (test.LakeSet)  |PARTITIONED|
-                                              -- ONE_TO_ONE_EXCHANGE  |PARTITIONED|
-                                                -- EMPTY_TUPLE_SOURCE  |PARTITIONED|
-                                -- ONE_TO_ONE_EXCHANGE  |PARTITIONED|
-                                  -- ASSIGN  |PARTITIONED|
-                                    -- BROADCAST_EXCHANGE  |PARTITIONED|
-=======
-                                          project ([$$49])
-                                          -- STREAM_PROJECT  |PARTITIONED|
-                                            assign [$$49] <- [$$ps.getField(1)]
-                                            -- ASSIGN  |PARTITIONED|
-                                              project ([$$ps])
-                                              -- STREAM_PROJECT  |PARTITIONED|
-                                                exchange
-                                                -- ONE_TO_ONE_EXCHANGE  |PARTITIONED|
-                                                  data-scan []<-[$$47, $$ps] <- test.ParkSet
-                                                  -- DATASOURCE_SCAN  |PARTITIONED|
-                                                    exchange
-                                                    -- ONE_TO_ONE_EXCHANGE  |PARTITIONED|
-                                                      empty-tuple-source
-                                                      -- EMPTY_TUPLE_SOURCE  |PARTITIONED|
-                                    exchange
-                                    -- ONE_TO_ONE_EXCHANGE  |PARTITIONED|
-                                      project ([$$58])
-                                      -- STREAM_PROJECT  |PARTITIONED|
-                                        assign [$$58] <- [$$57]
-                                        -- ASSIGN  |PARTITIONED|
-                                          exchange
-                                          -- BROADCAST_EXCHANGE  |PARTITIONED|
-                                            replicate
-                                            -- REPLICATE  |PARTITIONED|
-                                              exchange
-                                              -- ONE_TO_ONE_EXCHANGE  |PARTITIONED|
-                                                project ([$$57])
-                                                -- STREAM_PROJECT  |PARTITIONED|
-                                                  assign [$$57] <- [get-intersection($$54, $$56)]
-                                                  -- ASSIGN  |PARTITIONED|
-                                                    exchange
-                                                    -- ONE_TO_ONE_EXCHANGE  |UNPARTITIONED|
-                                                      join (true)
-                                                      -- NESTED_LOOP  |UNPARTITIONED|
-                                                        exchange
-                                                        -- ONE_TO_ONE_EXCHANGE  |UNPARTITIONED|
-                                                          aggregate [$$54] <- [agg-global-union_mbr($$53)]
-                                                          -- AGGREGATE  |UNPARTITIONED|
-                                                            exchange
-                                                            -- RANDOM_MERGE_EXCHANGE  |PARTITIONED|
-                                                              aggregate [$$53] <- [agg-local-union_mbr($$49)]
-                                                              -- AGGREGATE  |PARTITIONED|
-                                                                exchange
-                                                                -- ONE_TO_ONE_EXCHANGE  |PARTITIONED|
-                                                                  replicate
-                                                                  -- REPLICATE  |PARTITIONED|
-                                                                    exchange
-                                                                    -- ONE_TO_ONE_EXCHANGE  |PARTITIONED|
-                                                                      project ([$$49])
-                                                                      -- STREAM_PROJECT  |PARTITIONED|
-                                                                        assign [$$49] <- [$$ps.getField(1)]
-                                                                        -- ASSIGN  |PARTITIONED|
-                                                                          project ([$$ps])
-                                                                          -- STREAM_PROJECT  |PARTITIONED|
-                                                                            exchange
-                                                                            -- ONE_TO_ONE_EXCHANGE  |PARTITIONED|
-                                                                              data-scan []<-[$$47, $$ps] <- test.ParkSet
-                                                                              -- DATASOURCE_SCAN  |PARTITIONED|
-                                                                                exchange
-                                                                                -- ONE_TO_ONE_EXCHANGE  |PARTITIONED|
-                                                                                  empty-tuple-source
-                                                                                  -- EMPTY_TUPLE_SOURCE  |PARTITIONED|
-                                                        exchange
-                                                        -- ONE_TO_ONE_EXCHANGE  |UNPARTITIONED|
-                                                          aggregate [$$56] <- [agg-global-union_mbr($$55)]
-                                                          -- AGGREGATE  |UNPARTITIONED|
-                                                            exchange
-                                                            -- RANDOM_MERGE_EXCHANGE  |PARTITIONED|
-                                                              aggregate [$$55] <- [agg-local-union_mbr($$50)]
-                                                              -- AGGREGATE  |PARTITIONED|
-                                                                exchange
-                                                                -- ONE_TO_ONE_EXCHANGE  |PARTITIONED|
-                                                                  replicate
-                                                                  -- REPLICATE  |PARTITIONED|
-                                                                    exchange
-                                                                    -- ONE_TO_ONE_EXCHANGE  |PARTITIONED|
-                                                                      project ([$$50])
-                                                                      -- STREAM_PROJECT  |PARTITIONED|
-                                                                        assign [$$50] <- [$$ls.getField(1)]
-                                                                        -- ASSIGN  |PARTITIONED|
-                                                                          project ([$$ls])
-                                                                          -- STREAM_PROJECT  |PARTITIONED|
-                                                                            exchange
-                                                                            -- ONE_TO_ONE_EXCHANGE  |PARTITIONED|
-                                                                              data-scan []<-[$$48, $$ls] <- test.LakeSet
-                                                                              -- DATASOURCE_SCAN  |PARTITIONED|
-                                                                                exchange
-                                                                                -- ONE_TO_ONE_EXCHANGE  |PARTITIONED|
-                                                                                  empty-tuple-source
-                                                                                  -- EMPTY_TUPLE_SOURCE  |PARTITIONED|
-                      exchange
-                      -- ONE_TO_ONE_EXCHANGE  |PARTITIONED|
-                        order (ASC, $$61) (ASC, $$50)
-                        -- STABLE_SORT [$$61(ASC), $$50(ASC)]  |PARTITIONED|
-                          exchange
-                          -- HASH_PARTITION_EXCHANGE [$$61]  |PARTITIONED|
-                            project ([$$50, $$61])
-                            -- STREAM_PROJECT  |PARTITIONED|
-                              unnest $$61 <- spatial-tile($$50, $$59, 100, 100)
-                              -- UNNEST  |PARTITIONED|
-                                exchange
-                                -- ONE_TO_ONE_EXCHANGE  |PARTITIONED|
-                                  join (true)
-                                  -- NESTED_LOOP  |PARTITIONED|
-                                    exchange
-                                    -- RANDOM_PARTITION_EXCHANGE  |PARTITIONED|
-                                      replicate
->>>>>>> 86e6336f
-                                      -- REPLICATE  |PARTITIONED|
-                                        exchange
-                                        -- ONE_TO_ONE_EXCHANGE  |PARTITIONED|
-<<<<<<< HEAD
-                                          -- ASSIGN  |PARTITIONED|
-                                            -- ONE_TO_ONE_EXCHANGE  |UNPARTITIONED|
-                                              -- NESTED_LOOP  |UNPARTITIONED|
-                                                -- ONE_TO_ONE_EXCHANGE  |UNPARTITIONED|
-                                                  -- AGGREGATE  |UNPARTITIONED|
-                                                    -- RANDOM_MERGE_EXCHANGE  |PARTITIONED|
-                                                      -- AGGREGATE  |PARTITIONED|
-                                                        -- ONE_TO_ONE_EXCHANGE  |PARTITIONED|
-                                                          -- REPLICATE  |PARTITIONED|
-                                                            -- ONE_TO_ONE_EXCHANGE  |PARTITIONED|
-                                                              -- ASSIGN  |PARTITIONED|
-                                                                -- STREAM_PROJECT  |PARTITIONED|
-                                                                  -- ONE_TO_ONE_EXCHANGE  |PARTITIONED|
-                                                                    -- DATASOURCE_SCAN (test.ParkSet)  |PARTITIONED|
-                                                                      -- ONE_TO_ONE_EXCHANGE  |PARTITIONED|
-                                                                        -- EMPTY_TUPLE_SOURCE  |PARTITIONED|
-                                                -- ONE_TO_ONE_EXCHANGE  |UNPARTITIONED|
-                                                  -- AGGREGATE  |UNPARTITIONED|
-                                                    -- RANDOM_MERGE_EXCHANGE  |PARTITIONED|
-                                                      -- AGGREGATE  |PARTITIONED|
-                                                        -- ONE_TO_ONE_EXCHANGE  |PARTITIONED|
-                                                          -- REPLICATE  |PARTITIONED|
-                                                            -- ONE_TO_ONE_EXCHANGE  |PARTITIONED|
-                                                              -- ASSIGN  |PARTITIONED|
-                                                                -- STREAM_PROJECT  |PARTITIONED|
-                                                                  -- ONE_TO_ONE_EXCHANGE  |PARTITIONED|
-                                                                    -- DATASOURCE_SCAN (test.LakeSet)  |PARTITIONED|
-                                                                      -- ONE_TO_ONE_EXCHANGE  |PARTITIONED|
-                                                                        -- EMPTY_TUPLE_SOURCE  |PARTITIONED|
-                -- BROADCAST_EXCHANGE  |PARTITIONED|
-                  -- REPLICATE  |PARTITIONED|
-                    -- ONE_TO_ONE_EXCHANGE  |PARTITIONED|
+                      assign [$$60] <- [get-intersection($$57, $$59)] project: [$$60]
                       -- ASSIGN  |PARTITIONED|
+                        exchange
                         -- ONE_TO_ONE_EXCHANGE  |UNPARTITIONED|
+                          join (true)
                           -- NESTED_LOOP  |UNPARTITIONED|
+                            exchange
                             -- ONE_TO_ONE_EXCHANGE  |UNPARTITIONED|
+                              aggregate [$$57] <- [agg-global-union_mbr($$56)]
                               -- AGGREGATE  |UNPARTITIONED|
+                                exchange
                                 -- RANDOM_MERGE_EXCHANGE  |PARTITIONED|
+                                  aggregate [$$56] <- [agg-local-union_mbr($$52)]
                                   -- AGGREGATE  |PARTITIONED|
-                                    -- ONE_TO_ONE_EXCHANGE  |PARTITIONED|
-                                      -- REPLICATE  |PARTITIONED|
-                                        -- ONE_TO_ONE_EXCHANGE  |PARTITIONED|
-                                          -- ASSIGN  |PARTITIONED|
+                                    exchange
+                                    -- ONE_TO_ONE_EXCHANGE  |PARTITIONED|
+                                      replicate
+                                      -- REPLICATE  |PARTITIONED|
+                                        exchange
+                                        -- ONE_TO_ONE_EXCHANGE  |PARTITIONED|
+                                          assign [$$52] <- [$$ps.getField(1)] project: [$$52]
+                                          -- ASSIGN  |PARTITIONED|
+                                            project ([$$ps])
                                             -- STREAM_PROJECT  |PARTITIONED|
-                                              -- ONE_TO_ONE_EXCHANGE  |PARTITIONED|
-                                                -- DATASOURCE_SCAN (test.ParkSet)  |PARTITIONED|
+                                              exchange
+                                              -- ONE_TO_ONE_EXCHANGE  |PARTITIONED|
+                                                data-scan []<-[$$50, $$ps] <- test.ParkSet
+                                                -- DATASOURCE_SCAN  |PARTITIONED|
+                                                  exchange
                                                   -- ONE_TO_ONE_EXCHANGE  |PARTITIONED|
+                                                    empty-tuple-source
                                                     -- EMPTY_TUPLE_SOURCE  |PARTITIONED|
+                            exchange
                             -- ONE_TO_ONE_EXCHANGE  |UNPARTITIONED|
+                              aggregate [$$59] <- [agg-global-union_mbr($$58)]
                               -- AGGREGATE  |UNPARTITIONED|
+                                exchange
                                 -- RANDOM_MERGE_EXCHANGE  |PARTITIONED|
+                                  aggregate [$$58] <- [agg-local-union_mbr($$53)]
                                   -- AGGREGATE  |PARTITIONED|
-                                    -- ONE_TO_ONE_EXCHANGE  |PARTITIONED|
-                                      -- REPLICATE  |PARTITIONED|
-                                        -- ONE_TO_ONE_EXCHANGE  |PARTITIONED|
-                                          -- ASSIGN  |PARTITIONED|
+                                    exchange
+                                    -- ONE_TO_ONE_EXCHANGE  |PARTITIONED|
+                                      replicate
+                                      -- REPLICATE  |PARTITIONED|
+                                        exchange
+                                        -- ONE_TO_ONE_EXCHANGE  |PARTITIONED|
+                                          assign [$$53] <- [$$ls.getField(1)] project: [$$53]
+                                          -- ASSIGN  |PARTITIONED|
+                                            project ([$$ls])
                                             -- STREAM_PROJECT  |PARTITIONED|
-                                              -- ONE_TO_ONE_EXCHANGE  |PARTITIONED|
-                                                -- DATASOURCE_SCAN (test.LakeSet)  |PARTITIONED|
+                                              exchange
+                                              -- ONE_TO_ONE_EXCHANGE  |PARTITIONED|
+                                                data-scan []<-[$$51, $$ls] <- test.LakeSet
+                                                -- DATASOURCE_SCAN  |PARTITIONED|
+                                                  exchange
                                                   -- ONE_TO_ONE_EXCHANGE  |PARTITIONED|
-                                                    -- EMPTY_TUPLE_SOURCE  |PARTITIONED|
-=======
-                                          project ([$$50])
-                                          -- STREAM_PROJECT  |PARTITIONED|
-                                            assign [$$50] <- [$$ls.getField(1)]
-                                            -- ASSIGN  |PARTITIONED|
-                                              project ([$$ls])
-                                              -- STREAM_PROJECT  |PARTITIONED|
-                                                exchange
-                                                -- ONE_TO_ONE_EXCHANGE  |PARTITIONED|
-                                                  data-scan []<-[$$48, $$ls] <- test.LakeSet
-                                                  -- DATASOURCE_SCAN  |PARTITIONED|
-                                                    exchange
-                                                    -- ONE_TO_ONE_EXCHANGE  |PARTITIONED|
-                                                      empty-tuple-source
-                                                      -- EMPTY_TUPLE_SOURCE  |PARTITIONED|
-                                    exchange
-                                    -- ONE_TO_ONE_EXCHANGE  |PARTITIONED|
-                                      project ([$$59])
-                                      -- STREAM_PROJECT  |PARTITIONED|
-                                        assign [$$59] <- [$$57]
-                                        -- ASSIGN  |PARTITIONED|
-                                          exchange
-                                          -- BROADCAST_EXCHANGE  |PARTITIONED|
-                                            replicate
-                                            -- REPLICATE  |PARTITIONED|
-                                              exchange
-                                              -- ONE_TO_ONE_EXCHANGE  |PARTITIONED|
-                                                project ([$$57])
-                                                -- STREAM_PROJECT  |PARTITIONED|
-                                                  assign [$$57] <- [get-intersection($$54, $$56)]
-                                                  -- ASSIGN  |PARTITIONED|
-                                                    exchange
-                                                    -- ONE_TO_ONE_EXCHANGE  |UNPARTITIONED|
-                                                      join (true)
-                                                      -- NESTED_LOOP  |UNPARTITIONED|
-                                                        exchange
-                                                        -- ONE_TO_ONE_EXCHANGE  |UNPARTITIONED|
-                                                          aggregate [$$54] <- [agg-global-union_mbr($$53)]
-                                                          -- AGGREGATE  |UNPARTITIONED|
-                                                            exchange
-                                                            -- RANDOM_MERGE_EXCHANGE  |PARTITIONED|
-                                                              aggregate [$$53] <- [agg-local-union_mbr($$49)]
-                                                              -- AGGREGATE  |PARTITIONED|
-                                                                exchange
-                                                                -- ONE_TO_ONE_EXCHANGE  |PARTITIONED|
-                                                                  replicate
-                                                                  -- REPLICATE  |PARTITIONED|
-                                                                    exchange
-                                                                    -- ONE_TO_ONE_EXCHANGE  |PARTITIONED|
-                                                                      project ([$$49])
-                                                                      -- STREAM_PROJECT  |PARTITIONED|
-                                                                        assign [$$49] <- [$$ps.getField(1)]
-                                                                        -- ASSIGN  |PARTITIONED|
-                                                                          project ([$$ps])
-                                                                          -- STREAM_PROJECT  |PARTITIONED|
-                                                                            exchange
-                                                                            -- ONE_TO_ONE_EXCHANGE  |PARTITIONED|
-                                                                              data-scan []<-[$$47, $$ps] <- test.ParkSet
-                                                                              -- DATASOURCE_SCAN  |PARTITIONED|
-                                                                                exchange
-                                                                                -- ONE_TO_ONE_EXCHANGE  |PARTITIONED|
-                                                                                  empty-tuple-source
-                                                                                  -- EMPTY_TUPLE_SOURCE  |PARTITIONED|
-                                                        exchange
-                                                        -- ONE_TO_ONE_EXCHANGE  |UNPARTITIONED|
-                                                          aggregate [$$56] <- [agg-global-union_mbr($$55)]
-                                                          -- AGGREGATE  |UNPARTITIONED|
-                                                            exchange
-                                                            -- RANDOM_MERGE_EXCHANGE  |PARTITIONED|
-                                                              aggregate [$$55] <- [agg-local-union_mbr($$50)]
-                                                              -- AGGREGATE  |PARTITIONED|
-                                                                exchange
-                                                                -- ONE_TO_ONE_EXCHANGE  |PARTITIONED|
-                                                                  replicate
-                                                                  -- REPLICATE  |PARTITIONED|
-                                                                    exchange
-                                                                    -- ONE_TO_ONE_EXCHANGE  |PARTITIONED|
-                                                                      project ([$$50])
-                                                                      -- STREAM_PROJECT  |PARTITIONED|
-                                                                        assign [$$50] <- [$$ls.getField(1)]
-                                                                        -- ASSIGN  |PARTITIONED|
-                                                                          project ([$$ls])
-                                                                          -- STREAM_PROJECT  |PARTITIONED|
-                                                                            exchange
-                                                                            -- ONE_TO_ONE_EXCHANGE  |PARTITIONED|
-                                                                              data-scan []<-[$$48, $$ls] <- test.LakeSet
-                                                                              -- DATASOURCE_SCAN  |PARTITIONED|
-                                                                                exchange
-                                                                                -- ONE_TO_ONE_EXCHANGE  |PARTITIONED|
-                                                                                  empty-tuple-source
-                                                                                  -- EMPTY_TUPLE_SOURCE  |PARTITIONED|
-                  exchange
-                  -- BROADCAST_EXCHANGE  |PARTITIONED|
-                    replicate
-                    -- REPLICATE  |PARTITIONED|
-                      exchange
-                      -- ONE_TO_ONE_EXCHANGE  |PARTITIONED|
-                        project ([$$57])
-                        -- STREAM_PROJECT  |PARTITIONED|
-                          assign [$$57] <- [get-intersection($$54, $$56)]
-                          -- ASSIGN  |PARTITIONED|
-                            exchange
-                            -- ONE_TO_ONE_EXCHANGE  |UNPARTITIONED|
-                              join (true)
-                              -- NESTED_LOOP  |UNPARTITIONED|
-                                exchange
-                                -- ONE_TO_ONE_EXCHANGE  |UNPARTITIONED|
-                                  aggregate [$$54] <- [agg-global-union_mbr($$53)]
-                                  -- AGGREGATE  |UNPARTITIONED|
-                                    exchange
-                                    -- RANDOM_MERGE_EXCHANGE  |PARTITIONED|
-                                      aggregate [$$53] <- [agg-local-union_mbr($$49)]
-                                      -- AGGREGATE  |PARTITIONED|
-                                        exchange
-                                        -- ONE_TO_ONE_EXCHANGE  |PARTITIONED|
-                                          replicate
-                                          -- REPLICATE  |PARTITIONED|
-                                            exchange
-                                            -- ONE_TO_ONE_EXCHANGE  |PARTITIONED|
-                                              project ([$$49])
-                                              -- STREAM_PROJECT  |PARTITIONED|
-                                                assign [$$49] <- [$$ps.getField(1)]
-                                                -- ASSIGN  |PARTITIONED|
-                                                  project ([$$ps])
-                                                  -- STREAM_PROJECT  |PARTITIONED|
-                                                    exchange
-                                                    -- ONE_TO_ONE_EXCHANGE  |PARTITIONED|
-                                                      data-scan []<-[$$47, $$ps] <- test.ParkSet
-                                                      -- DATASOURCE_SCAN  |PARTITIONED|
-                                                        exchange
-                                                        -- ONE_TO_ONE_EXCHANGE  |PARTITIONED|
-                                                          empty-tuple-source
-                                                          -- EMPTY_TUPLE_SOURCE  |PARTITIONED|
-                                exchange
-                                -- ONE_TO_ONE_EXCHANGE  |UNPARTITIONED|
-                                  aggregate [$$56] <- [agg-global-union_mbr($$55)]
-                                  -- AGGREGATE  |UNPARTITIONED|
-                                    exchange
-                                    -- RANDOM_MERGE_EXCHANGE  |PARTITIONED|
-                                      aggregate [$$55] <- [agg-local-union_mbr($$50)]
-                                      -- AGGREGATE  |PARTITIONED|
-                                        exchange
-                                        -- ONE_TO_ONE_EXCHANGE  |PARTITIONED|
-                                          replicate
-                                          -- REPLICATE  |PARTITIONED|
-                                            exchange
-                                            -- ONE_TO_ONE_EXCHANGE  |PARTITIONED|
-                                              project ([$$50])
-                                              -- STREAM_PROJECT  |PARTITIONED|
-                                                assign [$$50] <- [$$ls.getField(1)]
-                                                -- ASSIGN  |PARTITIONED|
-                                                  project ([$$ls])
-                                                  -- STREAM_PROJECT  |PARTITIONED|
-                                                    exchange
-                                                    -- ONE_TO_ONE_EXCHANGE  |PARTITIONED|
-                                                      data-scan []<-[$$48, $$ls] <- test.LakeSet
-                                                      -- DATASOURCE_SCAN  |PARTITIONED|
-                                                        exchange
-                                                        -- ONE_TO_ONE_EXCHANGE  |PARTITIONED|
-                                                          empty-tuple-source
-                                                          -- EMPTY_TUPLE_SOURCE  |PARTITIONED|
->>>>>>> 86e6336f
+                                                    empty-tuple-source
+                                                    -- EMPTY_TUPLE_SOURCE  |PARTITIONED|