distribute result [$$46]
-- DISTRIBUTE_RESULT  |PARTITIONED|
  exchange
  -- ONE_TO_ONE_EXCHANGE  |PARTITIONED|
<<<<<<< HEAD
    -- ASSIGN  |PARTITIONED|
      -- STREAM_PROJECT  |PARTITIONED|
        -- ONE_TO_ONE_EXCHANGE  |PARTITIONED|
          -- HYBRID_HASH_JOIN [$$61][$$52]  |PARTITIONED|
            -- HASH_PARTITION_EXCHANGE [$$61]  |PARTITIONED|
              -- ASSIGN  |PARTITIONED|
                -- ONE_TO_ONE_EXCHANGE  |PARTITIONED|
                  -- DATASOURCE_SCAN (test.DBLP)  |PARTITIONED|
                    -- ONE_TO_ONE_EXCHANGE  |PARTITIONED|
                      -- EMPTY_TUPLE_SOURCE  |PARTITIONED|
            -- HASH_PARTITION_EXCHANGE [$$52]  |PARTITIONED|
              -- STREAM_SELECT  |PARTITIONED|
                -- ASSIGN  |PARTITIONED|
                  -- ASSIGN  |PARTITIONED|
                    -- STREAM_PROJECT  |PARTITIONED|
                      -- ONE_TO_ONE_EXCHANGE  |PARTITIONED|
                        -- BTREE_SEARCH (test.DBLP.DBLP)  |PARTITIONED|
                          -- ONE_TO_ONE_EXCHANGE  |PARTITIONED|
                            -- STABLE_SORT [$$64(ASC)]  |PARTITIONED|
                              -- ONE_TO_ONE_EXCHANGE  |PARTITIONED|
                                -- LENGTH_PARTITIONED_INVERTED_INDEX_SEARCH (test.DBLP.ngram_index)  |PARTITIONED|
                                  -- BROADCAST_EXCHANGE  |PARTITIONED|
                                    -- ASSIGN  |PARTITIONED|
                                      -- ONE_TO_ONE_EXCHANGE  |PARTITIONED|
                                        -- DATASOURCE_SCAN (test.DBLP)  |PARTITIONED|
                                          -- ONE_TO_ONE_EXCHANGE  |PARTITIONED|
                                            -- EMPTY_TUPLE_SOURCE  |PARTITIONED|
=======
    project ([$$46])
    -- STREAM_PROJECT  |PARTITIONED|
      assign [$$46] <- [{"atitle": $$47, "btitle": $$48, "jacc": get-item(similarity-jaccard-check(gram-tokens($$47, 3, false), $$53, 0.5), 1)}]
      -- ASSIGN  |PARTITIONED|
        project ([$$47, $$48, $$53])
        -- STREAM_PROJECT  |PARTITIONED|
          exchange
          -- ONE_TO_ONE_EXCHANGE  |PARTITIONED|
            join (eq($$58, $$49))
            -- HYBRID_HASH_JOIN [$$58][$$49]  |PARTITIONED|
              exchange
              -- ONE_TO_ONE_EXCHANGE  |PARTITIONED|
                project ([$$47, $$58])
                -- STREAM_PROJECT  |PARTITIONED|
                  assign [$$47] <- [$$a.getField(2)]
                  -- ASSIGN  |PARTITIONED|
                    exchange
                    -- ONE_TO_ONE_EXCHANGE  |PARTITIONED|
                      data-scan []<-[$$58, $$a] <- test.DBLP
                      -- DATASOURCE_SCAN  |PARTITIONED|
                        exchange
                        -- ONE_TO_ONE_EXCHANGE  |PARTITIONED|
                          empty-tuple-source
                          -- EMPTY_TUPLE_SOURCE  |PARTITIONED|
              exchange
              -- HASH_PARTITION_EXCHANGE [$$49]  |PARTITIONED|
                project ([$$48, $$53, $$49])
                -- STREAM_PROJECT  |PARTITIONED|
                  select (and(get-item(similarity-jaccard-check($$52, $$53, 0.5), 0), lt($$49, $$50)))
                  -- STREAM_SELECT  |PARTITIONED|
                    assign [$$53] <- [gram-tokens($$48, 3, false)]
                    -- ASSIGN  |PARTITIONED|
                      project ([$$49, $$52, $$50, $$48])
                      -- STREAM_PROJECT  |PARTITIONED|
                        assign [$$48] <- [$$b.getField(2)]
                        -- ASSIGN  |PARTITIONED|
                          project ([$$49, $$52, $$50, $$b])
                          -- STREAM_PROJECT  |PARTITIONED|
                            exchange
                            -- ONE_TO_ONE_EXCHANGE  |PARTITIONED|
                              unnest-map [$$50, $$b] <- index-search("DBLP", 0, "test", "DBLP", true, false, 1, $$61, 1, $$61, true, true, true)
                              -- BTREE_SEARCH  |PARTITIONED|
                                exchange
                                -- ONE_TO_ONE_EXCHANGE  |PARTITIONED|
                                  order (ASC, $$61)
                                  -- STABLE_SORT [$$61(ASC)]  |PARTITIONED|
                                    exchange
                                    -- ONE_TO_ONE_EXCHANGE  |PARTITIONED|
                                      unnest-map [$$61] <- index-search("ngram_index", 5, "test", "DBLP", true, true, 1, 0.5, 21, false, 1, $$52)
                                      -- LENGTH_PARTITIONED_INVERTED_INDEX_SEARCH  |PARTITIONED|
                                        exchange
                                        -- BROADCAST_EXCHANGE  |PARTITIONED|
                                          project ([$$49, $$52])
                                          -- STREAM_PROJECT  |PARTITIONED|
                                            assign [$$52] <- [gram-tokens($$60.getField(2), 3, false)]
                                            -- ASSIGN  |PARTITIONED|
                                              exchange
                                              -- ONE_TO_ONE_EXCHANGE  |PARTITIONED|
                                                data-scan []<-[$$49, $$60] <- test.DBLP
                                                -- DATASOURCE_SCAN  |PARTITIONED|
                                                  exchange
                                                  -- ONE_TO_ONE_EXCHANGE  |PARTITIONED|
                                                    empty-tuple-source
                                                    -- EMPTY_TUPLE_SOURCE  |PARTITIONED|
>>>>>>> 86e6336f
<|MERGE_RESOLUTION|>--- conflicted
+++ resolved
@@ -1,98 +1,58 @@
-distribute result [$$46]
+distribute result [$$49]
 -- DISTRIBUTE_RESULT  |PARTITIONED|
   exchange
   -- ONE_TO_ONE_EXCHANGE  |PARTITIONED|
-<<<<<<< HEAD
+    assign [$$49] <- [{"atitle": $$50, "btitle": $$51, "jacc": get-item(similarity-jaccard-check(gram-tokens($$50, 3, false), $$56, 0.5), 1)}] project: [$$49]
     -- ASSIGN  |PARTITIONED|
+      project ([$$50, $$51, $$56])
       -- STREAM_PROJECT  |PARTITIONED|
+        exchange
         -- ONE_TO_ONE_EXCHANGE  |PARTITIONED|
+          join (eq($$61, $$52))
           -- HYBRID_HASH_JOIN [$$61][$$52]  |PARTITIONED|
+            exchange
             -- HASH_PARTITION_EXCHANGE [$$61]  |PARTITIONED|
+              assign [$$50] <- [$$a.getField(2)] project: [$$50, $$61]
               -- ASSIGN  |PARTITIONED|
+                exchange
                 -- ONE_TO_ONE_EXCHANGE  |PARTITIONED|
-                  -- DATASOURCE_SCAN (test.DBLP)  |PARTITIONED|
-                    -- ONE_TO_ONE_EXCHANGE  |PARTITIONED|
-                      -- EMPTY_TUPLE_SOURCE  |PARTITIONED|
-            -- HASH_PARTITION_EXCHANGE [$$52]  |PARTITIONED|
-              -- STREAM_SELECT  |PARTITIONED|
-                -- ASSIGN  |PARTITIONED|
-                  -- ASSIGN  |PARTITIONED|
-                    -- STREAM_PROJECT  |PARTITIONED|
-                      -- ONE_TO_ONE_EXCHANGE  |PARTITIONED|
-                        -- BTREE_SEARCH (test.DBLP.DBLP)  |PARTITIONED|
-                          -- ONE_TO_ONE_EXCHANGE  |PARTITIONED|
-                            -- STABLE_SORT [$$64(ASC)]  |PARTITIONED|
-                              -- ONE_TO_ONE_EXCHANGE  |PARTITIONED|
-                                -- LENGTH_PARTITIONED_INVERTED_INDEX_SEARCH (test.DBLP.ngram_index)  |PARTITIONED|
-                                  -- BROADCAST_EXCHANGE  |PARTITIONED|
-                                    -- ASSIGN  |PARTITIONED|
-                                      -- ONE_TO_ONE_EXCHANGE  |PARTITIONED|
-                                        -- DATASOURCE_SCAN (test.DBLP)  |PARTITIONED|
-                                          -- ONE_TO_ONE_EXCHANGE  |PARTITIONED|
-                                            -- EMPTY_TUPLE_SOURCE  |PARTITIONED|
-=======
-    project ([$$46])
-    -- STREAM_PROJECT  |PARTITIONED|
-      assign [$$46] <- [{"atitle": $$47, "btitle": $$48, "jacc": get-item(similarity-jaccard-check(gram-tokens($$47, 3, false), $$53, 0.5), 1)}]
-      -- ASSIGN  |PARTITIONED|
-        project ([$$47, $$48, $$53])
-        -- STREAM_PROJECT  |PARTITIONED|
-          exchange
-          -- ONE_TO_ONE_EXCHANGE  |PARTITIONED|
-            join (eq($$58, $$49))
-            -- HYBRID_HASH_JOIN [$$58][$$49]  |PARTITIONED|
-              exchange
-              -- ONE_TO_ONE_EXCHANGE  |PARTITIONED|
-                project ([$$47, $$58])
-                -- STREAM_PROJECT  |PARTITIONED|
-                  assign [$$47] <- [$$a.getField(2)]
-                  -- ASSIGN  |PARTITIONED|
+                  data-scan []<-[$$61, $$a] <- test.DBLP
+                  -- DATASOURCE_SCAN  |PARTITIONED|
                     exchange
                     -- ONE_TO_ONE_EXCHANGE  |PARTITIONED|
-                      data-scan []<-[$$58, $$a] <- test.DBLP
-                      -- DATASOURCE_SCAN  |PARTITIONED|
-                        exchange
-                        -- ONE_TO_ONE_EXCHANGE  |PARTITIONED|
-                          empty-tuple-source
-                          -- EMPTY_TUPLE_SOURCE  |PARTITIONED|
-              exchange
-              -- HASH_PARTITION_EXCHANGE [$$49]  |PARTITIONED|
-                project ([$$48, $$53, $$49])
-                -- STREAM_PROJECT  |PARTITIONED|
-                  select (and(get-item(similarity-jaccard-check($$52, $$53, 0.5), 0), lt($$49, $$50)))
-                  -- STREAM_SELECT  |PARTITIONED|
-                    assign [$$53] <- [gram-tokens($$48, 3, false)]
-                    -- ASSIGN  |PARTITIONED|
-                      project ([$$49, $$52, $$50, $$48])
-                      -- STREAM_PROJECT  |PARTITIONED|
-                        assign [$$48] <- [$$b.getField(2)]
-                        -- ASSIGN  |PARTITIONED|
-                          project ([$$49, $$52, $$50, $$b])
-                          -- STREAM_PROJECT  |PARTITIONED|
-                            exchange
-                            -- ONE_TO_ONE_EXCHANGE  |PARTITIONED|
-                              unnest-map [$$50, $$b] <- index-search("DBLP", 0, "test", "DBLP", true, false, 1, $$61, 1, $$61, true, true, true)
-                              -- BTREE_SEARCH  |PARTITIONED|
-                                exchange
-                                -- ONE_TO_ONE_EXCHANGE  |PARTITIONED|
-                                  order (ASC, $$61)
-                                  -- STABLE_SORT [$$61(ASC)]  |PARTITIONED|
-                                    exchange
-                                    -- ONE_TO_ONE_EXCHANGE  |PARTITIONED|
-                                      unnest-map [$$61] <- index-search("ngram_index", 5, "test", "DBLP", true, true, 1, 0.5, 21, false, 1, $$52)
-                                      -- LENGTH_PARTITIONED_INVERTED_INDEX_SEARCH  |PARTITIONED|
-                                        exchange
-                                        -- BROADCAST_EXCHANGE  |PARTITIONED|
-                                          project ([$$49, $$52])
-                                          -- STREAM_PROJECT  |PARTITIONED|
-                                            assign [$$52] <- [gram-tokens($$60.getField(2), 3, false)]
-                                            -- ASSIGN  |PARTITIONED|
-                                              exchange
-                                              -- ONE_TO_ONE_EXCHANGE  |PARTITIONED|
-                                                data-scan []<-[$$49, $$60] <- test.DBLP
-                                                -- DATASOURCE_SCAN  |PARTITIONED|
-                                                  exchange
-                                                  -- ONE_TO_ONE_EXCHANGE  |PARTITIONED|
-                                                    empty-tuple-source
-                                                    -- EMPTY_TUPLE_SOURCE  |PARTITIONED|
->>>>>>> 86e6336f
+                      empty-tuple-source
+                      -- EMPTY_TUPLE_SOURCE  |PARTITIONED|
+            exchange
+            -- HASH_PARTITION_EXCHANGE [$$52]  |PARTITIONED|
+              select (and(get-item(similarity-jaccard-check($$55, $$56, 0.5), 0), lt($$52, $$53))) project: [$$51, $$56, $$52]
+              -- STREAM_SELECT  |PARTITIONED|
+                assign [$$56] <- [gram-tokens($$51, 3, false)]
+                -- ASSIGN  |PARTITIONED|
+                  assign [$$51] <- [$$b.getField(2)] project: [$$52, $$55, $$53, $$51]
+                  -- ASSIGN  |PARTITIONED|
+                    project ([$$52, $$55, $$53, $$b])
+                    -- STREAM_PROJECT  |PARTITIONED|
+                      exchange
+                      -- ONE_TO_ONE_EXCHANGE  |PARTITIONED|
+                        unnest-map [$$53, $$b] <- index-search("DBLP", 0, "Default", "test", "DBLP", true, false, 1, $$64, 1, $$64, true, true, true)
+                        -- BTREE_SEARCH  |PARTITIONED|
+                          exchange
+                          -- ONE_TO_ONE_EXCHANGE  |PARTITIONED|
+                            order (ASC, $$64)
+                            -- STABLE_SORT [$$64(ASC)]  |PARTITIONED|
+                              exchange
+                              -- ONE_TO_ONE_EXCHANGE  |PARTITIONED|
+                                unnest-map [$$64] <- index-search("ngram_index", 5, "Default", "test", "DBLP", true, true, 1, 0.5, 21, false, 1, $$55)
+                                -- LENGTH_PARTITIONED_INVERTED_INDEX_SEARCH  |PARTITIONED|
+                                  exchange
+                                  -- BROADCAST_EXCHANGE  |PARTITIONED|
+                                    assign [$$55] <- [gram-tokens($$63.getField(2), 3, false)] project: [$$52, $$55]
+                                    -- ASSIGN  |PARTITIONED|
+                                      exchange
+                                      -- ONE_TO_ONE_EXCHANGE  |PARTITIONED|
+                                        data-scan []<-[$$52, $$63] <- test.DBLP
+                                        -- DATASOURCE_SCAN  |PARTITIONED|
+                                          exchange
+                                          -- ONE_TO_ONE_EXCHANGE  |PARTITIONED|
+                                            empty-tuple-source
+                                            -- EMPTY_TUPLE_SOURCE  |PARTITIONED|