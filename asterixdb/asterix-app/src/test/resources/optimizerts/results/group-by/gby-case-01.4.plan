--- conflicted
+++ resolved
@@ -1,65 +1,38 @@
-distribute result [$$107]
+distribute result [$$111]
 -- DISTRIBUTE_RESULT  |PARTITIONED|
   exchange
   -- ONE_TO_ONE_EXCHANGE  |PARTITIONED|
-<<<<<<< HEAD
+    assign [$$111] <- [{"x": $$x, "res": switch-case(true, eq($$116, 0), 0, numeric-divide($$117, $$118))}] project: [$$111]
     -- ASSIGN  |PARTITIONED|
+      exchange
       -- SORT_MERGE_EXCHANGE [$$x(ASC) ]  |PARTITIONED|
+        group by ([$$x := $$128]) decor ([]) {
+                  aggregate [$$116, $$117, $$118] <- [agg-global-sql-sum($$125), agg-global-sql-sum($$126), agg-global-sql-sum($$127)]
+                  -- AGGREGATE  |LOCAL|
+                    nested tuple source
+                    -- NESTED_TUPLE_SOURCE  |LOCAL|
+               }
         -- SORT_GROUP_BY[$$128]  |PARTITIONED|
-                {
-                  -- AGGREGATE  |LOCAL|
-                    -- NESTED_TUPLE_SOURCE  |LOCAL|
-                }
+          exchange
           -- HASH_PARTITION_EXCHANGE [$$128]  |PARTITIONED|
+            group by ([$$128 := $$113]) decor ([]) {
+                      aggregate [$$125, $$126, $$127] <- [agg-local-sql-sum($$87), agg-local-sql-sum(numeric-multiply($$119, $$87)), agg-local-sql-sum($$87)]
+                      -- AGGREGATE  |LOCAL|
+                        nested tuple source
+                        -- NESTED_TUPLE_SOURCE  |LOCAL|
+                   }
             -- SORT_GROUP_BY[$$113]  |PARTITIONED|
-                    {
-                      -- AGGREGATE  |LOCAL|
-                        -- NESTED_TUPLE_SOURCE  |LOCAL|
-                    }
+              exchange
               -- ONE_TO_ONE_EXCHANGE  |PARTITIONED|
+                assign [$$87, $$119, $$113] <- [$$t1.getField("z"), $$t1.getField("y"), $$t1.getField("x")] project: [$$87, $$119, $$113]
                 -- ASSIGN  |PARTITIONED|
+                  project ([$$t1])
                   -- STREAM_PROJECT  |PARTITIONED|
+                    exchange
                     -- ONE_TO_ONE_EXCHANGE  |PARTITIONED|
-                      -- DATASOURCE_SCAN (test.t1)  |PARTITIONED|
-                        -- ONE_TO_ONE_EXCHANGE  |PARTITIONED|
-                          -- EMPTY_TUPLE_SOURCE  |PARTITIONED|
-=======
-    project ([$$107])
-    -- STREAM_PROJECT  |PARTITIONED|
-      assign [$$107] <- [{"x": $$x, "res": switch-case(true, eq($$112, 0), 0, numeric-divide($$113, $$114))}]
-      -- ASSIGN  |PARTITIONED|
-        exchange
-        -- SORT_MERGE_EXCHANGE [$$x(ASC) ]  |PARTITIONED|
-          group by ([$$x := $$124]) decor ([]) {
-                    aggregate [$$112, $$113, $$114] <- [agg-global-sql-sum($$121), agg-global-sql-sum($$122), agg-global-sql-sum($$123)]
-                    -- AGGREGATE  |LOCAL|
-                      nested tuple source
-                      -- NESTED_TUPLE_SOURCE  |LOCAL|
-                 }
-          -- SORT_GROUP_BY[$$124]  |PARTITIONED|
-            exchange
-            -- HASH_PARTITION_EXCHANGE [$$124]  |PARTITIONED|
-              group by ([$$124 := $$109]) decor ([]) {
-                        aggregate [$$121, $$122, $$123] <- [agg-local-sql-sum($$83), agg-local-sql-sum(numeric-multiply($$115, $$83)), agg-local-sql-sum($$83)]
-                        -- AGGREGATE  |LOCAL|
-                          nested tuple source
-                          -- NESTED_TUPLE_SOURCE  |LOCAL|
-                     }
-              -- SORT_GROUP_BY[$$109]  |PARTITIONED|
-                exchange
-                -- ONE_TO_ONE_EXCHANGE  |PARTITIONED|
-                  project ([$$83, $$115, $$109])
-                  -- STREAM_PROJECT  |PARTITIONED|
-                    assign [$$83, $$115, $$109] <- [$$t1.getField("z"), $$t1.getField("y"), $$t1.getField("x")]
-                    -- ASSIGN  |PARTITIONED|
-                      project ([$$t1])
-                      -- STREAM_PROJECT  |PARTITIONED|
+                      data-scan []<-[$$115, $$t1] <- test.t1
+                      -- DATASOURCE_SCAN  |PARTITIONED|
                         exchange
                         -- ONE_TO_ONE_EXCHANGE  |PARTITIONED|
-                          data-scan []<-[$$111, $$t1] <- test.t1
-                          -- DATASOURCE_SCAN  |PARTITIONED|
-                            exchange
-                            -- ONE_TO_ONE_EXCHANGE  |PARTITIONED|
-                              empty-tuple-source
-                              -- EMPTY_TUPLE_SOURCE  |PARTITIONED|
->>>>>>> 86e6336f
+                          empty-tuple-source
+                          -- EMPTY_TUPLE_SOURCE  |PARTITIONED|