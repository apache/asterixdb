--- conflicted
+++ resolved
@@ -1,76 +1,47 @@
-distribute result [$$52]
+distribute result [$$56]
 -- DISTRIBUTE_RESULT  |UNPARTITIONED|
   exchange
   -- ONE_TO_ONE_EXCHANGE  |UNPARTITIONED|
     limit 3
     -- STREAM_LIMIT  |UNPARTITIONED|
-<<<<<<< HEAD
+      assign [$$56] <- [{"deptno": $$deptno, "salary_agg": $$59}] project: [$$56]
       -- ASSIGN  |PARTITIONED|
+        exchange
         -- SORT_MERGE_EXCHANGE [$$59(DESC) ]  |PARTITIONED|
+          limit 3
           -- STREAM_LIMIT  |PARTITIONED|
+            exchange
             -- ONE_TO_ONE_EXCHANGE  |PARTITIONED|
+              order (topK: 3) (DESC, $$59)
               -- STABLE_SORT [topK: 3] [$$59(DESC)]  |PARTITIONED|
+                exchange
                 -- ONE_TO_ONE_EXCHANGE  |PARTITIONED|
+                  group by ([$$deptno := $$57]) decor ([]) {
+                            aggregate [$$59] <- [agg-sql-max($$53)]
+                            -- AGGREGATE  |LOCAL|
+                              distinct ([$$53])
+                              -- MICRO_PRE_SORTED_DISTINCT_BY  |LOCAL|
+                                order (ASC, $$53)
+                                -- MICRO_STABLE_SORT [$$53(ASC)]  |LOCAL|
+                                  nested tuple source
+                                  -- NESTED_TUPLE_SOURCE  |LOCAL|
+                         }
                   -- PRE_CLUSTERED_GROUP_BY[$$57]  |PARTITIONED|
-                          {
-                            -- AGGREGATE  |LOCAL|
-                              -- MICRO_PRE_SORTED_DISTINCT_BY  |LOCAL|
-                                -- MICRO_STABLE_SORT [$$53(ASC)]  |LOCAL|
-                                  -- NESTED_TUPLE_SOURCE  |LOCAL|
-                          }
+                    exchange
                     -- ONE_TO_ONE_EXCHANGE  |PARTITIONED|
+                      order (ASC, $$57)
                       -- STABLE_SORT [$$57(ASC)]  |PARTITIONED|
+                        exchange
                         -- HASH_PARTITION_EXCHANGE [$$57]  |PARTITIONED|
+                          assign [$$53, $$57] <- [$$e.getField("salary"), $$e.getField("deptno")] project: [$$53, $$57]
                           -- ASSIGN  |PARTITIONED|
+                            project ([$$e])
                             -- STREAM_PROJECT  |PARTITIONED|
+                              exchange
                               -- ONE_TO_ONE_EXCHANGE  |PARTITIONED|
-                                -- DATASOURCE_SCAN (gby.Employee)  |PARTITIONED|
-                                  -- ONE_TO_ONE_EXCHANGE  |PARTITIONED|
-                                    -- EMPTY_TUPLE_SOURCE  |PARTITIONED|
-=======
-      project ([$$52])
-      -- STREAM_PROJECT  |PARTITIONED|
-        assign [$$52] <- [{"deptno": $$deptno, "salary_agg": $$55}]
-        -- ASSIGN  |PARTITIONED|
-          exchange
-          -- SORT_MERGE_EXCHANGE [$$55(DESC) ]  |PARTITIONED|
-            limit 3
-            -- STREAM_LIMIT  |PARTITIONED|
-              exchange
-              -- ONE_TO_ONE_EXCHANGE  |PARTITIONED|
-                order (topK: 3) (DESC, $$55)
-                -- STABLE_SORT [topK: 3] [$$55(DESC)]  |PARTITIONED|
-                  exchange
-                  -- ONE_TO_ONE_EXCHANGE  |PARTITIONED|
-                    group by ([$$deptno := $$53]) decor ([]) {
-                              aggregate [$$55] <- [agg-sql-max($$49)]
-                              -- AGGREGATE  |LOCAL|
-                                distinct ([$$49])
-                                -- MICRO_PRE_SORTED_DISTINCT_BY  |LOCAL|
-                                  order (ASC, $$49)
-                                  -- MICRO_STABLE_SORT [$$49(ASC)]  |LOCAL|
-                                    nested tuple source
-                                    -- NESTED_TUPLE_SOURCE  |LOCAL|
-                           }
-                    -- PRE_CLUSTERED_GROUP_BY[$$53]  |PARTITIONED|
-                      exchange
-                      -- ONE_TO_ONE_EXCHANGE  |PARTITIONED|
-                        order (ASC, $$53)
-                        -- STABLE_SORT [$$53(ASC)]  |PARTITIONED|
-                          exchange
-                          -- HASH_PARTITION_EXCHANGE [$$53]  |PARTITIONED|
-                            project ([$$49, $$53])
-                            -- STREAM_PROJECT  |PARTITIONED|
-                              assign [$$49, $$53] <- [$$e.getField("salary"), $$e.getField("deptno")]
-                              -- ASSIGN  |PARTITIONED|
-                                project ([$$e])
-                                -- STREAM_PROJECT  |PARTITIONED|
+                                data-scan []<-[$$58, $$e] <- gby.Employee
+                                -- DATASOURCE_SCAN  |PARTITIONED|
                                   exchange
                                   -- ONE_TO_ONE_EXCHANGE  |PARTITIONED|
-                                    data-scan []<-[$$54, $$e] <- gby.Employee
-                                    -- DATASOURCE_SCAN  |PARTITIONED|
-                                      exchange
-                                      -- ONE_TO_ONE_EXCHANGE  |PARTITIONED|
-                                        empty-tuple-source
-                                        -- EMPTY_TUPLE_SOURCE  |PARTITIONED|
->>>>>>> 86e6336f
+                                    empty-tuple-source
+                                    -- EMPTY_TUPLE_SOURCE  |PARTITIONED|