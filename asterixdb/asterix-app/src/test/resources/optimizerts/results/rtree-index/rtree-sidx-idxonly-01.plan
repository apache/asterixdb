--- conflicted
+++ resolved
@@ -1,104 +1,68 @@
-distribute result [$$50]
+distribute result [$$53]
 -- DISTRIBUTE_RESULT  |UNPARTITIONED|
   exchange
   -- ONE_TO_ONE_EXCHANGE  |UNPARTITIONED|
-<<<<<<< HEAD
+    assign [$$53] <- [{"$1": $$56}] project: [$$53]
     -- ASSIGN  |UNPARTITIONED|
+      aggregate [$$56] <- [agg-sql-sum($$57)]
       -- AGGREGATE  |UNPARTITIONED|
+        exchange
         -- RANDOM_MERGE_EXCHANGE  |PARTITIONED|
+          aggregate [$$57] <- [agg-sql-count(1)]
           -- AGGREGATE  |PARTITIONED|
+            exchange
             -- ONE_TO_ONE_EXCHANGE  |PARTITIONED|
+              union
               -- UNION_ALL  |PARTITIONED|
+                exchange
                 -- ONE_TO_ONE_EXCHANGE  |PARTITIONED|
+                  select (spatial-intersect($$76.getField(8), polygon: [ point: { x: 0.0, y: 0.0 }, point: { x: 2.0, y: 2.0 }, point: { x: 0.0, y: 2.0 }, point: { x: 2.0, y: 0.0 } ])) project: []
                   -- STREAM_SELECT  |PARTITIONED|
+                    project ([$$76])
                     -- STREAM_PROJECT  |PARTITIONED|
+                      exchange
                       -- ONE_TO_ONE_EXCHANGE  |PARTITIONED|
-                        -- BTREE_SEARCH (test.Fragile_raw.Fragile_raw)  |PARTITIONED|
-=======
-    project ([$$50])
-    -- STREAM_PROJECT  |UNPARTITIONED|
-      assign [$$50] <- [{"$1": $$53}]
-      -- ASSIGN  |UNPARTITIONED|
-        aggregate [$$53] <- [agg-sql-sum($$54)]
-        -- AGGREGATE  |UNPARTITIONED|
-          exchange
-          -- RANDOM_MERGE_EXCHANGE  |PARTITIONED|
-            aggregate [$$54] <- [agg-sql-count(1)]
-            -- AGGREGATE  |PARTITIONED|
-              exchange
-              -- ONE_TO_ONE_EXCHANGE  |PARTITIONED|
-                union
-                -- UNION_ALL  |PARTITIONED|
-                  exchange
-                  -- ONE_TO_ONE_EXCHANGE  |PARTITIONED|
-                    project ([])
-                    -- STREAM_PROJECT  |PARTITIONED|
-                      select (spatial-intersect($$73.getField(8), polygon: [ point: { x: 0.0, y: 0.0 }, point: { x: 2.0, y: 2.0 }, point: { x: 0.0, y: 2.0 }, point: { x: 2.0, y: 0.0 } ]))
-                      -- STREAM_SELECT  |PARTITIONED|
-                        project ([$$73])
-                        -- STREAM_PROJECT  |PARTITIONED|
+                        unnest-map [$$75, $$76] <- index-search("Fragile_raw", 0, "Default", "test", "Fragile_raw", false, false, 1, $$66, 1, $$66, true, true, true)
+                        -- BTREE_SEARCH  |PARTITIONED|
                           exchange
                           -- ONE_TO_ONE_EXCHANGE  |PARTITIONED|
-                            unnest-map [$$72, $$73] <- index-search("Fragile_raw", 0, "test", "Fragile_raw", false, false, 1, $$63, 1, $$63, true, true, true)
-                            -- BTREE_SEARCH  |PARTITIONED|
-                              exchange
-                              -- ONE_TO_ONE_EXCHANGE  |PARTITIONED|
-                                split ($$64)
-                                -- SPLIT  |PARTITIONED|
-                                  exchange
-                                  -- ONE_TO_ONE_EXCHANGE  |PARTITIONED|
-                                    project ([$$59, $$60, $$63, $$64])
-                                    -- STREAM_PROJECT  |PARTITIONED|
-                                      exchange
-                                      -- ONE_TO_ONE_EXCHANGE  |PARTITIONED|
-                                        unnest-map [$$59, $$60, $$61, $$62, $$63, $$64] <- index-search("cfLocation", 1, "test", "Fragile_raw", false, false, 4, $$55, $$56, $$57, $$58)
-                                        -- RTREE_SEARCH  |PARTITIONED|
-                                          exchange
-                                          -- ONE_TO_ONE_EXCHANGE  |PARTITIONED|
-                                            assign [$$55, $$56, $$57, $$58] <- [0.0, 0.0, 2.0, 2.0]
-                                            -- ASSIGN  |PARTITIONED|
-                                              empty-tuple-source
-                                              -- EMPTY_TUPLE_SOURCE  |PARTITIONED|
-                  exchange
-                  -- ONE_TO_ONE_EXCHANGE  |PARTITIONED|
-                    project ([])
-                    -- STREAM_PROJECT  |PARTITIONED|
-                      select (spatial-intersect(create-point($$59, $$60), polygon: [ point: { x: 0.0, y: 0.0 }, point: { x: 2.0, y: 2.0 }, point: { x: 0.0, y: 2.0 }, point: { x: 2.0, y: 0.0 } ]))
-                      -- STREAM_SELECT  |PARTITIONED|
-                        project ([$$59, $$60])
-                        -- STREAM_PROJECT  |PARTITIONED|
-                          exchange
->>>>>>> 86e6336f
-                          -- ONE_TO_ONE_EXCHANGE  |PARTITIONED|
-                            split ($$64)
+                            split ($$67)
                             -- SPLIT  |PARTITIONED|
                               exchange
                               -- ONE_TO_ONE_EXCHANGE  |PARTITIONED|
-                                project ([$$59, $$60, $$63, $$64])
+                                project ([$$62, $$63, $$66, $$67])
                                 -- STREAM_PROJECT  |PARTITIONED|
                                   exchange
                                   -- ONE_TO_ONE_EXCHANGE  |PARTITIONED|
-                                    unnest-map [$$59, $$60, $$61, $$62, $$63, $$64] <- index-search("cfLocation", 1, "test", "Fragile_raw", false, false, 4, $$55, $$56, $$57, $$58)
+                                    unnest-map [$$62, $$63, $$64, $$65, $$66, $$67] <- index-search("cfLocation", 1, "Default", "test", "Fragile_raw", false, false, 4, $$58, $$59, $$60, $$61)
                                     -- RTREE_SEARCH  |PARTITIONED|
                                       exchange
                                       -- ONE_TO_ONE_EXCHANGE  |PARTITIONED|
-                                        assign [$$55, $$56, $$57, $$58] <- [0.0, 0.0, 2.0, 2.0]
+                                        assign [$$58, $$59, $$60, $$61] <- [0.0, 0.0, 2.0, 2.0]
                                         -- ASSIGN  |PARTITIONED|
-<<<<<<< HEAD
-                                          -- EMPTY_TUPLE_SOURCE  |PARTITIONED|
-                -- ONE_TO_ONE_EXCHANGE  |PARTITIONED|
-                  -- STREAM_SELECT  |PARTITIONED|
-                    -- STREAM_PROJECT  |PARTITIONED|
-                      -- ONE_TO_ONE_EXCHANGE  |PARTITIONED|
-                        -- SPLIT  |PARTITIONED|
-                          -- ONE_TO_ONE_EXCHANGE  |PARTITIONED|
-                            -- STREAM_PROJECT  |PARTITIONED|
-                              -- ONE_TO_ONE_EXCHANGE  |PARTITIONED|
-                                -- RTREE_SEARCH (test.Fragile_raw.cfLocation)  |PARTITIONED|
-                                  -- ONE_TO_ONE_EXCHANGE  |PARTITIONED|
-                                    -- ASSIGN  |PARTITIONED|
-                                      -- EMPTY_TUPLE_SOURCE  |PARTITIONED|
-=======
                                           empty-tuple-source
                                           -- EMPTY_TUPLE_SOURCE  |PARTITIONED|
->>>>>>> 86e6336f
+                exchange
+                -- ONE_TO_ONE_EXCHANGE  |PARTITIONED|
+                  select (spatial-intersect(create-point($$62, $$63), polygon: [ point: { x: 0.0, y: 0.0 }, point: { x: 2.0, y: 2.0 }, point: { x: 0.0, y: 2.0 }, point: { x: 2.0, y: 0.0 } ])) project: []
+                  -- STREAM_SELECT  |PARTITIONED|
+                    project ([$$62, $$63])
+                    -- STREAM_PROJECT  |PARTITIONED|
+                      exchange
+                      -- ONE_TO_ONE_EXCHANGE  |PARTITIONED|
+                        split ($$67)
+                        -- SPLIT  |PARTITIONED|
+                          exchange
+                          -- ONE_TO_ONE_EXCHANGE  |PARTITIONED|
+                            project ([$$62, $$63, $$66, $$67])
+                            -- STREAM_PROJECT  |PARTITIONED|
+                              exchange
+                              -- ONE_TO_ONE_EXCHANGE  |PARTITIONED|
+                                unnest-map [$$62, $$63, $$64, $$65, $$66, $$67] <- index-search("cfLocation", 1, "Default", "test", "Fragile_raw", false, false, 4, $$58, $$59, $$60, $$61)
+                                -- RTREE_SEARCH  |PARTITIONED|
+                                  exchange
+                                  -- ONE_TO_ONE_EXCHANGE  |PARTITIONED|
+                                    assign [$$58, $$59, $$60, $$61] <- [0.0, 0.0, 2.0, 2.0]
+                                    -- ASSIGN  |PARTITIONED|
+                                      empty-tuple-source
+                                      -- EMPTY_TUPLE_SOURCE  |PARTITIONED|