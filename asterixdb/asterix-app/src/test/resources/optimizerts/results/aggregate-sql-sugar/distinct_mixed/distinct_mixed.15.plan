--- conflicted
+++ resolved
@@ -1,364 +1,97 @@
-distribute result [$$118]
+distribute result [$$122]
 -- DISTRIBUTE_RESULT  |LOCAL|
   exchange
   -- ONE_TO_ONE_EXCHANGE  |LOCAL|
-<<<<<<< HEAD
+    assign [$$122] <- [{"sum_distinct_x": $$123, "sum_y": $$124, "sum_distinct_z": $$125, "avg_distinct_x": $$126, "avg_distinct_y": $$127, "count_x": $$128, "count_distinct_y": $$129, "avg_z": $$130, "count_distinct_z": $$131}] project: [$$122]
     -- ASSIGN  |LOCAL|
+      exchange
       -- ONE_TO_ONE_EXCHANGE  |LOCAL|
+        join (true)
         -- NESTED_LOOP  |LOCAL|
+          exchange
           -- ONE_TO_ONE_EXCHANGE  |LOCAL|
+            join (true)
             -- NESTED_LOOP  |LOCAL|
+              exchange
               -- ONE_TO_ONE_EXCHANGE  |LOCAL|
+                join (true)
                 -- NESTED_LOOP  |LOCAL|
+                  exchange
                   -- ONE_TO_ONE_EXCHANGE  |LOCAL|
+                    aggregate [$$123, $$126] <- [agg-sql-sum($$141), agg-sql-avg($$141)]
                     -- AGGREGATE  |LOCAL|
+                      exchange
                       -- ONE_TO_ONE_EXCHANGE  |LOCAL|
+                        distinct ([$$141])
                         -- PRE_SORTED_DISTINCT_BY  |LOCAL|
+                          exchange
                           -- ONE_TO_ONE_EXCHANGE  |LOCAL|
+                            order (ASC, $$141)
                             -- STABLE_SORT [$$141(ASC)]  |LOCAL|
-=======
-    project ([$$118])
-    -- STREAM_PROJECT  |LOCAL|
-      assign [$$118] <- [{"sum_distinct_x": $$119, "sum_y": $$120, "sum_distinct_z": $$121, "avg_distinct_x": $$122, "avg_distinct_y": $$123, "count_x": $$124, "count_distinct_y": $$125, "avg_z": $$126, "count_distinct_z": $$127}]
-      -- ASSIGN  |LOCAL|
-        exchange
-        -- ONE_TO_ONE_EXCHANGE  |LOCAL|
-          join (true)
-          -- NESTED_LOOP  |LOCAL|
-            exchange
-            -- ONE_TO_ONE_EXCHANGE  |LOCAL|
-              join (true)
-              -- NESTED_LOOP  |LOCAL|
-                exchange
-                -- ONE_TO_ONE_EXCHANGE  |LOCAL|
-                  join (true)
-                  -- NESTED_LOOP  |LOCAL|
-                    exchange
-                    -- ONE_TO_ONE_EXCHANGE  |LOCAL|
-                      aggregate [$$119, $$122] <- [agg-sql-sum($$137), agg-sql-avg($$137)]
-                      -- AGGREGATE  |LOCAL|
-                        exchange
-                        -- ONE_TO_ONE_EXCHANGE  |LOCAL|
-                          distinct ([$$137])
-                          -- PRE_SORTED_DISTINCT_BY  |LOCAL|
-                            exchange
-                            -- ONE_TO_ONE_EXCHANGE  |LOCAL|
-                              order (ASC, $$137)
-                              -- STABLE_SORT [$$137(ASC)]  |LOCAL|
-                                exchange
-                                -- ONE_TO_ONE_EXCHANGE  |UNPARTITIONED|
-                                  join (true)
-                                  -- NESTED_LOOP  |UNPARTITIONED|
-                                    exchange
-                                    -- ONE_TO_ONE_EXCHANGE  |UNPARTITIONED|
-                                      join (true)
-                                      -- NESTED_LOOP  |UNPARTITIONED|
-                                        exchange
-                                        -- ONE_TO_ONE_EXCHANGE  |UNPARTITIONED|
-                                          replicate
-                                          -- REPLICATE  |UNPARTITIONED|
-                                            exchange
-                                            -- ONE_TO_ONE_EXCHANGE  |UNPARTITIONED|
-                                              replicate
-                                              -- REPLICATE  |UNPARTITIONED|
-                                                exchange
-                                                -- ONE_TO_ONE_EXCHANGE  |UNPARTITIONED|
-                                                  unnest $$137 <- range(1, 5)
-                                                  -- UNNEST  |UNPARTITIONED|
-                                                    empty-tuple-source
-                                                    -- EMPTY_TUPLE_SOURCE  |UNPARTITIONED|
-                                        exchange
-                                        -- ONE_TO_ONE_EXCHANGE  |UNPARTITIONED|
-                                          replicate
-                                          -- REPLICATE  |UNPARTITIONED|
-                                            exchange
-                                            -- ONE_TO_ONE_EXCHANGE  |UNPARTITIONED|
-                                              project ([])
-                                              -- STREAM_PROJECT  |UNPARTITIONED|
-                                                exchange
-                                                -- ONE_TO_ONE_EXCHANGE  |UNPARTITIONED|
-                                                  replicate
-                                                  -- REPLICATE  |UNPARTITIONED|
-                                                    exchange
-                                                    -- ONE_TO_ONE_EXCHANGE  |UNPARTITIONED|
-                                                      unnest $$138 <- range(6, 10)
-                                                      -- UNNEST  |UNPARTITIONED|
-                                                        empty-tuple-source
-                                                        -- EMPTY_TUPLE_SOURCE  |UNPARTITIONED|
-                                    exchange
-                                    -- ONE_TO_ONE_EXCHANGE  |UNPARTITIONED|
-                                      replicate
-                                      -- REPLICATE  |UNPARTITIONED|
-                                        exchange
-                                        -- ONE_TO_ONE_EXCHANGE  |UNPARTITIONED|
-                                          project ([])
-                                          -- STREAM_PROJECT  |UNPARTITIONED|
-                                            exchange
-                                            -- ONE_TO_ONE_EXCHANGE  |UNPARTITIONED|
-                                              replicate
-                                              -- REPLICATE  |UNPARTITIONED|
-                                                exchange
-                                                -- ONE_TO_ONE_EXCHANGE  |UNPARTITIONED|
-                                                  unnest $$139 <- range(11, 15)
-                                                  -- UNNEST  |UNPARTITIONED|
-                                                    empty-tuple-source
-                                                    -- EMPTY_TUPLE_SOURCE  |UNPARTITIONED|
-                    exchange
-                    -- ONE_TO_ONE_EXCHANGE  |LOCAL|
-                      aggregate [$$120, $$124, $$126] <- [agg-global-sql-sum($$164), agg-sql-sum($$165), agg-global-sql-avg($$166)]
-                      -- AGGREGATE  |LOCAL|
-                        aggregate [$$164, $$165, $$166] <- [agg-local-sql-sum($$150), agg-sql-count($$149), agg-local-sql-avg($$151)]
-                        -- AGGREGATE  |LOCAL|
-                          exchange
-                          -- ONE_TO_ONE_EXCHANGE  |UNPARTITIONED|
-                            join (true)
-                            -- NESTED_LOOP  |UNPARTITIONED|
-                              exchange
->>>>>>> 86e6336f
+                              exchange
                               -- ONE_TO_ONE_EXCHANGE  |UNPARTITIONED|
                                 join (true)
                                 -- NESTED_LOOP  |UNPARTITIONED|
                                   exchange
                                   -- ONE_TO_ONE_EXCHANGE  |UNPARTITIONED|
-<<<<<<< HEAD
+                                    join (true)
                                     -- NESTED_LOOP  |UNPARTITIONED|
-                                      -- ONE_TO_ONE_EXCHANGE  |UNPARTITIONED|
-                                        -- REPLICATE  |UNPARTITIONED|
-                                          -- ONE_TO_ONE_EXCHANGE  |UNPARTITIONED|
-                                            -- REPLICATE  |UNPARTITIONED|
-                                              -- ONE_TO_ONE_EXCHANGE  |UNPARTITIONED|
-                                                -- UNNEST  |UNPARTITIONED|
-                                                  -- EMPTY_TUPLE_SOURCE  |UNPARTITIONED|
-                                      -- ONE_TO_ONE_EXCHANGE  |UNPARTITIONED|
-                                        -- REPLICATE  |UNPARTITIONED|
-                                          -- ONE_TO_ONE_EXCHANGE  |UNPARTITIONED|
+                                      exchange
+                                      -- ONE_TO_ONE_EXCHANGE  |UNPARTITIONED|
+                                        replicate
+                                        -- REPLICATE  |UNPARTITIONED|
+                                          exchange
+                                          -- ONE_TO_ONE_EXCHANGE  |UNPARTITIONED|
+                                            replicate
+                                            -- REPLICATE  |UNPARTITIONED|
+                                              exchange
+                                              -- ONE_TO_ONE_EXCHANGE  |UNPARTITIONED|
+                                                unnest $$141 <- range(1, 5)
+                                                -- UNNEST  |UNPARTITIONED|
+                                                  empty-tuple-source
+                                                  -- EMPTY_TUPLE_SOURCE  |UNPARTITIONED|
+                                      exchange
+                                      -- ONE_TO_ONE_EXCHANGE  |UNPARTITIONED|
+                                        replicate
+                                        -- REPLICATE  |UNPARTITIONED|
+                                          exchange
+                                          -- ONE_TO_ONE_EXCHANGE  |UNPARTITIONED|
+                                            project ([])
                                             -- STREAM_PROJECT  |UNPARTITIONED|
-=======
-                                    project ([$$149])
-                                    -- STREAM_PROJECT  |UNPARTITIONED|
-                                      assign [$$149] <- [$$137]
-                                      -- ASSIGN  |UNPARTITIONED|
-                                        exchange
-                                        -- ONE_TO_ONE_EXCHANGE  |UNPARTITIONED|
-                                          replicate
-                                          -- REPLICATE  |UNPARTITIONED|
-                                            exchange
-                                            -- ONE_TO_ONE_EXCHANGE  |UNPARTITIONED|
-                                              replicate
-                                              -- REPLICATE  |UNPARTITIONED|
-                                                exchange
-                                                -- ONE_TO_ONE_EXCHANGE  |UNPARTITIONED|
-                                                  unnest $$137 <- range(1, 5)
-                                                  -- UNNEST  |UNPARTITIONED|
-                                                    empty-tuple-source
-                                                    -- EMPTY_TUPLE_SOURCE  |UNPARTITIONED|
-                                  exchange
-                                  -- ONE_TO_ONE_EXCHANGE  |UNPARTITIONED|
-                                    replicate
-                                    -- REPLICATE  |UNPARTITIONED|
-                                      exchange
-                                      -- ONE_TO_ONE_EXCHANGE  |UNPARTITIONED|
-                                        project ([$$150])
-                                        -- STREAM_PROJECT  |UNPARTITIONED|
-                                          assign [$$150] <- [$$138]
-                                          -- ASSIGN  |UNPARTITIONED|
-                                            exchange
-                                            -- ONE_TO_ONE_EXCHANGE  |UNPARTITIONED|
-                                              replicate
-                                              -- REPLICATE  |UNPARTITIONED|
-                                                exchange
-                                                -- ONE_TO_ONE_EXCHANGE  |UNPARTITIONED|
-                                                  unnest $$138 <- range(6, 10)
-                                                  -- UNNEST  |UNPARTITIONED|
-                                                    empty-tuple-source
-                                                    -- EMPTY_TUPLE_SOURCE  |UNPARTITIONED|
-                              exchange
-                              -- ONE_TO_ONE_EXCHANGE  |UNPARTITIONED|
-                                project ([$$151])
-                                -- STREAM_PROJECT  |UNPARTITIONED|
-                                  assign [$$151] <- [$$163]
-                                  -- ASSIGN  |UNPARTITIONED|
-                                    exchange
-                                    -- ONE_TO_ONE_EXCHANGE  |UNPARTITIONED|
-                                      replicate
-                                      -- REPLICATE  |UNPARTITIONED|
-                                        exchange
-                                        -- ONE_TO_ONE_EXCHANGE  |UNPARTITIONED|
-                                          project ([$$163])
-                                          -- STREAM_PROJECT  |UNPARTITIONED|
-                                            assign [$$163] <- [$$139]
-                                            -- ASSIGN  |UNPARTITIONED|
-                                              exchange
->>>>>>> 86e6336f
+                                              exchange
                                               -- ONE_TO_ONE_EXCHANGE  |UNPARTITIONED|
                                                 replicate
                                                 -- REPLICATE  |UNPARTITIONED|
                                                   exchange
                                                   -- ONE_TO_ONE_EXCHANGE  |UNPARTITIONED|
-                                                    unnest $$139 <- range(11, 15)
+                                                    unnest $$142 <- range(6, 10)
                                                     -- UNNEST  |UNPARTITIONED|
                                                       empty-tuple-source
                                                       -- EMPTY_TUPLE_SOURCE  |UNPARTITIONED|
-<<<<<<< HEAD
-                                  -- ONE_TO_ONE_EXCHANGE  |UNPARTITIONED|
+                                  exchange
+                                  -- ONE_TO_ONE_EXCHANGE  |UNPARTITIONED|
+                                    replicate
                                     -- REPLICATE  |UNPARTITIONED|
-                                      -- ONE_TO_ONE_EXCHANGE  |UNPARTITIONED|
+                                      exchange
+                                      -- ONE_TO_ONE_EXCHANGE  |UNPARTITIONED|
+                                        project ([])
                                         -- STREAM_PROJECT  |UNPARTITIONED|
-                                          -- ONE_TO_ONE_EXCHANGE  |UNPARTITIONED|
-                                            -- REPLICATE  |UNPARTITIONED|
-                                              -- ONE_TO_ONE_EXCHANGE  |UNPARTITIONED|
-                                                -- UNNEST  |UNPARTITIONED|
-                                                  -- EMPTY_TUPLE_SOURCE  |UNPARTITIONED|
+                                          exchange
+                                          -- ONE_TO_ONE_EXCHANGE  |UNPARTITIONED|
+                                            replicate
+                                            -- REPLICATE  |UNPARTITIONED|
+                                              exchange
+                                              -- ONE_TO_ONE_EXCHANGE  |UNPARTITIONED|
+                                                unnest $$143 <- range(11, 15)
+                                                -- UNNEST  |UNPARTITIONED|
+                                                  empty-tuple-source
+                                                  -- EMPTY_TUPLE_SOURCE  |UNPARTITIONED|
+                  exchange
                   -- ONE_TO_ONE_EXCHANGE  |LOCAL|
+                    aggregate [$$124, $$128, $$130] <- [agg-global-sql-sum($$168), agg-sql-sum($$169), agg-global-sql-avg($$170)]
                     -- AGGREGATE  |LOCAL|
+                      aggregate [$$168, $$169, $$170] <- [agg-local-sql-sum($$154), agg-sql-count($$153), agg-local-sql-avg($$155)]
                       -- AGGREGATE  |LOCAL|
-                        -- ONE_TO_ONE_EXCHANGE  |UNPARTITIONED|
-                          -- NESTED_LOOP  |UNPARTITIONED|
-=======
-                exchange
-                -- ONE_TO_ONE_EXCHANGE  |LOCAL|
-                  aggregate [$$121, $$127] <- [agg-sql-sum($$163), agg-sql-count($$163)]
-                  -- AGGREGATE  |LOCAL|
-                    exchange
-                    -- ONE_TO_ONE_EXCHANGE  |LOCAL|
-                      distinct ([$$163])
-                      -- PRE_SORTED_DISTINCT_BY  |LOCAL|
-                        exchange
-                        -- ONE_TO_ONE_EXCHANGE  |LOCAL|
-                          order (ASC, $$163)
-                          -- STABLE_SORT [$$163(ASC)]  |LOCAL|
-                            exchange
->>>>>>> 86e6336f
-                            -- ONE_TO_ONE_EXCHANGE  |UNPARTITIONED|
-                              join (true)
-                              -- NESTED_LOOP  |UNPARTITIONED|
-                                exchange
-                                -- ONE_TO_ONE_EXCHANGE  |UNPARTITIONED|
-<<<<<<< HEAD
-                                  -- ASSIGN  |UNPARTITIONED|
-=======
-                                  join (true)
-                                  -- NESTED_LOOP  |UNPARTITIONED|
-                                    exchange
->>>>>>> 86e6336f
-                                    -- ONE_TO_ONE_EXCHANGE  |UNPARTITIONED|
-                                      replicate
-                                      -- REPLICATE  |UNPARTITIONED|
-                                        exchange
-                                        -- ONE_TO_ONE_EXCHANGE  |UNPARTITIONED|
-<<<<<<< HEAD
-                                          -- REPLICATE  |UNPARTITIONED|
-                                            -- ONE_TO_ONE_EXCHANGE  |UNPARTITIONED|
-                                              -- UNNEST  |UNPARTITIONED|
-                                                -- EMPTY_TUPLE_SOURCE  |UNPARTITIONED|
-                                -- ONE_TO_ONE_EXCHANGE  |UNPARTITIONED|
-                                  -- REPLICATE  |UNPARTITIONED|
-                                    -- ONE_TO_ONE_EXCHANGE  |UNPARTITIONED|
-                                      -- ASSIGN  |UNPARTITIONED|
-                                        -- ONE_TO_ONE_EXCHANGE  |UNPARTITIONED|
-                                          -- REPLICATE  |UNPARTITIONED|
-                                            -- ONE_TO_ONE_EXCHANGE  |UNPARTITIONED|
-                                              -- UNNEST  |UNPARTITIONED|
-                                                -- EMPTY_TUPLE_SOURCE  |UNPARTITIONED|
-                            -- ONE_TO_ONE_EXCHANGE  |UNPARTITIONED|
-                              -- ASSIGN  |UNPARTITIONED|
-=======
-                                          project ([])
-                                          -- STREAM_PROJECT  |UNPARTITIONED|
-                                            assign [$$161] <- [$$137]
-                                            -- ASSIGN  |UNPARTITIONED|
-                                              exchange
-                                              -- ONE_TO_ONE_EXCHANGE  |UNPARTITIONED|
-                                                replicate
-                                                -- REPLICATE  |UNPARTITIONED|
-                                                  exchange
-                                                  -- ONE_TO_ONE_EXCHANGE  |UNPARTITIONED|
-                                                    unnest $$137 <- range(1, 5)
-                                                    -- UNNEST  |UNPARTITIONED|
-                                                      empty-tuple-source
-                                                      -- EMPTY_TUPLE_SOURCE  |UNPARTITIONED|
-                                    exchange
-                                    -- ONE_TO_ONE_EXCHANGE  |UNPARTITIONED|
-                                      project ([])
-                                      -- STREAM_PROJECT  |UNPARTITIONED|
-                                        assign [] <- []
-                                        -- ASSIGN  |UNPARTITIONED|
-                                          exchange
-                                          -- ONE_TO_ONE_EXCHANGE  |UNPARTITIONED|
-                                            replicate
-                                            -- REPLICATE  |UNPARTITIONED|
-                                              exchange
-                                              -- ONE_TO_ONE_EXCHANGE  |UNPARTITIONED|
-                                                project ([])
-                                                -- STREAM_PROJECT  |UNPARTITIONED|
-                                                  exchange
-                                                  -- ONE_TO_ONE_EXCHANGE  |UNPARTITIONED|
-                                                    replicate
-                                                    -- REPLICATE  |UNPARTITIONED|
-                                                      exchange
-                                                      -- ONE_TO_ONE_EXCHANGE  |UNPARTITIONED|
-                                                        unnest $$138 <- range(6, 10)
-                                                        -- UNNEST  |UNPARTITIONED|
-                                                          empty-tuple-source
-                                                          -- EMPTY_TUPLE_SOURCE  |UNPARTITIONED|
-                                exchange
->>>>>>> 86e6336f
-                                -- ONE_TO_ONE_EXCHANGE  |UNPARTITIONED|
-                                  replicate
-                                  -- REPLICATE  |UNPARTITIONED|
-                                    exchange
-                                    -- ONE_TO_ONE_EXCHANGE  |UNPARTITIONED|
-<<<<<<< HEAD
-                                      -- ASSIGN  |UNPARTITIONED|
-                                        -- ONE_TO_ONE_EXCHANGE  |UNPARTITIONED|
-                                          -- REPLICATE  |UNPARTITIONED|
-                                            -- ONE_TO_ONE_EXCHANGE  |UNPARTITIONED|
-                                              -- UNNEST  |UNPARTITIONED|
-                                                -- EMPTY_TUPLE_SOURCE  |UNPARTITIONED|
-              -- ONE_TO_ONE_EXCHANGE  |LOCAL|
-                -- AGGREGATE  |LOCAL|
-                  -- ONE_TO_ONE_EXCHANGE  |LOCAL|
-                    -- PRE_SORTED_DISTINCT_BY  |LOCAL|
-                      -- ONE_TO_ONE_EXCHANGE  |LOCAL|
-                        -- STABLE_SORT [$$167(ASC)]  |LOCAL|
-                          -- ONE_TO_ONE_EXCHANGE  |UNPARTITIONED|
-                            -- NESTED_LOOP  |UNPARTITIONED|
-                              -- ONE_TO_ONE_EXCHANGE  |UNPARTITIONED|
-                                -- NESTED_LOOP  |UNPARTITIONED|
-                                  -- ONE_TO_ONE_EXCHANGE  |UNPARTITIONED|
-                                    -- REPLICATE  |UNPARTITIONED|
-                                      -- ONE_TO_ONE_EXCHANGE  |UNPARTITIONED|
-=======
-                                      project ([$$163])
-                                      -- STREAM_PROJECT  |UNPARTITIONED|
-                                        assign [$$163] <- [$$139]
->>>>>>> 86e6336f
-                                        -- ASSIGN  |UNPARTITIONED|
-                                          exchange
-                                          -- ONE_TO_ONE_EXCHANGE  |UNPARTITIONED|
-                                            replicate
-                                            -- REPLICATE  |UNPARTITIONED|
-                                              exchange
-                                              -- ONE_TO_ONE_EXCHANGE  |UNPARTITIONED|
-                                                unnest $$139 <- range(11, 15)
-                                                -- UNNEST  |UNPARTITIONED|
-                                                  empty-tuple-source
-                                                  -- EMPTY_TUPLE_SOURCE  |UNPARTITIONED|
-<<<<<<< HEAD
-                                  -- ONE_TO_ONE_EXCHANGE  |UNPARTITIONED|
-=======
-            exchange
-            -- ONE_TO_ONE_EXCHANGE  |LOCAL|
-              aggregate [$$123, $$125] <- [agg-sql-avg($$y), agg-sql-count($$y)]
-              -- AGGREGATE  |LOCAL|
-                exchange
-                -- ONE_TO_ONE_EXCHANGE  |LOCAL|
-                  distinct ([$$y])
-                  -- PRE_SORTED_DISTINCT_BY  |LOCAL|
-                    exchange
-                    -- ONE_TO_ONE_EXCHANGE  |LOCAL|
-                      order (ASC, $$y)
-                      -- STABLE_SORT [$$y(ASC)]  |LOCAL|
                         exchange
                         -- ONE_TO_ONE_EXCHANGE  |UNPARTITIONED|
                           join (true)
@@ -369,10 +102,103 @@
                               -- NESTED_LOOP  |UNPARTITIONED|
                                 exchange
                                 -- ONE_TO_ONE_EXCHANGE  |UNPARTITIONED|
-                                  project ([])
-                                  -- STREAM_PROJECT  |UNPARTITIONED|
-                                    assign [] <- []
->>>>>>> 86e6336f
+                                  assign [$$153] <- [$$141] project: [$$153]
+                                  -- ASSIGN  |UNPARTITIONED|
+                                    exchange
+                                    -- ONE_TO_ONE_EXCHANGE  |UNPARTITIONED|
+                                      replicate
+                                      -- REPLICATE  |UNPARTITIONED|
+                                        exchange
+                                        -- ONE_TO_ONE_EXCHANGE  |UNPARTITIONED|
+                                          replicate
+                                          -- REPLICATE  |UNPARTITIONED|
+                                            exchange
+                                            -- ONE_TO_ONE_EXCHANGE  |UNPARTITIONED|
+                                              unnest $$141 <- range(1, 5)
+                                              -- UNNEST  |UNPARTITIONED|
+                                                empty-tuple-source
+                                                -- EMPTY_TUPLE_SOURCE  |UNPARTITIONED|
+                                exchange
+                                -- ONE_TO_ONE_EXCHANGE  |UNPARTITIONED|
+                                  replicate
+                                  -- REPLICATE  |UNPARTITIONED|
+                                    exchange
+                                    -- ONE_TO_ONE_EXCHANGE  |UNPARTITIONED|
+                                      assign [$$154] <- [$$142] project: [$$154]
+                                      -- ASSIGN  |UNPARTITIONED|
+                                        exchange
+                                        -- ONE_TO_ONE_EXCHANGE  |UNPARTITIONED|
+                                          replicate
+                                          -- REPLICATE  |UNPARTITIONED|
+                                            exchange
+                                            -- ONE_TO_ONE_EXCHANGE  |UNPARTITIONED|
+                                              unnest $$142 <- range(6, 10)
+                                              -- UNNEST  |UNPARTITIONED|
+                                                empty-tuple-source
+                                                -- EMPTY_TUPLE_SOURCE  |UNPARTITIONED|
+                            exchange
+                            -- ONE_TO_ONE_EXCHANGE  |UNPARTITIONED|
+                              assign [$$155] <- [$$167] project: [$$155]
+                              -- ASSIGN  |UNPARTITIONED|
+                                exchange
+                                -- ONE_TO_ONE_EXCHANGE  |UNPARTITIONED|
+                                  replicate
+                                  -- REPLICATE  |UNPARTITIONED|
+                                    exchange
+                                    -- ONE_TO_ONE_EXCHANGE  |UNPARTITIONED|
+                                      assign [$$167] <- [$$143] project: [$$167]
+                                      -- ASSIGN  |UNPARTITIONED|
+                                        exchange
+                                        -- ONE_TO_ONE_EXCHANGE  |UNPARTITIONED|
+                                          replicate
+                                          -- REPLICATE  |UNPARTITIONED|
+                                            exchange
+                                            -- ONE_TO_ONE_EXCHANGE  |UNPARTITIONED|
+                                              unnest $$143 <- range(11, 15)
+                                              -- UNNEST  |UNPARTITIONED|
+                                                empty-tuple-source
+                                                -- EMPTY_TUPLE_SOURCE  |UNPARTITIONED|
+              exchange
+              -- ONE_TO_ONE_EXCHANGE  |LOCAL|
+                aggregate [$$125, $$131] <- [agg-sql-sum($$167), agg-sql-count($$167)]
+                -- AGGREGATE  |LOCAL|
+                  exchange
+                  -- ONE_TO_ONE_EXCHANGE  |LOCAL|
+                    distinct ([$$167])
+                    -- PRE_SORTED_DISTINCT_BY  |LOCAL|
+                      exchange
+                      -- ONE_TO_ONE_EXCHANGE  |LOCAL|
+                        order (ASC, $$167)
+                        -- STABLE_SORT [$$167(ASC)]  |LOCAL|
+                          exchange
+                          -- ONE_TO_ONE_EXCHANGE  |UNPARTITIONED|
+                            join (true)
+                            -- NESTED_LOOP  |UNPARTITIONED|
+                              exchange
+                              -- ONE_TO_ONE_EXCHANGE  |UNPARTITIONED|
+                                join (true)
+                                -- NESTED_LOOP  |UNPARTITIONED|
+                                  exchange
+                                  -- ONE_TO_ONE_EXCHANGE  |UNPARTITIONED|
+                                    replicate
+                                    -- REPLICATE  |UNPARTITIONED|
+                                      exchange
+                                      -- ONE_TO_ONE_EXCHANGE  |UNPARTITIONED|
+                                        assign [$$165] <- [$$141] project: []
+                                        -- ASSIGN  |UNPARTITIONED|
+                                          exchange
+                                          -- ONE_TO_ONE_EXCHANGE  |UNPARTITIONED|
+                                            replicate
+                                            -- REPLICATE  |UNPARTITIONED|
+                                              exchange
+                                              -- ONE_TO_ONE_EXCHANGE  |UNPARTITIONED|
+                                                unnest $$141 <- range(1, 5)
+                                                -- UNNEST  |UNPARTITIONED|
+                                                  empty-tuple-source
+                                                  -- EMPTY_TUPLE_SOURCE  |UNPARTITIONED|
+                                  exchange
+                                  -- ONE_TO_ONE_EXCHANGE  |UNPARTITIONED|
+                                    assign [] <- [] project: []
                                     -- ASSIGN  |UNPARTITIONED|
                                       exchange
                                       -- ONE_TO_ONE_EXCHANGE  |UNPARTITIONED|
@@ -382,34 +208,23 @@
                                           -- ONE_TO_ONE_EXCHANGE  |UNPARTITIONED|
                                             project ([])
                                             -- STREAM_PROJECT  |UNPARTITIONED|
-<<<<<<< HEAD
-                                              -- ONE_TO_ONE_EXCHANGE  |UNPARTITIONED|
+                                              exchange
+                                              -- ONE_TO_ONE_EXCHANGE  |UNPARTITIONED|
+                                                replicate
                                                 -- REPLICATE  |UNPARTITIONED|
+                                                  exchange
                                                   -- ONE_TO_ONE_EXCHANGE  |UNPARTITIONED|
+                                                    unnest $$142 <- range(6, 10)
                                                     -- UNNEST  |UNPARTITIONED|
+                                                      empty-tuple-source
                                                       -- EMPTY_TUPLE_SOURCE  |UNPARTITIONED|
-                              -- ONE_TO_ONE_EXCHANGE  |UNPARTITIONED|
+                              exchange
+                              -- ONE_TO_ONE_EXCHANGE  |UNPARTITIONED|
+                                replicate
                                 -- REPLICATE  |UNPARTITIONED|
-                                  -- ONE_TO_ONE_EXCHANGE  |UNPARTITIONED|
-=======
-                                              assign [$$161] <- [$$137]
-                                              -- ASSIGN  |UNPARTITIONED|
-                                                exchange
-                                                -- ONE_TO_ONE_EXCHANGE  |UNPARTITIONED|
-                                                  replicate
-                                                  -- REPLICATE  |UNPARTITIONED|
-                                                    exchange
-                                                    -- ONE_TO_ONE_EXCHANGE  |UNPARTITIONED|
-                                                      unnest $$137 <- range(1, 5)
-                                                      -- UNNEST  |UNPARTITIONED|
-                                                        empty-tuple-source
-                                                        -- EMPTY_TUPLE_SOURCE  |UNPARTITIONED|
-                                exchange
-                                -- ONE_TO_ONE_EXCHANGE  |UNPARTITIONED|
-                                  project ([$$y])
-                                  -- STREAM_PROJECT  |UNPARTITIONED|
-                                    assign [$$y] <- [$$150]
->>>>>>> 86e6336f
+                                  exchange
+                                  -- ONE_TO_ONE_EXCHANGE  |UNPARTITIONED|
+                                    assign [$$167] <- [$$143] project: [$$167]
                                     -- ASSIGN  |UNPARTITIONED|
                                       exchange
                                       -- ONE_TO_ONE_EXCHANGE  |UNPARTITIONED|
@@ -417,41 +232,33 @@
                                         -- REPLICATE  |UNPARTITIONED|
                                           exchange
                                           -- ONE_TO_ONE_EXCHANGE  |UNPARTITIONED|
-<<<<<<< HEAD
+                                            unnest $$143 <- range(11, 15)
                                             -- UNNEST  |UNPARTITIONED|
+                                              empty-tuple-source
                                               -- EMPTY_TUPLE_SOURCE  |UNPARTITIONED|
+          exchange
           -- ONE_TO_ONE_EXCHANGE  |LOCAL|
+            aggregate [$$127, $$129] <- [agg-sql-avg($$y), agg-sql-count($$y)]
             -- AGGREGATE  |LOCAL|
+              exchange
               -- ONE_TO_ONE_EXCHANGE  |LOCAL|
+                distinct ([$$y])
                 -- PRE_SORTED_DISTINCT_BY  |LOCAL|
+                  exchange
                   -- ONE_TO_ONE_EXCHANGE  |LOCAL|
+                    order (ASC, $$y)
                     -- STABLE_SORT [$$y(ASC)]  |LOCAL|
+                      exchange
                       -- ONE_TO_ONE_EXCHANGE  |UNPARTITIONED|
+                        join (true)
                         -- NESTED_LOOP  |UNPARTITIONED|
+                          exchange
                           -- ONE_TO_ONE_EXCHANGE  |UNPARTITIONED|
+                            join (true)
                             -- NESTED_LOOP  |UNPARTITIONED|
-                              -- ONE_TO_ONE_EXCHANGE  |UNPARTITIONED|
-=======
-                                            project ([$$150])
-                                            -- STREAM_PROJECT  |UNPARTITIONED|
-                                              assign [$$150] <- [$$138]
-                                              -- ASSIGN  |UNPARTITIONED|
-                                                exchange
-                                                -- ONE_TO_ONE_EXCHANGE  |UNPARTITIONED|
-                                                  replicate
-                                                  -- REPLICATE  |UNPARTITIONED|
-                                                    exchange
-                                                    -- ONE_TO_ONE_EXCHANGE  |UNPARTITIONED|
-                                                      unnest $$138 <- range(6, 10)
-                                                      -- UNNEST  |UNPARTITIONED|
-                                                        empty-tuple-source
-                                                        -- EMPTY_TUPLE_SOURCE  |UNPARTITIONED|
-                            exchange
-                            -- ONE_TO_ONE_EXCHANGE  |UNPARTITIONED|
-                              project ([])
-                              -- STREAM_PROJECT  |UNPARTITIONED|
-                                assign [] <- []
->>>>>>> 86e6336f
+                              exchange
+                              -- ONE_TO_ONE_EXCHANGE  |UNPARTITIONED|
+                                assign [] <- [] project: []
                                 -- ASSIGN  |UNPARTITIONED|
                                   exchange
                                   -- ONE_TO_ONE_EXCHANGE  |UNPARTITIONED|
@@ -459,45 +266,59 @@
                                     -- REPLICATE  |UNPARTITIONED|
                                       exchange
                                       -- ONE_TO_ONE_EXCHANGE  |UNPARTITIONED|
-<<<<<<< HEAD
+                                        assign [$$165] <- [$$141] project: []
                                         -- ASSIGN  |UNPARTITIONED|
-                                          -- ONE_TO_ONE_EXCHANGE  |UNPARTITIONED|
-                                            -- REPLICATE  |UNPARTITIONED|
-                                              -- ONE_TO_ONE_EXCHANGE  |UNPARTITIONED|
-                                                -- UNNEST  |UNPARTITIONED|
-                                                  -- EMPTY_TUPLE_SOURCE  |UNPARTITIONED|
-                              -- ONE_TO_ONE_EXCHANGE  |UNPARTITIONED|
+                                          exchange
+                                          -- ONE_TO_ONE_EXCHANGE  |UNPARTITIONED|
+                                            replicate
+                                            -- REPLICATE  |UNPARTITIONED|
+                                              exchange
+                                              -- ONE_TO_ONE_EXCHANGE  |UNPARTITIONED|
+                                                unnest $$141 <- range(1, 5)
+                                                -- UNNEST  |UNPARTITIONED|
+                                                  empty-tuple-source
+                                                  -- EMPTY_TUPLE_SOURCE  |UNPARTITIONED|
+                              exchange
+                              -- ONE_TO_ONE_EXCHANGE  |UNPARTITIONED|
+                                assign [$$y] <- [$$154] project: [$$y]
                                 -- ASSIGN  |UNPARTITIONED|
-                                  -- ONE_TO_ONE_EXCHANGE  |UNPARTITIONED|
+                                  exchange
+                                  -- ONE_TO_ONE_EXCHANGE  |UNPARTITIONED|
+                                    replicate
                                     -- REPLICATE  |UNPARTITIONED|
-                                      -- ONE_TO_ONE_EXCHANGE  |UNPARTITIONED|
+                                      exchange
+                                      -- ONE_TO_ONE_EXCHANGE  |UNPARTITIONED|
+                                        assign [$$154] <- [$$142] project: [$$154]
                                         -- ASSIGN  |UNPARTITIONED|
-=======
-                                        project ([])
-                                        -- STREAM_PROJECT  |UNPARTITIONED|
-                                          exchange
->>>>>>> 86e6336f
-                                          -- ONE_TO_ONE_EXCHANGE  |UNPARTITIONED|
-                                            replicate
-                                            -- REPLICATE  |UNPARTITIONED|
-                                              exchange
-                                              -- ONE_TO_ONE_EXCHANGE  |UNPARTITIONED|
-                                                unnest $$139 <- range(11, 15)
-                                                -- UNNEST  |UNPARTITIONED|
-<<<<<<< HEAD
-                                                  -- EMPTY_TUPLE_SOURCE  |UNPARTITIONED|
+                                          exchange
+                                          -- ONE_TO_ONE_EXCHANGE  |UNPARTITIONED|
+                                            replicate
+                                            -- REPLICATE  |UNPARTITIONED|
+                                              exchange
+                                              -- ONE_TO_ONE_EXCHANGE  |UNPARTITIONED|
+                                                unnest $$142 <- range(6, 10)
+                                                -- UNNEST  |UNPARTITIONED|
+                                                  empty-tuple-source
+                                                  -- EMPTY_TUPLE_SOURCE  |UNPARTITIONED|
+                          exchange
                           -- ONE_TO_ONE_EXCHANGE  |UNPARTITIONED|
+                            assign [] <- [] project: []
                             -- ASSIGN  |UNPARTITIONED|
-                              -- ONE_TO_ONE_EXCHANGE  |UNPARTITIONED|
+                              exchange
+                              -- ONE_TO_ONE_EXCHANGE  |UNPARTITIONED|
+                                replicate
                                 -- REPLICATE  |UNPARTITIONED|
-                                  -- ONE_TO_ONE_EXCHANGE  |UNPARTITIONED|
+                                  exchange
+                                  -- ONE_TO_ONE_EXCHANGE  |UNPARTITIONED|
+                                    project ([])
                                     -- STREAM_PROJECT  |UNPARTITIONED|
-                                      -- ONE_TO_ONE_EXCHANGE  |UNPARTITIONED|
-                                        -- REPLICATE  |UNPARTITIONED|
-                                          -- ONE_TO_ONE_EXCHANGE  |UNPARTITIONED|
+                                      exchange
+                                      -- ONE_TO_ONE_EXCHANGE  |UNPARTITIONED|
+                                        replicate
+                                        -- REPLICATE  |UNPARTITIONED|
+                                          exchange
+                                          -- ONE_TO_ONE_EXCHANGE  |UNPARTITIONED|
+                                            unnest $$143 <- range(11, 15)
                                             -- UNNEST  |UNPARTITIONED|
-                                              -- EMPTY_TUPLE_SOURCE  |UNPARTITIONED|
-=======
-                                                  empty-tuple-source
-                                                  -- EMPTY_TUPLE_SOURCE  |UNPARTITIONED|
->>>>>>> 86e6336f
+                                              empty-tuple-source
+                                              -- EMPTY_TUPLE_SOURCE  |UNPARTITIONED|