distribute result [$$44]
-- DISTRIBUTE_RESULT  |UNPARTITIONED|
  exchange
  -- ONE_TO_ONE_EXCHANGE  |UNPARTITIONED|
<<<<<<< HEAD
    -- ASSIGN  |UNPARTITIONED|
      -- AGGREGATE  |UNPARTITIONED|
        -- SORT_MERGE_EXCHANGE [$$45(ASC) ]  |PARTITIONED|
          -- PRE_SORTED_DISTINCT_BY  |PARTITIONED|
            -- ONE_TO_ONE_EXCHANGE  |PARTITIONED|
              -- STABLE_SORT [$$45(ASC)]  |PARTITIONED|
                -- HASH_PARTITION_EXCHANGE [$$45]  |PARTITIONED|
                  -- NESTED_LOOP  |PARTITIONED|
                    -- ONE_TO_ONE_EXCHANGE  |PARTITIONED|
                      -- ASSIGN  |PARTITIONED|
=======
    project ([$$44])
    -- STREAM_PROJECT  |UNPARTITIONED|
      assign [$$44] <- [{"count_distinct_x": $$47}]
      -- ASSIGN  |UNPARTITIONED|
        aggregate [$$47] <- [agg-sql-count(1)]
        -- AGGREGATE  |UNPARTITIONED|
          exchange
          -- SORT_MERGE_EXCHANGE [$$42(ASC) ]  |PARTITIONED|
            distinct ([$$42])
            -- PRE_SORTED_DISTINCT_BY  |PARTITIONED|
              exchange
              -- ONE_TO_ONE_EXCHANGE  |PARTITIONED|
                order (ASC, $$42)
                -- STABLE_SORT [$$42(ASC)]  |PARTITIONED|
                  exchange
                  -- HASH_PARTITION_EXCHANGE [$$42]  |PARTITIONED|
                    join (true)
                    -- NESTED_LOOP  |PARTITIONED|
                      exchange
                      -- ONE_TO_ONE_EXCHANGE  |PARTITIONED|
                        project ([$$42])
                        -- STREAM_PROJECT  |PARTITIONED|
                          assign [$$42] <- [$$x.getField(1)]
                          -- ASSIGN  |PARTITIONED|
                            project ([$$x])
                            -- STREAM_PROJECT  |PARTITIONED|
                              exchange
                              -- ONE_TO_ONE_EXCHANGE  |PARTITIONED|
                                data-scan []<-[$$45, $$x] <- test.d1
                                -- DATASOURCE_SCAN  |PARTITIONED|
                                  exchange
                                  -- ONE_TO_ONE_EXCHANGE  |PARTITIONED|
                                    empty-tuple-source
                                    -- EMPTY_TUPLE_SOURCE  |PARTITIONED|
                      exchange
                      -- BROADCAST_EXCHANGE  |PARTITIONED|
                        project ([])
>>>>>>> 86e6336f
                        -- STREAM_PROJECT  |PARTITIONED|
                          exchange
                          -- ONE_TO_ONE_EXCHANGE  |PARTITIONED|
<<<<<<< HEAD
                            -- DATASOURCE_SCAN (test.d1)  |PARTITIONED|
                              -- ONE_TO_ONE_EXCHANGE  |PARTITIONED|
                                -- EMPTY_TUPLE_SOURCE  |PARTITIONED|
                    -- BROADCAST_EXCHANGE  |PARTITIONED|
                      -- STREAM_PROJECT  |PARTITIONED|
                        -- ONE_TO_ONE_EXCHANGE  |PARTITIONED|
                          -- DATASOURCE_SCAN (test.d2)  |PARTITIONED|
                            -- ONE_TO_ONE_EXCHANGE  |PARTITIONED|
                              -- EMPTY_TUPLE_SOURCE  |PARTITIONED|
=======
                            data-scan []<-[$$46, $$y] <- test.d2
                            -- DATASOURCE_SCAN  |PARTITIONED|
                              exchange
                              -- ONE_TO_ONE_EXCHANGE  |PARTITIONED|
                                empty-tuple-source
                                -- EMPTY_TUPLE_SOURCE  |PARTITIONED|
>>>>>>> 86e6336f
<|MERGE_RESOLUTION|>--- conflicted
+++ resolved
@@ -1,75 +1,46 @@
-distribute result [$$44]
+distribute result [$$47]
 -- DISTRIBUTE_RESULT  |UNPARTITIONED|
   exchange
   -- ONE_TO_ONE_EXCHANGE  |UNPARTITIONED|
-<<<<<<< HEAD
+    assign [$$47] <- [{"count_distinct_x": $$50}] project: [$$47]
     -- ASSIGN  |UNPARTITIONED|
+      aggregate [$$50] <- [agg-sql-count(1)]
       -- AGGREGATE  |UNPARTITIONED|
+        exchange
         -- SORT_MERGE_EXCHANGE [$$45(ASC) ]  |PARTITIONED|
+          distinct ([$$45])
           -- PRE_SORTED_DISTINCT_BY  |PARTITIONED|
+            exchange
             -- ONE_TO_ONE_EXCHANGE  |PARTITIONED|
+              order (ASC, $$45)
               -- STABLE_SORT [$$45(ASC)]  |PARTITIONED|
+                exchange
                 -- HASH_PARTITION_EXCHANGE [$$45]  |PARTITIONED|
+                  join (true)
                   -- NESTED_LOOP  |PARTITIONED|
+                    exchange
                     -- ONE_TO_ONE_EXCHANGE  |PARTITIONED|
+                      assign [$$45] <- [$$x.getField(1)] project: [$$45]
                       -- ASSIGN  |PARTITIONED|
-=======
-    project ([$$44])
-    -- STREAM_PROJECT  |UNPARTITIONED|
-      assign [$$44] <- [{"count_distinct_x": $$47}]
-      -- ASSIGN  |UNPARTITIONED|
-        aggregate [$$47] <- [agg-sql-count(1)]
-        -- AGGREGATE  |UNPARTITIONED|
-          exchange
-          -- SORT_MERGE_EXCHANGE [$$42(ASC) ]  |PARTITIONED|
-            distinct ([$$42])
-            -- PRE_SORTED_DISTINCT_BY  |PARTITIONED|
-              exchange
-              -- ONE_TO_ONE_EXCHANGE  |PARTITIONED|
-                order (ASC, $$42)
-                -- STABLE_SORT [$$42(ASC)]  |PARTITIONED|
-                  exchange
-                  -- HASH_PARTITION_EXCHANGE [$$42]  |PARTITIONED|
-                    join (true)
-                    -- NESTED_LOOP  |PARTITIONED|
-                      exchange
-                      -- ONE_TO_ONE_EXCHANGE  |PARTITIONED|
-                        project ([$$42])
-                        -- STREAM_PROJECT  |PARTITIONED|
-                          assign [$$42] <- [$$x.getField(1)]
-                          -- ASSIGN  |PARTITIONED|
-                            project ([$$x])
-                            -- STREAM_PROJECT  |PARTITIONED|
-                              exchange
-                              -- ONE_TO_ONE_EXCHANGE  |PARTITIONED|
-                                data-scan []<-[$$45, $$x] <- test.d1
-                                -- DATASOURCE_SCAN  |PARTITIONED|
-                                  exchange
-                                  -- ONE_TO_ONE_EXCHANGE  |PARTITIONED|
-                                    empty-tuple-source
-                                    -- EMPTY_TUPLE_SOURCE  |PARTITIONED|
-                      exchange
-                      -- BROADCAST_EXCHANGE  |PARTITIONED|
-                        project ([])
->>>>>>> 86e6336f
+                        project ([$$x])
                         -- STREAM_PROJECT  |PARTITIONED|
                           exchange
                           -- ONE_TO_ONE_EXCHANGE  |PARTITIONED|
-<<<<<<< HEAD
-                            -- DATASOURCE_SCAN (test.d1)  |PARTITIONED|
-                              -- ONE_TO_ONE_EXCHANGE  |PARTITIONED|
-                                -- EMPTY_TUPLE_SOURCE  |PARTITIONED|
-                    -- BROADCAST_EXCHANGE  |PARTITIONED|
-                      -- STREAM_PROJECT  |PARTITIONED|
-                        -- ONE_TO_ONE_EXCHANGE  |PARTITIONED|
-                          -- DATASOURCE_SCAN (test.d2)  |PARTITIONED|
-                            -- ONE_TO_ONE_EXCHANGE  |PARTITIONED|
-                              -- EMPTY_TUPLE_SOURCE  |PARTITIONED|
-=======
-                            data-scan []<-[$$46, $$y] <- test.d2
+                            data-scan []<-[$$48, $$x] <- test.d1
                             -- DATASOURCE_SCAN  |PARTITIONED|
                               exchange
                               -- ONE_TO_ONE_EXCHANGE  |PARTITIONED|
                                 empty-tuple-source
                                 -- EMPTY_TUPLE_SOURCE  |PARTITIONED|
->>>>>>> 86e6336f
+                    exchange
+                    -- BROADCAST_EXCHANGE  |PARTITIONED|
+                      project ([])
+                      -- STREAM_PROJECT  |PARTITIONED|
+                        exchange
+                        -- ONE_TO_ONE_EXCHANGE  |PARTITIONED|
+                          data-scan []<-[$$49, $$y] <- test.d2
+                          -- DATASOURCE_SCAN  |PARTITIONED|
+                            exchange
+                            -- ONE_TO_ONE_EXCHANGE  |PARTITIONED|
+                              empty-tuple-source
+                              -- EMPTY_TUPLE_SOURCE  |PARTITIONED|