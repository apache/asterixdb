--- conflicted
+++ resolved
@@ -1,162 +1,99 @@
-distribute result [$$94]
+distribute result [$$100]
 -- DISTRIBUTE_RESULT  |PARTITIONED|
   exchange
   -- ONE_TO_ONE_EXCHANGE  |PARTITIONED|
-<<<<<<< HEAD
+    assign [$$100] <- [{"g": $$g, "sum_distinct_x": $$104, "sum_y": $$105, "sum_distinct_z": $$106}] project: [$$100]
     -- ASSIGN  |PARTITIONED|
+      exchange
       -- SORT_MERGE_EXCHANGE [$$g(ASC) ]  |PARTITIONED|
+        group by ([$$g := $$g]) decor ([]) {
+                  aggregate [$$104] <- [agg-sql-sum($$88)]
+                  -- AGGREGATE  |LOCAL|
+                    distinct ([$$88])
+                    -- MICRO_PRE_SORTED_DISTINCT_BY  |LOCAL|
+                      order (ASC, $$88)
+                      -- MICRO_STABLE_SORT [$$88(ASC)]  |LOCAL|
+                        nested tuple source
+                        -- NESTED_TUPLE_SOURCE  |LOCAL|
+               }
+               {
+                  aggregate [$$105] <- [agg-sql-sum($$93)]
+                  -- AGGREGATE  |LOCAL|
+                    nested tuple source
+                    -- NESTED_TUPLE_SOURCE  |LOCAL|
+               }
+               {
+                  aggregate [$$106] <- [agg-sql-sum($$98)]
+                  -- AGGREGATE  |LOCAL|
+                    distinct ([$$98])
+                    -- MICRO_PRE_SORTED_DISTINCT_BY  |LOCAL|
+                      order (ASC, $$98)
+                      -- MICRO_STABLE_SORT [$$98(ASC)]  |LOCAL|
+                        nested tuple source
+                        -- NESTED_TUPLE_SOURCE  |LOCAL|
+               }
         -- PRE_CLUSTERED_GROUP_BY[$$g]  |PARTITIONED|
-                {
-                  -- AGGREGATE  |LOCAL|
-                    -- MICRO_PRE_SORTED_DISTINCT_BY  |LOCAL|
-                      -- MICRO_STABLE_SORT [$$88(ASC)]  |LOCAL|
-                        -- NESTED_TUPLE_SOURCE  |LOCAL|
-                }
-                {
-                  -- AGGREGATE  |LOCAL|
-                    -- NESTED_TUPLE_SOURCE  |LOCAL|
-                }
-                {
-                  -- AGGREGATE  |LOCAL|
-                    -- MICRO_PRE_SORTED_DISTINCT_BY  |LOCAL|
-                      -- MICRO_STABLE_SORT [$$98(ASC)]  |LOCAL|
-                        -- NESTED_TUPLE_SOURCE  |LOCAL|
-                }
+          exchange
           -- ONE_TO_ONE_EXCHANGE  |PARTITIONED|
+            order (ASC, $$g)
             -- STABLE_SORT [$$g(ASC)]  |PARTITIONED|
+              exchange
               -- HASH_PARTITION_EXCHANGE [$$g]  |PARTITIONED|
+                join (true)
                 -- NESTED_LOOP  |PARTITIONED|
+                  exchange
                   -- ONE_TO_ONE_EXCHANGE  |PARTITIONED|
+                    join (true)
                     -- NESTED_LOOP  |PARTITIONED|
+                      exchange
                       -- ONE_TO_ONE_EXCHANGE  |PARTITIONED|
+                        join (true)
                         -- NESTED_LOOP  |PARTITIONED|
+                          exchange
                           -- ONE_TO_ONE_EXCHANGE  |PARTITIONED|
+                            assign [$$88] <- [$$x.getField(1)] project: [$$88]
                             -- ASSIGN  |PARTITIONED|
-                              -- STREAM_PROJECT  |PARTITIONED|
-                                -- ONE_TO_ONE_EXCHANGE  |PARTITIONED|
-                                  -- DATASOURCE_SCAN (test.d1)  |PARTITIONED|
-                                    -- ONE_TO_ONE_EXCHANGE  |PARTITIONED|
-                                      -- EMPTY_TUPLE_SOURCE  |PARTITIONED|
-                          -- BROADCAST_EXCHANGE  |PARTITIONED|
-=======
-    project ([$$94])
-    -- STREAM_PROJECT  |PARTITIONED|
-      assign [$$94] <- [{"g": $$g, "sum_distinct_x": $$98, "sum_y": $$99, "sum_distinct_z": $$100}]
-      -- ASSIGN  |PARTITIONED|
-        exchange
-        -- SORT_MERGE_EXCHANGE [$$g(ASC) ]  |PARTITIONED|
-          group by ([$$g := $$g]) decor ([]) {
-                    aggregate [$$98] <- [agg-sql-sum($$82)]
-                    -- AGGREGATE  |LOCAL|
-                      distinct ([$$82])
-                      -- MICRO_PRE_SORTED_DISTINCT_BY  |LOCAL|
-                        order (ASC, $$82)
-                        -- MICRO_STABLE_SORT [$$82(ASC)]  |LOCAL|
-                          nested tuple source
-                          -- NESTED_TUPLE_SOURCE  |LOCAL|
-                 }
-                 {
-                    aggregate [$$99] <- [agg-sql-sum($$87)]
-                    -- AGGREGATE  |LOCAL|
-                      nested tuple source
-                      -- NESTED_TUPLE_SOURCE  |LOCAL|
-                 }
-                 {
-                    aggregate [$$100] <- [agg-sql-sum($$92)]
-                    -- AGGREGATE  |LOCAL|
-                      distinct ([$$92])
-                      -- MICRO_PRE_SORTED_DISTINCT_BY  |LOCAL|
-                        order (ASC, $$92)
-                        -- MICRO_STABLE_SORT [$$92(ASC)]  |LOCAL|
-                          nested tuple source
-                          -- NESTED_TUPLE_SOURCE  |LOCAL|
-                 }
-          -- PRE_CLUSTERED_GROUP_BY[$$g]  |PARTITIONED|
-            exchange
-            -- ONE_TO_ONE_EXCHANGE  |PARTITIONED|
-              order (ASC, $$g)
-              -- STABLE_SORT [$$g(ASC)]  |PARTITIONED|
-                exchange
-                -- HASH_PARTITION_EXCHANGE [$$g]  |PARTITIONED|
-                  join (true)
-                  -- NESTED_LOOP  |PARTITIONED|
-                    exchange
-                    -- ONE_TO_ONE_EXCHANGE  |PARTITIONED|
-                      join (true)
-                      -- NESTED_LOOP  |PARTITIONED|
-                        exchange
-                        -- ONE_TO_ONE_EXCHANGE  |PARTITIONED|
-                          join (true)
-                          -- NESTED_LOOP  |PARTITIONED|
-                            exchange
-                            -- ONE_TO_ONE_EXCHANGE  |PARTITIONED|
-                              project ([$$82])
-                              -- STREAM_PROJECT  |PARTITIONED|
-                                assign [$$82] <- [$$x.getField(1)]
-                                -- ASSIGN  |PARTITIONED|
-                                  project ([$$x])
-                                  -- STREAM_PROJECT  |PARTITIONED|
-                                    exchange
-                                    -- ONE_TO_ONE_EXCHANGE  |PARTITIONED|
-                                      data-scan []<-[$$95, $$x] <- test.d1
-                                      -- DATASOURCE_SCAN  |PARTITIONED|
-                                        exchange
-                                        -- ONE_TO_ONE_EXCHANGE  |PARTITIONED|
-                                          empty-tuple-source
-                                          -- EMPTY_TUPLE_SOURCE  |PARTITIONED|
-                            exchange
-                            -- BROADCAST_EXCHANGE  |PARTITIONED|
-                              project ([$$87])
-                              -- STREAM_PROJECT  |PARTITIONED|
-                                assign [$$87] <- [$$y.getField(1)]
-                                -- ASSIGN  |PARTITIONED|
-                                  project ([$$y])
-                                  -- STREAM_PROJECT  |PARTITIONED|
-                                    exchange
-                                    -- ONE_TO_ONE_EXCHANGE  |PARTITIONED|
-                                      data-scan []<-[$$96, $$y] <- test.d2
-                                      -- DATASOURCE_SCAN  |PARTITIONED|
-                                        exchange
-                                        -- ONE_TO_ONE_EXCHANGE  |PARTITIONED|
-                                          empty-tuple-source
-                                          -- EMPTY_TUPLE_SOURCE  |PARTITIONED|
-                        exchange
-                        -- BROADCAST_EXCHANGE  |PARTITIONED|
-                          project ([$$92])
-                          -- STREAM_PROJECT  |PARTITIONED|
-                            assign [$$92] <- [$$z.getField(1)]
->>>>>>> 86e6336f
-                            -- ASSIGN  |PARTITIONED|
-                              project ([$$z])
+                              project ([$$x])
                               -- STREAM_PROJECT  |PARTITIONED|
                                 exchange
                                 -- ONE_TO_ONE_EXCHANGE  |PARTITIONED|
-<<<<<<< HEAD
-                                  -- DATASOURCE_SCAN (test.d2)  |PARTITIONED|
-=======
-                                  data-scan []<-[$$97, $$z] <- test.d3
+                                  data-scan []<-[$$101, $$x] <- test.d1
                                   -- DATASOURCE_SCAN  |PARTITIONED|
                                     exchange
->>>>>>> 86e6336f
                                     -- ONE_TO_ONE_EXCHANGE  |PARTITIONED|
                                       empty-tuple-source
                                       -- EMPTY_TUPLE_SOURCE  |PARTITIONED|
-<<<<<<< HEAD
+                          exchange
+                          -- BROADCAST_EXCHANGE  |PARTITIONED|
+                            assign [$$93] <- [$$y.getField(1)] project: [$$93]
+                            -- ASSIGN  |PARTITIONED|
+                              project ([$$y])
+                              -- STREAM_PROJECT  |PARTITIONED|
+                                exchange
+                                -- ONE_TO_ONE_EXCHANGE  |PARTITIONED|
+                                  data-scan []<-[$$102, $$y] <- test.d2
+                                  -- DATASOURCE_SCAN  |PARTITIONED|
+                                    exchange
+                                    -- ONE_TO_ONE_EXCHANGE  |PARTITIONED|
+                                      empty-tuple-source
+                                      -- EMPTY_TUPLE_SOURCE  |PARTITIONED|
+                      exchange
                       -- BROADCAST_EXCHANGE  |PARTITIONED|
+                        assign [$$98] <- [$$z.getField(1)] project: [$$98]
                         -- ASSIGN  |PARTITIONED|
+                          project ([$$z])
                           -- STREAM_PROJECT  |PARTITIONED|
+                            exchange
                             -- ONE_TO_ONE_EXCHANGE  |PARTITIONED|
-                              -- DATASOURCE_SCAN (test.d3)  |PARTITIONED|
+                              data-scan []<-[$$103, $$z] <- test.d3
+                              -- DATASOURCE_SCAN  |PARTITIONED|
+                                exchange
                                 -- ONE_TO_ONE_EXCHANGE  |PARTITIONED|
+                                  empty-tuple-source
                                   -- EMPTY_TUPLE_SOURCE  |PARTITIONED|
+                  exchange
                   -- BROADCAST_EXCHANGE  |PARTITIONED|
+                    unnest $$g <- range(1, 3)
                     -- UNNEST  |UNPARTITIONED|
-                      -- EMPTY_TUPLE_SOURCE  |UNPARTITIONED|
-=======
-                    exchange
-                    -- BROADCAST_EXCHANGE  |PARTITIONED|
-                      unnest $$g <- range(1, 3)
-                      -- UNNEST  |UNPARTITIONED|
-                        empty-tuple-source
-                        -- EMPTY_TUPLE_SOURCE  |UNPARTITIONED|
->>>>>>> 86e6336f
+                      empty-tuple-source
+                      -- EMPTY_TUPLE_SOURCE  |UNPARTITIONED|