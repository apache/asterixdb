distribute result [$$29]
-- DISTRIBUTE_RESULT  |PARTITIONED|
  exchange
  -- ONE_TO_ONE_EXCHANGE  |PARTITIONED|
<<<<<<< HEAD
    -- ASSIGN  |PARTITIONED|
      -- STREAM_SELECT  |PARTITIONED|
        -- STREAM_PROJECT  |PARTITIONED|
          -- ONE_TO_ONE_EXCHANGE  |PARTITIONED|
            -- HYBRID_HASH_JOIN [$$36][$$37]  |PARTITIONED|
              -- HASH_PARTITION_EXCHANGE [$$36]  |PARTITIONED|
                -- ASSIGN  |PARTITIONED|
                  -- ASSIGN  |PARTITIONED|
                    -- ONE_TO_ONE_EXCHANGE  |PARTITIONED|
                      -- DATASOURCE_SCAN (TinyCollege.Staff)  |PARTITIONED|
                        -- ONE_TO_ONE_EXCHANGE  |PARTITIONED|
                          -- EMPTY_TUPLE_SOURCE  |PARTITIONED|
              -- HASH_PARTITION_EXCHANGE [$$37]  |PARTITIONED|
                -- ASSIGN  |PARTITIONED|
                  -- ASSIGN  |PARTITIONED|
                    -- ONE_TO_ONE_EXCHANGE  |PARTITIONED|
                      -- DATASOURCE_SCAN (TinyCollege.Students)  |PARTITIONED|
                        -- ONE_TO_ONE_EXCHANGE  |PARTITIONED|
                          -- EMPTY_TUPLE_SOURCE  |PARTITIONED|
=======
    project ([$$29])
    -- STREAM_PROJECT  |PARTITIONED|
      assign [$$29] <- [{"staff": $$32, "student": $$33}]
      -- ASSIGN  |PARTITIONED|
        project ([$$32, $$33])
        -- STREAM_PROJECT  |PARTITIONED|
          select (le($$36, $$37))
          -- STREAM_SELECT  |PARTITIONED|
            project ([$$32, $$36, $$33, $$37])
            -- STREAM_PROJECT  |PARTITIONED|
              exchange
              -- ONE_TO_ONE_EXCHANGE  |PARTITIONED|
                join (eq($$34, $$35))
                -- HYBRID_HASH_JOIN [$$34][$$35]  |PARTITIONED|
                  exchange
                  -- HASH_PARTITION_EXCHANGE [$$34]  |PARTITIONED|
                    project ([$$32, $$34, $$36])
                    -- STREAM_PROJECT  |PARTITIONED|
                      assign [$$36, $$34] <- [get-interval-end($$30), get-interval-start($$30)]
                      -- ASSIGN  |PARTITIONED|
                        project ([$$32, $$30])
                        -- STREAM_PROJECT  |PARTITIONED|
                          assign [$$30] <- [$$f.getField(2)]
                          -- ASSIGN  |PARTITIONED|
                            exchange
                            -- ONE_TO_ONE_EXCHANGE  |PARTITIONED|
                              data-scan []<-[$$32, $$f] <- TinyCollege.Staff
                              -- DATASOURCE_SCAN  |PARTITIONED|
                                exchange
                                -- ONE_TO_ONE_EXCHANGE  |PARTITIONED|
                                  empty-tuple-source
                                  -- EMPTY_TUPLE_SOURCE  |PARTITIONED|
                  exchange
                  -- HASH_PARTITION_EXCHANGE [$$35]  |PARTITIONED|
                    project ([$$33, $$35, $$37])
                    -- STREAM_PROJECT  |PARTITIONED|
                      assign [$$37, $$35] <- [get-interval-end($$31), get-interval-start($$31)]
                      -- ASSIGN  |PARTITIONED|
                        project ([$$33, $$31])
                        -- STREAM_PROJECT  |PARTITIONED|
                          assign [$$31] <- [$$d.getField(2)]
                          -- ASSIGN  |PARTITIONED|
                            exchange
                            -- ONE_TO_ONE_EXCHANGE  |PARTITIONED|
                              data-scan []<-[$$33, $$d] <- TinyCollege.Students
                              -- DATASOURCE_SCAN  |PARTITIONED|
                                exchange
                                -- ONE_TO_ONE_EXCHANGE  |PARTITIONED|
                                  empty-tuple-source
                                  -- EMPTY_TUPLE_SOURCE  |PARTITIONED|
>>>>>>> 86e6336f
<|MERGE_RESOLUTION|>--- conflicted
+++ resolved
@@ -1,76 +1,42 @@
-distribute result [$$29]
+distribute result [$$31]
 -- DISTRIBUTE_RESULT  |PARTITIONED|
   exchange
   -- ONE_TO_ONE_EXCHANGE  |PARTITIONED|
-<<<<<<< HEAD
+    assign [$$31] <- [{"staff": $$34, "student": $$35}] project: [$$31]
     -- ASSIGN  |PARTITIONED|
+      select (le($$38, $$39)) project: [$$34, $$35]
       -- STREAM_SELECT  |PARTITIONED|
+        project ([$$34, $$38, $$35, $$39])
         -- STREAM_PROJECT  |PARTITIONED|
+          exchange
           -- ONE_TO_ONE_EXCHANGE  |PARTITIONED|
+            join (eq($$36, $$37))
             -- HYBRID_HASH_JOIN [$$36][$$37]  |PARTITIONED|
+              exchange
               -- HASH_PARTITION_EXCHANGE [$$36]  |PARTITIONED|
+                assign [$$38, $$36] <- [get-interval-end($$32), get-interval-start($$32)] project: [$$34, $$36, $$38]
                 -- ASSIGN  |PARTITIONED|
+                  assign [$$32] <- [$$f.getField(2)] project: [$$34, $$32]
                   -- ASSIGN  |PARTITIONED|
+                    exchange
                     -- ONE_TO_ONE_EXCHANGE  |PARTITIONED|
-                      -- DATASOURCE_SCAN (TinyCollege.Staff)  |PARTITIONED|
+                      data-scan []<-[$$34, $$f] <- TinyCollege.Staff
+                      -- DATASOURCE_SCAN  |PARTITIONED|
+                        exchange
                         -- ONE_TO_ONE_EXCHANGE  |PARTITIONED|
+                          empty-tuple-source
                           -- EMPTY_TUPLE_SOURCE  |PARTITIONED|
+              exchange
               -- HASH_PARTITION_EXCHANGE [$$37]  |PARTITIONED|
+                assign [$$39, $$37] <- [get-interval-end($$33), get-interval-start($$33)] project: [$$35, $$37, $$39]
                 -- ASSIGN  |PARTITIONED|
+                  assign [$$33] <- [$$d.getField(2)] project: [$$35, $$33]
                   -- ASSIGN  |PARTITIONED|
+                    exchange
                     -- ONE_TO_ONE_EXCHANGE  |PARTITIONED|
-                      -- DATASOURCE_SCAN (TinyCollege.Students)  |PARTITIONED|
+                      data-scan []<-[$$35, $$d] <- TinyCollege.Students
+                      -- DATASOURCE_SCAN  |PARTITIONED|
+                        exchange
                         -- ONE_TO_ONE_EXCHANGE  |PARTITIONED|
-                          -- EMPTY_TUPLE_SOURCE  |PARTITIONED|
-=======
-    project ([$$29])
-    -- STREAM_PROJECT  |PARTITIONED|
-      assign [$$29] <- [{"staff": $$32, "student": $$33}]
-      -- ASSIGN  |PARTITIONED|
-        project ([$$32, $$33])
-        -- STREAM_PROJECT  |PARTITIONED|
-          select (le($$36, $$37))
-          -- STREAM_SELECT  |PARTITIONED|
-            project ([$$32, $$36, $$33, $$37])
-            -- STREAM_PROJECT  |PARTITIONED|
-              exchange
-              -- ONE_TO_ONE_EXCHANGE  |PARTITIONED|
-                join (eq($$34, $$35))
-                -- HYBRID_HASH_JOIN [$$34][$$35]  |PARTITIONED|
-                  exchange
-                  -- HASH_PARTITION_EXCHANGE [$$34]  |PARTITIONED|
-                    project ([$$32, $$34, $$36])
-                    -- STREAM_PROJECT  |PARTITIONED|
-                      assign [$$36, $$34] <- [get-interval-end($$30), get-interval-start($$30)]
-                      -- ASSIGN  |PARTITIONED|
-                        project ([$$32, $$30])
-                        -- STREAM_PROJECT  |PARTITIONED|
-                          assign [$$30] <- [$$f.getField(2)]
-                          -- ASSIGN  |PARTITIONED|
-                            exchange
-                            -- ONE_TO_ONE_EXCHANGE  |PARTITIONED|
-                              data-scan []<-[$$32, $$f] <- TinyCollege.Staff
-                              -- DATASOURCE_SCAN  |PARTITIONED|
-                                exchange
-                                -- ONE_TO_ONE_EXCHANGE  |PARTITIONED|
-                                  empty-tuple-source
-                                  -- EMPTY_TUPLE_SOURCE  |PARTITIONED|
-                  exchange
-                  -- HASH_PARTITION_EXCHANGE [$$35]  |PARTITIONED|
-                    project ([$$33, $$35, $$37])
-                    -- STREAM_PROJECT  |PARTITIONED|
-                      assign [$$37, $$35] <- [get-interval-end($$31), get-interval-start($$31)]
-                      -- ASSIGN  |PARTITIONED|
-                        project ([$$33, $$31])
-                        -- STREAM_PROJECT  |PARTITIONED|
-                          assign [$$31] <- [$$d.getField(2)]
-                          -- ASSIGN  |PARTITIONED|
-                            exchange
-                            -- ONE_TO_ONE_EXCHANGE  |PARTITIONED|
-                              data-scan []<-[$$33, $$d] <- TinyCollege.Students
-                              -- DATASOURCE_SCAN  |PARTITIONED|
-                                exchange
-                                -- ONE_TO_ONE_EXCHANGE  |PARTITIONED|
-                                  empty-tuple-source
-                                  -- EMPTY_TUPLE_SOURCE  |PARTITIONED|
->>>>>>> 86e6336f
+                          empty-tuple-source
+                          -- EMPTY_TUPLE_SOURCE  |PARTITIONED|