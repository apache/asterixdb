distribute result [$$55]
-- DISTRIBUTE_RESULT  |PARTITIONED|
  exchange
  -- ONE_TO_ONE_EXCHANGE  |PARTITIONED|
<<<<<<< HEAD
    -- ASSIGN  |PARTITIONED|
      -- SORT_MERGE_EXCHANGE [$$60(ASC) ]  |PARTITIONED|
        -- STABLE_SORT [$$60(ASC)]  |PARTITIONED|
          -- ONE_TO_ONE_EXCHANGE  |PARTITIONED|
            -- STREAM_SELECT  |PARTITIONED|
=======
    project ([$$55])
    -- STREAM_PROJECT  |PARTITIONED|
      assign [$$55] <- [{"id": $$58, "s_f2": $$68}]
      -- ASSIGN  |PARTITIONED|
        exchange
        -- SORT_MERGE_EXCHANGE [$$58(ASC) ]  |PARTITIONED|
          select (lt($$68, "4"))
          -- STREAM_SELECT  |PARTITIONED|
            project ([$$58, $$68])
            -- STREAM_PROJECT  |PARTITIONED|
              assign [$$68] <- [int64-default-null($$ds7.getField(2))]
>>>>>>> 86e6336f
              -- ASSIGN  |PARTITIONED|
                exchange
                -- ONE_TO_ONE_EXCHANGE  |PARTITIONED|
                  data-scan []<-[$$58, $$ds7] <- test.ds7
                  -- DATASOURCE_SCAN  |PARTITIONED|
                    exchange
                    -- ONE_TO_ONE_EXCHANGE  |PARTITIONED|
                      empty-tuple-source
                      -- EMPTY_TUPLE_SOURCE  |PARTITIONED|<|MERGE_RESOLUTION|>--- conflicted
+++ resolved
@@ -1,30 +1,22 @@
-distribute result [$$55]
+distribute result [$$57]
 -- DISTRIBUTE_RESULT  |PARTITIONED|
   exchange
   -- ONE_TO_ONE_EXCHANGE  |PARTITIONED|
-<<<<<<< HEAD
+    assign [$$57] <- [{"id": $$60, "s_f2": $$70}] project: [$$57]
     -- ASSIGN  |PARTITIONED|
+      exchange
       -- SORT_MERGE_EXCHANGE [$$60(ASC) ]  |PARTITIONED|
+        order (ASC, $$60)
         -- STABLE_SORT [$$60(ASC)]  |PARTITIONED|
+          exchange
           -- ONE_TO_ONE_EXCHANGE  |PARTITIONED|
+            select (lt($$70, "4"))
             -- STREAM_SELECT  |PARTITIONED|
-=======
-    project ([$$55])
-    -- STREAM_PROJECT  |PARTITIONED|
-      assign [$$55] <- [{"id": $$58, "s_f2": $$68}]
-      -- ASSIGN  |PARTITIONED|
-        exchange
-        -- SORT_MERGE_EXCHANGE [$$58(ASC) ]  |PARTITIONED|
-          select (lt($$68, "4"))
-          -- STREAM_SELECT  |PARTITIONED|
-            project ([$$58, $$68])
-            -- STREAM_PROJECT  |PARTITIONED|
-              assign [$$68] <- [int64-default-null($$ds7.getField(2))]
->>>>>>> 86e6336f
+              assign [$$70] <- [int64-default-null($$ds7.getField(2))] project: [$$60, $$70]
               -- ASSIGN  |PARTITIONED|
                 exchange
                 -- ONE_TO_ONE_EXCHANGE  |PARTITIONED|
-                  data-scan []<-[$$58, $$ds7] <- test.ds7
+                  data-scan []<-[$$60, $$ds7] <- test.ds7
                   -- DATASOURCE_SCAN  |PARTITIONED|
                     exchange
                     -- ONE_TO_ONE_EXCHANGE  |PARTITIONED|
