--- conflicted
+++ resolved
@@ -1,82 +1,48 @@
-distribute result [$$47]
+distribute result [$$50]
 -- DISTRIBUTE_RESULT  |UNPARTITIONED|
   exchange
   -- ONE_TO_ONE_EXCHANGE  |UNPARTITIONED|
-<<<<<<< HEAD
+    assign [$$50] <- [{"revenue": $$53}] project: [$$50]
     -- ASSIGN  |UNPARTITIONED|
+      aggregate [$$53] <- [agg-sql-sum($$55)]
       -- AGGREGATE  |UNPARTITIONED|
+        exchange
         -- RANDOM_MERGE_EXCHANGE  |PARTITIONED|
+          aggregate [$$55] <- [agg-sql-count(1)]
           -- AGGREGATE  |PARTITIONED|
+            select (and(ge($$51, "2016-01-01 00:00:00.000000"), lt($$51, "2017-01-01 00:00:00.000000")))
             -- STREAM_SELECT  |PARTITIONED|
+              assign [$$51] <- [$$ol.getField("ol_delivery_d")] project: [$$51]
               -- ASSIGN  |PARTITIONED|
+                unnest $$ol <- scan-collection($$54) project: [$$ol]
                 -- UNNEST  |PARTITIONED|
-=======
-    project ([$$47])
-    -- STREAM_PROJECT  |UNPARTITIONED|
-      assign [$$47] <- [{"revenue": $$50}]
-      -- ASSIGN  |UNPARTITIONED|
-        aggregate [$$50] <- [agg-sql-sum($$52)]
-        -- AGGREGATE  |UNPARTITIONED|
-          exchange
-          -- RANDOM_MERGE_EXCHANGE  |PARTITIONED|
-            aggregate [$$52] <- [agg-sql-count(1)]
-            -- AGGREGATE  |PARTITIONED|
-              select (and(ge($$48, "2016-01-01 00:00:00.000000"), lt($$48, "2017-01-01 00:00:00.000000")))
-              -- STREAM_SELECT  |PARTITIONED|
-                project ([$$48])
-                -- STREAM_PROJECT  |PARTITIONED|
-                  assign [$$48] <- [$$ol.getField("ol_delivery_d")]
->>>>>>> 86e6336f
+                  assign [$$54] <- [$$o.getField("o_orderline")] project: [$$54]
                   -- ASSIGN  |PARTITIONED|
-                    project ([$$ol])
+                    project ([$$o])
                     -- STREAM_PROJECT  |PARTITIONED|
-<<<<<<< HEAD
+                      exchange
                       -- ONE_TO_ONE_EXCHANGE  |PARTITIONED|
-                        -- BTREE_SEARCH (test.orders.orders)  |PARTITIONED|
+                        unnest-map [$$52, $$o] <- index-search("orders", 0, "Default", "test", "orders", false, false, 1, $$59, 1, $$59, true, true, true)
+                        -- BTREE_SEARCH  |PARTITIONED|
+                          exchange
                           -- ONE_TO_ONE_EXCHANGE  |PARTITIONED|
+                            distinct ([$$59])
                             -- PRE_SORTED_DISTINCT_BY  |PARTITIONED|
-                              -- ONE_TO_ONE_EXCHANGE  |PARTITIONED|
-                                -- STABLE_SORT [$$59(ASC)]  |PARTITIONED|
-                                  -- ONE_TO_ONE_EXCHANGE  |PARTITIONED|
-                                    -- STREAM_PROJECT  |PARTITIONED|
-                                      -- ONE_TO_ONE_EXCHANGE  |PARTITIONED|
-                                        -- BTREE_SEARCH (test.orders.orderline_delivery_d)  |PARTITIONED|
-                                          -- ONE_TO_ONE_EXCHANGE  |PARTITIONED|
-                                            -- ASSIGN  |PARTITIONED|
-                                              -- EMPTY_TUPLE_SOURCE  |PARTITIONED|
-=======
-                      unnest $$ol <- scan-collection($$51)
-                      -- UNNEST  |PARTITIONED|
-                        project ([$$51])
-                        -- STREAM_PROJECT  |PARTITIONED|
-                          assign [$$51] <- [$$o.getField("o_orderline")]
-                          -- ASSIGN  |PARTITIONED|
-                            project ([$$o])
-                            -- STREAM_PROJECT  |PARTITIONED|
                               exchange
                               -- ONE_TO_ONE_EXCHANGE  |PARTITIONED|
-                                unnest-map [$$49, $$o] <- index-search("orders", 0, "test", "orders", false, false, 1, $$56, 1, $$56, true, true, true)
-                                -- BTREE_SEARCH  |PARTITIONED|
+                                order (ASC, $$59)
+                                -- STABLE_SORT [$$59(ASC)]  |PARTITIONED|
                                   exchange
                                   -- ONE_TO_ONE_EXCHANGE  |PARTITIONED|
-                                    distinct ([$$56])
-                                    -- PRE_SORTED_DISTINCT_BY  |PARTITIONED|
+                                    project ([$$59])
+                                    -- STREAM_PROJECT  |PARTITIONED|
                                       exchange
                                       -- ONE_TO_ONE_EXCHANGE  |PARTITIONED|
-                                        order (ASC, $$56)
-                                        -- STABLE_SORT [$$56(ASC)]  |PARTITIONED|
+                                        unnest-map [$$58, $$59] <- index-search("orderline_delivery_d", 0, "Default", "test", "orders", false, false, 1, $$56, 1, $$57, true, false, false)
+                                        -- BTREE_SEARCH  |PARTITIONED|
                                           exchange
                                           -- ONE_TO_ONE_EXCHANGE  |PARTITIONED|
-                                            project ([$$56])
-                                            -- STREAM_PROJECT  |PARTITIONED|
-                                              exchange
-                                              -- ONE_TO_ONE_EXCHANGE  |PARTITIONED|
-                                                unnest-map [$$55, $$56] <- index-search("orderline_delivery_d", 0, "test", "orders", false, false, 1, $$53, 1, $$54, true, false, false)
-                                                -- BTREE_SEARCH  |PARTITIONED|
-                                                  exchange
-                                                  -- ONE_TO_ONE_EXCHANGE  |PARTITIONED|
-                                                    assign [$$53, $$54] <- ["2016-01-01 00:00:00.000000", "2017-01-01 00:00:00.000000"]
-                                                    -- ASSIGN  |PARTITIONED|
-                                                      empty-tuple-source
-                                                      -- EMPTY_TUPLE_SOURCE  |PARTITIONED|
->>>>>>> 86e6336f
+                                            assign [$$56, $$57] <- ["2016-01-01 00:00:00.000000", "2017-01-01 00:00:00.000000"]
+                                            -- ASSIGN  |PARTITIONED|
+                                              empty-tuple-source
+                                              -- EMPTY_TUPLE_SOURCE  |PARTITIONED|