--- conflicted
+++ resolved
@@ -1,111 +1,70 @@
-distribute result [$$23]
+distribute result [$$24]
 -- DISTRIBUTE_RESULT  |PARTITIONED|
-<<<<<<< HEAD
+  exchange
   -- SORT_MERGE_EXCHANGE [$$24(ASC) ]  |PARTITIONED|
+    order (ASC, $$24)
     -- STABLE_SORT [$$24(ASC)]  |PARTITIONED|
-      -- ONE_TO_ONE_EXCHANGE  |PARTITIONED|
-        -- STREAM_SELECT  |PARTITIONED|
-          -- ASSIGN  |PARTITIONED|
-            -- STREAM_PROJECT  |PARTITIONED|
-              -- ONE_TO_ONE_EXCHANGE  |PARTITIONED|
-                -- BTREE_SEARCH (test.tenk.tenk)  |PARTITIONED|
-                  -- ONE_TO_ONE_EXCHANGE  |PARTITIONED|
-                    -- INTERSECT  |PARTITIONED|
-                      -- ONE_TO_ONE_EXCHANGE  |PARTITIONED|
-                        -- STABLE_SORT [$$28(ASC)]  |PARTITIONED|
-                          -- ONE_TO_ONE_EXCHANGE  |PARTITIONED|
-                            -- STREAM_PROJECT  |PARTITIONED|
-                              -- ONE_TO_ONE_EXCHANGE  |PARTITIONED|
-                                -- BTREE_SEARCH (test.tenk.idx_1k)  |PARTITIONED|
-                                  -- ONE_TO_ONE_EXCHANGE  |PARTITIONED|
-                                    -- ASSIGN  |PARTITIONED|
-                                      -- ONE_TO_ONE_EXCHANGE  |PARTITIONED|
-                                        -- REPLICATE  |PARTITIONED|
-                                          -- ONE_TO_ONE_EXCHANGE  |PARTITIONED|
-                                            -- ASSIGN  |PARTITIONED|
-                                              -- EMPTY_TUPLE_SOURCE  |PARTITIONED|
-                      -- ONE_TO_ONE_EXCHANGE  |PARTITIONED|
-                        -- STABLE_SORT [$$32(ASC)]  |PARTITIONED|
-                          -- ONE_TO_ONE_EXCHANGE  |PARTITIONED|
-                            -- STREAM_PROJECT  |PARTITIONED|
-                              -- ONE_TO_ONE_EXCHANGE  |PARTITIONED|
-                                -- BTREE_SEARCH (test.tenk.idx_2k)  |PARTITIONED|
-                                  -- ONE_TO_ONE_EXCHANGE  |PARTITIONED|
-                                    -- REPLICATE  |PARTITIONED|
-                                      -- ONE_TO_ONE_EXCHANGE  |PARTITIONED|
-                                        -- ASSIGN  |PARTITIONED|
-                                          -- EMPTY_TUPLE_SOURCE  |PARTITIONED|
-=======
-  exchange
-  -- SORT_MERGE_EXCHANGE [$$23(ASC) ]  |PARTITIONED|
-    order (ASC, $$23)
-    -- STABLE_SORT [$$23(ASC)]  |PARTITIONED|
       exchange
       -- ONE_TO_ONE_EXCHANGE  |PARTITIONED|
-        project ([$$23])
-        -- STREAM_PROJECT  |PARTITIONED|
-          select (and(eq($$tenk.getField(7), 0), eq($$tenk.getField(8), 0)))
-          -- STREAM_SELECT  |PARTITIONED|
-            assign [$$23] <- [$$tenk.getField(0)]
-            -- ASSIGN  |PARTITIONED|
-              project ([$$tenk])
-              -- STREAM_PROJECT  |PARTITIONED|
-                exchange
-                -- ONE_TO_ONE_EXCHANGE  |PARTITIONED|
-                  unnest-map [$$20, $$tenk] <- index-search("tenk", 0, "test", "tenk", false, false, 1, $$32, 1, $$32, true, true, true)
-                  -- BTREE_SEARCH  |PARTITIONED|
-                    exchange
-                    -- ONE_TO_ONE_EXCHANGE  |PARTITIONED|
-                      intersect [$$32] <- [[$$27], [$$31]]
-                      -- INTERSECT  |PARTITIONED|
-                        exchange
-                        -- ONE_TO_ONE_EXCHANGE  |PARTITIONED|
-                          order (ASC, $$27)
-                          -- STABLE_SORT [$$27(ASC)]  |PARTITIONED|
-                            exchange
-                            -- ONE_TO_ONE_EXCHANGE  |PARTITIONED|
-                              project ([$$27])
-                              -- STREAM_PROJECT  |PARTITIONED|
-                                exchange
-                                -- ONE_TO_ONE_EXCHANGE  |PARTITIONED|
-                                  unnest-map [$$26, $$27] <- index-search("idx_1k", 0, "test", "tenk", false, false, 1, $$24, 1, $$25, true, true, true)
-                                  -- BTREE_SEARCH  |PARTITIONED|
-                                    exchange
-                                    -- ONE_TO_ONE_EXCHANGE  |PARTITIONED|
-                                      project ([$$24, $$25])
-                                      -- STREAM_PROJECT  |PARTITIONED|
-                                        assign [$$24, $$25] <- [$$28, $$29]
-                                        -- ASSIGN  |PARTITIONED|
+        select (and(eq($$tenk.getField(7), 0), eq($$tenk.getField(8), 0))) project: [$$24]
+        -- STREAM_SELECT  |PARTITIONED|
+          assign [$$24] <- [$$tenk.getField(0)]
+          -- ASSIGN  |PARTITIONED|
+            project ([$$tenk])
+            -- STREAM_PROJECT  |PARTITIONED|
+              exchange
+              -- ONE_TO_ONE_EXCHANGE  |PARTITIONED|
+                unnest-map [$$21, $$tenk] <- index-search("tenk", 0, "Default", "test", "tenk", false, false, 1, $$33, 1, $$33, true, true, true)
+                -- BTREE_SEARCH  |PARTITIONED|
+                  exchange
+                  -- ONE_TO_ONE_EXCHANGE  |PARTITIONED|
+                    intersect [$$33] <- [[$$28], [$$32]]
+                    -- INTERSECT  |PARTITIONED|
+                      exchange
+                      -- ONE_TO_ONE_EXCHANGE  |PARTITIONED|
+                        order (ASC, $$28)
+                        -- STABLE_SORT [$$28(ASC)]  |PARTITIONED|
+                          exchange
+                          -- ONE_TO_ONE_EXCHANGE  |PARTITIONED|
+                            project ([$$28])
+                            -- STREAM_PROJECT  |PARTITIONED|
+                              exchange
+                              -- ONE_TO_ONE_EXCHANGE  |PARTITIONED|
+                                unnest-map [$$27, $$28] <- index-search("idx_1k", 0, "Default", "test", "tenk", false, false, 1, $$25, 1, $$26, true, true, true)
+                                -- BTREE_SEARCH  |PARTITIONED|
+                                  exchange
+                                  -- ONE_TO_ONE_EXCHANGE  |PARTITIONED|
+                                    assign [$$25, $$26] <- [$$29, $$30] project: [$$25, $$26]
+                                    -- ASSIGN  |PARTITIONED|
+                                      exchange
+                                      -- ONE_TO_ONE_EXCHANGE  |PARTITIONED|
+                                        replicate
+                                        -- REPLICATE  |PARTITIONED|
                                           exchange
                                           -- ONE_TO_ONE_EXCHANGE  |PARTITIONED|
-                                            replicate
-                                            -- REPLICATE  |PARTITIONED|
-                                              exchange
-                                              -- ONE_TO_ONE_EXCHANGE  |PARTITIONED|
-                                                assign [$$28, $$29] <- [0, 0]
-                                                -- ASSIGN  |PARTITIONED|
-                                                  empty-tuple-source
-                                                  -- EMPTY_TUPLE_SOURCE  |PARTITIONED|
-                        exchange
-                        -- ONE_TO_ONE_EXCHANGE  |PARTITIONED|
-                          order (ASC, $$31)
-                          -- STABLE_SORT [$$31(ASC)]  |PARTITIONED|
-                            exchange
-                            -- ONE_TO_ONE_EXCHANGE  |PARTITIONED|
-                              project ([$$31])
-                              -- STREAM_PROJECT  |PARTITIONED|
-                                exchange
-                                -- ONE_TO_ONE_EXCHANGE  |PARTITIONED|
-                                  unnest-map [$$30, $$31] <- index-search("idx_2k", 0, "test", "tenk", false, false, 1, $$28, 1, $$29, true, true, true)
-                                  -- BTREE_SEARCH  |PARTITIONED|
-                                    exchange
-                                    -- ONE_TO_ONE_EXCHANGE  |PARTITIONED|
-                                      replicate
-                                      -- REPLICATE  |PARTITIONED|
-                                        exchange
-                                        -- ONE_TO_ONE_EXCHANGE  |PARTITIONED|
-                                          assign [$$28, $$29] <- [0, 0]
-                                          -- ASSIGN  |PARTITIONED|
-                                            empty-tuple-source
-                                            -- EMPTY_TUPLE_SOURCE  |PARTITIONED|
->>>>>>> 86e6336f
+                                            assign [$$29, $$30] <- [0, 0]
+                                            -- ASSIGN  |PARTITIONED|
+                                              empty-tuple-source
+                                              -- EMPTY_TUPLE_SOURCE  |PARTITIONED|
+                      exchange
+                      -- ONE_TO_ONE_EXCHANGE  |PARTITIONED|
+                        order (ASC, $$32)
+                        -- STABLE_SORT [$$32(ASC)]  |PARTITIONED|
+                          exchange
+                          -- ONE_TO_ONE_EXCHANGE  |PARTITIONED|
+                            project ([$$32])
+                            -- STREAM_PROJECT  |PARTITIONED|
+                              exchange
+                              -- ONE_TO_ONE_EXCHANGE  |PARTITIONED|
+                                unnest-map [$$31, $$32] <- index-search("idx_2k", 0, "Default", "test", "tenk", false, false, 1, $$29, 1, $$30, true, true, true)
+                                -- BTREE_SEARCH  |PARTITIONED|
+                                  exchange
+                                  -- ONE_TO_ONE_EXCHANGE  |PARTITIONED|
+                                    replicate
+                                    -- REPLICATE  |PARTITIONED|
+                                      exchange
+                                      -- ONE_TO_ONE_EXCHANGE  |PARTITIONED|
+                                        assign [$$29, $$30] <- [0, 0]
+                                        -- ASSIGN  |PARTITIONED|
+                                          empty-tuple-source
+                                          -- EMPTY_TUPLE_SOURCE  |PARTITIONED|