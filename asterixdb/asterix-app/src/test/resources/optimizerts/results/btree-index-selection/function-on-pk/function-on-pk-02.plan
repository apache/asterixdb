distribute result [$$18]
-- DISTRIBUTE_RESULT  |PARTITIONED|
  exchange
  -- ONE_TO_ONE_EXCHANGE  |PARTITIONED|
<<<<<<< HEAD
    -- ASSIGN  |PARTITIONED|
      -- STREAM_SELECT  |PARTITIONED|
        -- ONE_TO_ONE_EXCHANGE  |PARTITIONED|
          -- DATASOURCE_SCAN (test.ds1)  |PARTITIONED|
            -- ONE_TO_ONE_EXCHANGE  |PARTITIONED|
              -- EMPTY_TUPLE_SOURCE  |PARTITIONED|
=======
    project ([$$18])
    -- STREAM_PROJECT  |PARTITIONED|
      assign [$$18] <- [{"a": $$ds1.getField(1), "b": $$ds1.getField(2)}]
      -- ASSIGN  |PARTITIONED|
        project ([$$ds1])
        -- STREAM_PROJECT  |PARTITIONED|
          select (eq(3, numeric-add($$19, 1)))
          -- STREAM_SELECT  |PARTITIONED|
            exchange
            -- ONE_TO_ONE_EXCHANGE  |PARTITIONED|
              data-scan []<-[$$19, $$ds1] <- test.ds1
              -- DATASOURCE_SCAN  |PARTITIONED|
                exchange
                -- ONE_TO_ONE_EXCHANGE  |PARTITIONED|
                  empty-tuple-source
                  -- EMPTY_TUPLE_SOURCE  |PARTITIONED|
>>>>>>> 86e6336f
<|MERGE_RESOLUTION|>--- conflicted
+++ resolved
@@ -1,29 +1,16 @@
-distribute result [$$18]
+distribute result [$$19]
 -- DISTRIBUTE_RESULT  |PARTITIONED|
   exchange
   -- ONE_TO_ONE_EXCHANGE  |PARTITIONED|
-<<<<<<< HEAD
+    assign [$$19] <- [{"a": $$ds1.getField(1), "b": $$ds1.getField(2)}] project: [$$19]
     -- ASSIGN  |PARTITIONED|
+      select (eq(3, numeric-add($$20, 1))) project: [$$ds1]
       -- STREAM_SELECT  |PARTITIONED|
+        exchange
         -- ONE_TO_ONE_EXCHANGE  |PARTITIONED|
-          -- DATASOURCE_SCAN (test.ds1)  |PARTITIONED|
-            -- ONE_TO_ONE_EXCHANGE  |PARTITIONED|
-              -- EMPTY_TUPLE_SOURCE  |PARTITIONED|
-=======
-    project ([$$18])
-    -- STREAM_PROJECT  |PARTITIONED|
-      assign [$$18] <- [{"a": $$ds1.getField(1), "b": $$ds1.getField(2)}]
-      -- ASSIGN  |PARTITIONED|
-        project ([$$ds1])
-        -- STREAM_PROJECT  |PARTITIONED|
-          select (eq(3, numeric-add($$19, 1)))
-          -- STREAM_SELECT  |PARTITIONED|
+          data-scan []<-[$$20, $$ds1] <- test.ds1
+          -- DATASOURCE_SCAN  |PARTITIONED|
             exchange
             -- ONE_TO_ONE_EXCHANGE  |PARTITIONED|
-              data-scan []<-[$$19, $$ds1] <- test.ds1
-              -- DATASOURCE_SCAN  |PARTITIONED|
-                exchange
-                -- ONE_TO_ONE_EXCHANGE  |PARTITIONED|
-                  empty-tuple-source
-                  -- EMPTY_TUPLE_SOURCE  |PARTITIONED|
->>>>>>> 86e6336f
+              empty-tuple-source
+              -- EMPTY_TUPLE_SOURCE  |PARTITIONED|