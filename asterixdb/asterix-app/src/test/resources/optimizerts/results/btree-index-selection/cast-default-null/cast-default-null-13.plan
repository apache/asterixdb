--- conflicted
+++ resolved
@@ -1,50 +1,38 @@
-distribute result [$$42]
+distribute result [$$44]
 -- DISTRIBUTE_RESULT  |PARTITIONED|
   exchange
   -- ONE_TO_ONE_EXCHANGE  |PARTITIONED|
-<<<<<<< HEAD
+    assign [$$44] <- [{"id": $$50, "f_dt": $$62}] project: [$$44]
     -- ASSIGN  |PARTITIONED|
+      exchange
       -- SORT_MERGE_EXCHANGE [$$50(ASC) ]  |PARTITIONED|
+        order (ASC, $$50)
         -- STABLE_SORT [$$50(ASC)]  |PARTITIONED|
+          exchange
           -- ONE_TO_ONE_EXCHANGE  |PARTITIONED|
+            select (lt($$62, datetime: { 2020-12-20T00:00:00.000 }))
             -- STREAM_SELECT  |PARTITIONED|
-=======
-    project ([$$42])
-    -- STREAM_PROJECT  |PARTITIONED|
-      assign [$$42] <- [{"id": $$48, "f_dt": $$60}]
-      -- ASSIGN  |PARTITIONED|
-        exchange
-        -- SORT_MERGE_EXCHANGE [$$48(ASC) ]  |PARTITIONED|
-          select (lt($$60, datetime: { 2020-12-20T00:00:00.000 }))
-          -- STREAM_SELECT  |PARTITIONED|
-            project ([$$48, $$60])
-            -- STREAM_PROJECT  |PARTITIONED|
-              assign [$$60] <- [datetime-default-null($$ds6.getField("f_dt"))]
->>>>>>> 86e6336f
+              assign [$$62] <- [datetime-default-null($$ds6.getField("f_dt"))] project: [$$50, $$62]
               -- ASSIGN  |PARTITIONED|
                 exchange
                 -- ONE_TO_ONE_EXCHANGE  |PARTITIONED|
-                  unnest-map [$$48, $$ds6] <- index-search("ds6", 0, "test", "ds6", false, false, 1, $$59, 1, $$59, true, true, true)
+                  unnest-map [$$50, $$ds6] <- index-search("ds6", 0, "Default", "test", "ds6", false, false, 1, $$61, 1, $$61, true, true, true)
                   -- BTREE_SEARCH  |PARTITIONED|
                     exchange
                     -- ONE_TO_ONE_EXCHANGE  |PARTITIONED|
-<<<<<<< HEAD
+                      order (ASC, $$61)
                       -- STABLE_SORT [$$61(ASC)]  |PARTITIONED|
-=======
-                      order (ASC, $$59)
-                      -- STABLE_SORT [$$59(ASC)]  |PARTITIONED|
                         exchange
->>>>>>> 86e6336f
                         -- ONE_TO_ONE_EXCHANGE  |PARTITIONED|
-                          project ([$$59])
+                          project ([$$61])
                           -- STREAM_PROJECT  |PARTITIONED|
                             exchange
                             -- ONE_TO_ONE_EXCHANGE  |PARTITIONED|
-                              unnest-map [$$58, $$59] <- index-search("idx6_dt", 0, "test", "ds6", false, false, 0, 1, $$57, true, false, false)
+                              unnest-map [$$60, $$61] <- index-search("idx6_dt", 0, "Default", "test", "ds6", false, false, 0, 1, $$59, true, false, false)
                               -- BTREE_SEARCH  |PARTITIONED|
                                 exchange
                                 -- ONE_TO_ONE_EXCHANGE  |PARTITIONED|
-                                  assign [$$57] <- [datetime: { 2020-12-20T00:00:00.000 }]
+                                  assign [$$59] <- [datetime: { 2020-12-20T00:00:00.000 }]
                                   -- ASSIGN  |PARTITIONED|
                                     empty-tuple-source
                                     -- EMPTY_TUPLE_SOURCE  |PARTITIONED|