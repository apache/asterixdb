distribute result [$$19]
-- DISTRIBUTE_RESULT  |PARTITIONED|
<<<<<<< HEAD
  -- SORT_MERGE_EXCHANGE [$$20(ASC) ]  |PARTITIONED|
    -- STABLE_SORT [$$20(ASC)]  |PARTITIONED|
      -- ONE_TO_ONE_EXCHANGE  |PARTITIONED|
        -- STREAM_SELECT  |PARTITIONED|
          -- ASSIGN  |PARTITIONED|
            -- STREAM_PROJECT  |PARTITIONED|
              -- ONE_TO_ONE_EXCHANGE  |PARTITIONED|
                -- DATASOURCE_SCAN (test.tenk)  |PARTITIONED|
                  -- ONE_TO_ONE_EXCHANGE  |PARTITIONED|
                    -- EMPTY_TUPLE_SOURCE  |PARTITIONED|
=======
  exchange
  -- SORT_MERGE_EXCHANGE [$$19(ASC) ]  |PARTITIONED|
    order (ASC, $$19)
    -- STABLE_SORT [$$19(ASC)]  |PARTITIONED|
      exchange
      -- ONE_TO_ONE_EXCHANGE  |PARTITIONED|
        project ([$$19])
        -- STREAM_PROJECT  |PARTITIONED|
          select (eq($$tenk.getField(7), 0))
          -- STREAM_SELECT  |PARTITIONED|
            assign [$$19] <- [$$tenk.getField(0)]
            -- ASSIGN  |PARTITIONED|
              project ([$$tenk])
              -- STREAM_PROJECT  |PARTITIONED|
                exchange
                -- ONE_TO_ONE_EXCHANGE  |PARTITIONED|
                  data-scan []<-[$$17, $$tenk] <- test.tenk
                  -- DATASOURCE_SCAN  |PARTITIONED|
                    exchange
                    -- ONE_TO_ONE_EXCHANGE  |PARTITIONED|
                      empty-tuple-source
                      -- EMPTY_TUPLE_SOURCE  |PARTITIONED|
>>>>>>> 86e6336f
<|MERGE_RESOLUTION|>--- conflicted
+++ resolved
@@ -1,37 +1,22 @@
-distribute result [$$19]
+distribute result [$$20]
 -- DISTRIBUTE_RESULT  |PARTITIONED|
-<<<<<<< HEAD
+  exchange
   -- SORT_MERGE_EXCHANGE [$$20(ASC) ]  |PARTITIONED|
+    order (ASC, $$20)
     -- STABLE_SORT [$$20(ASC)]  |PARTITIONED|
-      -- ONE_TO_ONE_EXCHANGE  |PARTITIONED|
-        -- STREAM_SELECT  |PARTITIONED|
-          -- ASSIGN  |PARTITIONED|
-            -- STREAM_PROJECT  |PARTITIONED|
-              -- ONE_TO_ONE_EXCHANGE  |PARTITIONED|
-                -- DATASOURCE_SCAN (test.tenk)  |PARTITIONED|
-                  -- ONE_TO_ONE_EXCHANGE  |PARTITIONED|
-                    -- EMPTY_TUPLE_SOURCE  |PARTITIONED|
-=======
-  exchange
-  -- SORT_MERGE_EXCHANGE [$$19(ASC) ]  |PARTITIONED|
-    order (ASC, $$19)
-    -- STABLE_SORT [$$19(ASC)]  |PARTITIONED|
       exchange
       -- ONE_TO_ONE_EXCHANGE  |PARTITIONED|
-        project ([$$19])
-        -- STREAM_PROJECT  |PARTITIONED|
-          select (eq($$tenk.getField(7), 0))
-          -- STREAM_SELECT  |PARTITIONED|
-            assign [$$19] <- [$$tenk.getField(0)]
-            -- ASSIGN  |PARTITIONED|
-              project ([$$tenk])
-              -- STREAM_PROJECT  |PARTITIONED|
-                exchange
-                -- ONE_TO_ONE_EXCHANGE  |PARTITIONED|
-                  data-scan []<-[$$17, $$tenk] <- test.tenk
-                  -- DATASOURCE_SCAN  |PARTITIONED|
-                    exchange
-                    -- ONE_TO_ONE_EXCHANGE  |PARTITIONED|
-                      empty-tuple-source
-                      -- EMPTY_TUPLE_SOURCE  |PARTITIONED|
->>>>>>> 86e6336f
+        select (eq($$tenk.getField(7), 0)) project: [$$20]
+        -- STREAM_SELECT  |PARTITIONED|
+          assign [$$20] <- [$$tenk.getField(0)]
+          -- ASSIGN  |PARTITIONED|
+            project ([$$tenk])
+            -- STREAM_PROJECT  |PARTITIONED|
+              exchange
+              -- ONE_TO_ONE_EXCHANGE  |PARTITIONED|
+                data-scan []<-[$$18, $$tenk] <- test.tenk
+                -- DATASOURCE_SCAN  |PARTITIONED|
+                  exchange
+                  -- ONE_TO_ONE_EXCHANGE  |PARTITIONED|
+                    empty-tuple-source
+                    -- EMPTY_TUPLE_SOURCE  |PARTITIONED|