distribute result [$$58]
-- DISTRIBUTE_RESULT  |PARTITIONED|
  exchange
  -- ONE_TO_ONE_EXCHANGE  |PARTITIONED|
<<<<<<< HEAD
    -- ASSIGN  |PARTITIONED|
      -- SORT_MERGE_EXCHANGE [$$64(ASC) ]  |PARTITIONED|
        -- STABLE_SORT [$$64(ASC)]  |PARTITIONED|
          -- ONE_TO_ONE_EXCHANGE  |PARTITIONED|
            -- UNION_ALL  |PARTITIONED|
              -- ONE_TO_ONE_EXCHANGE  |PARTITIONED|
                -- STREAM_SELECT  |PARTITIONED|
                  -- ASSIGN  |PARTITIONED|
                    -- STREAM_PROJECT  |PARTITIONED|
                      -- ONE_TO_ONE_EXCHANGE  |PARTITIONED|
                        -- BTREE_SEARCH (test.fbu1.fbu1)  |PARTITIONED|
                          -- ONE_TO_ONE_EXCHANGE  |PARTITIONED|
                            -- STABLE_SORT [$$167(ASC)]  |PARTITIONED|
                              -- ONE_TO_ONE_EXCHANGE  |PARTITIONED|
                                -- STREAM_PROJECT  |PARTITIONED|
                                  -- ONE_TO_ONE_EXCHANGE  |PARTITIONED|
                                    -- BTREE_SEARCH (test.fbu1.fbu1_idx)  |PARTITIONED|
                                      -- ONE_TO_ONE_EXCHANGE  |PARTITIONED|
                                        -- ASSIGN  |PARTITIONED|
                                          -- ONE_TO_ONE_EXCHANGE  |PARTITIONED|
                                            -- REPLICATE  |PARTITIONED|
                                              -- ONE_TO_ONE_EXCHANGE  |PARTITIONED|
                                                -- ASSIGN  |PARTITIONED|
                                                  -- EMPTY_TUPLE_SOURCE  |PARTITIONED|
              -- ONE_TO_ONE_EXCHANGE  |PARTITIONED|
                -- STREAM_SELECT  |PARTITIONED|
                  -- ASSIGN  |PARTITIONED|
                    -- STREAM_PROJECT  |PARTITIONED|
                      -- ONE_TO_ONE_EXCHANGE  |PARTITIONED|
                        -- BTREE_SEARCH (test.fbu2.fbu2)  |PARTITIONED|
                          -- ONE_TO_ONE_EXCHANGE  |PARTITIONED|
                            -- STABLE_SORT [$$170(ASC)]  |PARTITIONED|
                              -- ONE_TO_ONE_EXCHANGE  |PARTITIONED|
                                -- STREAM_PROJECT  |PARTITIONED|
                                  -- ONE_TO_ONE_EXCHANGE  |PARTITIONED|
                                    -- BTREE_SEARCH (test.fbu2.fbu2_idx)  |PARTITIONED|
                                      -- ONE_TO_ONE_EXCHANGE  |PARTITIONED|
                                        -- REPLICATE  |PARTITIONED|
                                          -- ONE_TO_ONE_EXCHANGE  |PARTITIONED|
                                            -- ASSIGN  |PARTITIONED|
                                              -- EMPTY_TUPLE_SOURCE  |PARTITIONED|
=======
    project ([$$58])
    -- STREAM_PROJECT  |PARTITIONED|
      assign [$$58] <- [{"alias": $$60, "name": $$122}]
      -- ASSIGN  |PARTITIONED|
        exchange
        -- SORT_MERGE_EXCHANGE [$$60(ASC) ]  |PARTITIONED|
          order (ASC, $$60)
          -- STABLE_SORT [$$60(ASC)]  |PARTITIONED|
            exchange
            -- ONE_TO_ONE_EXCHANGE  |PARTITIONED|
              union ($$77, $$87, $$60) ($$123, $$131, $$122)
              -- UNION_ALL  |PARTITIONED|
                exchange
                -- ONE_TO_ONE_EXCHANGE  |PARTITIONED|
                  project ([$$77, $$123])
                  -- STREAM_PROJECT  |PARTITIONED|
                    select (ge($$77, "Von"))
                    -- STREAM_SELECT  |PARTITIONED|
                      project ([$$123, $$77])
                      -- STREAM_PROJECT  |PARTITIONED|
                        assign [$$123, $$77] <- [$$t1.getField("name"), $$t1.getField("alias")]
                        -- ASSIGN  |PARTITIONED|
                          project ([$$t1])
                          -- STREAM_PROJECT  |PARTITIONED|
                            exchange
                            -- ONE_TO_ONE_EXCHANGE  |PARTITIONED|
                              unnest-map [$$61, $$t1] <- index-search("fbu1", 0, "test", "fbu1", false, false, 1, $$163, 1, $$163, true, true, true)
                              -- BTREE_SEARCH  |PARTITIONED|
                                exchange
                                -- ONE_TO_ONE_EXCHANGE  |PARTITIONED|
                                  order (ASC, $$163)
                                  -- STABLE_SORT [$$163(ASC)]  |PARTITIONED|
                                    exchange
                                    -- ONE_TO_ONE_EXCHANGE  |PARTITIONED|
                                      project ([$$163])
                                      -- STREAM_PROJECT  |PARTITIONED|
                                        exchange
                                        -- ONE_TO_ONE_EXCHANGE  |PARTITIONED|
                                          unnest-map [$$162, $$163] <- index-search("fbu1_idx", 0, "test", "fbu1", false, false, 1, $$161, 0, true, true, false)
                                          -- BTREE_SEARCH  |PARTITIONED|
                                            exchange
                                            -- ONE_TO_ONE_EXCHANGE  |PARTITIONED|
                                              project ([$$161])
                                              -- STREAM_PROJECT  |PARTITIONED|
                                                assign [$$161] <- [$$164]
                                                -- ASSIGN  |PARTITIONED|
                                                  exchange
                                                  -- ONE_TO_ONE_EXCHANGE  |PARTITIONED|
                                                    replicate
                                                    -- REPLICATE  |PARTITIONED|
                                                      exchange
                                                      -- ONE_TO_ONE_EXCHANGE  |PARTITIONED|
                                                        assign [$$164] <- ["Von"]
                                                        -- ASSIGN  |PARTITIONED|
                                                          empty-tuple-source
                                                          -- EMPTY_TUPLE_SOURCE  |PARTITIONED|
                exchange
                -- ONE_TO_ONE_EXCHANGE  |PARTITIONED|
                  project ([$$87, $$131])
                  -- STREAM_PROJECT  |PARTITIONED|
                    select (ge($$87, "Von"))
                    -- STREAM_SELECT  |PARTITIONED|
                      project ([$$131, $$87])
                      -- STREAM_PROJECT  |PARTITIONED|
                        assign [$$131, $$87] <- [$$t2.getField("name"), $$t2.getField("alias")]
                        -- ASSIGN  |PARTITIONED|
                          project ([$$t2])
                          -- STREAM_PROJECT  |PARTITIONED|
                            exchange
                            -- ONE_TO_ONE_EXCHANGE  |PARTITIONED|
                              unnest-map [$$62, $$t2] <- index-search("fbu2", 0, "test", "fbu2", false, false, 1, $$166, 1, $$166, true, true, true)
                              -- BTREE_SEARCH  |PARTITIONED|
                                exchange
                                -- ONE_TO_ONE_EXCHANGE  |PARTITIONED|
                                  order (ASC, $$166)
                                  -- STABLE_SORT [$$166(ASC)]  |PARTITIONED|
                                    exchange
                                    -- ONE_TO_ONE_EXCHANGE  |PARTITIONED|
                                      project ([$$166])
                                      -- STREAM_PROJECT  |PARTITIONED|
                                        exchange
                                        -- ONE_TO_ONE_EXCHANGE  |PARTITIONED|
                                          unnest-map [$$165, $$166] <- index-search("fbu2_idx", 0, "test", "fbu2", false, false, 1, $$164, 0, true, true, false)
                                          -- BTREE_SEARCH  |PARTITIONED|
                                            exchange
                                            -- ONE_TO_ONE_EXCHANGE  |PARTITIONED|
                                              replicate
                                              -- REPLICATE  |PARTITIONED|
                                                exchange
                                                -- ONE_TO_ONE_EXCHANGE  |PARTITIONED|
                                                  assign [$$164] <- ["Von"]
                                                  -- ASSIGN  |PARTITIONED|
                                                    empty-tuple-source
                                                    -- EMPTY_TUPLE_SOURCE  |PARTITIONED|
>>>>>>> 86e6336f
<|MERGE_RESOLUTION|>--- conflicted
+++ resolved
@@ -1,142 +1,86 @@
-distribute result [$$58]
+distribute result [$$62]
 -- DISTRIBUTE_RESULT  |PARTITIONED|
   exchange
   -- ONE_TO_ONE_EXCHANGE  |PARTITIONED|
-<<<<<<< HEAD
+    assign [$$62] <- [{"alias": $$64, "name": $$126}] project: [$$62]
     -- ASSIGN  |PARTITIONED|
+      exchange
       -- SORT_MERGE_EXCHANGE [$$64(ASC) ]  |PARTITIONED|
+        order (ASC, $$64)
         -- STABLE_SORT [$$64(ASC)]  |PARTITIONED|
+          exchange
           -- ONE_TO_ONE_EXCHANGE  |PARTITIONED|
+            union ($$81, $$91, $$64) ($$127, $$135, $$126)
             -- UNION_ALL  |PARTITIONED|
+              exchange
               -- ONE_TO_ONE_EXCHANGE  |PARTITIONED|
+                select (ge($$81, "Von")) project: [$$81, $$127]
                 -- STREAM_SELECT  |PARTITIONED|
+                  assign [$$127, $$81] <- [$$t1.getField("name"), $$t1.getField("alias")] project: [$$127, $$81]
                   -- ASSIGN  |PARTITIONED|
+                    project ([$$t1])
                     -- STREAM_PROJECT  |PARTITIONED|
+                      exchange
                       -- ONE_TO_ONE_EXCHANGE  |PARTITIONED|
-                        -- BTREE_SEARCH (test.fbu1.fbu1)  |PARTITIONED|
+                        unnest-map [$$65, $$t1] <- index-search("fbu1", 0, "Default", "test", "fbu1", false, false, 1, $$167, 1, $$167, true, true, true)
+                        -- BTREE_SEARCH  |PARTITIONED|
+                          exchange
                           -- ONE_TO_ONE_EXCHANGE  |PARTITIONED|
+                            order (ASC, $$167)
                             -- STABLE_SORT [$$167(ASC)]  |PARTITIONED|
+                              exchange
                               -- ONE_TO_ONE_EXCHANGE  |PARTITIONED|
+                                project ([$$167])
                                 -- STREAM_PROJECT  |PARTITIONED|
+                                  exchange
                                   -- ONE_TO_ONE_EXCHANGE  |PARTITIONED|
-                                    -- BTREE_SEARCH (test.fbu1.fbu1_idx)  |PARTITIONED|
+                                    unnest-map [$$166, $$167] <- index-search("fbu1_idx", 0, "Default", "test", "fbu1", false, false, 1, $$165, 0, true, true, false)
+                                    -- BTREE_SEARCH  |PARTITIONED|
+                                      exchange
                                       -- ONE_TO_ONE_EXCHANGE  |PARTITIONED|
+                                        assign [$$165] <- [$$168] project: [$$165]
                                         -- ASSIGN  |PARTITIONED|
+                                          exchange
                                           -- ONE_TO_ONE_EXCHANGE  |PARTITIONED|
+                                            replicate
                                             -- REPLICATE  |PARTITIONED|
+                                              exchange
                                               -- ONE_TO_ONE_EXCHANGE  |PARTITIONED|
+                                                assign [$$168] <- ["Von"]
                                                 -- ASSIGN  |PARTITIONED|
+                                                  empty-tuple-source
                                                   -- EMPTY_TUPLE_SOURCE  |PARTITIONED|
+              exchange
               -- ONE_TO_ONE_EXCHANGE  |PARTITIONED|
+                select (ge($$91, "Von")) project: [$$91, $$135]
                 -- STREAM_SELECT  |PARTITIONED|
+                  assign [$$135, $$91] <- [$$t2.getField("name"), $$t2.getField("alias")] project: [$$135, $$91]
                   -- ASSIGN  |PARTITIONED|
+                    project ([$$t2])
                     -- STREAM_PROJECT  |PARTITIONED|
+                      exchange
                       -- ONE_TO_ONE_EXCHANGE  |PARTITIONED|
-                        -- BTREE_SEARCH (test.fbu2.fbu2)  |PARTITIONED|
+                        unnest-map [$$66, $$t2] <- index-search("fbu2", 0, "Default", "test", "fbu2", false, false, 1, $$170, 1, $$170, true, true, true)
+                        -- BTREE_SEARCH  |PARTITIONED|
+                          exchange
                           -- ONE_TO_ONE_EXCHANGE  |PARTITIONED|
+                            order (ASC, $$170)
                             -- STABLE_SORT [$$170(ASC)]  |PARTITIONED|
+                              exchange
                               -- ONE_TO_ONE_EXCHANGE  |PARTITIONED|
+                                project ([$$170])
                                 -- STREAM_PROJECT  |PARTITIONED|
+                                  exchange
                                   -- ONE_TO_ONE_EXCHANGE  |PARTITIONED|
-                                    -- BTREE_SEARCH (test.fbu2.fbu2_idx)  |PARTITIONED|
+                                    unnest-map [$$169, $$170] <- index-search("fbu2_idx", 0, "Default", "test", "fbu2", false, false, 1, $$168, 0, true, true, false)
+                                    -- BTREE_SEARCH  |PARTITIONED|
+                                      exchange
                                       -- ONE_TO_ONE_EXCHANGE  |PARTITIONED|
+                                        replicate
                                         -- REPLICATE  |PARTITIONED|
+                                          exchange
                                           -- ONE_TO_ONE_EXCHANGE  |PARTITIONED|
+                                            assign [$$168] <- ["Von"]
                                             -- ASSIGN  |PARTITIONED|
-                                              -- EMPTY_TUPLE_SOURCE  |PARTITIONED|
-=======
-    project ([$$58])
-    -- STREAM_PROJECT  |PARTITIONED|
-      assign [$$58] <- [{"alias": $$60, "name": $$122}]
-      -- ASSIGN  |PARTITIONED|
-        exchange
-        -- SORT_MERGE_EXCHANGE [$$60(ASC) ]  |PARTITIONED|
-          order (ASC, $$60)
-          -- STABLE_SORT [$$60(ASC)]  |PARTITIONED|
-            exchange
-            -- ONE_TO_ONE_EXCHANGE  |PARTITIONED|
-              union ($$77, $$87, $$60) ($$123, $$131, $$122)
-              -- UNION_ALL  |PARTITIONED|
-                exchange
-                -- ONE_TO_ONE_EXCHANGE  |PARTITIONED|
-                  project ([$$77, $$123])
-                  -- STREAM_PROJECT  |PARTITIONED|
-                    select (ge($$77, "Von"))
-                    -- STREAM_SELECT  |PARTITIONED|
-                      project ([$$123, $$77])
-                      -- STREAM_PROJECT  |PARTITIONED|
-                        assign [$$123, $$77] <- [$$t1.getField("name"), $$t1.getField("alias")]
-                        -- ASSIGN  |PARTITIONED|
-                          project ([$$t1])
-                          -- STREAM_PROJECT  |PARTITIONED|
-                            exchange
-                            -- ONE_TO_ONE_EXCHANGE  |PARTITIONED|
-                              unnest-map [$$61, $$t1] <- index-search("fbu1", 0, "test", "fbu1", false, false, 1, $$163, 1, $$163, true, true, true)
-                              -- BTREE_SEARCH  |PARTITIONED|
-                                exchange
-                                -- ONE_TO_ONE_EXCHANGE  |PARTITIONED|
-                                  order (ASC, $$163)
-                                  -- STABLE_SORT [$$163(ASC)]  |PARTITIONED|
-                                    exchange
-                                    -- ONE_TO_ONE_EXCHANGE  |PARTITIONED|
-                                      project ([$$163])
-                                      -- STREAM_PROJECT  |PARTITIONED|
-                                        exchange
-                                        -- ONE_TO_ONE_EXCHANGE  |PARTITIONED|
-                                          unnest-map [$$162, $$163] <- index-search("fbu1_idx", 0, "test", "fbu1", false, false, 1, $$161, 0, true, true, false)
-                                          -- BTREE_SEARCH  |PARTITIONED|
-                                            exchange
-                                            -- ONE_TO_ONE_EXCHANGE  |PARTITIONED|
-                                              project ([$$161])
-                                              -- STREAM_PROJECT  |PARTITIONED|
-                                                assign [$$161] <- [$$164]
-                                                -- ASSIGN  |PARTITIONED|
-                                                  exchange
-                                                  -- ONE_TO_ONE_EXCHANGE  |PARTITIONED|
-                                                    replicate
-                                                    -- REPLICATE  |PARTITIONED|
-                                                      exchange
-                                                      -- ONE_TO_ONE_EXCHANGE  |PARTITIONED|
-                                                        assign [$$164] <- ["Von"]
-                                                        -- ASSIGN  |PARTITIONED|
-                                                          empty-tuple-source
-                                                          -- EMPTY_TUPLE_SOURCE  |PARTITIONED|
-                exchange
-                -- ONE_TO_ONE_EXCHANGE  |PARTITIONED|
-                  project ([$$87, $$131])
-                  -- STREAM_PROJECT  |PARTITIONED|
-                    select (ge($$87, "Von"))
-                    -- STREAM_SELECT  |PARTITIONED|
-                      project ([$$131, $$87])
-                      -- STREAM_PROJECT  |PARTITIONED|
-                        assign [$$131, $$87] <- [$$t2.getField("name"), $$t2.getField("alias")]
-                        -- ASSIGN  |PARTITIONED|
-                          project ([$$t2])
-                          -- STREAM_PROJECT  |PARTITIONED|
-                            exchange
-                            -- ONE_TO_ONE_EXCHANGE  |PARTITIONED|
-                              unnest-map [$$62, $$t2] <- index-search("fbu2", 0, "test", "fbu2", false, false, 1, $$166, 1, $$166, true, true, true)
-                              -- BTREE_SEARCH  |PARTITIONED|
-                                exchange
-                                -- ONE_TO_ONE_EXCHANGE  |PARTITIONED|
-                                  order (ASC, $$166)
-                                  -- STABLE_SORT [$$166(ASC)]  |PARTITIONED|
-                                    exchange
-                                    -- ONE_TO_ONE_EXCHANGE  |PARTITIONED|
-                                      project ([$$166])
-                                      -- STREAM_PROJECT  |PARTITIONED|
-                                        exchange
-                                        -- ONE_TO_ONE_EXCHANGE  |PARTITIONED|
-                                          unnest-map [$$165, $$166] <- index-search("fbu2_idx", 0, "test", "fbu2", false, false, 1, $$164, 0, true, true, false)
-                                          -- BTREE_SEARCH  |PARTITIONED|
-                                            exchange
-                                            -- ONE_TO_ONE_EXCHANGE  |PARTITIONED|
-                                              replicate
-                                              -- REPLICATE  |PARTITIONED|
-                                                exchange
-                                                -- ONE_TO_ONE_EXCHANGE  |PARTITIONED|
-                                                  assign [$$164] <- ["Von"]
-                                                  -- ASSIGN  |PARTITIONED|
-                                                    empty-tuple-source
-                                                    -- EMPTY_TUPLE_SOURCE  |PARTITIONED|
->>>>>>> 86e6336f
+                                              empty-tuple-source
+                                              -- EMPTY_TUPLE_SOURCE  |PARTITIONED|