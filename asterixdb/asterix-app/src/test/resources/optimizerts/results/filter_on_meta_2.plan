distribute result [$$17]
-- DISTRIBUTE_RESULT  |PARTITIONED|
  exchange
  -- ONE_TO_ONE_EXCHANGE  |PARTITIONED|
<<<<<<< HEAD
    -- ASSIGN  |PARTITIONED|
      -- STREAM_SELECT  |PARTITIONED|
        -- STREAM_PROJECT  |PARTITIONED|
          -- ONE_TO_ONE_EXCHANGE  |PARTITIONED|
            -- DATASOURCE_SCAN (KeyVerse.KVStore)  |PARTITIONED|
              -- BROADCAST_EXCHANGE  |PARTITIONED|
                -- ASSIGN  |PARTITIONED|
                  -- EMPTY_TUPLE_SOURCE  |PARTITIONED|
=======
    project ([$$17])
    -- STREAM_PROJECT  |PARTITIONED|
      assign [$$17] <- [{"k": $$k, "meta": $$20}]
      -- ASSIGN  |PARTITIONED|
        project ([$$k, $$20])
        -- STREAM_PROJECT  |PARTITIONED|
          select (gt($$19, 12))
          -- STREAM_SELECT  |PARTITIONED|
            project ([$$19, $$k, $$20])
            -- STREAM_PROJECT  |PARTITIONED|
              exchange
              -- ONE_TO_ONE_EXCHANGE  |PARTITIONED|
                data-scan []<-[$$19, $$k, $$20] <- KeyVerse.KVStore with filter on min:[$$22] max:[]
                -- DATASOURCE_SCAN  |PARTITIONED|
                  exchange
                  -- BROADCAST_EXCHANGE  |PARTITIONED|
                    assign [$$22] <- [12]
                    -- ASSIGN  |PARTITIONED|
                      empty-tuple-source
                      -- EMPTY_TUPLE_SOURCE  |PARTITIONED|
>>>>>>> 86e6336f
<|MERGE_RESOLUTION|>--- conflicted
+++ resolved
@@ -1,35 +1,20 @@
-distribute result [$$17]
+distribute result [$$18]
 -- DISTRIBUTE_RESULT  |PARTITIONED|
   exchange
   -- ONE_TO_ONE_EXCHANGE  |PARTITIONED|
-<<<<<<< HEAD
+    assign [$$18] <- [{"k": $$k, "meta": $$21}] project: [$$18]
     -- ASSIGN  |PARTITIONED|
+      select (gt($$20, 12)) project: [$$k, $$21]
       -- STREAM_SELECT  |PARTITIONED|
+        project ([$$20, $$k, $$21])
         -- STREAM_PROJECT  |PARTITIONED|
+          exchange
           -- ONE_TO_ONE_EXCHANGE  |PARTITIONED|
-            -- DATASOURCE_SCAN (KeyVerse.KVStore)  |PARTITIONED|
+            data-scan []<-[$$20, $$k, $$21] <- KeyVerse.KVStore with filter on min:[$$23] max:[]
+            -- DATASOURCE_SCAN  |PARTITIONED|
+              exchange
               -- BROADCAST_EXCHANGE  |PARTITIONED|
+                assign [$$23] <- [12]
                 -- ASSIGN  |PARTITIONED|
-                  -- EMPTY_TUPLE_SOURCE  |PARTITIONED|
-=======
-    project ([$$17])
-    -- STREAM_PROJECT  |PARTITIONED|
-      assign [$$17] <- [{"k": $$k, "meta": $$20}]
-      -- ASSIGN  |PARTITIONED|
-        project ([$$k, $$20])
-        -- STREAM_PROJECT  |PARTITIONED|
-          select (gt($$19, 12))
-          -- STREAM_SELECT  |PARTITIONED|
-            project ([$$19, $$k, $$20])
-            -- STREAM_PROJECT  |PARTITIONED|
-              exchange
-              -- ONE_TO_ONE_EXCHANGE  |PARTITIONED|
-                data-scan []<-[$$19, $$k, $$20] <- KeyVerse.KVStore with filter on min:[$$22] max:[]
-                -- DATASOURCE_SCAN  |PARTITIONED|
-                  exchange
-                  -- BROADCAST_EXCHANGE  |PARTITIONED|
-                    assign [$$22] <- [12]
-                    -- ASSIGN  |PARTITIONED|
-                      empty-tuple-source
-                      -- EMPTY_TUPLE_SOURCE  |PARTITIONED|
->>>>>>> 86e6336f
+                  empty-tuple-source
+                  -- EMPTY_TUPLE_SOURCE  |PARTITIONED|