distribute result [$$17]
-- DISTRIBUTE_RESULT  |PARTITIONED|
  exchange
  -- ONE_TO_ONE_EXCHANGE  |PARTITIONED|
<<<<<<< HEAD
    -- STREAM_SELECT  |PARTITIONED|
      -- ONE_TO_ONE_EXCHANGE  |PARTITIONED|
        -- DATASOURCE_SCAN (IndexGeoJSON.Geometries)  |PARTITIONED|
          -- ONE_TO_ONE_EXCHANGE  |PARTITIONED|
            -- EMPTY_TUPLE_SOURCE  |PARTITIONED|
=======
    project ([$$17])
    -- STREAM_PROJECT  |PARTITIONED|
      select (st-crosses($$geo.getField(1), OGCPolygon: POLYGON ((1 1, 5 1, 5 5, 1 5, 1 1))))
      -- STREAM_SELECT  |PARTITIONED|
        exchange
        -- ONE_TO_ONE_EXCHANGE  |PARTITIONED|
          data-scan []<-[$$17, $$geo] <- IndexGeoJSON.Geometries
          -- DATASOURCE_SCAN  |PARTITIONED|
            exchange
            -- ONE_TO_ONE_EXCHANGE  |PARTITIONED|
              empty-tuple-source
              -- EMPTY_TUPLE_SOURCE  |PARTITIONED|
>>>>>>> 86e6336f
<|MERGE_RESOLUTION|>--- conflicted
+++ resolved
@@ -1,24 +1,14 @@
-distribute result [$$17]
+distribute result [$$18]
 -- DISTRIBUTE_RESULT  |PARTITIONED|
   exchange
   -- ONE_TO_ONE_EXCHANGE  |PARTITIONED|
-<<<<<<< HEAD
+    select (st-crosses($$geo.getField(1), POLYGON ((1 1, 5 1, 5 5, 1 5, 1 1)))) project: [$$18]
     -- STREAM_SELECT  |PARTITIONED|
+      exchange
       -- ONE_TO_ONE_EXCHANGE  |PARTITIONED|
-        -- DATASOURCE_SCAN (IndexGeoJSON.Geometries)  |PARTITIONED|
+        data-scan []<-[$$18, $$geo] <- IndexGeoJSON.Geometries
+        -- DATASOURCE_SCAN  |PARTITIONED|
+          exchange
           -- ONE_TO_ONE_EXCHANGE  |PARTITIONED|
-            -- EMPTY_TUPLE_SOURCE  |PARTITIONED|
-=======
-    project ([$$17])
-    -- STREAM_PROJECT  |PARTITIONED|
-      select (st-crosses($$geo.getField(1), OGCPolygon: POLYGON ((1 1, 5 1, 5 5, 1 5, 1 1))))
-      -- STREAM_SELECT  |PARTITIONED|
-        exchange
-        -- ONE_TO_ONE_EXCHANGE  |PARTITIONED|
-          data-scan []<-[$$17, $$geo] <- IndexGeoJSON.Geometries
-          -- DATASOURCE_SCAN  |PARTITIONED|
-            exchange
-            -- ONE_TO_ONE_EXCHANGE  |PARTITIONED|
-              empty-tuple-source
-              -- EMPTY_TUPLE_SOURCE  |PARTITIONED|
->>>>>>> 86e6336f
+            empty-tuple-source
+            -- EMPTY_TUPLE_SOURCE  |PARTITIONED|