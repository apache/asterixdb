distribute result [$$20]
-- DISTRIBUTE_RESULT  |PARTITIONED|
  exchange
  -- ONE_TO_ONE_EXCHANGE  |PARTITIONED|
<<<<<<< HEAD
    -- ASSIGN  |PARTITIONED|
      -- SORT_MERGE_EXCHANGE [$$24(ASC) ]  |PARTITIONED|
        -- STABLE_SORT [$$24(ASC)]  |PARTITIONED|
          -- ONE_TO_ONE_EXCHANGE  |PARTITIONED|
=======
    project ([$$20])
    -- STREAM_PROJECT  |PARTITIONED|
      assign [$$20] <- [{"o_orderkey": $$23, "o_custkey": $$22}]
      -- ASSIGN  |PARTITIONED|
        exchange
        -- SORT_MERGE_EXCHANGE [$$23(ASC) ]  |PARTITIONED|
          project ([$$23, $$22])
          -- STREAM_PROJECT  |PARTITIONED|
            select (and(gt($$o.getField(3), 150000.0), eq($$22, 40)))
>>>>>>> 86e6336f
            -- STREAM_SELECT  |PARTITIONED|
              assign [$$22] <- [$$o.getField(1)]
              -- ASSIGN  |PARTITIONED|
                exchange
                -- ONE_TO_ONE_EXCHANGE  |PARTITIONED|
                  unnest-map [$$23, $$o] <- index-search("Orders", 0, "tpch", "Orders", false, false, 1, $$30, 1, $$30, true, true, true)
                  -- BTREE_SEARCH  |PARTITIONED|
                    exchange
                    -- ONE_TO_ONE_EXCHANGE  |PARTITIONED|
                      order (ASC, $$30)
                      -- STABLE_SORT [$$30(ASC)]  |PARTITIONED|
                        exchange
                        -- ONE_TO_ONE_EXCHANGE  |PARTITIONED|
                          project ([$$30])
                          -- STREAM_PROJECT  |PARTITIONED|
                            exchange
                            -- ONE_TO_ONE_EXCHANGE  |PARTITIONED|
                              unnest-map [$$29, $$30] <- index-search("idx_Orders_Custkey", 0, "tpch", "Orders", false, false, 1, $$27, 1, $$28, true, true, true)
                              -- BTREE_SEARCH  |PARTITIONED|
                                exchange
                                -- ONE_TO_ONE_EXCHANGE  |PARTITIONED|
                                  assign [$$27, $$28] <- [40, 40]
                                  -- ASSIGN  |PARTITIONED|
                                    empty-tuple-source
                                    -- EMPTY_TUPLE_SOURCE  |PARTITIONED|<|MERGE_RESOLUTION|>--- conflicted
+++ resolved
@@ -1,45 +1,38 @@
-distribute result [$$20]
+distribute result [$$21]
 -- DISTRIBUTE_RESULT  |PARTITIONED|
   exchange
   -- ONE_TO_ONE_EXCHANGE  |PARTITIONED|
-<<<<<<< HEAD
+    assign [$$21] <- [{"o_orderkey": $$24, "o_custkey": $$23}] project: [$$21]
     -- ASSIGN  |PARTITIONED|
+      exchange
       -- SORT_MERGE_EXCHANGE [$$24(ASC) ]  |PARTITIONED|
+        order (ASC, $$24)
         -- STABLE_SORT [$$24(ASC)]  |PARTITIONED|
+          exchange
           -- ONE_TO_ONE_EXCHANGE  |PARTITIONED|
-=======
-    project ([$$20])
-    -- STREAM_PROJECT  |PARTITIONED|
-      assign [$$20] <- [{"o_orderkey": $$23, "o_custkey": $$22}]
-      -- ASSIGN  |PARTITIONED|
-        exchange
-        -- SORT_MERGE_EXCHANGE [$$23(ASC) ]  |PARTITIONED|
-          project ([$$23, $$22])
-          -- STREAM_PROJECT  |PARTITIONED|
-            select (and(gt($$o.getField(3), 150000.0), eq($$22, 40)))
->>>>>>> 86e6336f
+            select (and(gt($$o.getField(3), 150000.0), eq($$23, 40))) project: [$$24, $$23]
             -- STREAM_SELECT  |PARTITIONED|
-              assign [$$22] <- [$$o.getField(1)]
+              assign [$$23] <- [$$o.getField(1)]
               -- ASSIGN  |PARTITIONED|
                 exchange
                 -- ONE_TO_ONE_EXCHANGE  |PARTITIONED|
-                  unnest-map [$$23, $$o] <- index-search("Orders", 0, "tpch", "Orders", false, false, 1, $$30, 1, $$30, true, true, true)
+                  unnest-map [$$24, $$o] <- index-search("Orders", 0, "Default", "tpch", "Orders", false, false, 1, $$31, 1, $$31, true, true, true)
                   -- BTREE_SEARCH  |PARTITIONED|
                     exchange
                     -- ONE_TO_ONE_EXCHANGE  |PARTITIONED|
-                      order (ASC, $$30)
-                      -- STABLE_SORT [$$30(ASC)]  |PARTITIONED|
+                      order (ASC, $$31)
+                      -- STABLE_SORT [$$31(ASC)]  |PARTITIONED|
                         exchange
                         -- ONE_TO_ONE_EXCHANGE  |PARTITIONED|
-                          project ([$$30])
+                          project ([$$31])
                           -- STREAM_PROJECT  |PARTITIONED|
                             exchange
                             -- ONE_TO_ONE_EXCHANGE  |PARTITIONED|
-                              unnest-map [$$29, $$30] <- index-search("idx_Orders_Custkey", 0, "tpch", "Orders", false, false, 1, $$27, 1, $$28, true, true, true)
+                              unnest-map [$$30, $$31] <- index-search("idx_Orders_Custkey", 0, "Default", "tpch", "Orders", false, false, 1, $$28, 1, $$29, true, true, true)
                               -- BTREE_SEARCH  |PARTITIONED|
                                 exchange
                                 -- ONE_TO_ONE_EXCHANGE  |PARTITIONED|
-                                  assign [$$27, $$28] <- [40, 40]
+                                  assign [$$28, $$29] <- [40, 40]
                                   -- ASSIGN  |PARTITIONED|
                                     empty-tuple-source
                                     -- EMPTY_TUPLE_SOURCE  |PARTITIONED|