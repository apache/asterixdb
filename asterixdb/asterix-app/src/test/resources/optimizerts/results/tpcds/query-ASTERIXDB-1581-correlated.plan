--- conflicted
+++ resolved
@@ -1,120 +1,93 @@
-distribute result [$$136]
+distribute result [$$143]
 -- DISTRIBUTE_RESULT  |PARTITIONED|
   exchange
   -- ONE_TO_ONE_EXCHANGE  |PARTITIONED|
-    project ([$$136])
+    project ([$$143])
     -- STREAM_PROJECT  |PARTITIONED|
-      assign [$$136] <- [{"bucket1": $$134}]
+      assign [$$143] <- [{"bucket1": $$141}]
       -- ASSIGN  |PARTITIONED|
-        project ([$$134])
+        project ([$$141])
         -- STREAM_PROJECT  |PARTITIONED|
-          unnest $$134 <- scan-collection($$133)
+          unnest $$141 <- scan-collection($$140)
           -- UNNEST  |PARTITIONED|
-            project ([$$133])
+            project ([$$140])
             -- STREAM_PROJECT  |PARTITIONED|
-              assign [$$133] <- [switch-case(true, lt(get-item($$100, 0), 25437), cast($$117), cast($$132))]
+              assign [$$140] <- [switch-case(true, lt(get-item($$107, 0), 25437), cast($$124), cast($$139))]
               -- ASSIGN  |PARTITIONED|
-                project ([$$132, $$100, $$117])
+                project ([$$139, $$107, $$124])
                 -- STREAM_PROJECT  |PARTITIONED|
                   exchange
                   -- ONE_TO_ONE_EXCHANGE  |PARTITIONED|
-<<<<<<< HEAD
-                    -- PRE_CLUSTERED_GROUP_BY[$$180]  |PARTITIONED|
-                            {
-=======
-                    group by ([$$217 := $$173]) decor ([$$100; $$117]) {
-                              aggregate [$$132] <- [listify($$131)]
->>>>>>> 3d3ece6e
+                    group by ([$$224 := $$180]) decor ([$$107; $$124]) {
+                              aggregate [$$139] <- [listify($$138)] [cardinality: 0.0, op-cost: 0.0, total-cost: 0.0]
                               -- AGGREGATE  |LOCAL|
-                                aggregate [$$131] <- [listify($$130)]
+                                aggregate [$$138] <- [listify($$137)] [cardinality: 0.0, op-cost: 0.0, total-cost: 0.0]
                                 -- AGGREGATE  |LOCAL|
-                                  select (not(is-missing($$216)))
+                                  select (not(is-missing($$223))) [cardinality: 0.0, op-cost: 0.0, total-cost: 0.0]
                                   -- STREAM_SELECT  |LOCAL|
-                                    nested tuple source
+                                    nested tuple source [cardinality: 0.0, op-cost: 0.0, total-cost: 0.0]
                                     -- NESTED_TUPLE_SOURCE  |LOCAL|
                            }
-                    -- PRE_CLUSTERED_GROUP_BY[$$173]  |PARTITIONED|
+                    -- PRE_CLUSTERED_GROUP_BY[$$180]  |PARTITIONED|
                       exchange
                       -- ONE_TO_ONE_EXCHANGE  |PARTITIONED|
-                        project ([$$100, $$117, $$130, $$216, $$173])
+                        project ([$$107, $$124, $$137, $$223, $$180])
                         -- STREAM_PROJECT  |PARTITIONED|
                           exchange
                           -- ONE_TO_ONE_EXCHANGE  |PARTITIONED|
-<<<<<<< HEAD
+                            left outer join (eq($$180, $$222))
                             -- HYBRID_HASH_JOIN [$$180][$$222]  |PARTITIONED|
-                              -- ONE_TO_ONE_EXCHANGE  |PARTITIONED|
-                                -- PRE_CLUSTERED_GROUP_BY[$$164]  |PARTITIONED|
-                                        {
-=======
-                            left outer join (eq($$173, $$215))
-                            -- HYBRID_HASH_JOIN [$$173][$$215]  |PARTITIONED|
                               exchange
                               -- ONE_TO_ONE_EXCHANGE  |PARTITIONED|
-                                group by ([$$173 := $$157]) decor ([$$100]) {
-                                          aggregate [$$117] <- [listify($$116)]
->>>>>>> 3d3ece6e
+                                group by ([$$180 := $$164]) decor ([$$107]) {
+                                          aggregate [$$124] <- [listify($$123)] [cardinality: 0.0, op-cost: 0.0, total-cost: 0.0]
                                           -- AGGREGATE  |LOCAL|
-                                            aggregate [$$116] <- [listify($$115)]
+                                            aggregate [$$123] <- [listify($$122)] [cardinality: 0.0, op-cost: 0.0, total-cost: 0.0]
                                             -- AGGREGATE  |LOCAL|
-                                              select (not(is-missing($$172)))
+                                              select (not(is-missing($$179))) [cardinality: 0.0, op-cost: 0.0, total-cost: 0.0]
                                               -- STREAM_SELECT  |LOCAL|
-                                                nested tuple source
+                                                nested tuple source [cardinality: 0.0, op-cost: 0.0, total-cost: 0.0]
                                                 -- NESTED_TUPLE_SOURCE  |LOCAL|
                                        }
-                                -- PRE_CLUSTERED_GROUP_BY[$$157]  |PARTITIONED|
+                                -- PRE_CLUSTERED_GROUP_BY[$$164]  |PARTITIONED|
                                   exchange
                                   -- ONE_TO_ONE_EXCHANGE  |PARTITIONED|
-<<<<<<< HEAD
+                                    order (ASC, $$164)
                                     -- STABLE_SORT [$$164(ASC)]  |PARTITIONED|
-=======
-                                    order (ASC, $$157)
-                                    -- STABLE_SORT [$$157(ASC)]  |PARTITIONED|
                                       exchange
->>>>>>> 3d3ece6e
                                       -- ONE_TO_ONE_EXCHANGE  |PARTITIONED|
-                                        project ([$$100, $$115, $$172, $$157])
+                                        project ([$$107, $$122, $$179, $$164])
                                         -- STREAM_PROJECT  |PARTITIONED|
                                           exchange
                                           -- ONE_TO_ONE_EXCHANGE  |PARTITIONED|
-<<<<<<< HEAD
+                                            left outer join (eq($$164, $$178))
                                             -- HYBRID_HASH_JOIN [$$164][$$178]  |PARTITIONED|
-                                              -- ONE_TO_ONE_EXCHANGE  |PARTITIONED|
-                                                -- PRE_CLUSTERED_GROUP_BY[$$144]  |PARTITIONED|
-                                                        {
-=======
-                                            left outer join (eq($$157, $$171))
-                                            -- HYBRID_HASH_JOIN [$$157][$$171]  |PARTITIONED|
                                               exchange
                                               -- ONE_TO_ONE_EXCHANGE  |PARTITIONED|
-                                                group by ([$$157 := $$137]) decor ([]) {
-                                                          aggregate [$$100] <- [listify($$144)]
->>>>>>> 3d3ece6e
+                                                group by ([$$164 := $$144]) decor ([]) {
+                                                          aggregate [$$107] <- [listify($$151)] [cardinality: 0.0, op-cost: 0.0, total-cost: 0.0]
                                                           -- AGGREGATE  |LOCAL|
-                                                            aggregate [$$144] <- [agg-sql-count(1)]
+                                                            aggregate [$$151] <- [agg-sql-count(1)] [cardinality: 0.0, op-cost: 0.0, total-cost: 0.0]
                                                             -- AGGREGATE  |LOCAL|
-                                                              select (not(is-missing($$156)))
+                                                              select (not(is-missing($$163))) [cardinality: 0.0, op-cost: 0.0, total-cost: 0.0]
                                                               -- STREAM_SELECT  |LOCAL|
-                                                                nested tuple source
+                                                                nested tuple source [cardinality: 0.0, op-cost: 0.0, total-cost: 0.0]
                                                                 -- NESTED_TUPLE_SOURCE  |LOCAL|
                                                        }
-                                                -- PRE_CLUSTERED_GROUP_BY[$$137]  |PARTITIONED|
+                                                -- PRE_CLUSTERED_GROUP_BY[$$144]  |PARTITIONED|
                                                   exchange
                                                   -- ONE_TO_ONE_EXCHANGE  |PARTITIONED|
-                                                    project ([$$156, $$137])
+                                                    project ([$$163, $$144])
                                                     -- STREAM_PROJECT  |PARTITIONED|
                                                       exchange
                                                       -- ONE_TO_ONE_EXCHANGE  |PARTITIONED|
-<<<<<<< HEAD
+                                                        left outer join (eq($$154, $$144))
                                                         -- HYBRID_HASH_JOIN [$$144][$$154]  |PARTITIONED|
-=======
-                                                        left outer join (eq($$147, $$137))
-                                                        -- HYBRID_HASH_JOIN [$$137][$$147]  |PARTITIONED|
                                                           exchange
->>>>>>> 3d3ece6e
                                                           -- ONE_TO_ONE_EXCHANGE  |PARTITIONED|
-                                                            project ([$$137])
+                                                            project ([$$144])
                                                             -- STREAM_PROJECT  |PARTITIONED|
-                                                              assign [$$137, $$item] <- [$$199, $$197]
+                                                              assign [$$144, $$item] <- [$$206, $$202]
                                                               -- ASSIGN  |PARTITIONED|
                                                                 exchange
                                                                 -- ONE_TO_ONE_EXCHANGE  |PARTITIONED|
@@ -122,37 +95,33 @@
                                                                   -- REPLICATE  |PARTITIONED|
                                                                     exchange
                                                                     -- ONE_TO_ONE_EXCHANGE  |PARTITIONED|
-                                                                      unnest-map [$$199, $$197] <- index-search("item", 0, "tpcds", "item", false, false, 1, $$240, 1, $$241, true, true, true)
+                                                                      unnest-map [$$206, $$202] <- index-search("item", 0, "tpcds", "item", false, false, 1, $$247, 1, $$248, true, true, true)
                                                                       -- BTREE_SEARCH  |PARTITIONED|
                                                                         exchange
                                                                         -- ONE_TO_ONE_EXCHANGE  |PARTITIONED|
-                                                                          assign [$$240, $$241] <- [1, 1]
+                                                                          assign [$$247, $$248] <- [1, 1]
                                                                           -- ASSIGN  |PARTITIONED|
                                                                             empty-tuple-source
                                                                             -- EMPTY_TUPLE_SOURCE  |PARTITIONED|
                                                           exchange
                                                           -- ONE_TO_ONE_EXCHANGE  |PARTITIONED|
-                                                            project ([$$156, $$147])
+                                                            project ([$$163, $$154])
                                                             -- STREAM_PROJECT  |PARTITIONED|
-                                                              assign [$$156, $$147] <- [$$206, $$198]
+                                                              assign [$$163, $$154] <- [$$213, $$205]
                                                               -- ASSIGN  |PARTITIONED|
                                                                 exchange
                                                                 -- ONE_TO_ONE_EXCHANGE  |PARTITIONED|
                                                                   replicate
                                                                   -- REPLICATE  |PARTITIONED|
-<<<<<<< HEAD
+                                                                    exchange
                                                                     -- HASH_PARTITION_EXCHANGE [$$205]  |PARTITIONED|
-=======
-                                                                    exchange
-                                                                    -- HASH_PARTITION_EXCHANGE [$$198]  |PARTITIONED|
-                                                                      project ([$$206, $$198])
->>>>>>> 3d3ece6e
+                                                                      project ([$$213, $$205])
                                                                       -- STREAM_PROJECT  |PARTITIONED|
-                                                                        assign [$$206, $$198] <- [true, $$207.getField(10)]
+                                                                        assign [$$213, $$205] <- [true, $$214.getField(10)]
                                                                         -- ASSIGN  |PARTITIONED|
-                                                                          project ([$$207])
+                                                                          project ([$$214])
                                                                           -- STREAM_PROJECT  |PARTITIONED|
-                                                                            assign [$$207] <- [$$store_sales]
+                                                                            assign [$$214] <- [$$store_sales]
                                                                             -- ASSIGN  |PARTITIONED|
                                                                               exchange
                                                                               -- ONE_TO_ONE_EXCHANGE  |PARTITIONED|
@@ -164,101 +133,73 @@
                                                                                     -- STREAM_PROJECT  |PARTITIONED|
                                                                                       exchange
                                                                                       -- ONE_TO_ONE_EXCHANGE  |PARTITIONED|
-                                                                                        data-scan []<-[$$140, $$141, $$store_sales] <- tpcds.store_sales
+                                                                                        data-scan []<-[$$147, $$148, $$store_sales] <- tpcds.store_sales
                                                                                         -- DATASOURCE_SCAN  |PARTITIONED|
                                                                                           exchange
                                                                                           -- ONE_TO_ONE_EXCHANGE  |PARTITIONED|
                                                                                             empty-tuple-source
                                                                                             -- EMPTY_TUPLE_SOURCE  |PARTITIONED|
-<<<<<<< HEAD
+                                              exchange
                                               -- HASH_PARTITION_EXCHANGE [$$178]  |PARTITIONED|
-=======
-                                              exchange
-                                              -- HASH_PARTITION_EXCHANGE [$$171]  |PARTITIONED|
-                                                project ([$$115, $$172, $$171])
->>>>>>> 3d3ece6e
+                                                project ([$$122, $$179, $$178])
                                                 -- STREAM_PROJECT  |PARTITIONED|
-                                                  assign [$$172, $$115] <- [true, {"$1": $$145}]
+                                                  assign [$$179, $$122] <- [true, {"$1": $$152}]
                                                   -- ASSIGN  |PARTITIONED|
-                                                    project ([$$145, $$171])
+                                                    project ([$$152, $$178])
                                                     -- STREAM_PROJECT  |PARTITIONED|
                                                       exchange
                                                       -- ONE_TO_ONE_EXCHANGE  |PARTITIONED|
-<<<<<<< HEAD
+                                                        group by ([$$167 := $$227; $$178 := $$228]) decor ([]) {
+                                                                  aggregate [$$152] <- [agg-global-sql-avg($$226)] [cardinality: 0.0, op-cost: 0.0, total-cost: 0.0]
+                                                                  -- AGGREGATE  |LOCAL|
+                                                                    nested tuple source [cardinality: 0.0, op-cost: 0.0, total-cost: 0.0]
+                                                                    -- NESTED_TUPLE_SOURCE  |LOCAL|
+                                                               }
                                                         -- SORT_GROUP_BY[$$227, $$228]  |PARTITIONED|
-                                                                {
-=======
-                                                        group by ([$$160 := $$220; $$171 := $$221]) decor ([]) {
-                                                                  aggregate [$$145] <- [agg-global-sql-avg($$219)]
->>>>>>> 3d3ece6e
-                                                                  -- AGGREGATE  |LOCAL|
-                                                                    nested tuple source
-                                                                    -- NESTED_TUPLE_SOURCE  |LOCAL|
-<<<<<<< HEAD
-                                                                }
+                                                          exchange
                                                           -- HASH_PARTITION_EXCHANGE [$$227, $$228]  |PARTITIONED|
-                                                            -- PRE_CLUSTERED_GROUP_BY[$$165, $$168]  |PARTITIONED|
-                                                                    {
-=======
-                                                               }
-                                                        -- SORT_GROUP_BY[$$220, $$221]  |PARTITIONED|
-                                                          exchange
-                                                          -- HASH_PARTITION_EXCHANGE [$$220, $$221]  |PARTITIONED|
-                                                            group by ([$$220 := $$158; $$221 := $$161]) decor ([]) {
-                                                                      aggregate [$$219] <- [agg-local-sql-avg($$113)]
->>>>>>> 3d3ece6e
+                                                            group by ([$$227 := $$165; $$228 := $$168]) decor ([]) {
+                                                                      aggregate [$$226] <- [agg-local-sql-avg($$120)] [cardinality: 0.0, op-cost: 0.0, total-cost: 0.0]
                                                                       -- AGGREGATE  |LOCAL|
-                                                                        select (not(is-missing($$159)))
+                                                                        select (not(is-missing($$166))) [cardinality: 0.0, op-cost: 0.0, total-cost: 0.0]
                                                                         -- STREAM_SELECT  |LOCAL|
-                                                                          nested tuple source
+                                                                          nested tuple source [cardinality: 0.0, op-cost: 0.0, total-cost: 0.0]
                                                                           -- NESTED_TUPLE_SOURCE  |LOCAL|
                                                                    }
-                                                            -- PRE_CLUSTERED_GROUP_BY[$$158, $$161]  |PARTITIONED|
+                                                            -- PRE_CLUSTERED_GROUP_BY[$$165, $$168]  |PARTITIONED|
                                                               exchange
                                                               -- ONE_TO_ONE_EXCHANGE  |PARTITIONED|
-<<<<<<< HEAD
+                                                                order (ASC, $$165) (ASC, $$168)
                                                                 -- STABLE_SORT [$$165(ASC), $$168(ASC)]  |PARTITIONED|
-=======
-                                                                order (ASC, $$158) (ASC, $$161)
-                                                                -- STABLE_SORT [$$158(ASC), $$161(ASC)]  |PARTITIONED|
                                                                   exchange
->>>>>>> 3d3ece6e
                                                                   -- ONE_TO_ONE_EXCHANGE  |PARTITIONED|
-                                                                    project ([$$113, $$159, $$158, $$161])
+                                                                    project ([$$120, $$166, $$165, $$168])
                                                                     -- STREAM_PROJECT  |PARTITIONED|
                                                                       exchange
                                                                       -- ONE_TO_ONE_EXCHANGE  |PARTITIONED|
-<<<<<<< HEAD
+                                                                        left outer join (eq($$156, $$157))
                                                                         -- HYBRID_HASH_JOIN [$$157][$$156]  |PARTITIONED|
-=======
-                                                                        left outer join (eq($$149, $$150))
-                                                                        -- HYBRID_HASH_JOIN [$$150][$$149]  |PARTITIONED|
                                                                           exchange
->>>>>>> 3d3ece6e
                                                                           -- ONE_TO_ONE_EXCHANGE  |PARTITIONED|
-                                                                            project ([$$161, $$150, $$158])
+                                                                            project ([$$168, $$157, $$165])
                                                                             -- STREAM_PROJECT  |PARTITIONED|
-                                                                              assign [$$161, $$150, $$158] <- [$$194, $$196, $$193]
+                                                                              assign [$$168, $$157, $$165] <- [$$201, $$204, $$200]
                                                                               -- ASSIGN  |PARTITIONED|
                                                                                 exchange
                                                                                 -- ONE_TO_ONE_EXCHANGE  |PARTITIONED|
                                                                                   replicate
                                                                                   -- REPLICATE  |PARTITIONED|
-<<<<<<< HEAD
+                                                                                    exchange
                                                                                     -- HASH_PARTITION_EXCHANGE [$$204]  |PARTITIONED|
-=======
-                                                                                    exchange
-                                                                                    -- HASH_PARTITION_EXCHANGE [$$196]  |PARTITIONED|
-                                                                                      running-aggregate [$$193] <- [create-query-uid()]
->>>>>>> 3d3ece6e
+                                                                                      running-aggregate [$$200] <- [create-query-uid()]
                                                                                       -- RUNNING_AGGREGATE  |PARTITIONED|
-                                                                                        project ([$$194, $$196])
+                                                                                        project ([$$201, $$204])
                                                                                         -- STREAM_PROJECT  |PARTITIONED|
-                                                                                          assign [$$196] <- [$$197.getField(0)]
+                                                                                          assign [$$204] <- [$$202.getField(0)]
                                                                                           -- ASSIGN  |PARTITIONED|
-                                                                                            project ([$$194, $$197])
+                                                                                            project ([$$201, $$202])
                                                                                             -- STREAM_PROJECT  |PARTITIONED|
-                                                                                              select (lt(get-item($$195, 0), 25437))
+                                                                                              select (lt(get-item($$203, 0), 25437))
                                                                                               -- STREAM_SELECT  |PARTITIONED|
                                                                                                 exchange
                                                                                                 -- ONE_TO_ONE_EXCHANGE  |PARTITIONED|
@@ -266,71 +207,58 @@
                                                                                                   -- REPLICATE  |PARTITIONED|
                                                                                                     exchange
                                                                                                     -- ONE_TO_ONE_EXCHANGE  |PARTITIONED|
-<<<<<<< HEAD
-                                                                                                      -- PRE_CLUSTERED_GROUP_BY[$$206]  |PARTITIONED|
-                                                                                                              {
-=======
-                                                                                                      group by ([$$194 := $$199]) decor ([$$197]) {
-                                                                                                                aggregate [$$195] <- [listify($$205)]
->>>>>>> 3d3ece6e
+                                                                                                      group by ([$$201 := $$206]) decor ([$$202]) {
+                                                                                                                aggregate [$$203] <- [listify($$212)] [cardinality: 0.0, op-cost: 0.0, total-cost: 0.0]
                                                                                                                 -- AGGREGATE  |LOCAL|
-                                                                                                                  aggregate [$$205] <- [agg-sql-count(1)]
+                                                                                                                  aggregate [$$212] <- [agg-sql-count(1)] [cardinality: 0.0, op-cost: 0.0, total-cost: 0.0]
                                                                                                                   -- AGGREGATE  |LOCAL|
-                                                                                                                    select (not(is-missing($$201)))
+                                                                                                                    select (not(is-missing($$208))) [cardinality: 0.0, op-cost: 0.0, total-cost: 0.0]
                                                                                                                     -- STREAM_SELECT  |LOCAL|
-                                                                                                                      nested tuple source
+                                                                                                                      nested tuple source [cardinality: 0.0, op-cost: 0.0, total-cost: 0.0]
                                                                                                                       -- NESTED_TUPLE_SOURCE  |LOCAL|
                                                                                                              }
-                                                                                                      -- PRE_CLUSTERED_GROUP_BY[$$199]  |PARTITIONED|
+                                                                                                      -- PRE_CLUSTERED_GROUP_BY[$$206]  |PARTITIONED|
                                                                                                         exchange
                                                                                                         -- ONE_TO_ONE_EXCHANGE  |PARTITIONED|
-                                                                                                          project ([$$197, $$201, $$199])
+                                                                                                          project ([$$202, $$208, $$206])
                                                                                                           -- STREAM_PROJECT  |PARTITIONED|
                                                                                                             exchange
                                                                                                             -- ONE_TO_ONE_EXCHANGE  |PARTITIONED|
-<<<<<<< HEAD
+                                                                                                              left outer join (eq($$207, $$206))
                                                                                                               -- HYBRID_HASH_JOIN [$$206][$$207]  |PARTITIONED|
-=======
-                                                                                                              left outer join (eq($$200, $$199))
-                                                                                                              -- HYBRID_HASH_JOIN [$$199][$$200]  |PARTITIONED|
                                                                                                                 exchange
->>>>>>> 3d3ece6e
                                                                                                                 -- ONE_TO_ONE_EXCHANGE  |PARTITIONED|
                                                                                                                   replicate
                                                                                                                   -- REPLICATE  |PARTITIONED|
                                                                                                                     exchange
                                                                                                                     -- ONE_TO_ONE_EXCHANGE  |PARTITIONED|
-                                                                                                                      unnest-map [$$199, $$197] <- index-search("item", 0, "tpcds", "item", false, false, 1, $$240, 1, $$241, true, true, true)
+                                                                                                                      unnest-map [$$206, $$202] <- index-search("item", 0, "tpcds", "item", false, false, 1, $$247, 1, $$248, true, true, true)
                                                                                                                       -- BTREE_SEARCH  |PARTITIONED|
                                                                                                                         exchange
                                                                                                                         -- ONE_TO_ONE_EXCHANGE  |PARTITIONED|
-                                                                                                                          assign [$$240, $$241] <- [1, 1]
+                                                                                                                          assign [$$247, $$248] <- [1, 1]
                                                                                                                           -- ASSIGN  |PARTITIONED|
                                                                                                                             empty-tuple-source
                                                                                                                             -- EMPTY_TUPLE_SOURCE  |PARTITIONED|
                                                                                                                 exchange
                                                                                                                 -- ONE_TO_ONE_EXCHANGE  |PARTITIONED|
-                                                                                                                  project ([$$201, $$200])
+                                                                                                                  project ([$$208, $$207])
                                                                                                                   -- STREAM_PROJECT  |PARTITIONED|
-                                                                                                                    assign [$$201, $$200] <- [$$206, $$198]
+                                                                                                                    assign [$$208, $$207] <- [$$213, $$205]
                                                                                                                     -- ASSIGN  |PARTITIONED|
                                                                                                                       exchange
                                                                                                                       -- ONE_TO_ONE_EXCHANGE  |PARTITIONED|
                                                                                                                         replicate
                                                                                                                         -- REPLICATE  |PARTITIONED|
-<<<<<<< HEAD
+                                                                                                                          exchange
                                                                                                                           -- HASH_PARTITION_EXCHANGE [$$205]  |PARTITIONED|
-=======
-                                                                                                                          exchange
-                                                                                                                          -- HASH_PARTITION_EXCHANGE [$$198]  |PARTITIONED|
-                                                                                                                            project ([$$206, $$198])
->>>>>>> 3d3ece6e
+                                                                                                                            project ([$$213, $$205])
                                                                                                                             -- STREAM_PROJECT  |PARTITIONED|
-                                                                                                                              assign [$$206, $$198] <- [true, $$207.getField(10)]
+                                                                                                                              assign [$$213, $$205] <- [true, $$214.getField(10)]
                                                                                                                               -- ASSIGN  |PARTITIONED|
-                                                                                                                                project ([$$207])
+                                                                                                                                project ([$$214])
                                                                                                                                 -- STREAM_PROJECT  |PARTITIONED|
-                                                                                                                                  assign [$$207] <- [$$store_sales]
+                                                                                                                                  assign [$$214] <- [$$store_sales]
                                                                                                                                   -- ASSIGN  |PARTITIONED|
                                                                                                                                     exchange
                                                                                                                                     -- ONE_TO_ONE_EXCHANGE  |PARTITIONED|
@@ -342,21 +270,17 @@
                                                                                                                                           -- STREAM_PROJECT  |PARTITIONED|
                                                                                                                                             exchange
                                                                                                                                             -- ONE_TO_ONE_EXCHANGE  |PARTITIONED|
-                                                                                                                                              data-scan []<-[$$140, $$141, $$store_sales] <- tpcds.store_sales
+                                                                                                                                              data-scan []<-[$$147, $$148, $$store_sales] <- tpcds.store_sales
                                                                                                                                               -- DATASOURCE_SCAN  |PARTITIONED|
                                                                                                                                                 exchange
                                                                                                                                                 -- ONE_TO_ONE_EXCHANGE  |PARTITIONED|
                                                                                                                                                   empty-tuple-source
                                                                                                                                                   -- EMPTY_TUPLE_SOURCE  |PARTITIONED|
-<<<<<<< HEAD
+                                                                          exchange
                                                                           -- HASH_PARTITION_EXCHANGE [$$156]  |PARTITIONED|
-=======
-                                                                          exchange
-                                                                          -- HASH_PARTITION_EXCHANGE [$$149]  |PARTITIONED|
-                                                                            project ([$$113, $$159, $$149])
->>>>>>> 3d3ece6e
+                                                                            project ([$$120, $$166, $$156])
                                                                             -- STREAM_PROJECT  |PARTITIONED|
-                                                                              assign [$$159, $$113, $$149] <- [true, $$store_sales.getField(14), $$store_sales.getField(10)]
+                                                                              assign [$$166, $$120, $$156] <- [true, $$store_sales.getField(14), $$store_sales.getField(10)]
                                                                               -- ASSIGN  |PARTITIONED|
                                                                                 exchange
                                                                                 -- ONE_TO_ONE_EXCHANGE  |PARTITIONED|
@@ -368,136 +292,98 @@
                                                                                       -- STREAM_PROJECT  |PARTITIONED|
                                                                                         exchange
                                                                                         -- ONE_TO_ONE_EXCHANGE  |PARTITIONED|
-                                                                                          data-scan []<-[$$140, $$141, $$store_sales] <- tpcds.store_sales
+                                                                                          data-scan []<-[$$147, $$148, $$store_sales] <- tpcds.store_sales
                                                                                           -- DATASOURCE_SCAN  |PARTITIONED|
                                                                                             exchange
                                                                                             -- ONE_TO_ONE_EXCHANGE  |PARTITIONED|
                                                                                               empty-tuple-source
                                                                                               -- EMPTY_TUPLE_SOURCE  |PARTITIONED|
-<<<<<<< HEAD
+                              exchange
                               -- HASH_PARTITION_EXCHANGE [$$222]  |PARTITIONED|
-=======
-                              exchange
-                              -- HASH_PARTITION_EXCHANGE [$$215]  |PARTITIONED|
-                                project ([$$130, $$216, $$215])
->>>>>>> 3d3ece6e
+                                project ([$$137, $$223, $$222])
                                 -- STREAM_PROJECT  |PARTITIONED|
-                                  assign [$$216, $$130] <- [true, {"$2": $$146}]
+                                  assign [$$223, $$137] <- [true, {"$2": $$153}]
                                   -- ASSIGN  |PARTITIONED|
-                                    project ([$$146, $$215])
+                                    project ([$$153, $$222])
                                     -- STREAM_PROJECT  |PARTITIONED|
                                       exchange
                                       -- ONE_TO_ONE_EXCHANGE  |PARTITIONED|
-<<<<<<< HEAD
+                                        group by ([$$183 := $$233; $$222 := $$234]) decor ([]) {
+                                                  aggregate [$$153] <- [agg-global-sql-avg($$232)] [cardinality: 0.0, op-cost: 0.0, total-cost: 0.0]
+                                                  -- AGGREGATE  |LOCAL|
+                                                    nested tuple source [cardinality: 0.0, op-cost: 0.0, total-cost: 0.0]
+                                                    -- NESTED_TUPLE_SOURCE  |LOCAL|
+                                               }
                                         -- SORT_GROUP_BY[$$233, $$234]  |PARTITIONED|
-                                                {
-=======
-                                        group by ([$$176 := $$226; $$215 := $$227]) decor ([]) {
-                                                  aggregate [$$146] <- [agg-global-sql-avg($$225)]
->>>>>>> 3d3ece6e
-                                                  -- AGGREGATE  |LOCAL|
-                                                    nested tuple source
-                                                    -- NESTED_TUPLE_SOURCE  |LOCAL|
-<<<<<<< HEAD
-                                                }
+                                          exchange
                                           -- HASH_PARTITION_EXCHANGE [$$233, $$234]  |PARTITIONED|
-                                            -- PRE_CLUSTERED_GROUP_BY[$$181, $$184]  |PARTITIONED|
-                                                    {
-=======
-                                               }
-                                        -- SORT_GROUP_BY[$$226, $$227]  |PARTITIONED|
-                                          exchange
-                                          -- HASH_PARTITION_EXCHANGE [$$226, $$227]  |PARTITIONED|
-                                            group by ([$$226 := $$174; $$227 := $$177]) decor ([]) {
-                                                      aggregate [$$225] <- [agg-local-sql-avg($$128)]
->>>>>>> 3d3ece6e
+                                            group by ([$$233 := $$181; $$234 := $$184]) decor ([]) {
+                                                      aggregate [$$232] <- [agg-local-sql-avg($$135)] [cardinality: 0.0, op-cost: 0.0, total-cost: 0.0]
                                                       -- AGGREGATE  |LOCAL|
-                                                        select (not(is-missing($$175)))
+                                                        select (not(is-missing($$182))) [cardinality: 0.0, op-cost: 0.0, total-cost: 0.0]
                                                         -- STREAM_SELECT  |LOCAL|
-                                                          nested tuple source
+                                                          nested tuple source [cardinality: 0.0, op-cost: 0.0, total-cost: 0.0]
                                                           -- NESTED_TUPLE_SOURCE  |LOCAL|
                                                    }
-                                            -- PRE_CLUSTERED_GROUP_BY[$$174, $$177]  |PARTITIONED|
+                                            -- PRE_CLUSTERED_GROUP_BY[$$181, $$184]  |PARTITIONED|
                                               exchange
                                               -- ONE_TO_ONE_EXCHANGE  |PARTITIONED|
-<<<<<<< HEAD
+                                                order (ASC, $$181) (ASC, $$184)
                                                 -- STABLE_SORT [$$181(ASC), $$184(ASC)]  |PARTITIONED|
-=======
-                                                order (ASC, $$174) (ASC, $$177)
-                                                -- STABLE_SORT [$$174(ASC), $$177(ASC)]  |PARTITIONED|
                                                   exchange
->>>>>>> 3d3ece6e
                                                   -- ONE_TO_ONE_EXCHANGE  |PARTITIONED|
-                                                    project ([$$128, $$175, $$174, $$177])
+                                                    project ([$$135, $$182, $$181, $$184])
                                                     -- STREAM_PROJECT  |PARTITIONED|
                                                       exchange
                                                       -- ONE_TO_ONE_EXCHANGE  |PARTITIONED|
-<<<<<<< HEAD
+                                                        left outer join (eq($$158, $$159))
                                                         -- HYBRID_HASH_JOIN [$$159][$$158]  |PARTITIONED|
+                                                          exchange
                                                           -- HASH_PARTITION_EXCHANGE [$$159]  |PARTITIONED|
-=======
-                                                        left outer join (eq($$151, $$152))
-                                                        -- HYBRID_HASH_JOIN [$$152][$$151]  |PARTITIONED|
-                                                          exchange
-                                                          -- HASH_PARTITION_EXCHANGE [$$152]  |PARTITIONED|
-                                                            running-aggregate [$$174] <- [create-query-uid()]
->>>>>>> 3d3ece6e
+                                                            running-aggregate [$$181] <- [create-query-uid()]
                                                             -- RUNNING_AGGREGATE  |PARTITIONED|
-                                                              project ([$$177, $$152])
+                                                              project ([$$184, $$159])
                                                               -- STREAM_PROJECT  |PARTITIONED|
-                                                                assign [$$152] <- [$$180.getField(0)]
+                                                                assign [$$159] <- [$$186.getField(0)]
                                                                 -- ASSIGN  |PARTITIONED|
-                                                                  project ([$$177, $$180])
+                                                                  project ([$$184, $$186])
                                                                   -- STREAM_PROJECT  |PARTITIONED|
-                                                                    select (not(or(and($$244, not(is-unknown($$244))))))
+                                                                    select (not(or(and($$251, not(is-unknown($$251))))))
                                                                     -- STREAM_SELECT  |PARTITIONED|
-                                                                      project ([$$177, $$180, $$244])
+                                                                      project ([$$184, $$186, $$251])
                                                                       -- STREAM_PROJECT  |PARTITIONED|
-                                                                        assign [$$244] <- [lt(get-item($$179, 0), 25437)]
+                                                                        assign [$$251] <- [lt(get-item($$187, 0), 25437)]
                                                                         -- ASSIGN  |PARTITIONED|
                                                                           exchange
                                                                           -- ONE_TO_ONE_EXCHANGE  |PARTITIONED|
-<<<<<<< HEAD
-                                                                            -- PRE_CLUSTERED_GROUP_BY[$$185]  |PARTITIONED|
-                                                                                    {
-=======
-                                                                            group by ([$$177 := $$178]) decor ([$$179; $$180]) {
-                                                                                      aggregate [] <- []
->>>>>>> 3d3ece6e
+                                                                            group by ([$$184 := $$185]) decor ([$$186; $$187]) {
+                                                                                      aggregate [] <- [] [cardinality: 0.0, op-cost: 0.0, total-cost: 0.0]
                                                                                       -- AGGREGATE  |LOCAL|
-                                                                                        aggregate [] <- []
+                                                                                        aggregate [] <- [] [cardinality: 0.0, op-cost: 0.0, total-cost: 0.0]
                                                                                         -- AGGREGATE  |LOCAL|
-                                                                                          select (not(is-missing($$189)))
+                                                                                          select (not(is-missing($$196))) [cardinality: 0.0, op-cost: 0.0, total-cost: 0.0]
                                                                                           -- STREAM_SELECT  |LOCAL|
-                                                                                            nested tuple source
+                                                                                            nested tuple source [cardinality: 0.0, op-cost: 0.0, total-cost: 0.0]
                                                                                             -- NESTED_TUPLE_SOURCE  |LOCAL|
                                                                                    }
-                                                                            -- PRE_CLUSTERED_GROUP_BY[$$178]  |PARTITIONED|
+                                                                            -- PRE_CLUSTERED_GROUP_BY[$$185]  |PARTITIONED|
                                                                               exchange
                                                                               -- ONE_TO_ONE_EXCHANGE  |PARTITIONED|
-<<<<<<< HEAD
+                                                                                order (ASC, $$185)
                                                                                 -- STABLE_SORT [$$185(ASC)]  |PARTITIONED|
-=======
-                                                                                order (ASC, $$178)
-                                                                                -- STABLE_SORT [$$178(ASC)]  |PARTITIONED|
                                                                                   exchange
->>>>>>> 3d3ece6e
                                                                                   -- ONE_TO_ONE_EXCHANGE  |PARTITIONED|
-                                                                                    project ([$$180, $$179, $$189, $$178])
+                                                                                    project ([$$186, $$187, $$196, $$185])
                                                                                     -- STREAM_PROJECT  |PARTITIONED|
                                                                                       exchange
                                                                                       -- ONE_TO_ONE_EXCHANGE  |PARTITIONED|
-<<<<<<< HEAD
+                                                                                        left outer join (eq($$185, $$188))
                                                                                         -- HYBRID_HASH_JOIN [$$185][$$188]  |PARTITIONED|
-=======
-                                                                                        left outer join (eq($$178, $$181))
-                                                                                        -- HYBRID_HASH_JOIN [$$178][$$181]  |PARTITIONED|
                                                                                           exchange
->>>>>>> 3d3ece6e
                                                                                           -- ONE_TO_ONE_EXCHANGE  |PARTITIONED|
-                                                                                            project ([$$179, $$178, $$180])
+                                                                                            project ([$$187, $$185, $$186])
                                                                                             -- STREAM_PROJECT  |PARTITIONED|
-                                                                                              assign [$$179, $$178, $$180] <- [$$195, $$194, $$197]
+                                                                                              assign [$$187, $$185, $$186] <- [$$203, $$201, $$202]
                                                                                               -- ASSIGN  |PARTITIONED|
                                                                                                 exchange
                                                                                                 -- ONE_TO_ONE_EXCHANGE  |PARTITIONED|
@@ -505,71 +391,58 @@
                                                                                                   -- REPLICATE  |PARTITIONED|
                                                                                                     exchange
                                                                                                     -- ONE_TO_ONE_EXCHANGE  |PARTITIONED|
-<<<<<<< HEAD
-                                                                                                      -- PRE_CLUSTERED_GROUP_BY[$$206]  |PARTITIONED|
-                                                                                                              {
-=======
-                                                                                                      group by ([$$194 := $$199]) decor ([$$197]) {
-                                                                                                                aggregate [$$195] <- [listify($$205)]
->>>>>>> 3d3ece6e
+                                                                                                      group by ([$$201 := $$206]) decor ([$$202]) {
+                                                                                                                aggregate [$$203] <- [listify($$212)] [cardinality: 0.0, op-cost: 0.0, total-cost: 0.0]
                                                                                                                 -- AGGREGATE  |LOCAL|
-                                                                                                                  aggregate [$$205] <- [agg-sql-count(1)]
+                                                                                                                  aggregate [$$212] <- [agg-sql-count(1)] [cardinality: 0.0, op-cost: 0.0, total-cost: 0.0]
                                                                                                                   -- AGGREGATE  |LOCAL|
-                                                                                                                    select (not(is-missing($$201)))
+                                                                                                                    select (not(is-missing($$208))) [cardinality: 0.0, op-cost: 0.0, total-cost: 0.0]
                                                                                                                     -- STREAM_SELECT  |LOCAL|
-                                                                                                                      nested tuple source
+                                                                                                                      nested tuple source [cardinality: 0.0, op-cost: 0.0, total-cost: 0.0]
                                                                                                                       -- NESTED_TUPLE_SOURCE  |LOCAL|
                                                                                                              }
-                                                                                                      -- PRE_CLUSTERED_GROUP_BY[$$199]  |PARTITIONED|
+                                                                                                      -- PRE_CLUSTERED_GROUP_BY[$$206]  |PARTITIONED|
                                                                                                         exchange
                                                                                                         -- ONE_TO_ONE_EXCHANGE  |PARTITIONED|
-                                                                                                          project ([$$197, $$201, $$199])
+                                                                                                          project ([$$202, $$208, $$206])
                                                                                                           -- STREAM_PROJECT  |PARTITIONED|
                                                                                                             exchange
                                                                                                             -- ONE_TO_ONE_EXCHANGE  |PARTITIONED|
-<<<<<<< HEAD
+                                                                                                              left outer join (eq($$207, $$206))
                                                                                                               -- HYBRID_HASH_JOIN [$$206][$$207]  |PARTITIONED|
-=======
-                                                                                                              left outer join (eq($$200, $$199))
-                                                                                                              -- HYBRID_HASH_JOIN [$$199][$$200]  |PARTITIONED|
                                                                                                                 exchange
->>>>>>> 3d3ece6e
                                                                                                                 -- ONE_TO_ONE_EXCHANGE  |PARTITIONED|
                                                                                                                   replicate
                                                                                                                   -- REPLICATE  |PARTITIONED|
                                                                                                                     exchange
                                                                                                                     -- ONE_TO_ONE_EXCHANGE  |PARTITIONED|
-                                                                                                                      unnest-map [$$199, $$197] <- index-search("item", 0, "tpcds", "item", false, false, 1, $$240, 1, $$241, true, true, true)
+                                                                                                                      unnest-map [$$206, $$202] <- index-search("item", 0, "tpcds", "item", false, false, 1, $$247, 1, $$248, true, true, true)
                                                                                                                       -- BTREE_SEARCH  |PARTITIONED|
                                                                                                                         exchange
                                                                                                                         -- ONE_TO_ONE_EXCHANGE  |PARTITIONED|
-                                                                                                                          assign [$$240, $$241] <- [1, 1]
+                                                                                                                          assign [$$247, $$248] <- [1, 1]
                                                                                                                           -- ASSIGN  |PARTITIONED|
                                                                                                                             empty-tuple-source
                                                                                                                             -- EMPTY_TUPLE_SOURCE  |PARTITIONED|
                                                                                                                 exchange
                                                                                                                 -- ONE_TO_ONE_EXCHANGE  |PARTITIONED|
-                                                                                                                  project ([$$201, $$200])
+                                                                                                                  project ([$$208, $$207])
                                                                                                                   -- STREAM_PROJECT  |PARTITIONED|
-                                                                                                                    assign [$$201, $$200] <- [$$206, $$198]
+                                                                                                                    assign [$$208, $$207] <- [$$213, $$205]
                                                                                                                     -- ASSIGN  |PARTITIONED|
                                                                                                                       exchange
                                                                                                                       -- ONE_TO_ONE_EXCHANGE  |PARTITIONED|
                                                                                                                         replicate
                                                                                                                         -- REPLICATE  |PARTITIONED|
-<<<<<<< HEAD
+                                                                                                                          exchange
                                                                                                                           -- HASH_PARTITION_EXCHANGE [$$205]  |PARTITIONED|
-=======
-                                                                                                                          exchange
-                                                                                                                          -- HASH_PARTITION_EXCHANGE [$$198]  |PARTITIONED|
-                                                                                                                            project ([$$206, $$198])
->>>>>>> 3d3ece6e
+                                                                                                                            project ([$$213, $$205])
                                                                                                                             -- STREAM_PROJECT  |PARTITIONED|
-                                                                                                                              assign [$$206, $$198] <- [true, $$207.getField(10)]
+                                                                                                                              assign [$$213, $$205] <- [true, $$214.getField(10)]
                                                                                                                               -- ASSIGN  |PARTITIONED|
-                                                                                                                                project ([$$207])
+                                                                                                                                project ([$$214])
                                                                                                                                 -- STREAM_PROJECT  |PARTITIONED|
-                                                                                                                                  assign [$$207] <- [$$store_sales]
+                                                                                                                                  assign [$$214] <- [$$store_sales]
                                                                                                                                   -- ASSIGN  |PARTITIONED|
                                                                                                                                     exchange
                                                                                                                                     -- ONE_TO_ONE_EXCHANGE  |PARTITIONED|
@@ -581,93 +454,65 @@
                                                                                                                                           -- STREAM_PROJECT  |PARTITIONED|
                                                                                                                                             exchange
                                                                                                                                             -- ONE_TO_ONE_EXCHANGE  |PARTITIONED|
-                                                                                                                                              data-scan []<-[$$140, $$141, $$store_sales] <- tpcds.store_sales
+                                                                                                                                              data-scan []<-[$$147, $$148, $$store_sales] <- tpcds.store_sales
                                                                                                                                               -- DATASOURCE_SCAN  |PARTITIONED|
                                                                                                                                                 exchange
                                                                                                                                                 -- ONE_TO_ONE_EXCHANGE  |PARTITIONED|
                                                                                                                                                   empty-tuple-source
                                                                                                                                                   -- EMPTY_TUPLE_SOURCE  |PARTITIONED|
-<<<<<<< HEAD
+                                                                                          exchange
                                                                                           -- HASH_PARTITION_EXCHANGE [$$188]  |PARTITIONED|
-=======
-                                                                                          exchange
-                                                                                          -- HASH_PARTITION_EXCHANGE [$$181]  |PARTITIONED|
-                                                                                            assign [$$189] <- [true]
->>>>>>> 3d3ece6e
+                                                                                            assign [$$196] <- [true]
                                                                                             -- ASSIGN  |PARTITIONED|
-                                                                                              project ([$$181])
+                                                                                              project ([$$188])
                                                                                               -- STREAM_PROJECT  |PARTITIONED|
                                                                                                 exchange
                                                                                                 -- ONE_TO_ONE_EXCHANGE  |PARTITIONED|
-<<<<<<< HEAD
+                                                                                                  group by ([$$199 := $$230; $$188 := $$231]) decor ([]) {
+                                                                                                            aggregate [] <- [] [cardinality: 0.0, op-cost: 0.0, total-cost: 0.0]
+                                                                                                            -- AGGREGATE  |LOCAL|
+                                                                                                              nested tuple source [cardinality: 0.0, op-cost: 0.0, total-cost: 0.0]
+                                                                                                              -- NESTED_TUPLE_SOURCE  |LOCAL|
+                                                                                                         }
                                                                                                   -- SORT_GROUP_BY[$$230, $$231]  |PARTITIONED|
-                                                                                                          {
-=======
-                                                                                                  group by ([$$192 := $$223; $$181 := $$224]) decor ([]) {
-                                                                                                            aggregate [] <- []
->>>>>>> 3d3ece6e
-                                                                                                            -- AGGREGATE  |LOCAL|
-                                                                                                              nested tuple source
-                                                                                                              -- NESTED_TUPLE_SOURCE  |LOCAL|
-<<<<<<< HEAD
-                                                                                                          }
+                                                                                                    exchange
                                                                                                     -- HASH_PARTITION_EXCHANGE [$$230, $$231]  |PARTITIONED|
-                                                                                                      -- PRE_CLUSTERED_GROUP_BY[$$200, $$201]  |PARTITIONED|
-                                                                                                              {
-=======
-                                                                                                         }
-                                                                                                  -- SORT_GROUP_BY[$$223, $$224]  |PARTITIONED|
-                                                                                                    exchange
-                                                                                                    -- HASH_PARTITION_EXCHANGE [$$223, $$224]  |PARTITIONED|
-                                                                                                      group by ([$$223 := $$193; $$224 := $$194]) decor ([]) {
-                                                                                                                aggregate [] <- []
->>>>>>> 3d3ece6e
+                                                                                                      group by ([$$230 := $$200; $$231 := $$201]) decor ([]) {
+                                                                                                                aggregate [] <- [] [cardinality: 0.0, op-cost: 0.0, total-cost: 0.0]
                                                                                                                 -- AGGREGATE  |LOCAL|
-                                                                                                                  select (not(is-missing($$206)))
+                                                                                                                  select (not(is-missing($$213))) [cardinality: 0.0, op-cost: 0.0, total-cost: 0.0]
                                                                                                                   -- STREAM_SELECT  |LOCAL|
-                                                                                                                    nested tuple source
+                                                                                                                    nested tuple source [cardinality: 0.0, op-cost: 0.0, total-cost: 0.0]
                                                                                                                     -- NESTED_TUPLE_SOURCE  |LOCAL|
                                                                                                              }
-                                                                                                      -- PRE_CLUSTERED_GROUP_BY[$$193, $$194]  |PARTITIONED|
+                                                                                                      -- PRE_CLUSTERED_GROUP_BY[$$200, $$201]  |PARTITIONED|
                                                                                                         exchange
                                                                                                         -- ONE_TO_ONE_EXCHANGE  |PARTITIONED|
-<<<<<<< HEAD
+                                                                                                          order (ASC, $$200) (ASC, $$201)
                                                                                                           -- STABLE_SORT [$$200(ASC), $$201(ASC)]  |PARTITIONED|
-=======
-                                                                                                          order (ASC, $$193) (ASC, $$194)
-                                                                                                          -- STABLE_SORT [$$193(ASC), $$194(ASC)]  |PARTITIONED|
                                                                                                             exchange
->>>>>>> 3d3ece6e
                                                                                                             -- ONE_TO_ONE_EXCHANGE  |PARTITIONED|
-                                                                                                              project ([$$206, $$193, $$194])
+                                                                                                              project ([$$213, $$200, $$201])
                                                                                                               -- STREAM_PROJECT  |PARTITIONED|
                                                                                                                 exchange
                                                                                                                 -- ONE_TO_ONE_EXCHANGE  |PARTITIONED|
-<<<<<<< HEAD
+                                                                                                                  left outer join (eq($$205, $$204))
                                                                                                                   -- HYBRID_HASH_JOIN [$$204][$$205]  |PARTITIONED|
-=======
-                                                                                                                  left outer join (eq($$198, $$196))
-                                                                                                                  -- HYBRID_HASH_JOIN [$$196][$$198]  |PARTITIONED|
                                                                                                                     exchange
->>>>>>> 3d3ece6e
                                                                                                                     -- ONE_TO_ONE_EXCHANGE  |PARTITIONED|
                                                                                                                       replicate
                                                                                                                       -- REPLICATE  |PARTITIONED|
-<<<<<<< HEAD
+                                                                                                                        exchange
                                                                                                                         -- HASH_PARTITION_EXCHANGE [$$204]  |PARTITIONED|
-=======
-                                                                                                                        exchange
-                                                                                                                        -- HASH_PARTITION_EXCHANGE [$$196]  |PARTITIONED|
-                                                                                                                          running-aggregate [$$193] <- [create-query-uid()]
->>>>>>> 3d3ece6e
+                                                                                                                          running-aggregate [$$200] <- [create-query-uid()]
                                                                                                                           -- RUNNING_AGGREGATE  |PARTITIONED|
-                                                                                                                            project ([$$194, $$196])
+                                                                                                                            project ([$$201, $$204])
                                                                                                                             -- STREAM_PROJECT  |PARTITIONED|
-                                                                                                                              assign [$$196] <- [$$197.getField(0)]
+                                                                                                                              assign [$$204] <- [$$202.getField(0)]
                                                                                                                               -- ASSIGN  |PARTITIONED|
-                                                                                                                                project ([$$194, $$197])
+                                                                                                                                project ([$$201, $$202])
                                                                                                                                 -- STREAM_PROJECT  |PARTITIONED|
-                                                                                                                                  select (lt(get-item($$195, 0), 25437))
+                                                                                                                                  select (lt(get-item($$203, 0), 25437))
                                                                                                                                   -- STREAM_SELECT  |PARTITIONED|
                                                                                                                                     exchange
                                                                                                                                     -- ONE_TO_ONE_EXCHANGE  |PARTITIONED|
@@ -675,71 +520,58 @@
                                                                                                                                       -- REPLICATE  |PARTITIONED|
                                                                                                                                         exchange
                                                                                                                                         -- ONE_TO_ONE_EXCHANGE  |PARTITIONED|
-<<<<<<< HEAD
-                                                                                                                                          -- PRE_CLUSTERED_GROUP_BY[$$206]  |PARTITIONED|
-                                                                                                                                                  {
-=======
-                                                                                                                                          group by ([$$194 := $$199]) decor ([$$197]) {
-                                                                                                                                                    aggregate [$$195] <- [listify($$205)]
->>>>>>> 3d3ece6e
+                                                                                                                                          group by ([$$201 := $$206]) decor ([$$202]) {
+                                                                                                                                                    aggregate [$$203] <- [listify($$212)] [cardinality: 0.0, op-cost: 0.0, total-cost: 0.0]
                                                                                                                                                     -- AGGREGATE  |LOCAL|
-                                                                                                                                                      aggregate [$$205] <- [agg-sql-count(1)]
+                                                                                                                                                      aggregate [$$212] <- [agg-sql-count(1)] [cardinality: 0.0, op-cost: 0.0, total-cost: 0.0]
                                                                                                                                                       -- AGGREGATE  |LOCAL|
-                                                                                                                                                        select (not(is-missing($$201)))
+                                                                                                                                                        select (not(is-missing($$208))) [cardinality: 0.0, op-cost: 0.0, total-cost: 0.0]
                                                                                                                                                         -- STREAM_SELECT  |LOCAL|
-                                                                                                                                                          nested tuple source
+                                                                                                                                                          nested tuple source [cardinality: 0.0, op-cost: 0.0, total-cost: 0.0]
                                                                                                                                                           -- NESTED_TUPLE_SOURCE  |LOCAL|
                                                                                                                                                  }
-                                                                                                                                          -- PRE_CLUSTERED_GROUP_BY[$$199]  |PARTITIONED|
+                                                                                                                                          -- PRE_CLUSTERED_GROUP_BY[$$206]  |PARTITIONED|
                                                                                                                                             exchange
                                                                                                                                             -- ONE_TO_ONE_EXCHANGE  |PARTITIONED|
-                                                                                                                                              project ([$$197, $$201, $$199])
+                                                                                                                                              project ([$$202, $$208, $$206])
                                                                                                                                               -- STREAM_PROJECT  |PARTITIONED|
                                                                                                                                                 exchange
                                                                                                                                                 -- ONE_TO_ONE_EXCHANGE  |PARTITIONED|
-<<<<<<< HEAD
+                                                                                                                                                  left outer join (eq($$207, $$206))
                                                                                                                                                   -- HYBRID_HASH_JOIN [$$206][$$207]  |PARTITIONED|
-=======
-                                                                                                                                                  left outer join (eq($$200, $$199))
-                                                                                                                                                  -- HYBRID_HASH_JOIN [$$199][$$200]  |PARTITIONED|
                                                                                                                                                     exchange
->>>>>>> 3d3ece6e
                                                                                                                                                     -- ONE_TO_ONE_EXCHANGE  |PARTITIONED|
                                                                                                                                                       replicate
                                                                                                                                                       -- REPLICATE  |PARTITIONED|
                                                                                                                                                         exchange
                                                                                                                                                         -- ONE_TO_ONE_EXCHANGE  |PARTITIONED|
-                                                                                                                                                          unnest-map [$$199, $$197] <- index-search("item", 0, "tpcds", "item", false, false, 1, $$240, 1, $$241, true, true, true)
+                                                                                                                                                          unnest-map [$$206, $$202] <- index-search("item", 0, "tpcds", "item", false, false, 1, $$247, 1, $$248, true, true, true)
                                                                                                                                                           -- BTREE_SEARCH  |PARTITIONED|
                                                                                                                                                             exchange
                                                                                                                                                             -- ONE_TO_ONE_EXCHANGE  |PARTITIONED|
-                                                                                                                                                              assign [$$240, $$241] <- [1, 1]
+                                                                                                                                                              assign [$$247, $$248] <- [1, 1]
                                                                                                                                                               -- ASSIGN  |PARTITIONED|
                                                                                                                                                                 empty-tuple-source
                                                                                                                                                                 -- EMPTY_TUPLE_SOURCE  |PARTITIONED|
                                                                                                                                                     exchange
                                                                                                                                                     -- ONE_TO_ONE_EXCHANGE  |PARTITIONED|
-                                                                                                                                                      project ([$$201, $$200])
+                                                                                                                                                      project ([$$208, $$207])
                                                                                                                                                       -- STREAM_PROJECT  |PARTITIONED|
-                                                                                                                                                        assign [$$201, $$200] <- [$$206, $$198]
+                                                                                                                                                        assign [$$208, $$207] <- [$$213, $$205]
                                                                                                                                                         -- ASSIGN  |PARTITIONED|
                                                                                                                                                           exchange
                                                                                                                                                           -- ONE_TO_ONE_EXCHANGE  |PARTITIONED|
                                                                                                                                                             replicate
                                                                                                                                                             -- REPLICATE  |PARTITIONED|
-<<<<<<< HEAD
+                                                                                                                                                              exchange
                                                                                                                                                               -- HASH_PARTITION_EXCHANGE [$$205]  |PARTITIONED|
-=======
-                                                                                                                                                              exchange
-                                                                                                                                                              -- HASH_PARTITION_EXCHANGE [$$198]  |PARTITIONED|
-                                                                                                                                                                project ([$$206, $$198])
->>>>>>> 3d3ece6e
+                                                                                                                                                                project ([$$213, $$205])
                                                                                                                                                                 -- STREAM_PROJECT  |PARTITIONED|
-                                                                                                                                                                  assign [$$206, $$198] <- [true, $$207.getField(10)]
+                                                                                                                                                                  assign [$$213, $$205] <- [true, $$214.getField(10)]
                                                                                                                                                                   -- ASSIGN  |PARTITIONED|
-                                                                                                                                                                    project ([$$207])
+                                                                                                                                                                    project ([$$214])
                                                                                                                                                                     -- STREAM_PROJECT  |PARTITIONED|
-                                                                                                                                                                      assign [$$207] <- [$$store_sales]
+                                                                                                                                                                      assign [$$214] <- [$$store_sales]
                                                                                                                                                                       -- ASSIGN  |PARTITIONED|
                                                                                                                                                                         exchange
                                                                                                                                                                         -- ONE_TO_ONE_EXCHANGE  |PARTITIONED|
@@ -751,7 +583,7 @@
                                                                                                                                                                               -- STREAM_PROJECT  |PARTITIONED|
                                                                                                                                                                                 exchange
                                                                                                                                                                                 -- ONE_TO_ONE_EXCHANGE  |PARTITIONED|
-                                                                                                                                                                                  data-scan []<-[$$140, $$141, $$store_sales] <- tpcds.store_sales
+                                                                                                                                                                                  data-scan []<-[$$147, $$148, $$store_sales] <- tpcds.store_sales
                                                                                                                                                                                   -- DATASOURCE_SCAN  |PARTITIONED|
                                                                                                                                                                                     exchange
                                                                                                                                                                                     -- ONE_TO_ONE_EXCHANGE  |PARTITIONED|
@@ -761,19 +593,15 @@
                                                                                                                     -- ONE_TO_ONE_EXCHANGE  |PARTITIONED|
                                                                                                                       replicate
                                                                                                                       -- REPLICATE  |PARTITIONED|
-<<<<<<< HEAD
+                                                                                                                        exchange
                                                                                                                         -- HASH_PARTITION_EXCHANGE [$$205]  |PARTITIONED|
-=======
-                                                                                                                        exchange
-                                                                                                                        -- HASH_PARTITION_EXCHANGE [$$198]  |PARTITIONED|
-                                                                                                                          project ([$$206, $$198])
->>>>>>> 3d3ece6e
+                                                                                                                          project ([$$213, $$205])
                                                                                                                           -- STREAM_PROJECT  |PARTITIONED|
-                                                                                                                            assign [$$206, $$198] <- [true, $$207.getField(10)]
+                                                                                                                            assign [$$213, $$205] <- [true, $$214.getField(10)]
                                                                                                                             -- ASSIGN  |PARTITIONED|
-                                                                                                                              project ([$$207])
+                                                                                                                              project ([$$214])
                                                                                                                               -- STREAM_PROJECT  |PARTITIONED|
-                                                                                                                                assign [$$207] <- [$$store_sales]
+                                                                                                                                assign [$$214] <- [$$store_sales]
                                                                                                                                 -- ASSIGN  |PARTITIONED|
                                                                                                                                   exchange
                                                                                                                                   -- ONE_TO_ONE_EXCHANGE  |PARTITIONED|
@@ -785,21 +613,17 @@
                                                                                                                                         -- STREAM_PROJECT  |PARTITIONED|
                                                                                                                                           exchange
                                                                                                                                           -- ONE_TO_ONE_EXCHANGE  |PARTITIONED|
-                                                                                                                                            data-scan []<-[$$140, $$141, $$store_sales] <- tpcds.store_sales
+                                                                                                                                            data-scan []<-[$$147, $$148, $$store_sales] <- tpcds.store_sales
                                                                                                                                             -- DATASOURCE_SCAN  |PARTITIONED|
                                                                                                                                               exchange
                                                                                                                                               -- ONE_TO_ONE_EXCHANGE  |PARTITIONED|
                                                                                                                                                 empty-tuple-source
                                                                                                                                                 -- EMPTY_TUPLE_SOURCE  |PARTITIONED|
-<<<<<<< HEAD
+                                                          exchange
                                                           -- HASH_PARTITION_EXCHANGE [$$158]  |PARTITIONED|
-=======
-                                                          exchange
-                                                          -- HASH_PARTITION_EXCHANGE [$$151]  |PARTITIONED|
-                                                            project ([$$128, $$175, $$151])
->>>>>>> 3d3ece6e
+                                                            project ([$$135, $$182, $$158])
                                                             -- STREAM_PROJECT  |PARTITIONED|
-                                                              assign [$$175, $$128, $$151] <- [true, $$store_sales.getField(22), $$store_sales.getField(10)]
+                                                              assign [$$182, $$135, $$158] <- [true, $$store_sales.getField(22), $$store_sales.getField(10)]
                                                               -- ASSIGN  |PARTITIONED|
                                                                 project ([$$store_sales])
                                                                 -- STREAM_PROJECT  |PARTITIONED|
@@ -815,7 +639,7 @@
                                                                           -- STREAM_PROJECT  |PARTITIONED|
                                                                             exchange
                                                                             -- ONE_TO_ONE_EXCHANGE  |PARTITIONED|
-                                                                              data-scan []<-[$$140, $$141, $$store_sales] <- tpcds.store_sales
+                                                                              data-scan []<-[$$147, $$148, $$store_sales] <- tpcds.store_sales
                                                                               -- DATASOURCE_SCAN  |PARTITIONED|
                                                                                 exchange
                                                                                 -- ONE_TO_ONE_EXCHANGE  |PARTITIONED|
