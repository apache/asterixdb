--- conflicted
+++ resolved
@@ -1,431 +1,274 @@
-distribute result [$$140]
+distribute result [$$148]
 -- DISTRIBUTE_RESULT  |UNPARTITIONED|
   exchange
   -- ONE_TO_ONE_EXCHANGE  |UNPARTITIONED|
     limit 100
     -- STREAM_LIMIT  |UNPARTITIONED|
-<<<<<<< HEAD
+      assign [$$148] <- [{"c": $$c, "ca": $$ca}] project: [$$148]
       -- ASSIGN  |PARTITIONED|
+        project ([$$c, $$ca])
         -- STREAM_PROJECT  |PARTITIONED|
+          exchange
           -- SORT_MERGE_EXCHANGE [$$192(ASC) ]  |PARTITIONED|
+            limit 100
             -- STREAM_LIMIT  |PARTITIONED|
+              select (or(neq($$163, 0), neq($$164, 0))) project: [$$192, $$c, $$ca]
               -- STREAM_SELECT  |PARTITIONED|
+                project ([$$164, $$192, $$c, $$ca, $$163])
                 -- STREAM_PROJECT  |PARTITIONED|
+                  exchange
                   -- ONE_TO_ONE_EXCHANGE  |PARTITIONED|
+                    group by ([$$192 := $$201; $$193 := $$202]) decor ([$$c; $$ca; $$163]) {
+                              aggregate [$$164] <- [agg-sum($$200)]
+                              -- AGGREGATE  |LOCAL|
+                                nested tuple source
+                                -- NESTED_TUPLE_SOURCE  |LOCAL|
+                           }
                     -- SORT_GROUP_BY[$$201, $$202]  |PARTITIONED|
-                            {
-                              -- AGGREGATE  |LOCAL|
-                                -- NESTED_TUPLE_SOURCE  |LOCAL|
-                            }
+                      exchange
                       -- HASH_PARTITION_EXCHANGE [$$201, $$202]  |PARTITIONED|
+                        group by ([$$201 := $$189; $$202 := $$190]) decor ([$$c; $$ca; $$163]) {
+                                  aggregate [$$200] <- [agg-count({"cs1": $$cs1, "dd1": $$dd1})]
+                                  -- AGGREGATE  |LOCAL|
+                                    select (not(is-missing($$191)))
+                                    -- STREAM_SELECT  |LOCAL|
+                                      nested tuple source
+                                      -- NESTED_TUPLE_SOURCE  |LOCAL|
+                               }
                         -- PRE_CLUSTERED_GROUP_BY[$$189, $$190]  |PARTITIONED|
-                                {
-                                  -- AGGREGATE  |LOCAL|
-                                    -- STREAM_SELECT  |LOCAL|
-                                      -- NESTED_TUPLE_SOURCE  |LOCAL|
-                                }
+                          exchange
                           -- ONE_TO_ONE_EXCHANGE  |PARTITIONED|
+                            order (ASC, $$189) (ASC, $$190)
                             -- STABLE_SORT [$$189(ASC), $$190(ASC)]  |PARTITIONED|
-                              -- ONE_TO_ONE_EXCHANGE  |PARTITIONED|
-                                -- STREAM_PROJECT  |PARTITIONED|
-                                  -- ONE_TO_ONE_EXCHANGE  |PARTITIONED|
-                                    -- HYBRID_HASH_JOIN [$$189][$$171]  |PARTITIONED|
-                                      -- HASH_PARTITION_EXCHANGE [$$189]  |PARTITIONED|
-                                        -- SORT_GROUP_BY[$$198, $$199]  |PARTITIONED|
-                                                {
-                                                  -- AGGREGATE  |LOCAL|
-                                                    -- NESTED_TUPLE_SOURCE  |LOCAL|
-                                                }
-                                          -- HASH_PARTITION_EXCHANGE [$$198, $$199]  |PARTITIONED|
-                                            -- PRE_CLUSTERED_GROUP_BY[$$186, $$187]  |PARTITIONED|
-                                                    {
-                                                      -- AGGREGATE  |LOCAL|
-                                                        -- STREAM_SELECT  |LOCAL|
-                                                          -- NESTED_TUPLE_SOURCE  |LOCAL|
-                                                    }
-                                              -- ONE_TO_ONE_EXCHANGE  |PARTITIONED|
-                                                -- STABLE_SORT [$$186(ASC), $$187(ASC)]  |PARTITIONED|
-                                                  -- ONE_TO_ONE_EXCHANGE  |PARTITIONED|
-                                                    -- STREAM_PROJECT  |PARTITIONED|
-                                                      -- ONE_TO_ONE_EXCHANGE  |PARTITIONED|
-                                                        -- HYBRID_HASH_JOIN [$$186][$$169]  |PARTITIONED|
-                                                          -- HASH_PARTITION_EXCHANGE [$$186]  |PARTITIONED|
-                                                            -- STREAM_SELECT  |PARTITIONED|
-                                                              -- ONE_TO_ONE_EXCHANGE  |PARTITIONED|
-                                                                -- SORT_GROUP_BY[$$195, $$196]  |PARTITIONED|
-                                                                        {
-                                                                          -- AGGREGATE  |LOCAL|
-                                                                            -- NESTED_TUPLE_SOURCE  |LOCAL|
-                                                                        }
-                                                                  -- HASH_PARTITION_EXCHANGE [$$195, $$196]  |PARTITIONED|
-                                                                    -- PRE_CLUSTERED_GROUP_BY[$$150, $$151]  |PARTITIONED|
-                                                                            {
-                                                                              -- AGGREGATE  |LOCAL|
-                                                                                -- STREAM_SELECT  |LOCAL|
-                                                                                  -- NESTED_TUPLE_SOURCE  |LOCAL|
-                                                                            }
-                                                                      -- ONE_TO_ONE_EXCHANGE  |PARTITIONED|
-                                                                        -- STABLE_SORT [$$150(ASC), $$151(ASC)]  |PARTITIONED|
-                                                                          -- ONE_TO_ONE_EXCHANGE  |PARTITIONED|
-                                                                            -- STREAM_PROJECT  |PARTITIONED|
-                                                                              -- ONE_TO_ONE_EXCHANGE  |PARTITIONED|
-                                                                                -- HYBRID_HASH_JOIN [$$150][$$167]  |PARTITIONED|
-                                                                                  -- HASH_PARTITION_EXCHANGE [$$150]  |PARTITIONED|
-                                                                                    -- STREAM_PROJECT  |PARTITIONED|
-                                                                                      -- ONE_TO_ONE_EXCHANGE  |PARTITIONED|
-                                                                                        -- HYBRID_HASH_JOIN [$$161][$$151]  |PARTITIONED|
-                                                                                          -- HASH_PARTITION_EXCHANGE [$$161]  |PARTITIONED|
-                                                                                            -- ASSIGN  |PARTITIONED|
-                                                                                              -- ONE_TO_ONE_EXCHANGE  |PARTITIONED|
-                                                                                                -- DATASOURCE_SCAN (tpcds.customer)  |PARTITIONED|
-                                                                                                  -- ONE_TO_ONE_EXCHANGE  |PARTITIONED|
-                                                                                                    -- EMPTY_TUPLE_SOURCE  |PARTITIONED|
-                                                                                          -- HASH_PARTITION_EXCHANGE [$$151]  |PARTITIONED|
-                                                                                            -- DATASOURCE_SCAN (tpcds.customer_address)  |PARTITIONED|
-                                                                                              -- ONE_TO_ONE_EXCHANGE  |PARTITIONED|
-                                                                                                -- EMPTY_TUPLE_SOURCE  |PARTITIONED|
-                                                                                  -- HASH_PARTITION_EXCHANGE [$$167]  |PARTITIONED|
-                                                                                    -- ASSIGN  |PARTITIONED|
-                                                                                      -- STREAM_PROJECT  |PARTITIONED|
-                                                                                        -- ONE_TO_ONE_EXCHANGE  |PARTITIONED|
-                                                                                          -- HYBRID_HASH_JOIN [$$172][$$154]  |PARTITIONED|
-                                                                                            -- HASH_PARTITION_EXCHANGE [$$172]  |PARTITIONED|
-                                                                                              -- ASSIGN  |PARTITIONED|
-                                                                                                -- STREAM_PROJECT  |PARTITIONED|
-                                                                                                  -- ONE_TO_ONE_EXCHANGE  |PARTITIONED|
-                                                                                                    -- DATASOURCE_SCAN (tpcds.store_sales)  |PARTITIONED|
-                                                                                                      -- ONE_TO_ONE_EXCHANGE  |PARTITIONED|
-                                                                                                        -- EMPTY_TUPLE_SOURCE  |PARTITIONED|
-                                                                                            -- ONE_TO_ONE_EXCHANGE  |PARTITIONED|
-                                                                                              -- REPLICATE  |PARTITIONED|
-                                                                                                -- HASH_PARTITION_EXCHANGE [$$154]  |PARTITIONED|
-                                                                                                  -- STREAM_SELECT  |PARTITIONED|
-                                                                                                    -- ONE_TO_ONE_EXCHANGE  |PARTITIONED|
-                                                                                                      -- DATASOURCE_SCAN (tpcds.date_dim)  |PARTITIONED|
-=======
-      project ([$$140])
-      -- STREAM_PROJECT  |PARTITIONED|
-        assign [$$140] <- [{"c": $$c, "ca": $$ca}]
-        -- ASSIGN  |PARTITIONED|
-          project ([$$c, $$ca])
-          -- STREAM_PROJECT  |PARTITIONED|
-            exchange
-            -- SORT_MERGE_EXCHANGE [$$184(ASC) ]  |PARTITIONED|
-              limit 100
-              -- STREAM_LIMIT  |PARTITIONED|
-                project ([$$184, $$c, $$ca])
-                -- STREAM_PROJECT  |PARTITIONED|
-                  select (or(neq($$155, 0), neq($$156, 0)))
-                  -- STREAM_SELECT  |PARTITIONED|
-                    project ([$$156, $$184, $$c, $$ca, $$155])
-                    -- STREAM_PROJECT  |PARTITIONED|
-                      exchange
-                      -- ONE_TO_ONE_EXCHANGE  |PARTITIONED|
-                        group by ([$$184 := $$193; $$185 := $$194]) decor ([$$c; $$ca; $$155]) {
-                                  aggregate [$$156] <- [agg-sum($$192)]
-                                  -- AGGREGATE  |LOCAL|
-                                    nested tuple source
-                                    -- NESTED_TUPLE_SOURCE  |LOCAL|
-                               }
-                        -- SORT_GROUP_BY[$$193, $$194]  |PARTITIONED|
-                          exchange
-                          -- HASH_PARTITION_EXCHANGE [$$193, $$194]  |PARTITIONED|
-                            group by ([$$193 := $$181; $$194 := $$182]) decor ([$$c; $$ca; $$155]) {
-                                      aggregate [$$192] <- [agg-count({"cs1": $$cs1, "dd1": $$dd1})]
-                                      -- AGGREGATE  |LOCAL|
-                                        select (not(is-missing($$183)))
-                                        -- STREAM_SELECT  |LOCAL|
-                                          nested tuple source
-                                          -- NESTED_TUPLE_SOURCE  |LOCAL|
-                                   }
-                            -- PRE_CLUSTERED_GROUP_BY[$$181, $$182]  |PARTITIONED|
                               exchange
                               -- ONE_TO_ONE_EXCHANGE  |PARTITIONED|
-                                order (ASC, $$181) (ASC, $$182)
-                                -- STABLE_SORT [$$181(ASC), $$182(ASC)]  |PARTITIONED|
+                                project ([$$c, $$ca, $$163, $$cs1, $$dd1, $$191, $$189, $$190])
+                                -- STREAM_PROJECT  |PARTITIONED|
                                   exchange
                                   -- ONE_TO_ONE_EXCHANGE  |PARTITIONED|
-                                    project ([$$c, $$ca, $$155, $$cs1, $$dd1, $$183, $$181, $$182])
-                                    -- STREAM_PROJECT  |PARTITIONED|
+                                    left outer join (eq($$189, $$171))
+                                    -- HYBRID_HASH_JOIN [$$189][$$171]  |PARTITIONED|
                                       exchange
-                                      -- ONE_TO_ONE_EXCHANGE  |PARTITIONED|
-                                        left outer join (eq($$181, $$163))
-                                        -- HYBRID_HASH_JOIN [$$181][$$163]  |PARTITIONED|
+                                      -- HASH_PARTITION_EXCHANGE [$$189]  |PARTITIONED|
+                                        group by ([$$189 := $$198; $$190 := $$199]) decor ([$$c; $$ca]) {
+                                                  aggregate [$$163] <- [agg-sum($$197)]
+                                                  -- AGGREGATE  |LOCAL|
+                                                    nested tuple source
+                                                    -- NESTED_TUPLE_SOURCE  |LOCAL|
+                                               }
+                                        -- SORT_GROUP_BY[$$198, $$199]  |PARTITIONED|
                                           exchange
-                                          -- HASH_PARTITION_EXCHANGE [$$181]  |PARTITIONED|
-                                            group by ([$$181 := $$190; $$182 := $$191]) decor ([$$c; $$ca]) {
-                                                      aggregate [$$155] <- [agg-sum($$189)]
+                                          -- HASH_PARTITION_EXCHANGE [$$198, $$199]  |PARTITIONED|
+                                            group by ([$$198 := $$186; $$199 := $$187]) decor ([$$c; $$ca]) {
+                                                      aggregate [$$197] <- [agg-count({"ws1": $$ws1, "dd1": $$dd1})]
                                                       -- AGGREGATE  |LOCAL|
-                                                        nested tuple source
-                                                        -- NESTED_TUPLE_SOURCE  |LOCAL|
+                                                        select (not(is-missing($$188)))
+                                                        -- STREAM_SELECT  |LOCAL|
+                                                          nested tuple source
+                                                          -- NESTED_TUPLE_SOURCE  |LOCAL|
                                                    }
-                                            -- SORT_GROUP_BY[$$190, $$191]  |PARTITIONED|
+                                            -- PRE_CLUSTERED_GROUP_BY[$$186, $$187]  |PARTITIONED|
                                               exchange
-                                              -- HASH_PARTITION_EXCHANGE [$$190, $$191]  |PARTITIONED|
-                                                group by ([$$190 := $$178; $$191 := $$179]) decor ([$$c; $$ca]) {
-                                                          aggregate [$$189] <- [agg-count({"ws1": $$ws1, "dd1": $$dd1})]
-                                                          -- AGGREGATE  |LOCAL|
-                                                            select (not(is-missing($$180)))
-                                                            -- STREAM_SELECT  |LOCAL|
-                                                              nested tuple source
-                                                              -- NESTED_TUPLE_SOURCE  |LOCAL|
-                                                       }
-                                                -- PRE_CLUSTERED_GROUP_BY[$$178, $$179]  |PARTITIONED|
+                                              -- ONE_TO_ONE_EXCHANGE  |PARTITIONED|
+                                                order (ASC, $$186) (ASC, $$187)
+                                                -- STABLE_SORT [$$186(ASC), $$187(ASC)]  |PARTITIONED|
                                                   exchange
                                                   -- ONE_TO_ONE_EXCHANGE  |PARTITIONED|
-                                                    order (ASC, $$178) (ASC, $$179)
-                                                    -- STABLE_SORT [$$178(ASC), $$179(ASC)]  |PARTITIONED|
+                                                    project ([$$c, $$ca, $$ws1, $$dd1, $$188, $$186, $$187])
+                                                    -- STREAM_PROJECT  |PARTITIONED|
                                                       exchange
                                                       -- ONE_TO_ONE_EXCHANGE  |PARTITIONED|
-                                                        project ([$$c, $$ca, $$ws1, $$dd1, $$180, $$178, $$179])
-                                                        -- STREAM_PROJECT  |PARTITIONED|
+                                                        left outer join (eq($$186, $$169))
+                                                        -- HYBRID_HASH_JOIN [$$186][$$169]  |PARTITIONED|
                                                           exchange
-                                                          -- ONE_TO_ONE_EXCHANGE  |PARTITIONED|
-                                                            left outer join (eq($$178, $$161))
-                                                            -- HYBRID_HASH_JOIN [$$178][$$161]  |PARTITIONED|
+                                                          -- HASH_PARTITION_EXCHANGE [$$186]  |PARTITIONED|
+                                                            select (neq($$165, 0)) project: [$$c, $$ca, $$186, $$187]
+                                                            -- STREAM_SELECT  |PARTITIONED|
                                                               exchange
-                                                              -- HASH_PARTITION_EXCHANGE [$$178]  |PARTITIONED|
-                                                                project ([$$c, $$ca, $$178, $$179])
-                                                                -- STREAM_PROJECT  |PARTITIONED|
-                                                                  select (neq($$157, 0))
-                                                                  -- STREAM_SELECT  |PARTITIONED|
-                                                                    exchange
-                                                                    -- ONE_TO_ONE_EXCHANGE  |PARTITIONED|
-                                                                      group by ([$$178 := $$187; $$179 := $$188]) decor ([$$c; $$ca]) {
-                                                                                aggregate [$$157] <- [agg-sum($$186)]
-                                                                                -- AGGREGATE  |LOCAL|
+                                                              -- ONE_TO_ONE_EXCHANGE  |PARTITIONED|
+                                                                group by ([$$186 := $$195; $$187 := $$196]) decor ([$$c; $$ca]) {
+                                                                          aggregate [$$165] <- [agg-sum($$194)]
+                                                                          -- AGGREGATE  |LOCAL|
+                                                                            nested tuple source
+                                                                            -- NESTED_TUPLE_SOURCE  |LOCAL|
+                                                                       }
+                                                                -- SORT_GROUP_BY[$$195, $$196]  |PARTITIONED|
+                                                                  exchange
+                                                                  -- HASH_PARTITION_EXCHANGE [$$195, $$196]  |PARTITIONED|
+                                                                    group by ([$$195 := $$150; $$196 := $$151]) decor ([$$c; $$ca]) {
+                                                                              aggregate [$$194] <- [agg-count({"ss1": $$ss1, "dd1": $$dd1})]
+                                                                              -- AGGREGATE  |LOCAL|
+                                                                                select (not(is-missing($$185)))
+                                                                                -- STREAM_SELECT  |LOCAL|
                                                                                   nested tuple source
                                                                                   -- NESTED_TUPLE_SOURCE  |LOCAL|
-                                                                             }
-                                                                      -- SORT_GROUP_BY[$$187, $$188]  |PARTITIONED|
-                                                                        exchange
-                                                                        -- HASH_PARTITION_EXCHANGE [$$187, $$188]  |PARTITIONED|
-                                                                          group by ([$$187 := $$142; $$188 := $$143]) decor ([$$c; $$ca]) {
-                                                                                    aggregate [$$186] <- [agg-count({"ss1": $$ss1, "dd1": $$dd1})]
-                                                                                    -- AGGREGATE  |LOCAL|
-                                                                                      select (not(is-missing($$177)))
-                                                                                      -- STREAM_SELECT  |LOCAL|
-                                                                                        nested tuple source
-                                                                                        -- NESTED_TUPLE_SOURCE  |LOCAL|
-                                                                                 }
-                                                                          -- PRE_CLUSTERED_GROUP_BY[$$142, $$143]  |PARTITIONED|
-                                                                            exchange
-                                                                            -- ONE_TO_ONE_EXCHANGE  |PARTITIONED|
-                                                                              order (ASC, $$142) (ASC, $$143)
-                                                                              -- STABLE_SORT [$$142(ASC), $$143(ASC)]  |PARTITIONED|
-                                                                                exchange
-                                                                                -- ONE_TO_ONE_EXCHANGE  |PARTITIONED|
-                                                                                  project ([$$c, $$ca, $$ss1, $$dd1, $$177, $$142, $$143])
-                                                                                  -- STREAM_PROJECT  |PARTITIONED|
-                                                                                    exchange
-                                                                                    -- ONE_TO_ONE_EXCHANGE  |PARTITIONED|
-                                                                                      left outer join (eq($$142, $$159))
-                                                                                      -- HYBRID_HASH_JOIN [$$142][$$159]  |PARTITIONED|
+                                                                           }
+                                                                    -- PRE_CLUSTERED_GROUP_BY[$$150, $$151]  |PARTITIONED|
+                                                                      exchange
+                                                                      -- ONE_TO_ONE_EXCHANGE  |PARTITIONED|
+                                                                        order (ASC, $$150) (ASC, $$151)
+                                                                        -- STABLE_SORT [$$150(ASC), $$151(ASC)]  |PARTITIONED|
+                                                                          exchange
+                                                                          -- ONE_TO_ONE_EXCHANGE  |PARTITIONED|
+                                                                            project ([$$c, $$ca, $$ss1, $$dd1, $$185, $$150, $$151])
+                                                                            -- STREAM_PROJECT  |PARTITIONED|
+                                                                              exchange
+                                                                              -- ONE_TO_ONE_EXCHANGE  |PARTITIONED|
+                                                                                left outer join (eq($$150, $$167))
+                                                                                -- HYBRID_HASH_JOIN [$$150][$$167]  |PARTITIONED|
+                                                                                  exchange
+                                                                                  -- HASH_PARTITION_EXCHANGE [$$150]  |PARTITIONED|
+                                                                                    project ([$$c, $$ca, $$150, $$151])
+                                                                                    -- STREAM_PROJECT  |PARTITIONED|
+                                                                                      exchange
+                                                                                      -- ONE_TO_ONE_EXCHANGE  |PARTITIONED|
+                                                                                        join (eq($$161, $$151))
+                                                                                        -- HYBRID_HASH_JOIN [$$161][$$151]  |PARTITIONED|
+                                                                                          exchange
+                                                                                          -- HASH_PARTITION_EXCHANGE [$$161]  |PARTITIONED|
+                                                                                            assign [$$161] <- [$$c.getField(4)]
+                                                                                            -- ASSIGN  |PARTITIONED|
+                                                                                              exchange
+                                                                                              -- ONE_TO_ONE_EXCHANGE  |PARTITIONED|
+                                                                                                data-scan []<-[$$150, $$c] <- tpcds.customer
+                                                                                                -- DATASOURCE_SCAN  |PARTITIONED|
+                                                                                                  exchange
+                                                                                                  -- ONE_TO_ONE_EXCHANGE  |PARTITIONED|
+                                                                                                    empty-tuple-source
+                                                                                                    -- EMPTY_TUPLE_SOURCE  |PARTITIONED|
+                                                                                          exchange
+                                                                                          -- HASH_PARTITION_EXCHANGE [$$151]  |PARTITIONED|
+                                                                                            data-scan []<-[$$151, $$ca] <- tpcds.customer_address
+                                                                                            -- DATASOURCE_SCAN  |PARTITIONED|
+                                                                                              exchange
+                                                                                              -- ONE_TO_ONE_EXCHANGE  |PARTITIONED|
+                                                                                                empty-tuple-source
+                                                                                                -- EMPTY_TUPLE_SOURCE  |PARTITIONED|
+                                                                                  exchange
+                                                                                  -- HASH_PARTITION_EXCHANGE [$$167]  |PARTITIONED|
+                                                                                    assign [$$185] <- [true]
+                                                                                    -- ASSIGN  |PARTITIONED|
+                                                                                      project ([$$ss1, $$167, $$dd1])
+                                                                                      -- STREAM_PROJECT  |PARTITIONED|
                                                                                         exchange
-                                                                                        -- HASH_PARTITION_EXCHANGE [$$142]  |PARTITIONED|
-                                                                                          project ([$$c, $$ca, $$142, $$143])
-                                                                                          -- STREAM_PROJECT  |PARTITIONED|
+                                                                                        -- ONE_TO_ONE_EXCHANGE  |PARTITIONED|
+                                                                                          join (eq($$172, $$154))
+                                                                                          -- HYBRID_HASH_JOIN [$$172][$$154]  |PARTITIONED|
+                                                                                            exchange
+                                                                                            -- HASH_PARTITION_EXCHANGE [$$172]  |PARTITIONED|
+                                                                                              assign [$$167, $$172] <- [$$ss1.getField(3), $$ss1.getField(0)]
+                                                                                              -- ASSIGN  |PARTITIONED|
+                                                                                                project ([$$ss1])
+                                                                                                -- STREAM_PROJECT  |PARTITIONED|
+                                                                                                  exchange
+                                                                                                  -- ONE_TO_ONE_EXCHANGE  |PARTITIONED|
+                                                                                                    data-scan []<-[$$152, $$153, $$ss1] <- tpcds.store_sales
+                                                                                                    -- DATASOURCE_SCAN  |PARTITIONED|
+                                                                                                      exchange
+                                                                                                      -- ONE_TO_ONE_EXCHANGE  |PARTITIONED|
+                                                                                                        empty-tuple-source
+                                                                                                        -- EMPTY_TUPLE_SOURCE  |PARTITIONED|
                                                                                             exchange
                                                                                             -- ONE_TO_ONE_EXCHANGE  |PARTITIONED|
-                                                                                              join (eq($$153, $$143))
-                                                                                              -- HYBRID_HASH_JOIN [$$153][$$143]  |PARTITIONED|
+                                                                                              replicate
+                                                                                              -- REPLICATE  |PARTITIONED|
                                                                                                 exchange
-                                                                                                -- HASH_PARTITION_EXCHANGE [$$153]  |PARTITIONED|
-                                                                                                  assign [$$153] <- [$$c.getField(4)]
-                                                                                                  -- ASSIGN  |PARTITIONED|
+                                                                                                -- HASH_PARTITION_EXCHANGE [$$154]  |PARTITIONED|
+                                                                                                  select (and(lt($$dd1.getField(10), 4), eq($$dd1.getField(6), 1900)))
+                                                                                                  -- STREAM_SELECT  |PARTITIONED|
                                                                                                     exchange
                                                                                                     -- ONE_TO_ONE_EXCHANGE  |PARTITIONED|
-                                                                                                      data-scan []<-[$$142, $$c] <- tpcds.customer
+                                                                                                      data-scan []<-[$$154, $$dd1] <- tpcds.date_dim
                                                                                                       -- DATASOURCE_SCAN  |PARTITIONED|
                                                                                                         exchange
->>>>>>> 86e6336f
                                                                                                         -- ONE_TO_ONE_EXCHANGE  |PARTITIONED|
                                                                                                           empty-tuple-source
                                                                                                           -- EMPTY_TUPLE_SOURCE  |PARTITIONED|
-<<<<<<< HEAD
+                                                          exchange
                                                           -- HASH_PARTITION_EXCHANGE [$$169]  |PARTITIONED|
+                                                            assign [$$188] <- [true]
                                                             -- ASSIGN  |PARTITIONED|
+                                                              project ([$$ws1, $$169, $$dd1])
                                                               -- STREAM_PROJECT  |PARTITIONED|
+                                                                exchange
                                                                 -- ONE_TO_ONE_EXCHANGE  |PARTITIONED|
+                                                                  join (eq($$174, $$157))
                                                                   -- HYBRID_HASH_JOIN [$$174][$$157]  |PARTITIONED|
+                                                                    exchange
                                                                     -- HASH_PARTITION_EXCHANGE [$$174]  |PARTITIONED|
+                                                                      assign [$$169, $$174] <- [$$ws1.getField(4), $$ws1.getField(0)]
                                                                       -- ASSIGN  |PARTITIONED|
+                                                                        project ([$$ws1])
                                                                         -- STREAM_PROJECT  |PARTITIONED|
+                                                                          exchange
                                                                           -- ONE_TO_ONE_EXCHANGE  |PARTITIONED|
-                                                                            -- DATASOURCE_SCAN (tpcds.web_sales)  |PARTITIONED|
+                                                                            data-scan []<-[$$155, $$156, $$ws1] <- tpcds.web_sales
+                                                                            -- DATASOURCE_SCAN  |PARTITIONED|
+                                                                              exchange
                                                                               -- ONE_TO_ONE_EXCHANGE  |PARTITIONED|
+                                                                                empty-tuple-source
                                                                                 -- EMPTY_TUPLE_SOURCE  |PARTITIONED|
-                                                                    -- ONE_TO_ONE_EXCHANGE  |PARTITIONED|
-                                                                      -- ASSIGN  |PARTITIONED|
-                                                                        -- ONE_TO_ONE_EXCHANGE  |PARTITIONED|
-                                                                          -- REPLICATE  |PARTITIONED|
-                                                                            -- HASH_PARTITION_EXCHANGE [$$154]  |PARTITIONED|
-                                                                              -- STREAM_SELECT  |PARTITIONED|
-                                                                                -- ONE_TO_ONE_EXCHANGE  |PARTITIONED|
-                                                                                  -- DATASOURCE_SCAN (tpcds.date_dim)  |PARTITIONED|
-                                                                                    -- ONE_TO_ONE_EXCHANGE  |PARTITIONED|
-                                                                                      -- EMPTY_TUPLE_SOURCE  |PARTITIONED|
-                                      -- HASH_PARTITION_EXCHANGE [$$171]  |PARTITIONED|
-                                        -- ASSIGN  |PARTITIONED|
-                                          -- STREAM_PROJECT  |PARTITIONED|
-                                            -- ONE_TO_ONE_EXCHANGE  |PARTITIONED|
-                                              -- HYBRID_HASH_JOIN [$$176][$$160]  |PARTITIONED|
-                                                -- HASH_PARTITION_EXCHANGE [$$176]  |PARTITIONED|
-                                                  -- ASSIGN  |PARTITIONED|
-                                                    -- STREAM_PROJECT  |PARTITIONED|
-                                                      -- ONE_TO_ONE_EXCHANGE  |PARTITIONED|
-                                                        -- DATASOURCE_SCAN (tpcds.catalog_sales)  |PARTITIONED|
-                                                          -- ONE_TO_ONE_EXCHANGE  |PARTITIONED|
-                                                            -- EMPTY_TUPLE_SOURCE  |PARTITIONED|
-                                                -- ONE_TO_ONE_EXCHANGE  |PARTITIONED|
-                                                  -- ASSIGN  |PARTITIONED|
-                                                    -- ONE_TO_ONE_EXCHANGE  |PARTITIONED|
-                                                      -- REPLICATE  |PARTITIONED|
-                                                        -- HASH_PARTITION_EXCHANGE [$$154]  |PARTITIONED|
-                                                          -- STREAM_SELECT  |PARTITIONED|
-                                                            -- ONE_TO_ONE_EXCHANGE  |PARTITIONED|
-                                                              -- DATASOURCE_SCAN (tpcds.date_dim)  |PARTITIONED|
-                                                                -- ONE_TO_ONE_EXCHANGE  |PARTITIONED|
-                                                                  -- EMPTY_TUPLE_SOURCE  |PARTITIONED|
-=======
-                                                                                                exchange
-                                                                                                -- ONE_TO_ONE_EXCHANGE  |PARTITIONED|
-                                                                                                  data-scan []<-[$$143, $$ca] <- tpcds.customer_address
-                                                                                                  -- DATASOURCE_SCAN  |PARTITIONED|
-                                                                                                    exchange
-                                                                                                    -- ONE_TO_ONE_EXCHANGE  |PARTITIONED|
-                                                                                                      empty-tuple-source
-                                                                                                      -- EMPTY_TUPLE_SOURCE  |PARTITIONED|
-                                                                                        exchange
-                                                                                        -- HASH_PARTITION_EXCHANGE [$$159]  |PARTITIONED|
-                                                                                          assign [$$177] <- [true]
-                                                                                          -- ASSIGN  |PARTITIONED|
-                                                                                            project ([$$ss1, $$159, $$dd1])
-                                                                                            -- STREAM_PROJECT  |PARTITIONED|
-                                                                                              exchange
-                                                                                              -- ONE_TO_ONE_EXCHANGE  |PARTITIONED|
-                                                                                                join (eq($$164, $$146))
-                                                                                                -- HYBRID_HASH_JOIN [$$164][$$146]  |PARTITIONED|
-                                                                                                  exchange
-                                                                                                  -- HASH_PARTITION_EXCHANGE [$$164]  |PARTITIONED|
-                                                                                                    assign [$$159, $$164] <- [$$ss1.getField(3), $$ss1.getField(0)]
-                                                                                                    -- ASSIGN  |PARTITIONED|
-                                                                                                      project ([$$ss1])
-                                                                                                      -- STREAM_PROJECT  |PARTITIONED|
-                                                                                                        exchange
-                                                                                                        -- ONE_TO_ONE_EXCHANGE  |PARTITIONED|
-                                                                                                          data-scan []<-[$$144, $$145, $$ss1] <- tpcds.store_sales
-                                                                                                          -- DATASOURCE_SCAN  |PARTITIONED|
-                                                                                                            exchange
-                                                                                                            -- ONE_TO_ONE_EXCHANGE  |PARTITIONED|
-                                                                                                              empty-tuple-source
-                                                                                                              -- EMPTY_TUPLE_SOURCE  |PARTITIONED|
-                                                                                                  exchange
-                                                                                                  -- ONE_TO_ONE_EXCHANGE  |PARTITIONED|
-                                                                                                    replicate
-                                                                                                    -- REPLICATE  |PARTITIONED|
-                                                                                                      exchange
-                                                                                                      -- ONE_TO_ONE_EXCHANGE  |PARTITIONED|
-                                                                                                        select (and(lt($$dd1.getField(10), 4), eq($$dd1.getField(6), 1900)))
-                                                                                                        -- STREAM_SELECT  |PARTITIONED|
-                                                                                                          exchange
-                                                                                                          -- ONE_TO_ONE_EXCHANGE  |PARTITIONED|
-                                                                                                            data-scan []<-[$$146, $$dd1] <- tpcds.date_dim
-                                                                                                            -- DATASOURCE_SCAN  |PARTITIONED|
-                                                                                                              exchange
-                                                                                                              -- ONE_TO_ONE_EXCHANGE  |PARTITIONED|
-                                                                                                                empty-tuple-source
-                                                                                                                -- EMPTY_TUPLE_SOURCE  |PARTITIONED|
-                                                              exchange
-                                                              -- HASH_PARTITION_EXCHANGE [$$161]  |PARTITIONED|
-                                                                assign [$$180] <- [true]
-                                                                -- ASSIGN  |PARTITIONED|
-                                                                  project ([$$ws1, $$161, $$dd1])
-                                                                  -- STREAM_PROJECT  |PARTITIONED|
                                                                     exchange
                                                                     -- ONE_TO_ONE_EXCHANGE  |PARTITIONED|
-                                                                      join (eq($$166, $$149))
-                                                                      -- HYBRID_HASH_JOIN [$$166][$$149]  |PARTITIONED|
-                                                                        exchange
-                                                                        -- HASH_PARTITION_EXCHANGE [$$166]  |PARTITIONED|
-                                                                          assign [$$161, $$166] <- [$$ws1.getField(4), $$ws1.getField(0)]
-                                                                          -- ASSIGN  |PARTITIONED|
-                                                                            project ([$$ws1])
-                                                                            -- STREAM_PROJECT  |PARTITIONED|
-                                                                              exchange
-                                                                              -- ONE_TO_ONE_EXCHANGE  |PARTITIONED|
-                                                                                data-scan []<-[$$147, $$148, $$ws1] <- tpcds.web_sales
-                                                                                -- DATASOURCE_SCAN  |PARTITIONED|
-                                                                                  exchange
-                                                                                  -- ONE_TO_ONE_EXCHANGE  |PARTITIONED|
-                                                                                    empty-tuple-source
-                                                                                    -- EMPTY_TUPLE_SOURCE  |PARTITIONED|
+                                                                      assign [$$157, $$dd1] <- [$$154, $$dd1] project: [$$157, $$dd1]
+                                                                      -- ASSIGN  |PARTITIONED|
                                                                         exchange
                                                                         -- ONE_TO_ONE_EXCHANGE  |PARTITIONED|
-                                                                          project ([$$149, $$dd1])
-                                                                          -- STREAM_PROJECT  |PARTITIONED|
-                                                                            assign [$$149, $$dd1] <- [$$146, $$dd1]
-                                                                            -- ASSIGN  |PARTITIONED|
-                                                                              exchange
-                                                                              -- ONE_TO_ONE_EXCHANGE  |PARTITIONED|
-                                                                                replicate
-                                                                                -- REPLICATE  |PARTITIONED|
-                                                                                  exchange
-                                                                                  -- ONE_TO_ONE_EXCHANGE  |PARTITIONED|
-                                                                                    select (and(lt($$dd1.getField(10), 4), eq($$dd1.getField(6), 1900)))
-                                                                                    -- STREAM_SELECT  |PARTITIONED|
-                                                                                      exchange
-                                                                                      -- ONE_TO_ONE_EXCHANGE  |PARTITIONED|
-                                                                                        data-scan []<-[$$146, $$dd1] <- tpcds.date_dim
-                                                                                        -- DATASOURCE_SCAN  |PARTITIONED|
-                                                                                          exchange
-                                                                                          -- ONE_TO_ONE_EXCHANGE  |PARTITIONED|
-                                                                                            empty-tuple-source
-                                                                                            -- EMPTY_TUPLE_SOURCE  |PARTITIONED|
-                                          exchange
-                                          -- HASH_PARTITION_EXCHANGE [$$163]  |PARTITIONED|
-                                            assign [$$183] <- [true]
-                                            -- ASSIGN  |PARTITIONED|
-                                              project ([$$cs1, $$163, $$dd1])
-                                              -- STREAM_PROJECT  |PARTITIONED|
+                                                                          replicate
+                                                                          -- REPLICATE  |PARTITIONED|
+                                                                            exchange
+                                                                            -- HASH_PARTITION_EXCHANGE [$$154]  |PARTITIONED|
+                                                                              select (and(lt($$dd1.getField(10), 4), eq($$dd1.getField(6), 1900)))
+                                                                              -- STREAM_SELECT  |PARTITIONED|
+                                                                                exchange
+                                                                                -- ONE_TO_ONE_EXCHANGE  |PARTITIONED|
+                                                                                  data-scan []<-[$$154, $$dd1] <- tpcds.date_dim
+                                                                                  -- DATASOURCE_SCAN  |PARTITIONED|
+                                                                                    exchange
+                                                                                    -- ONE_TO_ONE_EXCHANGE  |PARTITIONED|
+                                                                                      empty-tuple-source
+                                                                                      -- EMPTY_TUPLE_SOURCE  |PARTITIONED|
+                                      exchange
+                                      -- HASH_PARTITION_EXCHANGE [$$171]  |PARTITIONED|
+                                        assign [$$191] <- [true]
+                                        -- ASSIGN  |PARTITIONED|
+                                          project ([$$cs1, $$171, $$dd1])
+                                          -- STREAM_PROJECT  |PARTITIONED|
+                                            exchange
+                                            -- ONE_TO_ONE_EXCHANGE  |PARTITIONED|
+                                              join (eq($$176, $$160))
+                                              -- HYBRID_HASH_JOIN [$$176][$$160]  |PARTITIONED|
+                                                exchange
+                                                -- HASH_PARTITION_EXCHANGE [$$176]  |PARTITIONED|
+                                                  assign [$$171, $$176] <- [$$cs1.getField(7), $$cs1.getField(0)]
+                                                  -- ASSIGN  |PARTITIONED|
+                                                    project ([$$cs1])
+                                                    -- STREAM_PROJECT  |PARTITIONED|
+                                                      exchange
+                                                      -- ONE_TO_ONE_EXCHANGE  |PARTITIONED|
+                                                        data-scan []<-[$$158, $$159, $$cs1] <- tpcds.catalog_sales
+                                                        -- DATASOURCE_SCAN  |PARTITIONED|
+                                                          exchange
+                                                          -- ONE_TO_ONE_EXCHANGE  |PARTITIONED|
+                                                            empty-tuple-source
+                                                            -- EMPTY_TUPLE_SOURCE  |PARTITIONED|
                                                 exchange
                                                 -- ONE_TO_ONE_EXCHANGE  |PARTITIONED|
-                                                  join (eq($$168, $$152))
-                                                  -- HYBRID_HASH_JOIN [$$168][$$152]  |PARTITIONED|
-                                                    exchange
-                                                    -- HASH_PARTITION_EXCHANGE [$$168]  |PARTITIONED|
-                                                      assign [$$163, $$168] <- [$$cs1.getField(7), $$cs1.getField(0)]
-                                                      -- ASSIGN  |PARTITIONED|
-                                                        project ([$$cs1])
-                                                        -- STREAM_PROJECT  |PARTITIONED|
-                                                          exchange
-                                                          -- ONE_TO_ONE_EXCHANGE  |PARTITIONED|
-                                                            data-scan []<-[$$150, $$151, $$cs1] <- tpcds.catalog_sales
-                                                            -- DATASOURCE_SCAN  |PARTITIONED|
-                                                              exchange
-                                                              -- ONE_TO_ONE_EXCHANGE  |PARTITIONED|
-                                                                empty-tuple-source
-                                                                -- EMPTY_TUPLE_SOURCE  |PARTITIONED|
+                                                  assign [$$160, $$dd1] <- [$$154, $$dd1] project: [$$160, $$dd1]
+                                                  -- ASSIGN  |PARTITIONED|
                                                     exchange
                                                     -- ONE_TO_ONE_EXCHANGE  |PARTITIONED|
-                                                      project ([$$152, $$dd1])
-                                                      -- STREAM_PROJECT  |PARTITIONED|
-                                                        assign [$$152, $$dd1] <- [$$146, $$dd1]
-                                                        -- ASSIGN  |PARTITIONED|
-                                                          exchange
-                                                          -- ONE_TO_ONE_EXCHANGE  |PARTITIONED|
-                                                            replicate
-                                                            -- REPLICATE  |PARTITIONED|
-                                                              exchange
-                                                              -- ONE_TO_ONE_EXCHANGE  |PARTITIONED|
-                                                                select (and(lt($$dd1.getField(10), 4), eq($$dd1.getField(6), 1900)))
-                                                                -- STREAM_SELECT  |PARTITIONED|
-                                                                  exchange
-                                                                  -- ONE_TO_ONE_EXCHANGE  |PARTITIONED|
-                                                                    data-scan []<-[$$146, $$dd1] <- tpcds.date_dim
-                                                                    -- DATASOURCE_SCAN  |PARTITIONED|
-                                                                      exchange
-                                                                      -- ONE_TO_ONE_EXCHANGE  |PARTITIONED|
-                                                                        empty-tuple-source
-                                                                        -- EMPTY_TUPLE_SOURCE  |PARTITIONED|
->>>>>>> 86e6336f
+                                                      replicate
+                                                      -- REPLICATE  |PARTITIONED|
+                                                        exchange
+                                                        -- HASH_PARTITION_EXCHANGE [$$154]  |PARTITIONED|
+                                                          select (and(lt($$dd1.getField(10), 4), eq($$dd1.getField(6), 1900)))
+                                                          -- STREAM_SELECT  |PARTITIONED|
+                                                            exchange
+                                                            -- ONE_TO_ONE_EXCHANGE  |PARTITIONED|
+                                                              data-scan []<-[$$154, $$dd1] <- tpcds.date_dim
+                                                              -- DATASOURCE_SCAN  |PARTITIONED|
+                                                                exchange
+                                                                -- ONE_TO_ONE_EXCHANGE  |PARTITIONED|
+                                                                  empty-tuple-source
+                                                                  -- EMPTY_TUPLE_SOURCE  |PARTITIONED|