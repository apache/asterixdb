--- conflicted
+++ resolved
@@ -1,81 +1,52 @@
-distribute result [$$47]
+distribute result [$$50]
 -- DISTRIBUTE_RESULT  |PARTITIONED|
   exchange
   -- ONE_TO_ONE_EXCHANGE  |PARTITIONED|
-<<<<<<< HEAD
+    assign [$$50] <- [{"cs1": $$cs1, "cr1": $$cr1, "i1": $$i1}] project: [$$50]
     -- ASSIGN  |PARTITIONED|
+      project ([$$cs1, $$cr1, $$i1])
       -- STREAM_PROJECT  |PARTITIONED|
+        exchange
         -- SORT_MERGE_EXCHANGE [$$53(ASC), $$54(ASC) ]  |PARTITIONED|
+          order (ASC, $$53) (ASC, $$54)
           -- STABLE_SORT [$$53(ASC), $$54(ASC)]  |PARTITIONED|
+            exchange
             -- ONE_TO_ONE_EXCHANGE  |PARTITIONED|
+              project ([$$cs1, $$cr1, $$i1, $$53, $$54])
               -- STREAM_PROJECT  |PARTITIONED|
+                exchange
                 -- ONE_TO_ONE_EXCHANGE  |PARTITIONED|
+                  join (eq($$57, $$53))
                   -- HYBRID_HASH_JOIN [$$53][$$57]  |PARTITIONED|
+                    exchange
                     -- HASH_PARTITION_EXCHANGE [$$53]  |PARTITIONED|
+                      project ([$$cs1, $$cr1, $$53, $$54])
                       -- STREAM_PROJECT  |PARTITIONED|
+                        exchange
                         -- ONE_TO_ONE_EXCHANGE  |PARTITIONED|
+                          left outer join (and(eq($$54, $$56), eq($$53, $$55)))
                           -- HYBRID_HASH_JOIN [$$54, $$53][$$56, $$55]  |PARTITIONED|
+                            exchange
                             -- HASH_PARTITION_EXCHANGE [$$54, $$53]  |PARTITIONED|
-                              -- DATASOURCE_SCAN (tpcds.catalog_sales)  |PARTITIONED|
+                              data-scan []<-[$$53, $$54, $$cs1] <- tpcds.catalog_sales
+                              -- DATASOURCE_SCAN  |PARTITIONED|
+                                exchange
                                 -- ONE_TO_ONE_EXCHANGE  |PARTITIONED|
+                                  empty-tuple-source
                                   -- EMPTY_TUPLE_SOURCE  |PARTITIONED|
+                            exchange
                             -- HASH_PARTITION_EXCHANGE [$$56, $$55]  |PARTITIONED|
-                              -- DATASOURCE_SCAN (tpcds.catalog_returns)  |PARTITIONED|
+                              data-scan []<-[$$55, $$56, $$cr1] <- tpcds.catalog_returns
+                              -- DATASOURCE_SCAN  |PARTITIONED|
+                                exchange
                                 -- ONE_TO_ONE_EXCHANGE  |PARTITIONED|
+                                  empty-tuple-source
                                   -- EMPTY_TUPLE_SOURCE  |PARTITIONED|
+                    exchange
                     -- HASH_PARTITION_EXCHANGE [$$57]  |PARTITIONED|
-                      -- DATASOURCE_SCAN (tpcds.item)  |PARTITIONED|
+                      data-scan []<-[$$57, $$i1] <- tpcds.item
+                      -- DATASOURCE_SCAN  |PARTITIONED|
+                        exchange
                         -- ONE_TO_ONE_EXCHANGE  |PARTITIONED|
-                          -- EMPTY_TUPLE_SOURCE  |PARTITIONED|
-=======
-    project ([$$47])
-    -- STREAM_PROJECT  |PARTITIONED|
-      assign [$$47] <- [{"cs1": $$cs1, "cr1": $$cr1, "i1": $$i1}]
-      -- ASSIGN  |PARTITIONED|
-        project ([$$cs1, $$cr1, $$i1])
-        -- STREAM_PROJECT  |PARTITIONED|
-          exchange
-          -- SORT_MERGE_EXCHANGE [$$50(ASC), $$51(ASC) ]  |PARTITIONED|
-            order (ASC, $$50) (ASC, $$51)
-            -- STABLE_SORT [$$50(ASC), $$51(ASC)]  |PARTITIONED|
-              exchange
-              -- ONE_TO_ONE_EXCHANGE  |PARTITIONED|
-                project ([$$cs1, $$cr1, $$i1, $$50, $$51])
-                -- STREAM_PROJECT  |PARTITIONED|
-                  exchange
-                  -- ONE_TO_ONE_EXCHANGE  |PARTITIONED|
-                    join (eq($$54, $$50))
-                    -- HYBRID_HASH_JOIN [$$50][$$54]  |PARTITIONED|
-                      exchange
-                      -- HASH_PARTITION_EXCHANGE [$$50]  |PARTITIONED|
-                        project ([$$cs1, $$cr1, $$50, $$51])
-                        -- STREAM_PROJECT  |PARTITIONED|
-                          exchange
-                          -- ONE_TO_ONE_EXCHANGE  |PARTITIONED|
-                            left outer join (and(eq($$51, $$53), eq($$50, $$52)))
-                            -- HYBRID_HASH_JOIN [$$51, $$50][$$53, $$52]  |PARTITIONED|
-                              exchange
-                              -- ONE_TO_ONE_EXCHANGE  |PARTITIONED|
-                                data-scan []<-[$$50, $$51, $$cs1] <- tpcds.catalog_sales
-                                -- DATASOURCE_SCAN  |PARTITIONED|
-                                  exchange
-                                  -- ONE_TO_ONE_EXCHANGE  |PARTITIONED|
-                                    empty-tuple-source
-                                    -- EMPTY_TUPLE_SOURCE  |PARTITIONED|
-                              exchange
-                              -- ONE_TO_ONE_EXCHANGE  |PARTITIONED|
-                                data-scan []<-[$$52, $$53, $$cr1] <- tpcds.catalog_returns
-                                -- DATASOURCE_SCAN  |PARTITIONED|
-                                  exchange
-                                  -- ONE_TO_ONE_EXCHANGE  |PARTITIONED|
-                                    empty-tuple-source
-                                    -- EMPTY_TUPLE_SOURCE  |PARTITIONED|
-                      exchange
-                      -- ONE_TO_ONE_EXCHANGE  |PARTITIONED|
-                        data-scan []<-[$$54, $$i1] <- tpcds.item
-                        -- DATASOURCE_SCAN  |PARTITIONED|
-                          exchange
-                          -- ONE_TO_ONE_EXCHANGE  |PARTITIONED|
-                            empty-tuple-source
-                            -- EMPTY_TUPLE_SOURCE  |PARTITIONED|
->>>>>>> 86e6336f
+                          empty-tuple-source
+                          -- EMPTY_TUPLE_SOURCE  |PARTITIONED|