distribute result [$$136]
-- DISTRIBUTE_RESULT  |PARTITIONED|
  exchange
  -- ONE_TO_ONE_EXCHANGE  |PARTITIONED|
<<<<<<< HEAD
    -- ASSIGN  |PARTITIONED|
      -- UNNEST  |PARTITIONED|
        -- ASSIGN  |PARTITIONED|
          -- STREAM_PROJECT  |PARTITIONED|
            -- ONE_TO_ONE_EXCHANGE  |PARTITIONED|
              -- PRE_CLUSTERED_GROUP_BY[$$234]  |PARTITIONED|
                      {
                        -- AGGREGATE  |LOCAL|
                          -- AGGREGATE  |LOCAL|
                            -- STREAM_SELECT  |LOCAL|
                              -- NESTED_TUPLE_SOURCE  |LOCAL|
                      }
                -- ONE_TO_ONE_EXCHANGE  |PARTITIONED|
                  -- STABLE_SORT [$$234(ASC)]  |PARTITIONED|
                    -- ONE_TO_ONE_EXCHANGE  |PARTITIONED|
                      -- STREAM_PROJECT  |PARTITIONED|
                        -- ONE_TO_ONE_EXCHANGE  |PARTITIONED|
                          -- HYBRID_HASH_JOIN [$$234][$$182]  |PARTITIONED|
                            -- ONE_TO_ONE_EXCHANGE  |PARTITIONED|
                              -- PRE_CLUSTERED_GROUP_BY[$$196]  |PARTITIONED|
                                      {
                                        -- AGGREGATE  |LOCAL|
                                          -- AGGREGATE  |LOCAL|
                                            -- STREAM_SELECT  |LOCAL|
                                              -- NESTED_TUPLE_SOURCE  |LOCAL|
                                      }
                                -- ONE_TO_ONE_EXCHANGE  |PARTITIONED|
                                  -- STREAM_PROJECT  |PARTITIONED|
                                    -- ONE_TO_ONE_EXCHANGE  |PARTITIONED|
                                      -- HYBRID_HASH_JOIN [$$196][$$232]  |PARTITIONED|
                                        -- ONE_TO_ONE_EXCHANGE  |PARTITIONED|
                                          -- PRE_CLUSTERED_GROUP_BY[$$144]  |PARTITIONED|
                                                  {
                                                    -- AGGREGATE  |LOCAL|
                                                      -- AGGREGATE  |LOCAL|
                                                        -- STREAM_SELECT  |LOCAL|
                                                          -- NESTED_TUPLE_SOURCE  |LOCAL|
                                                  }
                                            -- ONE_TO_ONE_EXCHANGE  |PARTITIONED|
                                              -- STABLE_SORT [$$144(ASC)]  |PARTITIONED|
                                                -- ONE_TO_ONE_EXCHANGE  |PARTITIONED|
                                                  -- STREAM_PROJECT  |PARTITIONED|
                                                    -- ONE_TO_ONE_EXCHANGE  |PARTITIONED|
                                                      -- HYBRID_HASH_JOIN [$$144][$$194]  |PARTITIONED|
                                                        -- HASH_PARTITION_EXCHANGE [$$144]  |PARTITIONED|
                                                          -- STREAM_PROJECT  |PARTITIONED|
                                                            -- ONE_TO_ONE_EXCHANGE  |PARTITIONED|
=======
    project ([$$136])
    -- STREAM_PROJECT  |PARTITIONED|
      assign [$$136] <- [{"bucket1": $$134}]
      -- ASSIGN  |PARTITIONED|
        project ([$$134])
        -- STREAM_PROJECT  |PARTITIONED|
          unnest $$134 <- scan-collection($$133)
          -- UNNEST  |PARTITIONED|
            project ([$$133])
            -- STREAM_PROJECT  |PARTITIONED|
              assign [$$133] <- [switch-case(true, lt(get-item($$100, 0), 25437), cast($$117), cast($$132))]
              -- ASSIGN  |PARTITIONED|
                project ([$$100, $$132, $$117])
                -- STREAM_PROJECT  |PARTITIONED|
                  exchange
                  -- ONE_TO_ONE_EXCHANGE  |PARTITIONED|
                    group by ([$$229 := $$227]) decor ([$$132; $$117]) {
                              aggregate [$$100] <- [listify($$144)]
                              -- AGGREGATE  |LOCAL|
                                aggregate [$$144] <- [agg-sql-count(1)]
                                -- AGGREGATE  |LOCAL|
                                  select (not(is-missing($$228)))
                                  -- STREAM_SELECT  |LOCAL|
                                    nested tuple source
                                    -- NESTED_TUPLE_SOURCE  |LOCAL|
                           }
                    -- PRE_CLUSTERED_GROUP_BY[$$227]  |PARTITIONED|
                      exchange
                      -- ONE_TO_ONE_EXCHANGE  |PARTITIONED|
                        project ([$$117, $$132, $$228, $$227])
                        -- STREAM_PROJECT  |PARTITIONED|
                          exchange
                          -- ONE_TO_ONE_EXCHANGE  |PARTITIONED|
                            left outer join (eq($$175, $$227))
                            -- HYBRID_HASH_JOIN [$$227][$$175]  |PARTITIONED|
                              exchange
                              -- ONE_TO_ONE_EXCHANGE  |PARTITIONED|
                                group by ([$$227 := $$189]) decor ([$$132]) {
                                          aggregate [$$117] <- [listify($$116)]
                                          -- AGGREGATE  |LOCAL|
                                            aggregate [$$116] <- [listify($$115)]
                                            -- AGGREGATE  |LOCAL|
                                              select (not(is-missing($$226)))
                                              -- STREAM_SELECT  |LOCAL|
                                                nested tuple source
                                                -- NESTED_TUPLE_SOURCE  |LOCAL|
                                       }
                                -- PRE_CLUSTERED_GROUP_BY[$$189]  |PARTITIONED|
                                  exchange
                                  -- ONE_TO_ONE_EXCHANGE  |PARTITIONED|
                                    order (ASC, $$189)
                                    -- STABLE_SORT [$$189(ASC)]  |PARTITIONED|
                                      exchange
                                      -- ONE_TO_ONE_EXCHANGE  |PARTITIONED|
                                        project ([$$132, $$115, $$226, $$189])
                                        -- STREAM_PROJECT  |PARTITIONED|
                                          exchange
                                          -- ONE_TO_ONE_EXCHANGE  |PARTITIONED|
                                            left outer join (eq($$189, $$225))
                                            -- HYBRID_HASH_JOIN [$$189][$$225]  |PARTITIONED|
                                              exchange
                                              -- ONE_TO_ONE_EXCHANGE  |PARTITIONED|
                                                group by ([$$189 := $$137]) decor ([]) {
                                                          aggregate [$$132] <- [listify($$131)]
                                                          -- AGGREGATE  |LOCAL|
                                                            aggregate [$$131] <- [listify($$130)]
                                                            -- AGGREGATE  |LOCAL|
                                                              select (not(is-missing($$188)))
                                                              -- STREAM_SELECT  |LOCAL|
                                                                nested tuple source
                                                                -- NESTED_TUPLE_SOURCE  |LOCAL|
                                                       }
                                                -- PRE_CLUSTERED_GROUP_BY[$$137]  |PARTITIONED|
                                                  exchange
                                                  -- ONE_TO_ONE_EXCHANGE  |PARTITIONED|
                                                    project ([$$130, $$188, $$137])
                                                    -- STREAM_PROJECT  |PARTITIONED|
                                                      exchange
                                                      -- ONE_TO_ONE_EXCHANGE  |PARTITIONED|
                                                        left outer join (eq($$137, $$187))
                                                        -- HYBRID_HASH_JOIN [$$137][$$187]  |PARTITIONED|
                                                          exchange
                                                          -- ONE_TO_ONE_EXCHANGE  |PARTITIONED|
                                                            project ([$$137])
                                                            -- STREAM_PROJECT  |PARTITIONED|
                                                              assign [$$137, $$item] <- [$$208, $$205]
>>>>>>> 86e6336f
                                                              -- ASSIGN  |PARTITIONED|
                                                                exchange
                                                                -- ONE_TO_ONE_EXCHANGE  |PARTITIONED|
                                                                  replicate
                                                                  -- REPLICATE  |PARTITIONED|
                                                                    exchange
                                                                    -- ONE_TO_ONE_EXCHANGE  |PARTITIONED|
                                                                      unnest-map [$$208, $$205] <- index-search("item", 0, "tpcds", "item", false, false, 1, $$253, 1, $$254, true, true, true)
                                                                      -- BTREE_SEARCH  |PARTITIONED|
                                                                        exchange
                                                                        -- ONE_TO_ONE_EXCHANGE  |PARTITIONED|
                                                                          assign [$$253, $$254] <- [1, 1]
                                                                          -- ASSIGN  |PARTITIONED|
                                                                            empty-tuple-source
                                                                            -- EMPTY_TUPLE_SOURCE  |PARTITIONED|
<<<<<<< HEAD
                                                        -- HASH_PARTITION_EXCHANGE [$$194]  |PARTITIONED|
                                                          -- ASSIGN  |PARTITIONED|
                                                            -- STREAM_PROJECT  |PARTITIONED|
                                                              -- ONE_TO_ONE_EXCHANGE  |PARTITIONED|
                                                                -- SORT_GROUP_BY[$$240, $$241]  |PARTITIONED|
                                                                        {
                                                                          -- AGGREGATE  |LOCAL|
                                                                            -- NESTED_TUPLE_SOURCE  |LOCAL|
                                                                        }
                                                                  -- HASH_PARTITION_EXCHANGE [$$240, $$241]  |PARTITIONED|
                                                                    -- PRE_CLUSTERED_GROUP_BY[$$188, $$193]  |PARTITIONED|
                                                                            {
                                                                              -- AGGREGATE  |LOCAL|
                                                                                -- STREAM_SELECT  |LOCAL|
                                                                                  -- NESTED_TUPLE_SOURCE  |LOCAL|
                                                                            }
                                                                      -- ONE_TO_ONE_EXCHANGE  |PARTITIONED|
                                                                        -- STABLE_SORT [$$188(ASC), $$193(ASC)]  |PARTITIONED|
                                                                          -- ONE_TO_ONE_EXCHANGE  |PARTITIONED|
                                                                            -- STREAM_PROJECT  |PARTITIONED|
                                                                              -- ONE_TO_ONE_EXCHANGE  |PARTITIONED|
                                                                                -- HYBRID_HASH_JOIN [$$177][$$176]  |PARTITIONED|
                                                                                  -- ONE_TO_ONE_EXCHANGE  |PARTITIONED|
                                                                                    -- ASSIGN  |PARTITIONED|
                                                                                      -- ONE_TO_ONE_EXCHANGE  |PARTITIONED|
                                                                                        -- REPLICATE  |PARTITIONED|
                                                                                          -- HASH_PARTITION_EXCHANGE [$$211]  |PARTITIONED|
                                                                                            -- RUNNING_AGGREGATE  |PARTITIONED|
                                                                                              -- ASSIGN  |PARTITIONED|
                                                                                                -- STREAM_SELECT  |PARTITIONED|
                                                                                                  -- ASSIGN  |PARTITIONED|
                                                                                                    -- ONE_TO_ONE_EXCHANGE  |PARTITIONED|
                                                                                                      -- PRE_CLUSTERED_GROUP_BY[$$215]  |PARTITIONED|
                                                                                                              {
                                                                                                                -- AGGREGATE  |LOCAL|
                                                                                                                  -- AGGREGATE  |LOCAL|
                                                                                                                    -- STREAM_SELECT  |LOCAL|
                                                                                                                      -- NESTED_TUPLE_SOURCE  |LOCAL|
                                                                                                              }
                                                                                                        -- ONE_TO_ONE_EXCHANGE  |PARTITIONED|
                                                                                                          -- STABLE_SORT [$$215(ASC)]  |PARTITIONED|
                                                                                                            -- ONE_TO_ONE_EXCHANGE  |PARTITIONED|
                                                                                                              -- STREAM_PROJECT  |PARTITIONED|
                                                                                                                -- ONE_TO_ONE_EXCHANGE  |PARTITIONED|
                                                                                                                  -- HYBRID_HASH_JOIN [$$215][$$216]  |PARTITIONED|
                                                                                                                    -- ONE_TO_ONE_EXCHANGE  |PARTITIONED|
                                                                                                                      -- REPLICATE  |PARTITIONED|
                                                                                                                        -- HASH_PARTITION_EXCHANGE [$$215]  |PARTITIONED|
                                                                                                                          -- REPLICATE  |PARTITIONED|
                                                                                                                            -- ONE_TO_ONE_EXCHANGE  |PARTITIONED|
                                                                                                                              -- BTREE_SEARCH (tpcds.item.item)  |PARTITIONED|
                                                                                                                                -- ONE_TO_ONE_EXCHANGE  |PARTITIONED|
                                                                                                                                  -- ASSIGN  |PARTITIONED|
                                                                                                                                    -- EMPTY_TUPLE_SOURCE  |PARTITIONED|
                                                                                                                    -- ONE_TO_ONE_EXCHANGE  |PARTITIONED|
                                                                                                                      -- ASSIGN  |PARTITIONED|
                                                                                                                        -- ONE_TO_ONE_EXCHANGE  |PARTITIONED|
                                                                                                                          -- REPLICATE  |PARTITIONED|
                                                                                                                            -- HASH_PARTITION_EXCHANGE [$$214]  |PARTITIONED|
                                                                                                                              -- ASSIGN  |PARTITIONED|
=======
                                                          exchange
                                                          -- HASH_PARTITION_EXCHANGE [$$187]  |PARTITIONED|
                                                            project ([$$130, $$188, $$187])
                                                            -- STREAM_PROJECT  |PARTITIONED|
                                                              assign [$$188, $$130] <- [true, {"$2": $$146}]
                                                              -- ASSIGN  |PARTITIONED|
                                                                project ([$$146, $$187])
                                                                -- STREAM_PROJECT  |PARTITIONED|
                                                                  exchange
                                                                  -- ONE_TO_ONE_EXCHANGE  |PARTITIONED|
                                                                    group by ([$$183 := $$233; $$187 := $$234]) decor ([]) {
                                                                              aggregate [$$146] <- [agg-global-sql-avg($$232)]
                                                                              -- AGGREGATE  |LOCAL|
                                                                                nested tuple source
                                                                                -- NESTED_TUPLE_SOURCE  |LOCAL|
                                                                           }
                                                                    -- SORT_GROUP_BY[$$233, $$234]  |PARTITIONED|
                                                                      exchange
                                                                      -- HASH_PARTITION_EXCHANGE [$$233, $$234]  |PARTITIONED|
                                                                        group by ([$$233 := $$181; $$234 := $$186]) decor ([]) {
                                                                                  aggregate [$$232] <- [agg-local-sql-avg($$128)]
                                                                                  -- AGGREGATE  |LOCAL|
                                                                                    select (not(is-missing($$182)))
                                                                                    -- STREAM_SELECT  |LOCAL|
                                                                                      nested tuple source
                                                                                      -- NESTED_TUPLE_SOURCE  |LOCAL|
                                                                               }
                                                                        -- PRE_CLUSTERED_GROUP_BY[$$181, $$186]  |PARTITIONED|
                                                                          exchange
                                                                          -- ONE_TO_ONE_EXCHANGE  |PARTITIONED|
                                                                            order (ASC, $$181) (ASC, $$186)
                                                                            -- STABLE_SORT [$$181(ASC), $$186(ASC)]  |PARTITIONED|
                                                                              exchange
                                                                              -- ONE_TO_ONE_EXCHANGE  |PARTITIONED|
                                                                                project ([$$128, $$182, $$181, $$186])
                                                                                -- STREAM_PROJECT  |PARTITIONED|
                                                                                  exchange
                                                                                  -- ONE_TO_ONE_EXCHANGE  |PARTITIONED|
                                                                                    left outer join (eq($$169, $$170))
                                                                                    -- HYBRID_HASH_JOIN [$$170][$$169]  |PARTITIONED|
                                                                                      exchange
                                                                                      -- ONE_TO_ONE_EXCHANGE  |PARTITIONED|
                                                                                        project ([$$186, $$170, $$181])
                                                                                        -- STREAM_PROJECT  |PARTITIONED|
                                                                                          assign [$$186, $$170, $$181] <- [$$203, $$204, $$202]
                                                                                          -- ASSIGN  |PARTITIONED|
                                                                                            exchange
                                                                                            -- ONE_TO_ONE_EXCHANGE  |PARTITIONED|
                                                                                              replicate
                                                                                              -- REPLICATE  |PARTITIONED|
                                                                                                exchange
                                                                                                -- HASH_PARTITION_EXCHANGE [$$204]  |PARTITIONED|
                                                                                                  running-aggregate [$$202] <- [create-query-uid()]
                                                                                                  -- RUNNING_AGGREGATE  |PARTITIONED|
                                                                                                    project ([$$203, $$204])
                                                                                                    -- STREAM_PROJECT  |PARTITIONED|
                                                                                                      assign [$$204] <- [$$205.getField(0)]
                                                                                                      -- ASSIGN  |PARTITIONED|
                                                                                                        project ([$$203, $$205])
                                                                                                        -- STREAM_PROJECT  |PARTITIONED|
                                                                                                          select (not(or(and($$258, not(is-unknown($$258))))))
                                                                                                          -- STREAM_SELECT  |PARTITIONED|
                                                                                                            project ([$$203, $$205, $$258])
                                                                                                            -- STREAM_PROJECT  |PARTITIONED|
                                                                                                              assign [$$258] <- [lt(get-item($$206, 0), 25437)]
                                                                                                              -- ASSIGN  |PARTITIONED|
                                                                                                                exchange
                                                                                                                -- ONE_TO_ONE_EXCHANGE  |PARTITIONED|
                                                                                                                  group by ([$$203 := $$208]) decor ([$$205]) {
                                                                                                                            aggregate [$$206] <- [listify($$214)]
                                                                                                                            -- AGGREGATE  |LOCAL|
                                                                                                                              aggregate [$$214] <- [agg-sql-count(1)]
                                                                                                                              -- AGGREGATE  |LOCAL|
                                                                                                                                select (not(is-missing($$210)))
                                                                                                                                -- STREAM_SELECT  |LOCAL|
                                                                                                                                  nested tuple source
                                                                                                                                  -- NESTED_TUPLE_SOURCE  |LOCAL|
                                                                                                                         }
                                                                                                                  -- PRE_CLUSTERED_GROUP_BY[$$208]  |PARTITIONED|
                                                                                                                    exchange
                                                                                                                    -- ONE_TO_ONE_EXCHANGE  |PARTITIONED|
                                                                                                                      project ([$$205, $$210, $$208])
                                                                                                                      -- STREAM_PROJECT  |PARTITIONED|
                                                                                                                        exchange
                                                                                                                        -- ONE_TO_ONE_EXCHANGE  |PARTITIONED|
                                                                                                                          left outer join (eq($$209, $$208))
                                                                                                                          -- HYBRID_HASH_JOIN [$$208][$$209]  |PARTITIONED|
                                                                                                                            exchange
                                                                                                                            -- ONE_TO_ONE_EXCHANGE  |PARTITIONED|
                                                                                                                              replicate
                                                                                                                              -- REPLICATE  |PARTITIONED|
                                                                                                                                exchange
                                                                                                                                -- ONE_TO_ONE_EXCHANGE  |PARTITIONED|
                                                                                                                                  unnest-map [$$208, $$205] <- index-search("item", 0, "tpcds", "item", false, false, 1, $$253, 1, $$254, true, true, true)
                                                                                                                                  -- BTREE_SEARCH  |PARTITIONED|
                                                                                                                                    exchange
                                                                                                                                    -- ONE_TO_ONE_EXCHANGE  |PARTITIONED|
                                                                                                                                      assign [$$253, $$254] <- [1, 1]
                                                                                                                                      -- ASSIGN  |PARTITIONED|
                                                                                                                                        empty-tuple-source
                                                                                                                                        -- EMPTY_TUPLE_SOURCE  |PARTITIONED|
                                                                                                                            exchange
                                                                                                                            -- ONE_TO_ONE_EXCHANGE  |PARTITIONED|
                                                                                                                              project ([$$210, $$209])
                                                                                                                              -- STREAM_PROJECT  |PARTITIONED|
                                                                                                                                assign [$$210, $$209] <- [$$215, $$207]
>>>>>>> 86e6336f
                                                                                                                                -- ASSIGN  |PARTITIONED|
                                                                                                                                  exchange
                                                                                                                                  -- ONE_TO_ONE_EXCHANGE  |PARTITIONED|
                                                                                                                                    replicate
                                                                                                                                    -- REPLICATE  |PARTITIONED|
<<<<<<< HEAD
                                                                                                                                      -- ONE_TO_ONE_EXCHANGE  |PARTITIONED|
                                                                                                                                        -- STREAM_PROJECT  |PARTITIONED|
                                                                                                                                          -- ONE_TO_ONE_EXCHANGE  |PARTITIONED|
                                                                                                                                            -- DATASOURCE_SCAN (tpcds.store_sales)  |PARTITIONED|
                                                                                                                                              -- ONE_TO_ONE_EXCHANGE  |PARTITIONED|
                                                                                                                                                -- EMPTY_TUPLE_SOURCE  |PARTITIONED|
                                                                                  -- HASH_PARTITION_EXCHANGE [$$176]  |PARTITIONED|
                                                                                    -- ASSIGN  |PARTITIONED|
                                                                                      -- ONE_TO_ONE_EXCHANGE  |PARTITIONED|
                                                                                        -- REPLICATE  |PARTITIONED|
                                                                                          -- ONE_TO_ONE_EXCHANGE  |PARTITIONED|
                                                                                            -- STREAM_PROJECT  |PARTITIONED|
                                                                                              -- ONE_TO_ONE_EXCHANGE  |PARTITIONED|
                                                                                                -- DATASOURCE_SCAN (tpcds.store_sales)  |PARTITIONED|
                                                                                                  -- ONE_TO_ONE_EXCHANGE  |PARTITIONED|
                                                                                                    -- EMPTY_TUPLE_SOURCE  |PARTITIONED|
                                        -- HASH_PARTITION_EXCHANGE [$$232]  |PARTITIONED|
                                          -- ASSIGN  |PARTITIONED|
                                            -- STREAM_PROJECT  |PARTITIONED|
                                              -- ONE_TO_ONE_EXCHANGE  |PARTITIONED|
                                                -- SORT_GROUP_BY[$$246, $$247]  |PARTITIONED|
                                                        {
                                                          -- AGGREGATE  |LOCAL|
                                                            -- NESTED_TUPLE_SOURCE  |LOCAL|
                                                        }
                                                  -- HASH_PARTITION_EXCHANGE [$$246, $$247]  |PARTITIONED|
                                                    -- PRE_CLUSTERED_GROUP_BY[$$198, $$231]  |PARTITIONED|
                                                            {
                                                              -- AGGREGATE  |LOCAL|
                                                                -- STREAM_SELECT  |LOCAL|
                                                                  -- NESTED_TUPLE_SOURCE  |LOCAL|
                                                            }
                                                      -- ONE_TO_ONE_EXCHANGE  |PARTITIONED|
                                                        -- STABLE_SORT [$$198(ASC), $$231(ASC)]  |PARTITIONED|
                                                          -- ONE_TO_ONE_EXCHANGE  |PARTITIONED|
                                                            -- STREAM_PROJECT  |PARTITIONED|
                                                              -- ONE_TO_ONE_EXCHANGE  |PARTITIONED|
                                                                -- HYBRID_HASH_JOIN [$$181][$$180]  |PARTITIONED|
                                                                  -- HASH_PARTITION_EXCHANGE [$$181]  |PARTITIONED|
                                                                    -- RUNNING_AGGREGATE  |PARTITIONED|
                                                                      -- ASSIGN  |PARTITIONED|
                                                                        -- STREAM_SELECT  |PARTITIONED|
                                                                          -- ONE_TO_ONE_EXCHANGE  |PARTITIONED|
                                                                            -- PRE_CLUSTERED_GROUP_BY[$$201]  |PARTITIONED|
                                                                                    {
                                                                                      -- AGGREGATE  |LOCAL|
                                                                                        -- AGGREGATE  |LOCAL|
                                                                                          -- STREAM_SELECT  |LOCAL|
                                                                                            -- NESTED_TUPLE_SOURCE  |LOCAL|
                                                                                    }
                                                                              -- ONE_TO_ONE_EXCHANGE  |PARTITIONED|
                                                                                -- STREAM_PROJECT  |PARTITIONED|
                                                                                  -- ONE_TO_ONE_EXCHANGE  |PARTITIONED|
                                                                                    -- HYBRID_HASH_JOIN [$$201][$$178]  |PARTITIONED|
                                                                                      -- ONE_TO_ONE_EXCHANGE  |PARTITIONED|
                                                                                        -- PRE_CLUSTERED_GROUP_BY[$$202]  |PARTITIONED|
                                                                                                {
=======
                                                                                                                                      exchange
                                                                                                                                      -- HASH_PARTITION_EXCHANGE [$$207]  |PARTITIONED|
                                                                                                                                        project ([$$215, $$207])
                                                                                                                                        -- STREAM_PROJECT  |PARTITIONED|
                                                                                                                                          assign [$$215, $$207] <- [true, $$216.getField(10)]
                                                                                                                                          -- ASSIGN  |PARTITIONED|
                                                                                                                                            project ([$$216])
                                                                                                                                            -- STREAM_PROJECT  |PARTITIONED|
                                                                                                                                              assign [$$216] <- [$$store_sales]
                                                                                                                                              -- ASSIGN  |PARTITIONED|
                                                                                                                                                exchange
                                                                                                                                                -- ONE_TO_ONE_EXCHANGE  |PARTITIONED|
                                                                                                                                                  replicate
                                                                                                                                                  -- REPLICATE  |PARTITIONED|
                                                                                                                                                    exchange
                                                                                                                                                    -- ONE_TO_ONE_EXCHANGE  |PARTITIONED|
                                                                                                                                                      project ([$$store_sales])
                                                                                                                                                      -- STREAM_PROJECT  |PARTITIONED|
                                                                                                                                                        exchange
                                                                                                                                                        -- ONE_TO_ONE_EXCHANGE  |PARTITIONED|
                                                                                                                                                          data-scan []<-[$$142, $$143, $$store_sales] <- tpcds.store_sales
                                                                                                                                                          -- DATASOURCE_SCAN  |PARTITIONED|
                                                                                                                                                            exchange
                                                                                                                                                            -- ONE_TO_ONE_EXCHANGE  |PARTITIONED|
                                                                                                                                                              empty-tuple-source
                                                                                                                                                              -- EMPTY_TUPLE_SOURCE  |PARTITIONED|
                                                                                      exchange
                                                                                      -- HASH_PARTITION_EXCHANGE [$$169]  |PARTITIONED|
                                                                                        project ([$$128, $$182, $$169])
                                                                                        -- STREAM_PROJECT  |PARTITIONED|
                                                                                          assign [$$182, $$128, $$169] <- [true, $$store_sales.getField(22), $$store_sales.getField(10)]
                                                                                          -- ASSIGN  |PARTITIONED|
                                                                                            exchange
                                                                                            -- ONE_TO_ONE_EXCHANGE  |PARTITIONED|
                                                                                              replicate
                                                                                              -- REPLICATE  |PARTITIONED|
                                                                                                exchange
                                                                                                -- ONE_TO_ONE_EXCHANGE  |PARTITIONED|
                                                                                                  project ([$$store_sales])
                                                                                                  -- STREAM_PROJECT  |PARTITIONED|
                                                                                                    exchange
                                                                                                    -- ONE_TO_ONE_EXCHANGE  |PARTITIONED|
                                                                                                      data-scan []<-[$$142, $$143, $$store_sales] <- tpcds.store_sales
                                                                                                      -- DATASOURCE_SCAN  |PARTITIONED|
                                                                                                        exchange
                                                                                                        -- ONE_TO_ONE_EXCHANGE  |PARTITIONED|
                                                                                                          empty-tuple-source
                                                                                                          -- EMPTY_TUPLE_SOURCE  |PARTITIONED|
                                              exchange
                                              -- HASH_PARTITION_EXCHANGE [$$225]  |PARTITIONED|
                                                project ([$$115, $$226, $$225])
                                                -- STREAM_PROJECT  |PARTITIONED|
                                                  assign [$$226, $$115] <- [true, {"$1": $$145}]
                                                  -- ASSIGN  |PARTITIONED|
                                                    project ([$$145, $$225])
                                                    -- STREAM_PROJECT  |PARTITIONED|
                                                      exchange
                                                      -- ONE_TO_ONE_EXCHANGE  |PARTITIONED|
                                                        group by ([$$193 := $$239; $$225 := $$240]) decor ([]) {
                                                                  aggregate [$$145] <- [agg-global-sql-avg($$238)]
                                                                  -- AGGREGATE  |LOCAL|
                                                                    nested tuple source
                                                                    -- NESTED_TUPLE_SOURCE  |LOCAL|
                                                               }
                                                        -- SORT_GROUP_BY[$$239, $$240]  |PARTITIONED|
                                                          exchange
                                                          -- HASH_PARTITION_EXCHANGE [$$239, $$240]  |PARTITIONED|
                                                            group by ([$$239 := $$191; $$240 := $$224]) decor ([]) {
                                                                      aggregate [$$238] <- [agg-local-sql-avg($$113)]
                                                                      -- AGGREGATE  |LOCAL|
                                                                        select (not(is-missing($$192)))
                                                                        -- STREAM_SELECT  |LOCAL|
                                                                          nested tuple source
                                                                          -- NESTED_TUPLE_SOURCE  |LOCAL|
                                                                   }
                                                            -- PRE_CLUSTERED_GROUP_BY[$$191, $$224]  |PARTITIONED|
                                                              exchange
                                                              -- ONE_TO_ONE_EXCHANGE  |PARTITIONED|
                                                                order (ASC, $$191) (ASC, $$224)
                                                                -- STABLE_SORT [$$191(ASC), $$224(ASC)]  |PARTITIONED|
                                                                  exchange
                                                                  -- ONE_TO_ONE_EXCHANGE  |PARTITIONED|
                                                                    project ([$$113, $$192, $$191, $$224])
                                                                    -- STREAM_PROJECT  |PARTITIONED|
                                                                      exchange
                                                                      -- ONE_TO_ONE_EXCHANGE  |PARTITIONED|
                                                                        left outer join (eq($$173, $$174))
                                                                        -- HYBRID_HASH_JOIN [$$174][$$173]  |PARTITIONED|
                                                                          exchange
                                                                          -- HASH_PARTITION_EXCHANGE [$$174]  |PARTITIONED|
                                                                            running-aggregate [$$191] <- [create-query-uid()]
                                                                            -- RUNNING_AGGREGATE  |PARTITIONED|
                                                                              project ([$$224, $$174])
                                                                              -- STREAM_PROJECT  |PARTITIONED|
                                                                                assign [$$174] <- [$$196.getField(0)]
                                                                                -- ASSIGN  |PARTITIONED|
                                                                                  project ([$$224, $$196])
                                                                                  -- STREAM_PROJECT  |PARTITIONED|
                                                                                    select (lt(get-item($$147, 0), 25437))
                                                                                    -- STREAM_SELECT  |PARTITIONED|
                                                                                      exchange
                                                                                      -- ONE_TO_ONE_EXCHANGE  |PARTITIONED|
                                                                                        group by ([$$224 := $$194]) decor ([$$196]) {
                                                                                                  aggregate [$$147] <- [listify($$149)]
>>>>>>> 86e6336f
                                                                                                  -- AGGREGATE  |LOCAL|
                                                                                                    aggregate [$$149] <- [agg-sql-count(1)]
                                                                                                    -- AGGREGATE  |LOCAL|
                                                                                                      select (not(is-missing($$190)))
                                                                                                      -- STREAM_SELECT  |LOCAL|
                                                                                                        nested tuple source
                                                                                                        -- NESTED_TUPLE_SOURCE  |LOCAL|
                                                                                               }
                                                                                        -- PRE_CLUSTERED_GROUP_BY[$$194]  |PARTITIONED|
                                                                                          exchange
                                                                                          -- ONE_TO_ONE_EXCHANGE  |PARTITIONED|
<<<<<<< HEAD
                                                                                            -- STABLE_SORT [$$202(ASC)]  |PARTITIONED|
=======
                                                                                            order (ASC, $$194)
                                                                                            -- STABLE_SORT [$$194(ASC)]  |PARTITIONED|
                                                                                              exchange
>>>>>>> 86e6336f
                                                                                              -- ONE_TO_ONE_EXCHANGE  |PARTITIONED|
                                                                                                project ([$$196, $$190, $$194])
                                                                                                -- STREAM_PROJECT  |PARTITIONED|
                                                                                                  exchange
                                                                                                  -- ONE_TO_ONE_EXCHANGE  |PARTITIONED|
<<<<<<< HEAD
                                                                                                    -- HYBRID_HASH_JOIN [$$202][$$204]  |PARTITIONED|
                                                                                                      -- ONE_TO_ONE_EXCHANGE  |PARTITIONED|
                                                                                                        -- ASSIGN  |PARTITIONED|
                                                                                                          -- ONE_TO_ONE_EXCHANGE  |PARTITIONED|
                                                                                                            -- REPLICATE  |PARTITIONED|
                                                                                                              -- HASH_PARTITION_EXCHANGE [$$215]  |PARTITIONED|
                                                                                                                -- REPLICATE  |PARTITIONED|
                                                                                                                  -- ONE_TO_ONE_EXCHANGE  |PARTITIONED|
                                                                                                                    -- BTREE_SEARCH (tpcds.item.item)  |PARTITIONED|
                                                                                                                      -- ONE_TO_ONE_EXCHANGE  |PARTITIONED|
                                                                                                                        -- ASSIGN  |PARTITIONED|
                                                                                                                          -- EMPTY_TUPLE_SOURCE  |PARTITIONED|
                                                                                                      -- HASH_PARTITION_EXCHANGE [$$204]  |PARTITIONED|
                                                                                                        -- ASSIGN  |PARTITIONED|
                                                                                                          -- STREAM_PROJECT  |PARTITIONED|
                                                                                                            -- ONE_TO_ONE_EXCHANGE  |PARTITIONED|
                                                                                                              -- SORT_GROUP_BY[$$243, $$244]  |PARTITIONED|
                                                                                                                      {
                                                                                                                        -- AGGREGATE  |LOCAL|
                                                                                                                          -- NESTED_TUPLE_SOURCE  |LOCAL|
                                                                                                                      }
                                                                                                                -- HASH_PARTITION_EXCHANGE [$$243, $$244]  |PARTITIONED|
                                                                                                                  -- PRE_CLUSTERED_GROUP_BY[$$209, $$210]  |PARTITIONED|
                                                                                                                          {
                                                                                                                            -- AGGREGATE  |LOCAL|
                                                                                                                              -- STREAM_SELECT  |LOCAL|
                                                                                                                                -- NESTED_TUPLE_SOURCE  |LOCAL|
                                                                                                                          }
                                                                                                                    -- ONE_TO_ONE_EXCHANGE  |PARTITIONED|
                                                                                                                      -- STABLE_SORT [$$209(ASC), $$210(ASC)]  |PARTITIONED|
                                                                                                                        -- ONE_TO_ONE_EXCHANGE  |PARTITIONED|
                                                                                                                          -- STREAM_PROJECT  |PARTITIONED|
                                                                                                                            -- ONE_TO_ONE_EXCHANGE  |PARTITIONED|
                                                                                                                              -- HYBRID_HASH_JOIN [$$211][$$214]  |PARTITIONED|
                                                                                                                                -- ONE_TO_ONE_EXCHANGE  |PARTITIONED|
                                                                                                                                  -- REPLICATE  |PARTITIONED|
                                                                                                                                    -- HASH_PARTITION_EXCHANGE [$$211]  |PARTITIONED|
                                                                                                                                      -- RUNNING_AGGREGATE  |PARTITIONED|
                                                                                                                                        -- ASSIGN  |PARTITIONED|
                                                                                                                                          -- STREAM_SELECT  |PARTITIONED|
                                                                                                                                            -- ASSIGN  |PARTITIONED|
                                                                                                                                              -- ONE_TO_ONE_EXCHANGE  |PARTITIONED|
                                                                                                                                                -- PRE_CLUSTERED_GROUP_BY[$$215]  |PARTITIONED|
                                                                                                                                                        {
                                                                                                                                                          -- AGGREGATE  |LOCAL|
                                                                                                                                                            -- AGGREGATE  |LOCAL|
                                                                                                                                                              -- STREAM_SELECT  |LOCAL|
                                                                                                                                                                -- NESTED_TUPLE_SOURCE  |LOCAL|
                                                                                                                                                        }
                                                                                                                                                  -- ONE_TO_ONE_EXCHANGE  |PARTITIONED|
                                                                                                                                                    -- STABLE_SORT [$$215(ASC)]  |PARTITIONED|
                                                                                                                                                      -- ONE_TO_ONE_EXCHANGE  |PARTITIONED|
                                                                                                                                                        -- STREAM_PROJECT  |PARTITIONED|
                                                                                                                                                          -- ONE_TO_ONE_EXCHANGE  |PARTITIONED|
                                                                                                                                                            -- HYBRID_HASH_JOIN [$$215][$$216]  |PARTITIONED|
                                                                                                                                                              -- ONE_TO_ONE_EXCHANGE  |PARTITIONED|
                                                                                                                                                                -- REPLICATE  |PARTITIONED|
                                                                                                                                                                  -- HASH_PARTITION_EXCHANGE [$$215]  |PARTITIONED|
                                                                                                                                                                    -- REPLICATE  |PARTITIONED|
                                                                                                                                                                      -- ONE_TO_ONE_EXCHANGE  |PARTITIONED|
                                                                                                                                                                        -- BTREE_SEARCH (tpcds.item.item)  |PARTITIONED|
                                                                                                                                                                          -- ONE_TO_ONE_EXCHANGE  |PARTITIONED|
                                                                                                                                                                            -- ASSIGN  |PARTITIONED|
                                                                                                                                                                              -- EMPTY_TUPLE_SOURCE  |PARTITIONED|
                                                                                                                                                              -- ONE_TO_ONE_EXCHANGE  |PARTITIONED|
                                                                                                                                                                -- ASSIGN  |PARTITIONED|
                                                                                                                                                                  -- ONE_TO_ONE_EXCHANGE  |PARTITIONED|
                                                                                                                                                                    -- REPLICATE  |PARTITIONED|
                                                                                                                                                                      -- HASH_PARTITION_EXCHANGE [$$214]  |PARTITIONED|
                                                                                                                                                                        -- ASSIGN  |PARTITIONED|
                                                                                                                                                                          -- ASSIGN  |PARTITIONED|
=======
                                                                                                    left outer join (eq($$171, $$194))
                                                                                                    -- HYBRID_HASH_JOIN [$$194][$$171]  |PARTITIONED|
                                                                                                      exchange
                                                                                                      -- ONE_TO_ONE_EXCHANGE  |PARTITIONED|
                                                                                                        group by ([$$194 := $$195]) decor ([$$196]) {
                                                                                                                  aggregate [] <- []
                                                                                                                  -- AGGREGATE  |LOCAL|
                                                                                                                    aggregate [] <- []
                                                                                                                    -- AGGREGATE  |LOCAL|
                                                                                                                      select (not(is-missing($$198)))
                                                                                                                      -- STREAM_SELECT  |LOCAL|
                                                                                                                        nested tuple source
                                                                                                                        -- NESTED_TUPLE_SOURCE  |LOCAL|
                                                                                                               }
                                                                                                        -- PRE_CLUSTERED_GROUP_BY[$$195]  |PARTITIONED|
                                                                                                          exchange
                                                                                                          -- ONE_TO_ONE_EXCHANGE  |PARTITIONED|
                                                                                                            project ([$$196, $$198, $$195])
                                                                                                            -- STREAM_PROJECT  |PARTITIONED|
                                                                                                              exchange
                                                                                                              -- ONE_TO_ONE_EXCHANGE  |PARTITIONED|
                                                                                                                left outer join (eq($$195, $$197))
                                                                                                                -- HYBRID_HASH_JOIN [$$195][$$197]  |PARTITIONED|
                                                                                                                  exchange
                                                                                                                  -- ONE_TO_ONE_EXCHANGE  |PARTITIONED|
                                                                                                                    project ([$$195, $$196])
                                                                                                                    -- STREAM_PROJECT  |PARTITIONED|
                                                                                                                      assign [$$195, $$196] <- [$$208, $$205]
                                                                                                                      -- ASSIGN  |PARTITIONED|
                                                                                                                        exchange
                                                                                                                        -- ONE_TO_ONE_EXCHANGE  |PARTITIONED|
                                                                                                                          replicate
                                                                                                                          -- REPLICATE  |PARTITIONED|
                                                                                                                            exchange
                                                                                                                            -- ONE_TO_ONE_EXCHANGE  |PARTITIONED|
                                                                                                                              unnest-map [$$208, $$205] <- index-search("item", 0, "tpcds", "item", false, false, 1, $$253, 1, $$254, true, true, true)
                                                                                                                              -- BTREE_SEARCH  |PARTITIONED|
                                                                                                                                exchange
                                                                                                                                -- ONE_TO_ONE_EXCHANGE  |PARTITIONED|
                                                                                                                                  assign [$$253, $$254] <- [1, 1]
                                                                                                                                  -- ASSIGN  |PARTITIONED|
                                                                                                                                    empty-tuple-source
                                                                                                                                    -- EMPTY_TUPLE_SOURCE  |PARTITIONED|
                                                                                                                  exchange
                                                                                                                  -- HASH_PARTITION_EXCHANGE [$$197]  |PARTITIONED|
                                                                                                                    assign [$$198] <- [true]
                                                                                                                    -- ASSIGN  |PARTITIONED|
                                                                                                                      project ([$$197])
                                                                                                                      -- STREAM_PROJECT  |PARTITIONED|
                                                                                                                        exchange
                                                                                                                        -- ONE_TO_ONE_EXCHANGE  |PARTITIONED|
                                                                                                                          group by ([$$201 := $$236; $$197 := $$237]) decor ([]) {
                                                                                                                                    aggregate [] <- []
                                                                                                                                    -- AGGREGATE  |LOCAL|
                                                                                                                                      nested tuple source
                                                                                                                                      -- NESTED_TUPLE_SOURCE  |LOCAL|
                                                                                                                                 }
                                                                                                                          -- SORT_GROUP_BY[$$236, $$237]  |PARTITIONED|
                                                                                                                            exchange
                                                                                                                            -- HASH_PARTITION_EXCHANGE [$$236, $$237]  |PARTITIONED|
                                                                                                                              group by ([$$236 := $$202; $$237 := $$203]) decor ([]) {
                                                                                                                                        aggregate [] <- []
                                                                                                                                        -- AGGREGATE  |LOCAL|
                                                                                                                                          select (not(is-missing($$215)))
                                                                                                                                          -- STREAM_SELECT  |LOCAL|
                                                                                                                                            nested tuple source
                                                                                                                                            -- NESTED_TUPLE_SOURCE  |LOCAL|
                                                                                                                                     }
                                                                                                                              -- PRE_CLUSTERED_GROUP_BY[$$202, $$203]  |PARTITIONED|
                                                                                                                                exchange
                                                                                                                                -- ONE_TO_ONE_EXCHANGE  |PARTITIONED|
                                                                                                                                  order (ASC, $$202) (ASC, $$203)
                                                                                                                                  -- STABLE_SORT [$$202(ASC), $$203(ASC)]  |PARTITIONED|
                                                                                                                                    exchange
                                                                                                                                    -- ONE_TO_ONE_EXCHANGE  |PARTITIONED|
                                                                                                                                      project ([$$215, $$202, $$203])
                                                                                                                                      -- STREAM_PROJECT  |PARTITIONED|
                                                                                                                                        exchange
                                                                                                                                        -- ONE_TO_ONE_EXCHANGE  |PARTITIONED|
                                                                                                                                          left outer join (eq($$207, $$204))
                                                                                                                                          -- HYBRID_HASH_JOIN [$$204][$$207]  |PARTITIONED|
                                                                                                                                            exchange
                                                                                                                                            -- ONE_TO_ONE_EXCHANGE  |PARTITIONED|
                                                                                                                                              replicate
                                                                                                                                              -- REPLICATE  |PARTITIONED|
                                                                                                                                                exchange
                                                                                                                                                -- HASH_PARTITION_EXCHANGE [$$204]  |PARTITIONED|
                                                                                                                                                  running-aggregate [$$202] <- [create-query-uid()]
                                                                                                                                                  -- RUNNING_AGGREGATE  |PARTITIONED|
                                                                                                                                                    project ([$$203, $$204])
                                                                                                                                                    -- STREAM_PROJECT  |PARTITIONED|
                                                                                                                                                      assign [$$204] <- [$$205.getField(0)]
                                                                                                                                                      -- ASSIGN  |PARTITIONED|
                                                                                                                                                        project ([$$203, $$205])
                                                                                                                                                        -- STREAM_PROJECT  |PARTITIONED|
                                                                                                                                                          select (not(or(and($$258, not(is-unknown($$258))))))
                                                                                                                                                          -- STREAM_SELECT  |PARTITIONED|
                                                                                                                                                            project ([$$203, $$205, $$258])
                                                                                                                                                            -- STREAM_PROJECT  |PARTITIONED|
                                                                                                                                                              assign [$$258] <- [lt(get-item($$206, 0), 25437)]
                                                                                                                                                              -- ASSIGN  |PARTITIONED|
                                                                                                                                                                exchange
                                                                                                                                                                -- ONE_TO_ONE_EXCHANGE  |PARTITIONED|
                                                                                                                                                                  group by ([$$203 := $$208]) decor ([$$205]) {
                                                                                                                                                                            aggregate [$$206] <- [listify($$214)]
                                                                                                                                                                            -- AGGREGATE  |LOCAL|
                                                                                                                                                                              aggregate [$$214] <- [agg-sql-count(1)]
                                                                                                                                                                              -- AGGREGATE  |LOCAL|
                                                                                                                                                                                select (not(is-missing($$210)))
                                                                                                                                                                                -- STREAM_SELECT  |LOCAL|
                                                                                                                                                                                  nested tuple source
                                                                                                                                                                                  -- NESTED_TUPLE_SOURCE  |LOCAL|
                                                                                                                                                                         }
                                                                                                                                                                  -- PRE_CLUSTERED_GROUP_BY[$$208]  |PARTITIONED|
                                                                                                                                                                    exchange
                                                                                                                                                                    -- ONE_TO_ONE_EXCHANGE  |PARTITIONED|
                                                                                                                                                                      project ([$$205, $$210, $$208])
                                                                                                                                                                      -- STREAM_PROJECT  |PARTITIONED|
                                                                                                                                                                        exchange
                                                                                                                                                                        -- ONE_TO_ONE_EXCHANGE  |PARTITIONED|
                                                                                                                                                                          left outer join (eq($$209, $$208))
                                                                                                                                                                          -- HYBRID_HASH_JOIN [$$208][$$209]  |PARTITIONED|
                                                                                                                                                                            exchange
>>>>>>> 86e6336f
                                                                                                                                                                            -- ONE_TO_ONE_EXCHANGE  |PARTITIONED|
                                                                                                                                                                              replicate
                                                                                                                                                                              -- REPLICATE  |PARTITIONED|
                                                                                                                                                                                exchange
                                                                                                                                                                                -- ONE_TO_ONE_EXCHANGE  |PARTITIONED|
<<<<<<< HEAD
                                                                                                                                                                                  -- STREAM_PROJECT  |PARTITIONED|
                                                                                                                                                                                    -- ONE_TO_ONE_EXCHANGE  |PARTITIONED|
                                                                                                                                                                                      -- DATASOURCE_SCAN (tpcds.store_sales)  |PARTITIONED|
                                                                                                                                                                                        -- ONE_TO_ONE_EXCHANGE  |PARTITIONED|
                                                                                                                                                                                          -- EMPTY_TUPLE_SOURCE  |PARTITIONED|
                                                                                                                                -- ONE_TO_ONE_EXCHANGE  |PARTITIONED|
                                                                                                                                  -- REPLICATE  |PARTITIONED|
                                                                                                                                    -- HASH_PARTITION_EXCHANGE [$$214]  |PARTITIONED|
                                                                                                                                      -- ASSIGN  |PARTITIONED|
                                                                                                                                        -- ASSIGN  |PARTITIONED|
                                                                                                                                          -- ONE_TO_ONE_EXCHANGE  |PARTITIONED|
                                                                                                                                            -- REPLICATE  |PARTITIONED|
                                                                                                                                              -- ONE_TO_ONE_EXCHANGE  |PARTITIONED|
                                                                                                                                                -- STREAM_PROJECT  |PARTITIONED|
                                                                                                                                                  -- ONE_TO_ONE_EXCHANGE  |PARTITIONED|
                                                                                                                                                    -- DATASOURCE_SCAN (tpcds.store_sales)  |PARTITIONED|
                                                                                                                                                      -- ONE_TO_ONE_EXCHANGE  |PARTITIONED|
                                                                                                                                                        -- EMPTY_TUPLE_SOURCE  |PARTITIONED|
                                                                                      -- ONE_TO_ONE_EXCHANGE  |PARTITIONED|
                                                                                        -- ASSIGN  |PARTITIONED|
                                                                                          -- ONE_TO_ONE_EXCHANGE  |PARTITIONED|
                                                                                            -- REPLICATE  |PARTITIONED|
                                                                                              -- HASH_PARTITION_EXCHANGE [$$214]  |PARTITIONED|
                                                                                                -- ASSIGN  |PARTITIONED|
                                                                                                  -- ASSIGN  |PARTITIONED|
                                                                                                    -- ONE_TO_ONE_EXCHANGE  |PARTITIONED|
                                                                                                      -- REPLICATE  |PARTITIONED|
                                                                                                        -- ONE_TO_ONE_EXCHANGE  |PARTITIONED|
                                                                                                          -- STREAM_PROJECT  |PARTITIONED|
                                                                                                            -- ONE_TO_ONE_EXCHANGE  |PARTITIONED|
                                                                                                              -- DATASOURCE_SCAN (tpcds.store_sales)  |PARTITIONED|
                                                                                                                -- ONE_TO_ONE_EXCHANGE  |PARTITIONED|
                                                                                                                  -- EMPTY_TUPLE_SOURCE  |PARTITIONED|
                                                                  -- HASH_PARTITION_EXCHANGE [$$180]  |PARTITIONED|
                                                                    -- ASSIGN  |PARTITIONED|
                                                                      -- ASSIGN  |PARTITIONED|
                                                                        -- ONE_TO_ONE_EXCHANGE  |PARTITIONED|
                                                                          -- REPLICATE  |PARTITIONED|
                                                                            -- ONE_TO_ONE_EXCHANGE  |PARTITIONED|
                                                                              -- STREAM_PROJECT  |PARTITIONED|
                                                                                -- ONE_TO_ONE_EXCHANGE  |PARTITIONED|
                                                                                  -- DATASOURCE_SCAN (tpcds.store_sales)  |PARTITIONED|
                                                                                    -- ONE_TO_ONE_EXCHANGE  |PARTITIONED|
                                                                                      -- EMPTY_TUPLE_SOURCE  |PARTITIONED|
                            -- ONE_TO_ONE_EXCHANGE  |PARTITIONED|
                              -- ASSIGN  |PARTITIONED|
                                -- ONE_TO_ONE_EXCHANGE  |PARTITIONED|
                                  -- REPLICATE  |PARTITIONED|
                                    -- HASH_PARTITION_EXCHANGE [$$214]  |PARTITIONED|
                                      -- ASSIGN  |PARTITIONED|
                                        -- ASSIGN  |PARTITIONED|
                                          -- ONE_TO_ONE_EXCHANGE  |PARTITIONED|
                                            -- REPLICATE  |PARTITIONED|
                                              -- ONE_TO_ONE_EXCHANGE  |PARTITIONED|
                                                -- STREAM_PROJECT  |PARTITIONED|
                                                  -- ONE_TO_ONE_EXCHANGE  |PARTITIONED|
                                                    -- DATASOURCE_SCAN (tpcds.store_sales)  |PARTITIONED|
                                                      -- ONE_TO_ONE_EXCHANGE  |PARTITIONED|
                                                        -- EMPTY_TUPLE_SOURCE  |PARTITIONED|
=======
                                                                                                                                                                                  unnest-map [$$208, $$205] <- index-search("item", 0, "tpcds", "item", false, false, 1, $$253, 1, $$254, true, true, true)
                                                                                                                                                                                  -- BTREE_SEARCH  |PARTITIONED|
                                                                                                                                                                                    exchange
                                                                                                                                                                                    -- ONE_TO_ONE_EXCHANGE  |PARTITIONED|
                                                                                                                                                                                      assign [$$253, $$254] <- [1, 1]
                                                                                                                                                                                      -- ASSIGN  |PARTITIONED|
                                                                                                                                                                                        empty-tuple-source
                                                                                                                                                                                        -- EMPTY_TUPLE_SOURCE  |PARTITIONED|
                                                                                                                                                                            exchange
                                                                                                                                                                            -- ONE_TO_ONE_EXCHANGE  |PARTITIONED|
                                                                                                                                                                              project ([$$210, $$209])
                                                                                                                                                                              -- STREAM_PROJECT  |PARTITIONED|
                                                                                                                                                                                assign [$$210, $$209] <- [$$215, $$207]
                                                                                                                                                                                -- ASSIGN  |PARTITIONED|
                                                                                                                                                                                  exchange
                                                                                                                                                                                  -- ONE_TO_ONE_EXCHANGE  |PARTITIONED|
                                                                                                                                                                                    replicate
                                                                                                                                                                                    -- REPLICATE  |PARTITIONED|
                                                                                                                                                                                      exchange
                                                                                                                                                                                      -- HASH_PARTITION_EXCHANGE [$$207]  |PARTITIONED|
                                                                                                                                                                                        project ([$$215, $$207])
                                                                                                                                                                                        -- STREAM_PROJECT  |PARTITIONED|
                                                                                                                                                                                          assign [$$215, $$207] <- [true, $$216.getField(10)]
                                                                                                                                                                                          -- ASSIGN  |PARTITIONED|
                                                                                                                                                                                            project ([$$216])
                                                                                                                                                                                            -- STREAM_PROJECT  |PARTITIONED|
                                                                                                                                                                                              assign [$$216] <- [$$store_sales]
                                                                                                                                                                                              -- ASSIGN  |PARTITIONED|
                                                                                                                                                                                                exchange
                                                                                                                                                                                                -- ONE_TO_ONE_EXCHANGE  |PARTITIONED|
                                                                                                                                                                                                  replicate
                                                                                                                                                                                                  -- REPLICATE  |PARTITIONED|
                                                                                                                                                                                                    exchange
                                                                                                                                                                                                    -- ONE_TO_ONE_EXCHANGE  |PARTITIONED|
                                                                                                                                                                                                      project ([$$store_sales])
                                                                                                                                                                                                      -- STREAM_PROJECT  |PARTITIONED|
                                                                                                                                                                                                        exchange
                                                                                                                                                                                                        -- ONE_TO_ONE_EXCHANGE  |PARTITIONED|
                                                                                                                                                                                                          data-scan []<-[$$142, $$143, $$store_sales] <- tpcds.store_sales
                                                                                                                                                                                                          -- DATASOURCE_SCAN  |PARTITIONED|
                                                                                                                                                                                                            exchange
                                                                                                                                                                                                            -- ONE_TO_ONE_EXCHANGE  |PARTITIONED|
                                                                                                                                                                                                              empty-tuple-source
                                                                                                                                                                                                              -- EMPTY_TUPLE_SOURCE  |PARTITIONED|
                                                                                                                                            exchange
                                                                                                                                            -- ONE_TO_ONE_EXCHANGE  |PARTITIONED|
                                                                                                                                              replicate
                                                                                                                                              -- REPLICATE  |PARTITIONED|
                                                                                                                                                exchange
                                                                                                                                                -- HASH_PARTITION_EXCHANGE [$$207]  |PARTITIONED|
                                                                                                                                                  project ([$$215, $$207])
                                                                                                                                                  -- STREAM_PROJECT  |PARTITIONED|
                                                                                                                                                    assign [$$215, $$207] <- [true, $$216.getField(10)]
                                                                                                                                                    -- ASSIGN  |PARTITIONED|
                                                                                                                                                      project ([$$216])
                                                                                                                                                      -- STREAM_PROJECT  |PARTITIONED|
                                                                                                                                                        assign [$$216] <- [$$store_sales]
                                                                                                                                                        -- ASSIGN  |PARTITIONED|
                                                                                                                                                          exchange
                                                                                                                                                          -- ONE_TO_ONE_EXCHANGE  |PARTITIONED|
                                                                                                                                                            replicate
                                                                                                                                                            -- REPLICATE  |PARTITIONED|
                                                                                                                                                              exchange
                                                                                                                                                              -- ONE_TO_ONE_EXCHANGE  |PARTITIONED|
                                                                                                                                                                project ([$$store_sales])
                                                                                                                                                                -- STREAM_PROJECT  |PARTITIONED|
                                                                                                                                                                  exchange
                                                                                                                                                                  -- ONE_TO_ONE_EXCHANGE  |PARTITIONED|
                                                                                                                                                                    data-scan []<-[$$142, $$143, $$store_sales] <- tpcds.store_sales
                                                                                                                                                                    -- DATASOURCE_SCAN  |PARTITIONED|
                                                                                                                                                                      exchange
                                                                                                                                                                      -- ONE_TO_ONE_EXCHANGE  |PARTITIONED|
                                                                                                                                                                        empty-tuple-source
                                                                                                                                                                        -- EMPTY_TUPLE_SOURCE  |PARTITIONED|
                                                                                                      exchange
                                                                                                      -- ONE_TO_ONE_EXCHANGE  |PARTITIONED|
                                                                                                        project ([$$190, $$171])
                                                                                                        -- STREAM_PROJECT  |PARTITIONED|
                                                                                                          assign [$$190, $$171] <- [$$215, $$207]
                                                                                                          -- ASSIGN  |PARTITIONED|
                                                                                                            exchange
                                                                                                            -- ONE_TO_ONE_EXCHANGE  |PARTITIONED|
                                                                                                              replicate
                                                                                                              -- REPLICATE  |PARTITIONED|
                                                                                                                exchange
                                                                                                                -- HASH_PARTITION_EXCHANGE [$$207]  |PARTITIONED|
                                                                                                                  project ([$$215, $$207])
                                                                                                                  -- STREAM_PROJECT  |PARTITIONED|
                                                                                                                    assign [$$215, $$207] <- [true, $$216.getField(10)]
                                                                                                                    -- ASSIGN  |PARTITIONED|
                                                                                                                      project ([$$216])
                                                                                                                      -- STREAM_PROJECT  |PARTITIONED|
                                                                                                                        assign [$$216] <- [$$store_sales]
                                                                                                                        -- ASSIGN  |PARTITIONED|
                                                                                                                          exchange
                                                                                                                          -- ONE_TO_ONE_EXCHANGE  |PARTITIONED|
                                                                                                                            replicate
                                                                                                                            -- REPLICATE  |PARTITIONED|
                                                                                                                              exchange
                                                                                                                              -- ONE_TO_ONE_EXCHANGE  |PARTITIONED|
                                                                                                                                project ([$$store_sales])
                                                                                                                                -- STREAM_PROJECT  |PARTITIONED|
                                                                                                                                  exchange
                                                                                                                                  -- ONE_TO_ONE_EXCHANGE  |PARTITIONED|
                                                                                                                                    data-scan []<-[$$142, $$143, $$store_sales] <- tpcds.store_sales
                                                                                                                                    -- DATASOURCE_SCAN  |PARTITIONED|
                                                                                                                                      exchange
                                                                                                                                      -- ONE_TO_ONE_EXCHANGE  |PARTITIONED|
                                                                                                                                        empty-tuple-source
                                                                                                                                        -- EMPTY_TUPLE_SOURCE  |PARTITIONED|
                                                                          exchange
                                                                          -- HASH_PARTITION_EXCHANGE [$$173]  |PARTITIONED|
                                                                            project ([$$113, $$192, $$173])
                                                                            -- STREAM_PROJECT  |PARTITIONED|
                                                                              assign [$$192, $$113, $$173] <- [true, $$store_sales.getField(14), $$store_sales.getField(10)]
                                                                              -- ASSIGN  |PARTITIONED|
                                                                                project ([$$store_sales])
                                                                                -- STREAM_PROJECT  |PARTITIONED|
                                                                                  assign [$$store_sales] <- [$$store_sales]
                                                                                  -- ASSIGN  |PARTITIONED|
                                                                                    exchange
                                                                                    -- ONE_TO_ONE_EXCHANGE  |PARTITIONED|
                                                                                      replicate
                                                                                      -- REPLICATE  |PARTITIONED|
                                                                                        exchange
                                                                                        -- ONE_TO_ONE_EXCHANGE  |PARTITIONED|
                                                                                          project ([$$store_sales])
                                                                                          -- STREAM_PROJECT  |PARTITIONED|
                                                                                            exchange
                                                                                            -- ONE_TO_ONE_EXCHANGE  |PARTITIONED|
                                                                                              data-scan []<-[$$142, $$143, $$store_sales] <- tpcds.store_sales
                                                                                              -- DATASOURCE_SCAN  |PARTITIONED|
                                                                                                exchange
                                                                                                -- ONE_TO_ONE_EXCHANGE  |PARTITIONED|
                                                                                                  empty-tuple-source
                                                                                                  -- EMPTY_TUPLE_SOURCE  |PARTITIONED|
                              exchange
                              -- ONE_TO_ONE_EXCHANGE  |PARTITIONED|
                                project ([$$228, $$175])
                                -- STREAM_PROJECT  |PARTITIONED|
                                  assign [$$228, $$175] <- [$$215, $$207]
                                  -- ASSIGN  |PARTITIONED|
                                    exchange
                                    -- ONE_TO_ONE_EXCHANGE  |PARTITIONED|
                                      replicate
                                      -- REPLICATE  |PARTITIONED|
                                        exchange
                                        -- HASH_PARTITION_EXCHANGE [$$207]  |PARTITIONED|
                                          project ([$$215, $$207])
                                          -- STREAM_PROJECT  |PARTITIONED|
                                            assign [$$215, $$207] <- [true, $$216.getField(10)]
                                            -- ASSIGN  |PARTITIONED|
                                              project ([$$216])
                                              -- STREAM_PROJECT  |PARTITIONED|
                                                assign [$$216] <- [$$store_sales]
                                                -- ASSIGN  |PARTITIONED|
                                                  exchange
                                                  -- ONE_TO_ONE_EXCHANGE  |PARTITIONED|
                                                    replicate
                                                    -- REPLICATE  |PARTITIONED|
                                                      exchange
                                                      -- ONE_TO_ONE_EXCHANGE  |PARTITIONED|
                                                        project ([$$store_sales])
                                                        -- STREAM_PROJECT  |PARTITIONED|
                                                          exchange
                                                          -- ONE_TO_ONE_EXCHANGE  |PARTITIONED|
                                                            data-scan []<-[$$142, $$143, $$store_sales] <- tpcds.store_sales
                                                            -- DATASOURCE_SCAN  |PARTITIONED|
                                                              exchange
                                                              -- ONE_TO_ONE_EXCHANGE  |PARTITIONED|
                                                                empty-tuple-source
                                                                -- EMPTY_TUPLE_SOURCE  |PARTITIONED|
>>>>>>> 86e6336f
<|MERGE_RESOLUTION|>--- conflicted
+++ resolved
@@ -1,143 +1,93 @@
-distribute result [$$136]
+distribute result [$$143]
 -- DISTRIBUTE_RESULT  |PARTITIONED|
   exchange
   -- ONE_TO_ONE_EXCHANGE  |PARTITIONED|
-<<<<<<< HEAD
+    assign [$$143] <- [{"bucket1": $$141}] project: [$$143]
     -- ASSIGN  |PARTITIONED|
+      unnest $$141 <- scan-collection($$140) project: [$$141]
       -- UNNEST  |PARTITIONED|
+        assign [$$140] <- [switch-case(true, lt(get-item($$107, 0), 25437), cast($$124), cast($$139))] project: [$$140]
         -- ASSIGN  |PARTITIONED|
+          project ([$$107, $$139, $$124])
           -- STREAM_PROJECT  |PARTITIONED|
+            exchange
             -- ONE_TO_ONE_EXCHANGE  |PARTITIONED|
+              group by ([$$236 := $$234]) decor ([$$139; $$124]) {
+                        aggregate [$$107] <- [listify($$151)]
+                        -- AGGREGATE  |LOCAL|
+                          aggregate [$$151] <- [agg-sql-count(1)]
+                          -- AGGREGATE  |LOCAL|
+                            select (not(is-missing($$235)))
+                            -- STREAM_SELECT  |LOCAL|
+                              nested tuple source
+                              -- NESTED_TUPLE_SOURCE  |LOCAL|
+                     }
               -- PRE_CLUSTERED_GROUP_BY[$$234]  |PARTITIONED|
-                      {
-                        -- AGGREGATE  |LOCAL|
-                          -- AGGREGATE  |LOCAL|
-                            -- STREAM_SELECT  |LOCAL|
-                              -- NESTED_TUPLE_SOURCE  |LOCAL|
-                      }
+                exchange
                 -- ONE_TO_ONE_EXCHANGE  |PARTITIONED|
+                  order (ASC, $$234)
                   -- STABLE_SORT [$$234(ASC)]  |PARTITIONED|
+                    exchange
                     -- ONE_TO_ONE_EXCHANGE  |PARTITIONED|
+                      project ([$$124, $$139, $$235, $$234])
                       -- STREAM_PROJECT  |PARTITIONED|
+                        exchange
                         -- ONE_TO_ONE_EXCHANGE  |PARTITIONED|
+                          left outer join (eq($$182, $$234))
                           -- HYBRID_HASH_JOIN [$$234][$$182]  |PARTITIONED|
+                            exchange
                             -- ONE_TO_ONE_EXCHANGE  |PARTITIONED|
+                              group by ([$$234 := $$196]) decor ([$$139]) {
+                                        aggregate [$$124] <- [listify($$123)]
+                                        -- AGGREGATE  |LOCAL|
+                                          aggregate [$$123] <- [listify($$122)]
+                                          -- AGGREGATE  |LOCAL|
+                                            select (not(is-missing($$233)))
+                                            -- STREAM_SELECT  |LOCAL|
+                                              nested tuple source
+                                              -- NESTED_TUPLE_SOURCE  |LOCAL|
+                                     }
                               -- PRE_CLUSTERED_GROUP_BY[$$196]  |PARTITIONED|
-                                      {
-                                        -- AGGREGATE  |LOCAL|
-                                          -- AGGREGATE  |LOCAL|
-                                            -- STREAM_SELECT  |LOCAL|
-                                              -- NESTED_TUPLE_SOURCE  |LOCAL|
-                                      }
+                                exchange
                                 -- ONE_TO_ONE_EXCHANGE  |PARTITIONED|
+                                  project ([$$139, $$122, $$233, $$196])
                                   -- STREAM_PROJECT  |PARTITIONED|
+                                    exchange
                                     -- ONE_TO_ONE_EXCHANGE  |PARTITIONED|
+                                      left outer join (eq($$196, $$232))
                                       -- HYBRID_HASH_JOIN [$$196][$$232]  |PARTITIONED|
+                                        exchange
                                         -- ONE_TO_ONE_EXCHANGE  |PARTITIONED|
+                                          group by ([$$196 := $$144]) decor ([]) {
+                                                    aggregate [$$139] <- [listify($$138)]
+                                                    -- AGGREGATE  |LOCAL|
+                                                      aggregate [$$138] <- [listify($$137)]
+                                                      -- AGGREGATE  |LOCAL|
+                                                        select (not(is-missing($$195)))
+                                                        -- STREAM_SELECT  |LOCAL|
+                                                          nested tuple source
+                                                          -- NESTED_TUPLE_SOURCE  |LOCAL|
+                                                 }
                                           -- PRE_CLUSTERED_GROUP_BY[$$144]  |PARTITIONED|
-                                                  {
-                                                    -- AGGREGATE  |LOCAL|
-                                                      -- AGGREGATE  |LOCAL|
-                                                        -- STREAM_SELECT  |LOCAL|
-                                                          -- NESTED_TUPLE_SOURCE  |LOCAL|
-                                                  }
+                                            exchange
                                             -- ONE_TO_ONE_EXCHANGE  |PARTITIONED|
+                                              order (ASC, $$144)
                                               -- STABLE_SORT [$$144(ASC)]  |PARTITIONED|
+                                                exchange
                                                 -- ONE_TO_ONE_EXCHANGE  |PARTITIONED|
+                                                  project ([$$137, $$195, $$144])
                                                   -- STREAM_PROJECT  |PARTITIONED|
+                                                    exchange
                                                     -- ONE_TO_ONE_EXCHANGE  |PARTITIONED|
+                                                      left outer join (eq($$144, $$194))
                                                       -- HYBRID_HASH_JOIN [$$144][$$194]  |PARTITIONED|
+                                                        exchange
                                                         -- HASH_PARTITION_EXCHANGE [$$144]  |PARTITIONED|
+                                                          project ([$$144])
                                                           -- STREAM_PROJECT  |PARTITIONED|
+                                                            exchange
                                                             -- ONE_TO_ONE_EXCHANGE  |PARTITIONED|
-=======
-    project ([$$136])
-    -- STREAM_PROJECT  |PARTITIONED|
-      assign [$$136] <- [{"bucket1": $$134}]
-      -- ASSIGN  |PARTITIONED|
-        project ([$$134])
-        -- STREAM_PROJECT  |PARTITIONED|
-          unnest $$134 <- scan-collection($$133)
-          -- UNNEST  |PARTITIONED|
-            project ([$$133])
-            -- STREAM_PROJECT  |PARTITIONED|
-              assign [$$133] <- [switch-case(true, lt(get-item($$100, 0), 25437), cast($$117), cast($$132))]
-              -- ASSIGN  |PARTITIONED|
-                project ([$$100, $$132, $$117])
-                -- STREAM_PROJECT  |PARTITIONED|
-                  exchange
-                  -- ONE_TO_ONE_EXCHANGE  |PARTITIONED|
-                    group by ([$$229 := $$227]) decor ([$$132; $$117]) {
-                              aggregate [$$100] <- [listify($$144)]
-                              -- AGGREGATE  |LOCAL|
-                                aggregate [$$144] <- [agg-sql-count(1)]
-                                -- AGGREGATE  |LOCAL|
-                                  select (not(is-missing($$228)))
-                                  -- STREAM_SELECT  |LOCAL|
-                                    nested tuple source
-                                    -- NESTED_TUPLE_SOURCE  |LOCAL|
-                           }
-                    -- PRE_CLUSTERED_GROUP_BY[$$227]  |PARTITIONED|
-                      exchange
-                      -- ONE_TO_ONE_EXCHANGE  |PARTITIONED|
-                        project ([$$117, $$132, $$228, $$227])
-                        -- STREAM_PROJECT  |PARTITIONED|
-                          exchange
-                          -- ONE_TO_ONE_EXCHANGE  |PARTITIONED|
-                            left outer join (eq($$175, $$227))
-                            -- HYBRID_HASH_JOIN [$$227][$$175]  |PARTITIONED|
-                              exchange
-                              -- ONE_TO_ONE_EXCHANGE  |PARTITIONED|
-                                group by ([$$227 := $$189]) decor ([$$132]) {
-                                          aggregate [$$117] <- [listify($$116)]
-                                          -- AGGREGATE  |LOCAL|
-                                            aggregate [$$116] <- [listify($$115)]
-                                            -- AGGREGATE  |LOCAL|
-                                              select (not(is-missing($$226)))
-                                              -- STREAM_SELECT  |LOCAL|
-                                                nested tuple source
-                                                -- NESTED_TUPLE_SOURCE  |LOCAL|
-                                       }
-                                -- PRE_CLUSTERED_GROUP_BY[$$189]  |PARTITIONED|
-                                  exchange
-                                  -- ONE_TO_ONE_EXCHANGE  |PARTITIONED|
-                                    order (ASC, $$189)
-                                    -- STABLE_SORT [$$189(ASC)]  |PARTITIONED|
-                                      exchange
-                                      -- ONE_TO_ONE_EXCHANGE  |PARTITIONED|
-                                        project ([$$132, $$115, $$226, $$189])
-                                        -- STREAM_PROJECT  |PARTITIONED|
-                                          exchange
-                                          -- ONE_TO_ONE_EXCHANGE  |PARTITIONED|
-                                            left outer join (eq($$189, $$225))
-                                            -- HYBRID_HASH_JOIN [$$189][$$225]  |PARTITIONED|
-                                              exchange
-                                              -- ONE_TO_ONE_EXCHANGE  |PARTITIONED|
-                                                group by ([$$189 := $$137]) decor ([]) {
-                                                          aggregate [$$132] <- [listify($$131)]
-                                                          -- AGGREGATE  |LOCAL|
-                                                            aggregate [$$131] <- [listify($$130)]
-                                                            -- AGGREGATE  |LOCAL|
-                                                              select (not(is-missing($$188)))
-                                                              -- STREAM_SELECT  |LOCAL|
-                                                                nested tuple source
-                                                                -- NESTED_TUPLE_SOURCE  |LOCAL|
-                                                       }
-                                                -- PRE_CLUSTERED_GROUP_BY[$$137]  |PARTITIONED|
-                                                  exchange
-                                                  -- ONE_TO_ONE_EXCHANGE  |PARTITIONED|
-                                                    project ([$$130, $$188, $$137])
-                                                    -- STREAM_PROJECT  |PARTITIONED|
-                                                      exchange
-                                                      -- ONE_TO_ONE_EXCHANGE  |PARTITIONED|
-                                                        left outer join (eq($$137, $$187))
-                                                        -- HYBRID_HASH_JOIN [$$137][$$187]  |PARTITIONED|
-                                                          exchange
-                                                          -- ONE_TO_ONE_EXCHANGE  |PARTITIONED|
-                                                            project ([$$137])
-                                                            -- STREAM_PROJECT  |PARTITIONED|
-                                                              assign [$$137, $$item] <- [$$208, $$205]
->>>>>>> 86e6336f
+                                                              assign [$$144, $$item] <- [$$215, $$212] project: [$$144, $$item]
                                                               -- ASSIGN  |PARTITIONED|
                                                                 exchange
                                                                 -- ONE_TO_ONE_EXCHANGE  |PARTITIONED|
@@ -145,808 +95,507 @@
                                                                   -- REPLICATE  |PARTITIONED|
                                                                     exchange
                                                                     -- ONE_TO_ONE_EXCHANGE  |PARTITIONED|
-                                                                      unnest-map [$$208, $$205] <- index-search("item", 0, "tpcds", "item", false, false, 1, $$253, 1, $$254, true, true, true)
+                                                                      unnest-map [$$215, $$212] <- index-search("item", 0, "Default", "tpcds", "item", false, false, 1, $$260, 1, $$261, true, true, true)
                                                                       -- BTREE_SEARCH  |PARTITIONED|
                                                                         exchange
                                                                         -- ONE_TO_ONE_EXCHANGE  |PARTITIONED|
-                                                                          assign [$$253, $$254] <- [1, 1]
+                                                                          assign [$$260, $$261] <- [1, 1]
                                                                           -- ASSIGN  |PARTITIONED|
                                                                             empty-tuple-source
                                                                             -- EMPTY_TUPLE_SOURCE  |PARTITIONED|
-<<<<<<< HEAD
+                                                        exchange
                                                         -- HASH_PARTITION_EXCHANGE [$$194]  |PARTITIONED|
+                                                          assign [$$195, $$137] <- [true, {"$2": $$153}] project: [$$137, $$195, $$194]
                                                           -- ASSIGN  |PARTITIONED|
+                                                            project ([$$153, $$194])
                                                             -- STREAM_PROJECT  |PARTITIONED|
+                                                              exchange
                                                               -- ONE_TO_ONE_EXCHANGE  |PARTITIONED|
+                                                                group by ([$$190 := $$240; $$194 := $$241]) decor ([]) {
+                                                                          aggregate [$$153] <- [agg-global-sql-avg($$239)]
+                                                                          -- AGGREGATE  |LOCAL|
+                                                                            nested tuple source
+                                                                            -- NESTED_TUPLE_SOURCE  |LOCAL|
+                                                                       }
                                                                 -- SORT_GROUP_BY[$$240, $$241]  |PARTITIONED|
-                                                                        {
-                                                                          -- AGGREGATE  |LOCAL|
-                                                                            -- NESTED_TUPLE_SOURCE  |LOCAL|
-                                                                        }
+                                                                  exchange
                                                                   -- HASH_PARTITION_EXCHANGE [$$240, $$241]  |PARTITIONED|
+                                                                    group by ([$$240 := $$188; $$241 := $$193]) decor ([]) {
+                                                                              aggregate [$$239] <- [agg-local-sql-avg($$135)]
+                                                                              -- AGGREGATE  |LOCAL|
+                                                                                select (not(is-missing($$189)))
+                                                                                -- STREAM_SELECT  |LOCAL|
+                                                                                  nested tuple source
+                                                                                  -- NESTED_TUPLE_SOURCE  |LOCAL|
+                                                                           }
                                                                     -- PRE_CLUSTERED_GROUP_BY[$$188, $$193]  |PARTITIONED|
-                                                                            {
-                                                                              -- AGGREGATE  |LOCAL|
-                                                                                -- STREAM_SELECT  |LOCAL|
-                                                                                  -- NESTED_TUPLE_SOURCE  |LOCAL|
-                                                                            }
+                                                                      exchange
                                                                       -- ONE_TO_ONE_EXCHANGE  |PARTITIONED|
+                                                                        order (ASC, $$188) (ASC, $$193)
                                                                         -- STABLE_SORT [$$188(ASC), $$193(ASC)]  |PARTITIONED|
-                                                                          -- ONE_TO_ONE_EXCHANGE  |PARTITIONED|
-                                                                            -- STREAM_PROJECT  |PARTITIONED|
-                                                                              -- ONE_TO_ONE_EXCHANGE  |PARTITIONED|
-                                                                                -- HYBRID_HASH_JOIN [$$177][$$176]  |PARTITIONED|
-                                                                                  -- ONE_TO_ONE_EXCHANGE  |PARTITIONED|
-                                                                                    -- ASSIGN  |PARTITIONED|
-                                                                                      -- ONE_TO_ONE_EXCHANGE  |PARTITIONED|
-                                                                                        -- REPLICATE  |PARTITIONED|
-                                                                                          -- HASH_PARTITION_EXCHANGE [$$211]  |PARTITIONED|
-                                                                                            -- RUNNING_AGGREGATE  |PARTITIONED|
-                                                                                              -- ASSIGN  |PARTITIONED|
-                                                                                                -- STREAM_SELECT  |PARTITIONED|
-                                                                                                  -- ASSIGN  |PARTITIONED|
-                                                                                                    -- ONE_TO_ONE_EXCHANGE  |PARTITIONED|
-                                                                                                      -- PRE_CLUSTERED_GROUP_BY[$$215]  |PARTITIONED|
-                                                                                                              {
-                                                                                                                -- AGGREGATE  |LOCAL|
-                                                                                                                  -- AGGREGATE  |LOCAL|
-                                                                                                                    -- STREAM_SELECT  |LOCAL|
-                                                                                                                      -- NESTED_TUPLE_SOURCE  |LOCAL|
-                                                                                                              }
-                                                                                                        -- ONE_TO_ONE_EXCHANGE  |PARTITIONED|
-                                                                                                          -- STABLE_SORT [$$215(ASC)]  |PARTITIONED|
-                                                                                                            -- ONE_TO_ONE_EXCHANGE  |PARTITIONED|
-                                                                                                              -- STREAM_PROJECT  |PARTITIONED|
-                                                                                                                -- ONE_TO_ONE_EXCHANGE  |PARTITIONED|
-                                                                                                                  -- HYBRID_HASH_JOIN [$$215][$$216]  |PARTITIONED|
-                                                                                                                    -- ONE_TO_ONE_EXCHANGE  |PARTITIONED|
-                                                                                                                      -- REPLICATE  |PARTITIONED|
-                                                                                                                        -- HASH_PARTITION_EXCHANGE [$$215]  |PARTITIONED|
-                                                                                                                          -- REPLICATE  |PARTITIONED|
-                                                                                                                            -- ONE_TO_ONE_EXCHANGE  |PARTITIONED|
-                                                                                                                              -- BTREE_SEARCH (tpcds.item.item)  |PARTITIONED|
-                                                                                                                                -- ONE_TO_ONE_EXCHANGE  |PARTITIONED|
-                                                                                                                                  -- ASSIGN  |PARTITIONED|
-                                                                                                                                    -- EMPTY_TUPLE_SOURCE  |PARTITIONED|
-                                                                                                                    -- ONE_TO_ONE_EXCHANGE  |PARTITIONED|
-                                                                                                                      -- ASSIGN  |PARTITIONED|
-                                                                                                                        -- ONE_TO_ONE_EXCHANGE  |PARTITIONED|
-                                                                                                                          -- REPLICATE  |PARTITIONED|
-                                                                                                                            -- HASH_PARTITION_EXCHANGE [$$214]  |PARTITIONED|
-                                                                                                                              -- ASSIGN  |PARTITIONED|
-=======
-                                                          exchange
-                                                          -- HASH_PARTITION_EXCHANGE [$$187]  |PARTITIONED|
-                                                            project ([$$130, $$188, $$187])
-                                                            -- STREAM_PROJECT  |PARTITIONED|
-                                                              assign [$$188, $$130] <- [true, {"$2": $$146}]
-                                                              -- ASSIGN  |PARTITIONED|
-                                                                project ([$$146, $$187])
-                                                                -- STREAM_PROJECT  |PARTITIONED|
-                                                                  exchange
-                                                                  -- ONE_TO_ONE_EXCHANGE  |PARTITIONED|
-                                                                    group by ([$$183 := $$233; $$187 := $$234]) decor ([]) {
-                                                                              aggregate [$$146] <- [agg-global-sql-avg($$232)]
-                                                                              -- AGGREGATE  |LOCAL|
-                                                                                nested tuple source
-                                                                                -- NESTED_TUPLE_SOURCE  |LOCAL|
-                                                                           }
-                                                                    -- SORT_GROUP_BY[$$233, $$234]  |PARTITIONED|
-                                                                      exchange
-                                                                      -- HASH_PARTITION_EXCHANGE [$$233, $$234]  |PARTITIONED|
-                                                                        group by ([$$233 := $$181; $$234 := $$186]) decor ([]) {
-                                                                                  aggregate [$$232] <- [agg-local-sql-avg($$128)]
-                                                                                  -- AGGREGATE  |LOCAL|
-                                                                                    select (not(is-missing($$182)))
-                                                                                    -- STREAM_SELECT  |LOCAL|
-                                                                                      nested tuple source
-                                                                                      -- NESTED_TUPLE_SOURCE  |LOCAL|
-                                                                               }
-                                                                        -- PRE_CLUSTERED_GROUP_BY[$$181, $$186]  |PARTITIONED|
                                                                           exchange
                                                                           -- ONE_TO_ONE_EXCHANGE  |PARTITIONED|
-                                                                            order (ASC, $$181) (ASC, $$186)
-                                                                            -- STABLE_SORT [$$181(ASC), $$186(ASC)]  |PARTITIONED|
+                                                                            project ([$$135, $$189, $$188, $$193])
+                                                                            -- STREAM_PROJECT  |PARTITIONED|
                                                                               exchange
                                                                               -- ONE_TO_ONE_EXCHANGE  |PARTITIONED|
-                                                                                project ([$$128, $$182, $$181, $$186])
-                                                                                -- STREAM_PROJECT  |PARTITIONED|
+                                                                                left outer join (eq($$176, $$177))
+                                                                                -- HYBRID_HASH_JOIN [$$177][$$176]  |PARTITIONED|
                                                                                   exchange
                                                                                   -- ONE_TO_ONE_EXCHANGE  |PARTITIONED|
-                                                                                    left outer join (eq($$169, $$170))
-                                                                                    -- HYBRID_HASH_JOIN [$$170][$$169]  |PARTITIONED|
+                                                                                    assign [$$193, $$177, $$188] <- [$$210, $$211, $$209] project: [$$193, $$177, $$188]
+                                                                                    -- ASSIGN  |PARTITIONED|
                                                                                       exchange
                                                                                       -- ONE_TO_ONE_EXCHANGE  |PARTITIONED|
-                                                                                        project ([$$186, $$170, $$181])
-                                                                                        -- STREAM_PROJECT  |PARTITIONED|
-                                                                                          assign [$$186, $$170, $$181] <- [$$203, $$204, $$202]
-                                                                                          -- ASSIGN  |PARTITIONED|
-                                                                                            exchange
-                                                                                            -- ONE_TO_ONE_EXCHANGE  |PARTITIONED|
-                                                                                              replicate
-                                                                                              -- REPLICATE  |PARTITIONED|
-                                                                                                exchange
-                                                                                                -- HASH_PARTITION_EXCHANGE [$$204]  |PARTITIONED|
-                                                                                                  running-aggregate [$$202] <- [create-query-uid()]
-                                                                                                  -- RUNNING_AGGREGATE  |PARTITIONED|
-                                                                                                    project ([$$203, $$204])
-                                                                                                    -- STREAM_PROJECT  |PARTITIONED|
-                                                                                                      assign [$$204] <- [$$205.getField(0)]
-                                                                                                      -- ASSIGN  |PARTITIONED|
-                                                                                                        project ([$$203, $$205])
-                                                                                                        -- STREAM_PROJECT  |PARTITIONED|
-                                                                                                          select (not(or(and($$258, not(is-unknown($$258))))))
-                                                                                                          -- STREAM_SELECT  |PARTITIONED|
-                                                                                                            project ([$$203, $$205, $$258])
-                                                                                                            -- STREAM_PROJECT  |PARTITIONED|
-                                                                                                              assign [$$258] <- [lt(get-item($$206, 0), 25437)]
-                                                                                                              -- ASSIGN  |PARTITIONED|
+                                                                                        replicate
+                                                                                        -- REPLICATE  |PARTITIONED|
+                                                                                          exchange
+                                                                                          -- HASH_PARTITION_EXCHANGE [$$211]  |PARTITIONED|
+                                                                                            running-aggregate [$$209] <- [create-query-uid()]
+                                                                                            -- RUNNING_AGGREGATE  |PARTITIONED|
+                                                                                              assign [$$211] <- [$$212.getField(0)] project: [$$210, $$211]
+                                                                                              -- ASSIGN  |PARTITIONED|
+                                                                                                select (not(or(and($$265, not(is-unknown($$265)))))) project: [$$210, $$212]
+                                                                                                -- STREAM_SELECT  |PARTITIONED|
+                                                                                                  assign [$$265] <- [lt(get-item($$213, 0), 25437)] project: [$$210, $$212, $$265]
+                                                                                                  -- ASSIGN  |PARTITIONED|
+                                                                                                    exchange
+                                                                                                    -- ONE_TO_ONE_EXCHANGE  |PARTITIONED|
+                                                                                                      group by ([$$210 := $$215]) decor ([$$212]) {
+                                                                                                                aggregate [$$213] <- [listify($$221)]
+                                                                                                                -- AGGREGATE  |LOCAL|
+                                                                                                                  aggregate [$$221] <- [agg-sql-count(1)]
+                                                                                                                  -- AGGREGATE  |LOCAL|
+                                                                                                                    select (not(is-missing($$217)))
+                                                                                                                    -- STREAM_SELECT  |LOCAL|
+                                                                                                                      nested tuple source
+                                                                                                                      -- NESTED_TUPLE_SOURCE  |LOCAL|
+                                                                                                             }
+                                                                                                      -- PRE_CLUSTERED_GROUP_BY[$$215]  |PARTITIONED|
+                                                                                                        exchange
+                                                                                                        -- ONE_TO_ONE_EXCHANGE  |PARTITIONED|
+                                                                                                          order (ASC, $$215)
+                                                                                                          -- STABLE_SORT [$$215(ASC)]  |PARTITIONED|
+                                                                                                            exchange
+                                                                                                            -- ONE_TO_ONE_EXCHANGE  |PARTITIONED|
+                                                                                                              project ([$$212, $$217, $$215])
+                                                                                                              -- STREAM_PROJECT  |PARTITIONED|
                                                                                                                 exchange
                                                                                                                 -- ONE_TO_ONE_EXCHANGE  |PARTITIONED|
-                                                                                                                  group by ([$$203 := $$208]) decor ([$$205]) {
-                                                                                                                            aggregate [$$206] <- [listify($$214)]
-                                                                                                                            -- AGGREGATE  |LOCAL|
-                                                                                                                              aggregate [$$214] <- [agg-sql-count(1)]
-                                                                                                                              -- AGGREGATE  |LOCAL|
-                                                                                                                                select (not(is-missing($$210)))
-                                                                                                                                -- STREAM_SELECT  |LOCAL|
-                                                                                                                                  nested tuple source
-                                                                                                                                  -- NESTED_TUPLE_SOURCE  |LOCAL|
-                                                                                                                         }
-                                                                                                                  -- PRE_CLUSTERED_GROUP_BY[$$208]  |PARTITIONED|
+                                                                                                                  left outer join (eq($$216, $$215))
+                                                                                                                  -- HYBRID_HASH_JOIN [$$215][$$216]  |PARTITIONED|
                                                                                                                     exchange
                                                                                                                     -- ONE_TO_ONE_EXCHANGE  |PARTITIONED|
-                                                                                                                      project ([$$205, $$210, $$208])
-                                                                                                                      -- STREAM_PROJECT  |PARTITIONED|
+                                                                                                                      replicate
+                                                                                                                      -- REPLICATE  |PARTITIONED|
                                                                                                                         exchange
-                                                                                                                        -- ONE_TO_ONE_EXCHANGE  |PARTITIONED|
-                                                                                                                          left outer join (eq($$209, $$208))
-                                                                                                                          -- HYBRID_HASH_JOIN [$$208][$$209]  |PARTITIONED|
+                                                                                                                        -- HASH_PARTITION_EXCHANGE [$$215]  |PARTITIONED|
+                                                                                                                          replicate
+                                                                                                                          -- REPLICATE  |PARTITIONED|
                                                                                                                             exchange
                                                                                                                             -- ONE_TO_ONE_EXCHANGE  |PARTITIONED|
-                                                                                                                              replicate
-                                                                                                                              -- REPLICATE  |PARTITIONED|
+                                                                                                                              unnest-map [$$215, $$212] <- index-search("item", 0, "Default", "tpcds", "item", false, false, 1, $$260, 1, $$261, true, true, true)
+                                                                                                                              -- BTREE_SEARCH  |PARTITIONED|
                                                                                                                                 exchange
                                                                                                                                 -- ONE_TO_ONE_EXCHANGE  |PARTITIONED|
-                                                                                                                                  unnest-map [$$208, $$205] <- index-search("item", 0, "tpcds", "item", false, false, 1, $$253, 1, $$254, true, true, true)
-                                                                                                                                  -- BTREE_SEARCH  |PARTITIONED|
-                                                                                                                                    exchange
-                                                                                                                                    -- ONE_TO_ONE_EXCHANGE  |PARTITIONED|
-                                                                                                                                      assign [$$253, $$254] <- [1, 1]
-                                                                                                                                      -- ASSIGN  |PARTITIONED|
-                                                                                                                                        empty-tuple-source
-                                                                                                                                        -- EMPTY_TUPLE_SOURCE  |PARTITIONED|
-                                                                                                                            exchange
-                                                                                                                            -- ONE_TO_ONE_EXCHANGE  |PARTITIONED|
-                                                                                                                              project ([$$210, $$209])
-                                                                                                                              -- STREAM_PROJECT  |PARTITIONED|
-                                                                                                                                assign [$$210, $$209] <- [$$215, $$207]
->>>>>>> 86e6336f
-                                                                                                                                -- ASSIGN  |PARTITIONED|
-                                                                                                                                  exchange
-                                                                                                                                  -- ONE_TO_ONE_EXCHANGE  |PARTITIONED|
-                                                                                                                                    replicate
-                                                                                                                                    -- REPLICATE  |PARTITIONED|
-<<<<<<< HEAD
-                                                                                                                                      -- ONE_TO_ONE_EXCHANGE  |PARTITIONED|
-                                                                                                                                        -- STREAM_PROJECT  |PARTITIONED|
-                                                                                                                                          -- ONE_TO_ONE_EXCHANGE  |PARTITIONED|
-                                                                                                                                            -- DATASOURCE_SCAN (tpcds.store_sales)  |PARTITIONED|
-                                                                                                                                              -- ONE_TO_ONE_EXCHANGE  |PARTITIONED|
-                                                                                                                                                -- EMPTY_TUPLE_SOURCE  |PARTITIONED|
-                                                                                  -- HASH_PARTITION_EXCHANGE [$$176]  |PARTITIONED|
-                                                                                    -- ASSIGN  |PARTITIONED|
-                                                                                      -- ONE_TO_ONE_EXCHANGE  |PARTITIONED|
-                                                                                        -- REPLICATE  |PARTITIONED|
-                                                                                          -- ONE_TO_ONE_EXCHANGE  |PARTITIONED|
-                                                                                            -- STREAM_PROJECT  |PARTITIONED|
-                                                                                              -- ONE_TO_ONE_EXCHANGE  |PARTITIONED|
-                                                                                                -- DATASOURCE_SCAN (tpcds.store_sales)  |PARTITIONED|
-                                                                                                  -- ONE_TO_ONE_EXCHANGE  |PARTITIONED|
-                                                                                                    -- EMPTY_TUPLE_SOURCE  |PARTITIONED|
-                                        -- HASH_PARTITION_EXCHANGE [$$232]  |PARTITIONED|
-                                          -- ASSIGN  |PARTITIONED|
-                                            -- STREAM_PROJECT  |PARTITIONED|
-                                              -- ONE_TO_ONE_EXCHANGE  |PARTITIONED|
-                                                -- SORT_GROUP_BY[$$246, $$247]  |PARTITIONED|
-                                                        {
-                                                          -- AGGREGATE  |LOCAL|
-                                                            -- NESTED_TUPLE_SOURCE  |LOCAL|
-                                                        }
-                                                  -- HASH_PARTITION_EXCHANGE [$$246, $$247]  |PARTITIONED|
-                                                    -- PRE_CLUSTERED_GROUP_BY[$$198, $$231]  |PARTITIONED|
-                                                            {
-                                                              -- AGGREGATE  |LOCAL|
-                                                                -- STREAM_SELECT  |LOCAL|
-                                                                  -- NESTED_TUPLE_SOURCE  |LOCAL|
-                                                            }
-                                                      -- ONE_TO_ONE_EXCHANGE  |PARTITIONED|
-                                                        -- STABLE_SORT [$$198(ASC), $$231(ASC)]  |PARTITIONED|
-                                                          -- ONE_TO_ONE_EXCHANGE  |PARTITIONED|
-                                                            -- STREAM_PROJECT  |PARTITIONED|
-                                                              -- ONE_TO_ONE_EXCHANGE  |PARTITIONED|
-                                                                -- HYBRID_HASH_JOIN [$$181][$$180]  |PARTITIONED|
-                                                                  -- HASH_PARTITION_EXCHANGE [$$181]  |PARTITIONED|
-                                                                    -- RUNNING_AGGREGATE  |PARTITIONED|
-                                                                      -- ASSIGN  |PARTITIONED|
-                                                                        -- STREAM_SELECT  |PARTITIONED|
-                                                                          -- ONE_TO_ONE_EXCHANGE  |PARTITIONED|
-                                                                            -- PRE_CLUSTERED_GROUP_BY[$$201]  |PARTITIONED|
-                                                                                    {
-                                                                                      -- AGGREGATE  |LOCAL|
-                                                                                        -- AGGREGATE  |LOCAL|
-                                                                                          -- STREAM_SELECT  |LOCAL|
-                                                                                            -- NESTED_TUPLE_SOURCE  |LOCAL|
-                                                                                    }
-                                                                              -- ONE_TO_ONE_EXCHANGE  |PARTITIONED|
-                                                                                -- STREAM_PROJECT  |PARTITIONED|
-                                                                                  -- ONE_TO_ONE_EXCHANGE  |PARTITIONED|
-                                                                                    -- HYBRID_HASH_JOIN [$$201][$$178]  |PARTITIONED|
-                                                                                      -- ONE_TO_ONE_EXCHANGE  |PARTITIONED|
-                                                                                        -- PRE_CLUSTERED_GROUP_BY[$$202]  |PARTITIONED|
-                                                                                                {
-=======
-                                                                                                                                      exchange
-                                                                                                                                      -- HASH_PARTITION_EXCHANGE [$$207]  |PARTITIONED|
-                                                                                                                                        project ([$$215, $$207])
-                                                                                                                                        -- STREAM_PROJECT  |PARTITIONED|
-                                                                                                                                          assign [$$215, $$207] <- [true, $$216.getField(10)]
-                                                                                                                                          -- ASSIGN  |PARTITIONED|
-                                                                                                                                            project ([$$216])
-                                                                                                                                            -- STREAM_PROJECT  |PARTITIONED|
-                                                                                                                                              assign [$$216] <- [$$store_sales]
-                                                                                                                                              -- ASSIGN  |PARTITIONED|
-                                                                                                                                                exchange
-                                                                                                                                                -- ONE_TO_ONE_EXCHANGE  |PARTITIONED|
-                                                                                                                                                  replicate
-                                                                                                                                                  -- REPLICATE  |PARTITIONED|
-                                                                                                                                                    exchange
-                                                                                                                                                    -- ONE_TO_ONE_EXCHANGE  |PARTITIONED|
-                                                                                                                                                      project ([$$store_sales])
-                                                                                                                                                      -- STREAM_PROJECT  |PARTITIONED|
-                                                                                                                                                        exchange
-                                                                                                                                                        -- ONE_TO_ONE_EXCHANGE  |PARTITIONED|
-                                                                                                                                                          data-scan []<-[$$142, $$143, $$store_sales] <- tpcds.store_sales
-                                                                                                                                                          -- DATASOURCE_SCAN  |PARTITIONED|
-                                                                                                                                                            exchange
-                                                                                                                                                            -- ONE_TO_ONE_EXCHANGE  |PARTITIONED|
-                                                                                                                                                              empty-tuple-source
-                                                                                                                                                              -- EMPTY_TUPLE_SOURCE  |PARTITIONED|
-                                                                                      exchange
-                                                                                      -- HASH_PARTITION_EXCHANGE [$$169]  |PARTITIONED|
-                                                                                        project ([$$128, $$182, $$169])
-                                                                                        -- STREAM_PROJECT  |PARTITIONED|
-                                                                                          assign [$$182, $$128, $$169] <- [true, $$store_sales.getField(22), $$store_sales.getField(10)]
-                                                                                          -- ASSIGN  |PARTITIONED|
-                                                                                            exchange
-                                                                                            -- ONE_TO_ONE_EXCHANGE  |PARTITIONED|
-                                                                                              replicate
-                                                                                              -- REPLICATE  |PARTITIONED|
-                                                                                                exchange
-                                                                                                -- ONE_TO_ONE_EXCHANGE  |PARTITIONED|
-                                                                                                  project ([$$store_sales])
-                                                                                                  -- STREAM_PROJECT  |PARTITIONED|
-                                                                                                    exchange
-                                                                                                    -- ONE_TO_ONE_EXCHANGE  |PARTITIONED|
-                                                                                                      data-scan []<-[$$142, $$143, $$store_sales] <- tpcds.store_sales
-                                                                                                      -- DATASOURCE_SCAN  |PARTITIONED|
-                                                                                                        exchange
-                                                                                                        -- ONE_TO_ONE_EXCHANGE  |PARTITIONED|
-                                                                                                          empty-tuple-source
-                                                                                                          -- EMPTY_TUPLE_SOURCE  |PARTITIONED|
-                                              exchange
-                                              -- HASH_PARTITION_EXCHANGE [$$225]  |PARTITIONED|
-                                                project ([$$115, $$226, $$225])
-                                                -- STREAM_PROJECT  |PARTITIONED|
-                                                  assign [$$226, $$115] <- [true, {"$1": $$145}]
-                                                  -- ASSIGN  |PARTITIONED|
-                                                    project ([$$145, $$225])
-                                                    -- STREAM_PROJECT  |PARTITIONED|
-                                                      exchange
-                                                      -- ONE_TO_ONE_EXCHANGE  |PARTITIONED|
-                                                        group by ([$$193 := $$239; $$225 := $$240]) decor ([]) {
-                                                                  aggregate [$$145] <- [agg-global-sql-avg($$238)]
-                                                                  -- AGGREGATE  |LOCAL|
-                                                                    nested tuple source
-                                                                    -- NESTED_TUPLE_SOURCE  |LOCAL|
-                                                               }
-                                                        -- SORT_GROUP_BY[$$239, $$240]  |PARTITIONED|
-                                                          exchange
-                                                          -- HASH_PARTITION_EXCHANGE [$$239, $$240]  |PARTITIONED|
-                                                            group by ([$$239 := $$191; $$240 := $$224]) decor ([]) {
-                                                                      aggregate [$$238] <- [agg-local-sql-avg($$113)]
-                                                                      -- AGGREGATE  |LOCAL|
-                                                                        select (not(is-missing($$192)))
-                                                                        -- STREAM_SELECT  |LOCAL|
-                                                                          nested tuple source
-                                                                          -- NESTED_TUPLE_SOURCE  |LOCAL|
-                                                                   }
-                                                            -- PRE_CLUSTERED_GROUP_BY[$$191, $$224]  |PARTITIONED|
-                                                              exchange
-                                                              -- ONE_TO_ONE_EXCHANGE  |PARTITIONED|
-                                                                order (ASC, $$191) (ASC, $$224)
-                                                                -- STABLE_SORT [$$191(ASC), $$224(ASC)]  |PARTITIONED|
-                                                                  exchange
-                                                                  -- ONE_TO_ONE_EXCHANGE  |PARTITIONED|
-                                                                    project ([$$113, $$192, $$191, $$224])
-                                                                    -- STREAM_PROJECT  |PARTITIONED|
-                                                                      exchange
-                                                                      -- ONE_TO_ONE_EXCHANGE  |PARTITIONED|
-                                                                        left outer join (eq($$173, $$174))
-                                                                        -- HYBRID_HASH_JOIN [$$174][$$173]  |PARTITIONED|
-                                                                          exchange
-                                                                          -- HASH_PARTITION_EXCHANGE [$$174]  |PARTITIONED|
-                                                                            running-aggregate [$$191] <- [create-query-uid()]
-                                                                            -- RUNNING_AGGREGATE  |PARTITIONED|
-                                                                              project ([$$224, $$174])
-                                                                              -- STREAM_PROJECT  |PARTITIONED|
-                                                                                assign [$$174] <- [$$196.getField(0)]
-                                                                                -- ASSIGN  |PARTITIONED|
-                                                                                  project ([$$224, $$196])
-                                                                                  -- STREAM_PROJECT  |PARTITIONED|
-                                                                                    select (lt(get-item($$147, 0), 25437))
-                                                                                    -- STREAM_SELECT  |PARTITIONED|
-                                                                                      exchange
-                                                                                      -- ONE_TO_ONE_EXCHANGE  |PARTITIONED|
-                                                                                        group by ([$$224 := $$194]) decor ([$$196]) {
-                                                                                                  aggregate [$$147] <- [listify($$149)]
->>>>>>> 86e6336f
-                                                                                                  -- AGGREGATE  |LOCAL|
-                                                                                                    aggregate [$$149] <- [agg-sql-count(1)]
-                                                                                                    -- AGGREGATE  |LOCAL|
-                                                                                                      select (not(is-missing($$190)))
-                                                                                                      -- STREAM_SELECT  |LOCAL|
-                                                                                                        nested tuple source
-                                                                                                        -- NESTED_TUPLE_SOURCE  |LOCAL|
-                                                                                               }
-                                                                                        -- PRE_CLUSTERED_GROUP_BY[$$194]  |PARTITIONED|
-                                                                                          exchange
-                                                                                          -- ONE_TO_ONE_EXCHANGE  |PARTITIONED|
-<<<<<<< HEAD
-                                                                                            -- STABLE_SORT [$$202(ASC)]  |PARTITIONED|
-=======
-                                                                                            order (ASC, $$194)
-                                                                                            -- STABLE_SORT [$$194(ASC)]  |PARTITIONED|
-                                                                                              exchange
->>>>>>> 86e6336f
-                                                                                              -- ONE_TO_ONE_EXCHANGE  |PARTITIONED|
-                                                                                                project ([$$196, $$190, $$194])
-                                                                                                -- STREAM_PROJECT  |PARTITIONED|
-                                                                                                  exchange
-                                                                                                  -- ONE_TO_ONE_EXCHANGE  |PARTITIONED|
-<<<<<<< HEAD
-                                                                                                    -- HYBRID_HASH_JOIN [$$202][$$204]  |PARTITIONED|
-                                                                                                      -- ONE_TO_ONE_EXCHANGE  |PARTITIONED|
-                                                                                                        -- ASSIGN  |PARTITIONED|
-                                                                                                          -- ONE_TO_ONE_EXCHANGE  |PARTITIONED|
-                                                                                                            -- REPLICATE  |PARTITIONED|
-                                                                                                              -- HASH_PARTITION_EXCHANGE [$$215]  |PARTITIONED|
-                                                                                                                -- REPLICATE  |PARTITIONED|
-                                                                                                                  -- ONE_TO_ONE_EXCHANGE  |PARTITIONED|
-                                                                                                                    -- BTREE_SEARCH (tpcds.item.item)  |PARTITIONED|
-                                                                                                                      -- ONE_TO_ONE_EXCHANGE  |PARTITIONED|
-                                                                                                                        -- ASSIGN  |PARTITIONED|
-                                                                                                                          -- EMPTY_TUPLE_SOURCE  |PARTITIONED|
-                                                                                                      -- HASH_PARTITION_EXCHANGE [$$204]  |PARTITIONED|
-                                                                                                        -- ASSIGN  |PARTITIONED|
-                                                                                                          -- STREAM_PROJECT  |PARTITIONED|
-                                                                                                            -- ONE_TO_ONE_EXCHANGE  |PARTITIONED|
-                                                                                                              -- SORT_GROUP_BY[$$243, $$244]  |PARTITIONED|
-                                                                                                                      {
-                                                                                                                        -- AGGREGATE  |LOCAL|
-                                                                                                                          -- NESTED_TUPLE_SOURCE  |LOCAL|
-                                                                                                                      }
-                                                                                                                -- HASH_PARTITION_EXCHANGE [$$243, $$244]  |PARTITIONED|
-                                                                                                                  -- PRE_CLUSTERED_GROUP_BY[$$209, $$210]  |PARTITIONED|
-                                                                                                                          {
-                                                                                                                            -- AGGREGATE  |LOCAL|
-                                                                                                                              -- STREAM_SELECT  |LOCAL|
-                                                                                                                                -- NESTED_TUPLE_SOURCE  |LOCAL|
-                                                                                                                          }
+                                                                                                                                  assign [$$260, $$261] <- [1, 1]
+                                                                                                                                  -- ASSIGN  |PARTITIONED|
+                                                                                                                                    empty-tuple-source
+                                                                                                                                    -- EMPTY_TUPLE_SOURCE  |PARTITIONED|
+                                                                                                                    exchange
                                                                                                                     -- ONE_TO_ONE_EXCHANGE  |PARTITIONED|
-                                                                                                                      -- STABLE_SORT [$$209(ASC), $$210(ASC)]  |PARTITIONED|
-                                                                                                                        -- ONE_TO_ONE_EXCHANGE  |PARTITIONED|
-                                                                                                                          -- STREAM_PROJECT  |PARTITIONED|
-                                                                                                                            -- ONE_TO_ONE_EXCHANGE  |PARTITIONED|
-                                                                                                                              -- HYBRID_HASH_JOIN [$$211][$$214]  |PARTITIONED|
-                                                                                                                                -- ONE_TO_ONE_EXCHANGE  |PARTITIONED|
-                                                                                                                                  -- REPLICATE  |PARTITIONED|
-                                                                                                                                    -- HASH_PARTITION_EXCHANGE [$$211]  |PARTITIONED|
-                                                                                                                                      -- RUNNING_AGGREGATE  |PARTITIONED|
-                                                                                                                                        -- ASSIGN  |PARTITIONED|
-                                                                                                                                          -- STREAM_SELECT  |PARTITIONED|
-                                                                                                                                            -- ASSIGN  |PARTITIONED|
-                                                                                                                                              -- ONE_TO_ONE_EXCHANGE  |PARTITIONED|
-                                                                                                                                                -- PRE_CLUSTERED_GROUP_BY[$$215]  |PARTITIONED|
-                                                                                                                                                        {
-                                                                                                                                                          -- AGGREGATE  |LOCAL|
-                                                                                                                                                            -- AGGREGATE  |LOCAL|
-                                                                                                                                                              -- STREAM_SELECT  |LOCAL|
-                                                                                                                                                                -- NESTED_TUPLE_SOURCE  |LOCAL|
-                                                                                                                                                        }
-                                                                                                                                                  -- ONE_TO_ONE_EXCHANGE  |PARTITIONED|
-                                                                                                                                                    -- STABLE_SORT [$$215(ASC)]  |PARTITIONED|
-                                                                                                                                                      -- ONE_TO_ONE_EXCHANGE  |PARTITIONED|
-                                                                                                                                                        -- STREAM_PROJECT  |PARTITIONED|
-                                                                                                                                                          -- ONE_TO_ONE_EXCHANGE  |PARTITIONED|
-                                                                                                                                                            -- HYBRID_HASH_JOIN [$$215][$$216]  |PARTITIONED|
-                                                                                                                                                              -- ONE_TO_ONE_EXCHANGE  |PARTITIONED|
-                                                                                                                                                                -- REPLICATE  |PARTITIONED|
-                                                                                                                                                                  -- HASH_PARTITION_EXCHANGE [$$215]  |PARTITIONED|
-                                                                                                                                                                    -- REPLICATE  |PARTITIONED|
-                                                                                                                                                                      -- ONE_TO_ONE_EXCHANGE  |PARTITIONED|
-                                                                                                                                                                        -- BTREE_SEARCH (tpcds.item.item)  |PARTITIONED|
-                                                                                                                                                                          -- ONE_TO_ONE_EXCHANGE  |PARTITIONED|
-                                                                                                                                                                            -- ASSIGN  |PARTITIONED|
-                                                                                                                                                                              -- EMPTY_TUPLE_SOURCE  |PARTITIONED|
-                                                                                                                                                              -- ONE_TO_ONE_EXCHANGE  |PARTITIONED|
-                                                                                                                                                                -- ASSIGN  |PARTITIONED|
-                                                                                                                                                                  -- ONE_TO_ONE_EXCHANGE  |PARTITIONED|
-                                                                                                                                                                    -- REPLICATE  |PARTITIONED|
-                                                                                                                                                                      -- HASH_PARTITION_EXCHANGE [$$214]  |PARTITIONED|
-                                                                                                                                                                        -- ASSIGN  |PARTITIONED|
-                                                                                                                                                                          -- ASSIGN  |PARTITIONED|
-=======
-                                                                                                    left outer join (eq($$171, $$194))
-                                                                                                    -- HYBRID_HASH_JOIN [$$194][$$171]  |PARTITIONED|
-                                                                                                      exchange
-                                                                                                      -- ONE_TO_ONE_EXCHANGE  |PARTITIONED|
-                                                                                                        group by ([$$194 := $$195]) decor ([$$196]) {
-                                                                                                                  aggregate [] <- []
-                                                                                                                  -- AGGREGATE  |LOCAL|
-                                                                                                                    aggregate [] <- []
-                                                                                                                    -- AGGREGATE  |LOCAL|
-                                                                                                                      select (not(is-missing($$198)))
-                                                                                                                      -- STREAM_SELECT  |LOCAL|
-                                                                                                                        nested tuple source
-                                                                                                                        -- NESTED_TUPLE_SOURCE  |LOCAL|
-                                                                                                               }
-                                                                                                        -- PRE_CLUSTERED_GROUP_BY[$$195]  |PARTITIONED|
-                                                                                                          exchange
-                                                                                                          -- ONE_TO_ONE_EXCHANGE  |PARTITIONED|
-                                                                                                            project ([$$196, $$198, $$195])
-                                                                                                            -- STREAM_PROJECT  |PARTITIONED|
-                                                                                                              exchange
-                                                                                                              -- ONE_TO_ONE_EXCHANGE  |PARTITIONED|
-                                                                                                                left outer join (eq($$195, $$197))
-                                                                                                                -- HYBRID_HASH_JOIN [$$195][$$197]  |PARTITIONED|
-                                                                                                                  exchange
-                                                                                                                  -- ONE_TO_ONE_EXCHANGE  |PARTITIONED|
-                                                                                                                    project ([$$195, $$196])
-                                                                                                                    -- STREAM_PROJECT  |PARTITIONED|
-                                                                                                                      assign [$$195, $$196] <- [$$208, $$205]
+                                                                                                                      assign [$$217, $$216] <- [$$222, $$214] project: [$$217, $$216]
                                                                                                                       -- ASSIGN  |PARTITIONED|
                                                                                                                         exchange
                                                                                                                         -- ONE_TO_ONE_EXCHANGE  |PARTITIONED|
                                                                                                                           replicate
                                                                                                                           -- REPLICATE  |PARTITIONED|
                                                                                                                             exchange
+                                                                                                                            -- HASH_PARTITION_EXCHANGE [$$214]  |PARTITIONED|
+                                                                                                                              assign [$$222, $$214] <- [true, $$223.getField(10)] project: [$$222, $$214]
+                                                                                                                              -- ASSIGN  |PARTITIONED|
+                                                                                                                                assign [$$223] <- [$$store_sales] project: [$$223]
+                                                                                                                                -- ASSIGN  |PARTITIONED|
+                                                                                                                                  exchange
+                                                                                                                                  -- ONE_TO_ONE_EXCHANGE  |PARTITIONED|
+                                                                                                                                    replicate
+                                                                                                                                    -- REPLICATE  |PARTITIONED|
+                                                                                                                                      exchange
+                                                                                                                                      -- ONE_TO_ONE_EXCHANGE  |PARTITIONED|
+                                                                                                                                        project ([$$store_sales])
+                                                                                                                                        -- STREAM_PROJECT  |PARTITIONED|
+                                                                                                                                          exchange
+                                                                                                                                          -- ONE_TO_ONE_EXCHANGE  |PARTITIONED|
+                                                                                                                                            data-scan []<-[$$149, $$150, $$store_sales] <- tpcds.store_sales
+                                                                                                                                            -- DATASOURCE_SCAN  |PARTITIONED|
+                                                                                                                                              exchange
+                                                                                                                                              -- ONE_TO_ONE_EXCHANGE  |PARTITIONED|
+                                                                                                                                                empty-tuple-source
+                                                                                                                                                -- EMPTY_TUPLE_SOURCE  |PARTITIONED|
+                                                                                  exchange
+                                                                                  -- HASH_PARTITION_EXCHANGE [$$176]  |PARTITIONED|
+                                                                                    assign [$$189, $$135, $$176] <- [true, $$store_sales.getField(22), $$store_sales.getField(10)] project: [$$135, $$189, $$176]
+                                                                                    -- ASSIGN  |PARTITIONED|
+                                                                                      exchange
+                                                                                      -- ONE_TO_ONE_EXCHANGE  |PARTITIONED|
+                                                                                        replicate
+                                                                                        -- REPLICATE  |PARTITIONED|
+                                                                                          exchange
+                                                                                          -- ONE_TO_ONE_EXCHANGE  |PARTITIONED|
+                                                                                            project ([$$store_sales])
+                                                                                            -- STREAM_PROJECT  |PARTITIONED|
+                                                                                              exchange
+                                                                                              -- ONE_TO_ONE_EXCHANGE  |PARTITIONED|
+                                                                                                data-scan []<-[$$149, $$150, $$store_sales] <- tpcds.store_sales
+                                                                                                -- DATASOURCE_SCAN  |PARTITIONED|
+                                                                                                  exchange
+                                                                                                  -- ONE_TO_ONE_EXCHANGE  |PARTITIONED|
+                                                                                                    empty-tuple-source
+                                                                                                    -- EMPTY_TUPLE_SOURCE  |PARTITIONED|
+                                        exchange
+                                        -- HASH_PARTITION_EXCHANGE [$$232]  |PARTITIONED|
+                                          assign [$$233, $$122] <- [true, {"$1": $$152}] project: [$$122, $$233, $$232]
+                                          -- ASSIGN  |PARTITIONED|
+                                            project ([$$152, $$232])
+                                            -- STREAM_PROJECT  |PARTITIONED|
+                                              exchange
+                                              -- ONE_TO_ONE_EXCHANGE  |PARTITIONED|
+                                                group by ([$$200 := $$246; $$232 := $$247]) decor ([]) {
+                                                          aggregate [$$152] <- [agg-global-sql-avg($$245)]
+                                                          -- AGGREGATE  |LOCAL|
+                                                            nested tuple source
+                                                            -- NESTED_TUPLE_SOURCE  |LOCAL|
+                                                       }
+                                                -- SORT_GROUP_BY[$$246, $$247]  |PARTITIONED|
+                                                  exchange
+                                                  -- HASH_PARTITION_EXCHANGE [$$246, $$247]  |PARTITIONED|
+                                                    group by ([$$246 := $$198; $$247 := $$231]) decor ([]) {
+                                                              aggregate [$$245] <- [agg-local-sql-avg($$120)]
+                                                              -- AGGREGATE  |LOCAL|
+                                                                select (not(is-missing($$199)))
+                                                                -- STREAM_SELECT  |LOCAL|
+                                                                  nested tuple source
+                                                                  -- NESTED_TUPLE_SOURCE  |LOCAL|
+                                                           }
+                                                    -- PRE_CLUSTERED_GROUP_BY[$$198, $$231]  |PARTITIONED|
+                                                      exchange
+                                                      -- ONE_TO_ONE_EXCHANGE  |PARTITIONED|
+                                                        order (ASC, $$198) (ASC, $$231)
+                                                        -- STABLE_SORT [$$198(ASC), $$231(ASC)]  |PARTITIONED|
+                                                          exchange
+                                                          -- ONE_TO_ONE_EXCHANGE  |PARTITIONED|
+                                                            project ([$$120, $$199, $$198, $$231])
+                                                            -- STREAM_PROJECT  |PARTITIONED|
+                                                              exchange
+                                                              -- ONE_TO_ONE_EXCHANGE  |PARTITIONED|
+                                                                left outer join (eq($$180, $$181))
+                                                                -- HYBRID_HASH_JOIN [$$181][$$180]  |PARTITIONED|
+                                                                  exchange
+                                                                  -- HASH_PARTITION_EXCHANGE [$$181]  |PARTITIONED|
+                                                                    running-aggregate [$$198] <- [create-query-uid()]
+                                                                    -- RUNNING_AGGREGATE  |PARTITIONED|
+                                                                      assign [$$181] <- [$$203.getField(0)] project: [$$231, $$181]
+                                                                      -- ASSIGN  |PARTITIONED|
+                                                                        select (lt(get-item($$154, 0), 25437)) project: [$$231, $$203]
+                                                                        -- STREAM_SELECT  |PARTITIONED|
+                                                                          exchange
+                                                                          -- ONE_TO_ONE_EXCHANGE  |PARTITIONED|
+                                                                            group by ([$$231 := $$201]) decor ([$$203]) {
+                                                                                      aggregate [$$154] <- [listify($$156)]
+                                                                                      -- AGGREGATE  |LOCAL|
+                                                                                        aggregate [$$156] <- [agg-sql-count(1)]
+                                                                                        -- AGGREGATE  |LOCAL|
+                                                                                          select (not(is-missing($$197)))
+                                                                                          -- STREAM_SELECT  |LOCAL|
+                                                                                            nested tuple source
+                                                                                            -- NESTED_TUPLE_SOURCE  |LOCAL|
+                                                                                   }
+                                                                            -- PRE_CLUSTERED_GROUP_BY[$$201]  |PARTITIONED|
+                                                                              exchange
+                                                                              -- ONE_TO_ONE_EXCHANGE  |PARTITIONED|
+                                                                                project ([$$203, $$197, $$201])
+                                                                                -- STREAM_PROJECT  |PARTITIONED|
+                                                                                  exchange
+                                                                                  -- ONE_TO_ONE_EXCHANGE  |PARTITIONED|
+                                                                                    left outer join (eq($$178, $$201))
+                                                                                    -- HYBRID_HASH_JOIN [$$201][$$178]  |PARTITIONED|
+                                                                                      exchange
+                                                                                      -- ONE_TO_ONE_EXCHANGE  |PARTITIONED|
+                                                                                        group by ([$$201 := $$202]) decor ([$$203]) {
+                                                                                                  aggregate [] <- []
+                                                                                                  -- AGGREGATE  |LOCAL|
+                                                                                                    aggregate [] <- []
+                                                                                                    -- AGGREGATE  |LOCAL|
+                                                                                                      select (not(is-missing($$205)))
+                                                                                                      -- STREAM_SELECT  |LOCAL|
+                                                                                                        nested tuple source
+                                                                                                        -- NESTED_TUPLE_SOURCE  |LOCAL|
+                                                                                               }
+                                                                                        -- PRE_CLUSTERED_GROUP_BY[$$202]  |PARTITIONED|
+                                                                                          exchange
+                                                                                          -- ONE_TO_ONE_EXCHANGE  |PARTITIONED|
+                                                                                            order (ASC, $$202)
+                                                                                            -- STABLE_SORT [$$202(ASC)]  |PARTITIONED|
+                                                                                              exchange
+                                                                                              -- ONE_TO_ONE_EXCHANGE  |PARTITIONED|
+                                                                                                project ([$$203, $$205, $$202])
+                                                                                                -- STREAM_PROJECT  |PARTITIONED|
+                                                                                                  exchange
+                                                                                                  -- ONE_TO_ONE_EXCHANGE  |PARTITIONED|
+                                                                                                    left outer join (eq($$202, $$204))
+                                                                                                    -- HYBRID_HASH_JOIN [$$202][$$204]  |PARTITIONED|
+                                                                                                      exchange
+                                                                                                      -- ONE_TO_ONE_EXCHANGE  |PARTITIONED|
+                                                                                                        assign [$$202, $$203] <- [$$215, $$212] project: [$$202, $$203]
+                                                                                                        -- ASSIGN  |PARTITIONED|
+                                                                                                          exchange
+                                                                                                          -- ONE_TO_ONE_EXCHANGE  |PARTITIONED|
+                                                                                                            replicate
+                                                                                                            -- REPLICATE  |PARTITIONED|
+                                                                                                              exchange
+                                                                                                              -- HASH_PARTITION_EXCHANGE [$$215]  |PARTITIONED|
+                                                                                                                replicate
+                                                                                                                -- REPLICATE  |PARTITIONED|
+                                                                                                                  exchange
+                                                                                                                  -- ONE_TO_ONE_EXCHANGE  |PARTITIONED|
+                                                                                                                    unnest-map [$$215, $$212] <- index-search("item", 0, "Default", "tpcds", "item", false, false, 1, $$260, 1, $$261, true, true, true)
+                                                                                                                    -- BTREE_SEARCH  |PARTITIONED|
+                                                                                                                      exchange
+                                                                                                                      -- ONE_TO_ONE_EXCHANGE  |PARTITIONED|
+                                                                                                                        assign [$$260, $$261] <- [1, 1]
+                                                                                                                        -- ASSIGN  |PARTITIONED|
+                                                                                                                          empty-tuple-source
+                                                                                                                          -- EMPTY_TUPLE_SOURCE  |PARTITIONED|
+                                                                                                      exchange
+                                                                                                      -- HASH_PARTITION_EXCHANGE [$$204]  |PARTITIONED|
+                                                                                                        assign [$$205] <- [true]
+                                                                                                        -- ASSIGN  |PARTITIONED|
+                                                                                                          project ([$$204])
+                                                                                                          -- STREAM_PROJECT  |PARTITIONED|
+                                                                                                            exchange
+                                                                                                            -- ONE_TO_ONE_EXCHANGE  |PARTITIONED|
+                                                                                                              group by ([$$208 := $$243; $$204 := $$244]) decor ([]) {
+                                                                                                                        aggregate [] <- []
+                                                                                                                        -- AGGREGATE  |LOCAL|
+                                                                                                                          nested tuple source
+                                                                                                                          -- NESTED_TUPLE_SOURCE  |LOCAL|
+                                                                                                                     }
+                                                                                                              -- SORT_GROUP_BY[$$243, $$244]  |PARTITIONED|
+                                                                                                                exchange
+                                                                                                                -- HASH_PARTITION_EXCHANGE [$$243, $$244]  |PARTITIONED|
+                                                                                                                  group by ([$$243 := $$209; $$244 := $$210]) decor ([]) {
+                                                                                                                            aggregate [] <- []
+                                                                                                                            -- AGGREGATE  |LOCAL|
+                                                                                                                              select (not(is-missing($$222)))
+                                                                                                                              -- STREAM_SELECT  |LOCAL|
+                                                                                                                                nested tuple source
+                                                                                                                                -- NESTED_TUPLE_SOURCE  |LOCAL|
+                                                                                                                         }
+                                                                                                                  -- PRE_CLUSTERED_GROUP_BY[$$209, $$210]  |PARTITIONED|
+                                                                                                                    exchange
+                                                                                                                    -- ONE_TO_ONE_EXCHANGE  |PARTITIONED|
+                                                                                                                      order (ASC, $$209) (ASC, $$210)
+                                                                                                                      -- STABLE_SORT [$$209(ASC), $$210(ASC)]  |PARTITIONED|
+                                                                                                                        exchange
+                                                                                                                        -- ONE_TO_ONE_EXCHANGE  |PARTITIONED|
+                                                                                                                          project ([$$222, $$209, $$210])
+                                                                                                                          -- STREAM_PROJECT  |PARTITIONED|
+                                                                                                                            exchange
                                                                                                                             -- ONE_TO_ONE_EXCHANGE  |PARTITIONED|
-                                                                                                                              unnest-map [$$208, $$205] <- index-search("item", 0, "tpcds", "item", false, false, 1, $$253, 1, $$254, true, true, true)
-                                                                                                                              -- BTREE_SEARCH  |PARTITIONED|
+                                                                                                                              left outer join (eq($$214, $$211))
+                                                                                                                              -- HYBRID_HASH_JOIN [$$211][$$214]  |PARTITIONED|
                                                                                                                                 exchange
                                                                                                                                 -- ONE_TO_ONE_EXCHANGE  |PARTITIONED|
-                                                                                                                                  assign [$$253, $$254] <- [1, 1]
-                                                                                                                                  -- ASSIGN  |PARTITIONED|
-                                                                                                                                    empty-tuple-source
-                                                                                                                                    -- EMPTY_TUPLE_SOURCE  |PARTITIONED|
-                                                                                                                  exchange
-                                                                                                                  -- HASH_PARTITION_EXCHANGE [$$197]  |PARTITIONED|
-                                                                                                                    assign [$$198] <- [true]
-                                                                                                                    -- ASSIGN  |PARTITIONED|
-                                                                                                                      project ([$$197])
-                                                                                                                      -- STREAM_PROJECT  |PARTITIONED|
-                                                                                                                        exchange
-                                                                                                                        -- ONE_TO_ONE_EXCHANGE  |PARTITIONED|
-                                                                                                                          group by ([$$201 := $$236; $$197 := $$237]) decor ([]) {
-                                                                                                                                    aggregate [] <- []
-                                                                                                                                    -- AGGREGATE  |LOCAL|
-                                                                                                                                      nested tuple source
-                                                                                                                                      -- NESTED_TUPLE_SOURCE  |LOCAL|
-                                                                                                                                 }
-                                                                                                                          -- SORT_GROUP_BY[$$236, $$237]  |PARTITIONED|
-                                                                                                                            exchange
-                                                                                                                            -- HASH_PARTITION_EXCHANGE [$$236, $$237]  |PARTITIONED|
-                                                                                                                              group by ([$$236 := $$202; $$237 := $$203]) decor ([]) {
-                                                                                                                                        aggregate [] <- []
-                                                                                                                                        -- AGGREGATE  |LOCAL|
-                                                                                                                                          select (not(is-missing($$215)))
-                                                                                                                                          -- STREAM_SELECT  |LOCAL|
-                                                                                                                                            nested tuple source
-                                                                                                                                            -- NESTED_TUPLE_SOURCE  |LOCAL|
-                                                                                                                                     }
-                                                                                                                              -- PRE_CLUSTERED_GROUP_BY[$$202, $$203]  |PARTITIONED|
-                                                                                                                                exchange
-                                                                                                                                -- ONE_TO_ONE_EXCHANGE  |PARTITIONED|
-                                                                                                                                  order (ASC, $$202) (ASC, $$203)
-                                                                                                                                  -- STABLE_SORT [$$202(ASC), $$203(ASC)]  |PARTITIONED|
+                                                                                                                                  replicate
+                                                                                                                                  -- REPLICATE  |PARTITIONED|
                                                                                                                                     exchange
-                                                                                                                                    -- ONE_TO_ONE_EXCHANGE  |PARTITIONED|
-                                                                                                                                      project ([$$215, $$202, $$203])
-                                                                                                                                      -- STREAM_PROJECT  |PARTITIONED|
-                                                                                                                                        exchange
-                                                                                                                                        -- ONE_TO_ONE_EXCHANGE  |PARTITIONED|
-                                                                                                                                          left outer join (eq($$207, $$204))
-                                                                                                                                          -- HYBRID_HASH_JOIN [$$204][$$207]  |PARTITIONED|
-                                                                                                                                            exchange
-                                                                                                                                            -- ONE_TO_ONE_EXCHANGE  |PARTITIONED|
-                                                                                                                                              replicate
-                                                                                                                                              -- REPLICATE  |PARTITIONED|
-                                                                                                                                                exchange
-                                                                                                                                                -- HASH_PARTITION_EXCHANGE [$$204]  |PARTITIONED|
-                                                                                                                                                  running-aggregate [$$202] <- [create-query-uid()]
-                                                                                                                                                  -- RUNNING_AGGREGATE  |PARTITIONED|
-                                                                                                                                                    project ([$$203, $$204])
-                                                                                                                                                    -- STREAM_PROJECT  |PARTITIONED|
-                                                                                                                                                      assign [$$204] <- [$$205.getField(0)]
-                                                                                                                                                      -- ASSIGN  |PARTITIONED|
-                                                                                                                                                        project ([$$203, $$205])
+                                                                                                                                    -- HASH_PARTITION_EXCHANGE [$$211]  |PARTITIONED|
+                                                                                                                                      running-aggregate [$$209] <- [create-query-uid()]
+                                                                                                                                      -- RUNNING_AGGREGATE  |PARTITIONED|
+                                                                                                                                        assign [$$211] <- [$$212.getField(0)] project: [$$210, $$211]
+                                                                                                                                        -- ASSIGN  |PARTITIONED|
+                                                                                                                                          select (not(or(and($$265, not(is-unknown($$265)))))) project: [$$210, $$212]
+                                                                                                                                          -- STREAM_SELECT  |PARTITIONED|
+                                                                                                                                            assign [$$265] <- [lt(get-item($$213, 0), 25437)] project: [$$210, $$212, $$265]
+                                                                                                                                            -- ASSIGN  |PARTITIONED|
+                                                                                                                                              exchange
+                                                                                                                                              -- ONE_TO_ONE_EXCHANGE  |PARTITIONED|
+                                                                                                                                                group by ([$$210 := $$215]) decor ([$$212]) {
+                                                                                                                                                          aggregate [$$213] <- [listify($$221)]
+                                                                                                                                                          -- AGGREGATE  |LOCAL|
+                                                                                                                                                            aggregate [$$221] <- [agg-sql-count(1)]
+                                                                                                                                                            -- AGGREGATE  |LOCAL|
+                                                                                                                                                              select (not(is-missing($$217)))
+                                                                                                                                                              -- STREAM_SELECT  |LOCAL|
+                                                                                                                                                                nested tuple source
+                                                                                                                                                                -- NESTED_TUPLE_SOURCE  |LOCAL|
+                                                                                                                                                       }
+                                                                                                                                                -- PRE_CLUSTERED_GROUP_BY[$$215]  |PARTITIONED|
+                                                                                                                                                  exchange
+                                                                                                                                                  -- ONE_TO_ONE_EXCHANGE  |PARTITIONED|
+                                                                                                                                                    order (ASC, $$215)
+                                                                                                                                                    -- STABLE_SORT [$$215(ASC)]  |PARTITIONED|
+                                                                                                                                                      exchange
+                                                                                                                                                      -- ONE_TO_ONE_EXCHANGE  |PARTITIONED|
+                                                                                                                                                        project ([$$212, $$217, $$215])
                                                                                                                                                         -- STREAM_PROJECT  |PARTITIONED|
-                                                                                                                                                          select (not(or(and($$258, not(is-unknown($$258))))))
-                                                                                                                                                          -- STREAM_SELECT  |PARTITIONED|
-                                                                                                                                                            project ([$$203, $$205, $$258])
-                                                                                                                                                            -- STREAM_PROJECT  |PARTITIONED|
-                                                                                                                                                              assign [$$258] <- [lt(get-item($$206, 0), 25437)]
-                                                                                                                                                              -- ASSIGN  |PARTITIONED|
-                                                                                                                                                                exchange
-                                                                                                                                                                -- ONE_TO_ONE_EXCHANGE  |PARTITIONED|
-                                                                                                                                                                  group by ([$$203 := $$208]) decor ([$$205]) {
-                                                                                                                                                                            aggregate [$$206] <- [listify($$214)]
-                                                                                                                                                                            -- AGGREGATE  |LOCAL|
-                                                                                                                                                                              aggregate [$$214] <- [agg-sql-count(1)]
-                                                                                                                                                                              -- AGGREGATE  |LOCAL|
-                                                                                                                                                                                select (not(is-missing($$210)))
-                                                                                                                                                                                -- STREAM_SELECT  |LOCAL|
-                                                                                                                                                                                  nested tuple source
-                                                                                                                                                                                  -- NESTED_TUPLE_SOURCE  |LOCAL|
-                                                                                                                                                                         }
-                                                                                                                                                                  -- PRE_CLUSTERED_GROUP_BY[$$208]  |PARTITIONED|
-                                                                                                                                                                    exchange
-                                                                                                                                                                    -- ONE_TO_ONE_EXCHANGE  |PARTITIONED|
-                                                                                                                                                                      project ([$$205, $$210, $$208])
-                                                                                                                                                                      -- STREAM_PROJECT  |PARTITIONED|
-                                                                                                                                                                        exchange
-                                                                                                                                                                        -- ONE_TO_ONE_EXCHANGE  |PARTITIONED|
-                                                                                                                                                                          left outer join (eq($$209, $$208))
-                                                                                                                                                                          -- HYBRID_HASH_JOIN [$$208][$$209]  |PARTITIONED|
+                                                                                                                                                          exchange
+                                                                                                                                                          -- ONE_TO_ONE_EXCHANGE  |PARTITIONED|
+                                                                                                                                                            left outer join (eq($$216, $$215))
+                                                                                                                                                            -- HYBRID_HASH_JOIN [$$215][$$216]  |PARTITIONED|
+                                                                                                                                                              exchange
+                                                                                                                                                              -- ONE_TO_ONE_EXCHANGE  |PARTITIONED|
+                                                                                                                                                                replicate
+                                                                                                                                                                -- REPLICATE  |PARTITIONED|
+                                                                                                                                                                  exchange
+                                                                                                                                                                  -- HASH_PARTITION_EXCHANGE [$$215]  |PARTITIONED|
+                                                                                                                                                                    replicate
+                                                                                                                                                                    -- REPLICATE  |PARTITIONED|
+                                                                                                                                                                      exchange
+                                                                                                                                                                      -- ONE_TO_ONE_EXCHANGE  |PARTITIONED|
+                                                                                                                                                                        unnest-map [$$215, $$212] <- index-search("item", 0, "Default", "tpcds", "item", false, false, 1, $$260, 1, $$261, true, true, true)
+                                                                                                                                                                        -- BTREE_SEARCH  |PARTITIONED|
+                                                                                                                                                                          exchange
+                                                                                                                                                                          -- ONE_TO_ONE_EXCHANGE  |PARTITIONED|
+                                                                                                                                                                            assign [$$260, $$261] <- [1, 1]
+                                                                                                                                                                            -- ASSIGN  |PARTITIONED|
+                                                                                                                                                                              empty-tuple-source
+                                                                                                                                                                              -- EMPTY_TUPLE_SOURCE  |PARTITIONED|
+                                                                                                                                                              exchange
+                                                                                                                                                              -- ONE_TO_ONE_EXCHANGE  |PARTITIONED|
+                                                                                                                                                                assign [$$217, $$216] <- [$$222, $$214] project: [$$217, $$216]
+                                                                                                                                                                -- ASSIGN  |PARTITIONED|
+                                                                                                                                                                  exchange
+                                                                                                                                                                  -- ONE_TO_ONE_EXCHANGE  |PARTITIONED|
+                                                                                                                                                                    replicate
+                                                                                                                                                                    -- REPLICATE  |PARTITIONED|
+                                                                                                                                                                      exchange
+                                                                                                                                                                      -- HASH_PARTITION_EXCHANGE [$$214]  |PARTITIONED|
+                                                                                                                                                                        assign [$$222, $$214] <- [true, $$223.getField(10)] project: [$$222, $$214]
+                                                                                                                                                                        -- ASSIGN  |PARTITIONED|
+                                                                                                                                                                          assign [$$223] <- [$$store_sales] project: [$$223]
+                                                                                                                                                                          -- ASSIGN  |PARTITIONED|
                                                                                                                                                                             exchange
->>>>>>> 86e6336f
                                                                                                                                                                             -- ONE_TO_ONE_EXCHANGE  |PARTITIONED|
                                                                                                                                                                               replicate
                                                                                                                                                                               -- REPLICATE  |PARTITIONED|
                                                                                                                                                                                 exchange
                                                                                                                                                                                 -- ONE_TO_ONE_EXCHANGE  |PARTITIONED|
-<<<<<<< HEAD
+                                                                                                                                                                                  project ([$$store_sales])
                                                                                                                                                                                   -- STREAM_PROJECT  |PARTITIONED|
-                                                                                                                                                                                    -- ONE_TO_ONE_EXCHANGE  |PARTITIONED|
-                                                                                                                                                                                      -- DATASOURCE_SCAN (tpcds.store_sales)  |PARTITIONED|
-                                                                                                                                                                                        -- ONE_TO_ONE_EXCHANGE  |PARTITIONED|
-                                                                                                                                                                                          -- EMPTY_TUPLE_SOURCE  |PARTITIONED|
-                                                                                                                                -- ONE_TO_ONE_EXCHANGE  |PARTITIONED|
-                                                                                                                                  -- REPLICATE  |PARTITIONED|
-                                                                                                                                    -- HASH_PARTITION_EXCHANGE [$$214]  |PARTITIONED|
-                                                                                                                                      -- ASSIGN  |PARTITIONED|
-                                                                                                                                        -- ASSIGN  |PARTITIONED|
-                                                                                                                                          -- ONE_TO_ONE_EXCHANGE  |PARTITIONED|
-                                                                                                                                            -- REPLICATE  |PARTITIONED|
-                                                                                                                                              -- ONE_TO_ONE_EXCHANGE  |PARTITIONED|
-                                                                                                                                                -- STREAM_PROJECT  |PARTITIONED|
-                                                                                                                                                  -- ONE_TO_ONE_EXCHANGE  |PARTITIONED|
-                                                                                                                                                    -- DATASOURCE_SCAN (tpcds.store_sales)  |PARTITIONED|
-                                                                                                                                                      -- ONE_TO_ONE_EXCHANGE  |PARTITIONED|
-                                                                                                                                                        -- EMPTY_TUPLE_SOURCE  |PARTITIONED|
-                                                                                      -- ONE_TO_ONE_EXCHANGE  |PARTITIONED|
-                                                                                        -- ASSIGN  |PARTITIONED|
-                                                                                          -- ONE_TO_ONE_EXCHANGE  |PARTITIONED|
-                                                                                            -- REPLICATE  |PARTITIONED|
-                                                                                              -- HASH_PARTITION_EXCHANGE [$$214]  |PARTITIONED|
-                                                                                                -- ASSIGN  |PARTITIONED|
-                                                                                                  -- ASSIGN  |PARTITIONED|
-                                                                                                    -- ONE_TO_ONE_EXCHANGE  |PARTITIONED|
-                                                                                                      -- REPLICATE  |PARTITIONED|
-                                                                                                        -- ONE_TO_ONE_EXCHANGE  |PARTITIONED|
-                                                                                                          -- STREAM_PROJECT  |PARTITIONED|
-                                                                                                            -- ONE_TO_ONE_EXCHANGE  |PARTITIONED|
-                                                                                                              -- DATASOURCE_SCAN (tpcds.store_sales)  |PARTITIONED|
-                                                                                                                -- ONE_TO_ONE_EXCHANGE  |PARTITIONED|
-                                                                                                                  -- EMPTY_TUPLE_SOURCE  |PARTITIONED|
-                                                                  -- HASH_PARTITION_EXCHANGE [$$180]  |PARTITIONED|
-                                                                    -- ASSIGN  |PARTITIONED|
-                                                                      -- ASSIGN  |PARTITIONED|
-                                                                        -- ONE_TO_ONE_EXCHANGE  |PARTITIONED|
-                                                                          -- REPLICATE  |PARTITIONED|
-                                                                            -- ONE_TO_ONE_EXCHANGE  |PARTITIONED|
-                                                                              -- STREAM_PROJECT  |PARTITIONED|
-                                                                                -- ONE_TO_ONE_EXCHANGE  |PARTITIONED|
-                                                                                  -- DATASOURCE_SCAN (tpcds.store_sales)  |PARTITIONED|
-                                                                                    -- ONE_TO_ONE_EXCHANGE  |PARTITIONED|
-                                                                                      -- EMPTY_TUPLE_SOURCE  |PARTITIONED|
-                            -- ONE_TO_ONE_EXCHANGE  |PARTITIONED|
-                              -- ASSIGN  |PARTITIONED|
-                                -- ONE_TO_ONE_EXCHANGE  |PARTITIONED|
-                                  -- REPLICATE  |PARTITIONED|
-                                    -- HASH_PARTITION_EXCHANGE [$$214]  |PARTITIONED|
-                                      -- ASSIGN  |PARTITIONED|
-                                        -- ASSIGN  |PARTITIONED|
-                                          -- ONE_TO_ONE_EXCHANGE  |PARTITIONED|
-                                            -- REPLICATE  |PARTITIONED|
-                                              -- ONE_TO_ONE_EXCHANGE  |PARTITIONED|
-                                                -- STREAM_PROJECT  |PARTITIONED|
-                                                  -- ONE_TO_ONE_EXCHANGE  |PARTITIONED|
-                                                    -- DATASOURCE_SCAN (tpcds.store_sales)  |PARTITIONED|
-                                                      -- ONE_TO_ONE_EXCHANGE  |PARTITIONED|
-                                                        -- EMPTY_TUPLE_SOURCE  |PARTITIONED|
-=======
-                                                                                                                                                                                  unnest-map [$$208, $$205] <- index-search("item", 0, "tpcds", "item", false, false, 1, $$253, 1, $$254, true, true, true)
-                                                                                                                                                                                  -- BTREE_SEARCH  |PARTITIONED|
                                                                                                                                                                                     exchange
                                                                                                                                                                                     -- ONE_TO_ONE_EXCHANGE  |PARTITIONED|
-                                                                                                                                                                                      assign [$$253, $$254] <- [1, 1]
-                                                                                                                                                                                      -- ASSIGN  |PARTITIONED|
-                                                                                                                                                                                        empty-tuple-source
-                                                                                                                                                                                        -- EMPTY_TUPLE_SOURCE  |PARTITIONED|
-                                                                                                                                                                            exchange
-                                                                                                                                                                            -- ONE_TO_ONE_EXCHANGE  |PARTITIONED|
-                                                                                                                                                                              project ([$$210, $$209])
-                                                                                                                                                                              -- STREAM_PROJECT  |PARTITIONED|
-                                                                                                                                                                                assign [$$210, $$209] <- [$$215, $$207]
-                                                                                                                                                                                -- ASSIGN  |PARTITIONED|
-                                                                                                                                                                                  exchange
-                                                                                                                                                                                  -- ONE_TO_ONE_EXCHANGE  |PARTITIONED|
-                                                                                                                                                                                    replicate
-                                                                                                                                                                                    -- REPLICATE  |PARTITIONED|
-                                                                                                                                                                                      exchange
-                                                                                                                                                                                      -- HASH_PARTITION_EXCHANGE [$$207]  |PARTITIONED|
-                                                                                                                                                                                        project ([$$215, $$207])
-                                                                                                                                                                                        -- STREAM_PROJECT  |PARTITIONED|
-                                                                                                                                                                                          assign [$$215, $$207] <- [true, $$216.getField(10)]
-                                                                                                                                                                                          -- ASSIGN  |PARTITIONED|
-                                                                                                                                                                                            project ([$$216])
-                                                                                                                                                                                            -- STREAM_PROJECT  |PARTITIONED|
-                                                                                                                                                                                              assign [$$216] <- [$$store_sales]
-                                                                                                                                                                                              -- ASSIGN  |PARTITIONED|
-                                                                                                                                                                                                exchange
-                                                                                                                                                                                                -- ONE_TO_ONE_EXCHANGE  |PARTITIONED|
-                                                                                                                                                                                                  replicate
-                                                                                                                                                                                                  -- REPLICATE  |PARTITIONED|
-                                                                                                                                                                                                    exchange
-                                                                                                                                                                                                    -- ONE_TO_ONE_EXCHANGE  |PARTITIONED|
-                                                                                                                                                                                                      project ([$$store_sales])
-                                                                                                                                                                                                      -- STREAM_PROJECT  |PARTITIONED|
-                                                                                                                                                                                                        exchange
-                                                                                                                                                                                                        -- ONE_TO_ONE_EXCHANGE  |PARTITIONED|
-                                                                                                                                                                                                          data-scan []<-[$$142, $$143, $$store_sales] <- tpcds.store_sales
-                                                                                                                                                                                                          -- DATASOURCE_SCAN  |PARTITIONED|
-                                                                                                                                                                                                            exchange
-                                                                                                                                                                                                            -- ONE_TO_ONE_EXCHANGE  |PARTITIONED|
-                                                                                                                                                                                                              empty-tuple-source
-                                                                                                                                                                                                              -- EMPTY_TUPLE_SOURCE  |PARTITIONED|
-                                                                                                                                            exchange
-                                                                                                                                            -- ONE_TO_ONE_EXCHANGE  |PARTITIONED|
-                                                                                                                                              replicate
-                                                                                                                                              -- REPLICATE  |PARTITIONED|
-                                                                                                                                                exchange
-                                                                                                                                                -- HASH_PARTITION_EXCHANGE [$$207]  |PARTITIONED|
-                                                                                                                                                  project ([$$215, $$207])
-                                                                                                                                                  -- STREAM_PROJECT  |PARTITIONED|
-                                                                                                                                                    assign [$$215, $$207] <- [true, $$216.getField(10)]
-                                                                                                                                                    -- ASSIGN  |PARTITIONED|
-                                                                                                                                                      project ([$$216])
-                                                                                                                                                      -- STREAM_PROJECT  |PARTITIONED|
-                                                                                                                                                        assign [$$216] <- [$$store_sales]
-                                                                                                                                                        -- ASSIGN  |PARTITIONED|
-                                                                                                                                                          exchange
-                                                                                                                                                          -- ONE_TO_ONE_EXCHANGE  |PARTITIONED|
-                                                                                                                                                            replicate
-                                                                                                                                                            -- REPLICATE  |PARTITIONED|
-                                                                                                                                                              exchange
-                                                                                                                                                              -- ONE_TO_ONE_EXCHANGE  |PARTITIONED|
-                                                                                                                                                                project ([$$store_sales])
-                                                                                                                                                                -- STREAM_PROJECT  |PARTITIONED|
-                                                                                                                                                                  exchange
-                                                                                                                                                                  -- ONE_TO_ONE_EXCHANGE  |PARTITIONED|
-                                                                                                                                                                    data-scan []<-[$$142, $$143, $$store_sales] <- tpcds.store_sales
-                                                                                                                                                                    -- DATASOURCE_SCAN  |PARTITIONED|
-                                                                                                                                                                      exchange
-                                                                                                                                                                      -- ONE_TO_ONE_EXCHANGE  |PARTITIONED|
-                                                                                                                                                                        empty-tuple-source
-                                                                                                                                                                        -- EMPTY_TUPLE_SOURCE  |PARTITIONED|
-                                                                                                      exchange
-                                                                                                      -- ONE_TO_ONE_EXCHANGE  |PARTITIONED|
-                                                                                                        project ([$$190, $$171])
-                                                                                                        -- STREAM_PROJECT  |PARTITIONED|
-                                                                                                          assign [$$190, $$171] <- [$$215, $$207]
-                                                                                                          -- ASSIGN  |PARTITIONED|
+                                                                                                                                                                                      data-scan []<-[$$149, $$150, $$store_sales] <- tpcds.store_sales
+                                                                                                                                                                                      -- DATASOURCE_SCAN  |PARTITIONED|
+                                                                                                                                                                                        exchange
+                                                                                                                                                                                        -- ONE_TO_ONE_EXCHANGE  |PARTITIONED|
+                                                                                                                                                                                          empty-tuple-source
+                                                                                                                                                                                          -- EMPTY_TUPLE_SOURCE  |PARTITIONED|
+                                                                                                                                exchange
+                                                                                                                                -- ONE_TO_ONE_EXCHANGE  |PARTITIONED|
+                                                                                                                                  replicate
+                                                                                                                                  -- REPLICATE  |PARTITIONED|
+                                                                                                                                    exchange
+                                                                                                                                    -- HASH_PARTITION_EXCHANGE [$$214]  |PARTITIONED|
+                                                                                                                                      assign [$$222, $$214] <- [true, $$223.getField(10)] project: [$$222, $$214]
+                                                                                                                                      -- ASSIGN  |PARTITIONED|
+                                                                                                                                        assign [$$223] <- [$$store_sales] project: [$$223]
+                                                                                                                                        -- ASSIGN  |PARTITIONED|
+                                                                                                                                          exchange
+                                                                                                                                          -- ONE_TO_ONE_EXCHANGE  |PARTITIONED|
+                                                                                                                                            replicate
+                                                                                                                                            -- REPLICATE  |PARTITIONED|
+                                                                                                                                              exchange
+                                                                                                                                              -- ONE_TO_ONE_EXCHANGE  |PARTITIONED|
+                                                                                                                                                project ([$$store_sales])
+                                                                                                                                                -- STREAM_PROJECT  |PARTITIONED|
+                                                                                                                                                  exchange
+                                                                                                                                                  -- ONE_TO_ONE_EXCHANGE  |PARTITIONED|
+                                                                                                                                                    data-scan []<-[$$149, $$150, $$store_sales] <- tpcds.store_sales
+                                                                                                                                                    -- DATASOURCE_SCAN  |PARTITIONED|
+                                                                                                                                                      exchange
+                                                                                                                                                      -- ONE_TO_ONE_EXCHANGE  |PARTITIONED|
+                                                                                                                                                        empty-tuple-source
+                                                                                                                                                        -- EMPTY_TUPLE_SOURCE  |PARTITIONED|
+                                                                                      exchange
+                                                                                      -- ONE_TO_ONE_EXCHANGE  |PARTITIONED|
+                                                                                        assign [$$197, $$178] <- [$$222, $$214] project: [$$197, $$178]
+                                                                                        -- ASSIGN  |PARTITIONED|
+                                                                                          exchange
+                                                                                          -- ONE_TO_ONE_EXCHANGE  |PARTITIONED|
+                                                                                            replicate
+                                                                                            -- REPLICATE  |PARTITIONED|
+                                                                                              exchange
+                                                                                              -- HASH_PARTITION_EXCHANGE [$$214]  |PARTITIONED|
+                                                                                                assign [$$222, $$214] <- [true, $$223.getField(10)] project: [$$222, $$214]
+                                                                                                -- ASSIGN  |PARTITIONED|
+                                                                                                  assign [$$223] <- [$$store_sales] project: [$$223]
+                                                                                                  -- ASSIGN  |PARTITIONED|
+                                                                                                    exchange
+                                                                                                    -- ONE_TO_ONE_EXCHANGE  |PARTITIONED|
+                                                                                                      replicate
+                                                                                                      -- REPLICATE  |PARTITIONED|
+                                                                                                        exchange
+                                                                                                        -- ONE_TO_ONE_EXCHANGE  |PARTITIONED|
+                                                                                                          project ([$$store_sales])
+                                                                                                          -- STREAM_PROJECT  |PARTITIONED|
                                                                                                             exchange
                                                                                                             -- ONE_TO_ONE_EXCHANGE  |PARTITIONED|
-                                                                                                              replicate
-                                                                                                              -- REPLICATE  |PARTITIONED|
+                                                                                                              data-scan []<-[$$149, $$150, $$store_sales] <- tpcds.store_sales
+                                                                                                              -- DATASOURCE_SCAN  |PARTITIONED|
                                                                                                                 exchange
-                                                                                                                -- HASH_PARTITION_EXCHANGE [$$207]  |PARTITIONED|
-                                                                                                                  project ([$$215, $$207])
-                                                                                                                  -- STREAM_PROJECT  |PARTITIONED|
-                                                                                                                    assign [$$215, $$207] <- [true, $$216.getField(10)]
-                                                                                                                    -- ASSIGN  |PARTITIONED|
-                                                                                                                      project ([$$216])
-                                                                                                                      -- STREAM_PROJECT  |PARTITIONED|
-                                                                                                                        assign [$$216] <- [$$store_sales]
-                                                                                                                        -- ASSIGN  |PARTITIONED|
-                                                                                                                          exchange
-                                                                                                                          -- ONE_TO_ONE_EXCHANGE  |PARTITIONED|
-                                                                                                                            replicate
-                                                                                                                            -- REPLICATE  |PARTITIONED|
-                                                                                                                              exchange
-                                                                                                                              -- ONE_TO_ONE_EXCHANGE  |PARTITIONED|
-                                                                                                                                project ([$$store_sales])
-                                                                                                                                -- STREAM_PROJECT  |PARTITIONED|
-                                                                                                                                  exchange
-                                                                                                                                  -- ONE_TO_ONE_EXCHANGE  |PARTITIONED|
-                                                                                                                                    data-scan []<-[$$142, $$143, $$store_sales] <- tpcds.store_sales
-                                                                                                                                    -- DATASOURCE_SCAN  |PARTITIONED|
-                                                                                                                                      exchange
-                                                                                                                                      -- ONE_TO_ONE_EXCHANGE  |PARTITIONED|
-                                                                                                                                        empty-tuple-source
-                                                                                                                                        -- EMPTY_TUPLE_SOURCE  |PARTITIONED|
-                                                                          exchange
-                                                                          -- HASH_PARTITION_EXCHANGE [$$173]  |PARTITIONED|
-                                                                            project ([$$113, $$192, $$173])
-                                                                            -- STREAM_PROJECT  |PARTITIONED|
-                                                                              assign [$$192, $$113, $$173] <- [true, $$store_sales.getField(14), $$store_sales.getField(10)]
-                                                                              -- ASSIGN  |PARTITIONED|
-                                                                                project ([$$store_sales])
-                                                                                -- STREAM_PROJECT  |PARTITIONED|
-                                                                                  assign [$$store_sales] <- [$$store_sales]
-                                                                                  -- ASSIGN  |PARTITIONED|
+                                                                                                                -- ONE_TO_ONE_EXCHANGE  |PARTITIONED|
+                                                                                                                  empty-tuple-source
+                                                                                                                  -- EMPTY_TUPLE_SOURCE  |PARTITIONED|
+                                                                  exchange
+                                                                  -- HASH_PARTITION_EXCHANGE [$$180]  |PARTITIONED|
+                                                                    assign [$$199, $$120, $$180] <- [true, $$store_sales.getField(14), $$store_sales.getField(10)] project: [$$120, $$199, $$180]
+                                                                    -- ASSIGN  |PARTITIONED|
+                                                                      assign [$$store_sales] <- [$$store_sales] project: [$$store_sales]
+                                                                      -- ASSIGN  |PARTITIONED|
+                                                                        exchange
+                                                                        -- ONE_TO_ONE_EXCHANGE  |PARTITIONED|
+                                                                          replicate
+                                                                          -- REPLICATE  |PARTITIONED|
+                                                                            exchange
+                                                                            -- ONE_TO_ONE_EXCHANGE  |PARTITIONED|
+                                                                              project ([$$store_sales])
+                                                                              -- STREAM_PROJECT  |PARTITIONED|
+                                                                                exchange
+                                                                                -- ONE_TO_ONE_EXCHANGE  |PARTITIONED|
+                                                                                  data-scan []<-[$$149, $$150, $$store_sales] <- tpcds.store_sales
+                                                                                  -- DATASOURCE_SCAN  |PARTITIONED|
                                                                                     exchange
                                                                                     -- ONE_TO_ONE_EXCHANGE  |PARTITIONED|
-                                                                                      replicate
-                                                                                      -- REPLICATE  |PARTITIONED|
-                                                                                        exchange
-                                                                                        -- ONE_TO_ONE_EXCHANGE  |PARTITIONED|
-                                                                                          project ([$$store_sales])
-                                                                                          -- STREAM_PROJECT  |PARTITIONED|
-                                                                                            exchange
-                                                                                            -- ONE_TO_ONE_EXCHANGE  |PARTITIONED|
-                                                                                              data-scan []<-[$$142, $$143, $$store_sales] <- tpcds.store_sales
-                                                                                              -- DATASOURCE_SCAN  |PARTITIONED|
-                                                                                                exchange
-                                                                                                -- ONE_TO_ONE_EXCHANGE  |PARTITIONED|
-                                                                                                  empty-tuple-source
-                                                                                                  -- EMPTY_TUPLE_SOURCE  |PARTITIONED|
-                              exchange
-                              -- ONE_TO_ONE_EXCHANGE  |PARTITIONED|
-                                project ([$$228, $$175])
-                                -- STREAM_PROJECT  |PARTITIONED|
-                                  assign [$$228, $$175] <- [$$215, $$207]
-                                  -- ASSIGN  |PARTITIONED|
+                                                                                      empty-tuple-source
+                                                                                      -- EMPTY_TUPLE_SOURCE  |PARTITIONED|
+                            exchange
+                            -- ONE_TO_ONE_EXCHANGE  |PARTITIONED|
+                              assign [$$235, $$182] <- [$$222, $$214] project: [$$235, $$182]
+                              -- ASSIGN  |PARTITIONED|
+                                exchange
+                                -- ONE_TO_ONE_EXCHANGE  |PARTITIONED|
+                                  replicate
+                                  -- REPLICATE  |PARTITIONED|
                                     exchange
-                                    -- ONE_TO_ONE_EXCHANGE  |PARTITIONED|
-                                      replicate
-                                      -- REPLICATE  |PARTITIONED|
-                                        exchange
-                                        -- HASH_PARTITION_EXCHANGE [$$207]  |PARTITIONED|
-                                          project ([$$215, $$207])
-                                          -- STREAM_PROJECT  |PARTITIONED|
-                                            assign [$$215, $$207] <- [true, $$216.getField(10)]
-                                            -- ASSIGN  |PARTITIONED|
-                                              project ([$$216])
-                                              -- STREAM_PROJECT  |PARTITIONED|
-                                                assign [$$216] <- [$$store_sales]
-                                                -- ASSIGN  |PARTITIONED|
+                                    -- HASH_PARTITION_EXCHANGE [$$214]  |PARTITIONED|
+                                      assign [$$222, $$214] <- [true, $$223.getField(10)] project: [$$222, $$214]
+                                      -- ASSIGN  |PARTITIONED|
+                                        assign [$$223] <- [$$store_sales] project: [$$223]
+                                        -- ASSIGN  |PARTITIONED|
+                                          exchange
+                                          -- ONE_TO_ONE_EXCHANGE  |PARTITIONED|
+                                            replicate
+                                            -- REPLICATE  |PARTITIONED|
+                                              exchange
+                                              -- ONE_TO_ONE_EXCHANGE  |PARTITIONED|
+                                                project ([$$store_sales])
+                                                -- STREAM_PROJECT  |PARTITIONED|
                                                   exchange
                                                   -- ONE_TO_ONE_EXCHANGE  |PARTITIONED|
-                                                    replicate
-                                                    -- REPLICATE  |PARTITIONED|
+                                                    data-scan []<-[$$149, $$150, $$store_sales] <- tpcds.store_sales
+                                                    -- DATASOURCE_SCAN  |PARTITIONED|
                                                       exchange
                                                       -- ONE_TO_ONE_EXCHANGE  |PARTITIONED|
-                                                        project ([$$store_sales])
-                                                        -- STREAM_PROJECT  |PARTITIONED|
-                                                          exchange
-                                                          -- ONE_TO_ONE_EXCHANGE  |PARTITIONED|
-                                                            data-scan []<-[$$142, $$143, $$store_sales] <- tpcds.store_sales
-                                                            -- DATASOURCE_SCAN  |PARTITIONED|
-                                                              exchange
-                                                              -- ONE_TO_ONE_EXCHANGE  |PARTITIONED|
-                                                                empty-tuple-source
-                                                                -- EMPTY_TUPLE_SOURCE  |PARTITIONED|
->>>>>>> 86e6336f
+                                                        empty-tuple-source
+                                                        -- EMPTY_TUPLE_SOURCE  |PARTITIONED|