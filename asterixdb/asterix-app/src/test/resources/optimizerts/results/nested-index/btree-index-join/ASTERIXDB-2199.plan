distribute result [$$33]
-- DISTRIBUTE_RESULT  |PARTITIONED|
  exchange
  -- ONE_TO_ONE_EXCHANGE  |PARTITIONED|
<<<<<<< HEAD
    -- ASSIGN  |PARTITIONED|
      -- STREAM_PROJECT  |PARTITIONED|
        -- ONE_TO_ONE_EXCHANGE  |PARTITIONED|
          -- HYBRID_HASH_JOIN [$$36][$$37]  |PARTITIONED|
            -- HASH_PARTITION_EXCHANGE [$$36]  |PARTITIONED|
              -- DATASOURCE_SCAN (Facebook.Friendship)  |PARTITIONED|
                -- ONE_TO_ONE_EXCHANGE  |PARTITIONED|
                  -- EMPTY_TUPLE_SOURCE  |PARTITIONED|
            -- HASH_PARTITION_EXCHANGE [$$37]  |PARTITIONED|
              -- DATASOURCE_SCAN (Facebook.Friendship)  |PARTITIONED|
                -- ONE_TO_ONE_EXCHANGE  |PARTITIONED|
                  -- EMPTY_TUPLE_SOURCE  |PARTITIONED|
=======
    project ([$$33])
    -- STREAM_PROJECT  |PARTITIONED|
      assign [$$33] <- [{"first": $$first, "second": $$second}]
      -- ASSIGN  |PARTITIONED|
        project ([$$first, $$second])
        -- STREAM_PROJECT  |PARTITIONED|
          exchange
          -- ONE_TO_ONE_EXCHANGE  |PARTITIONED|
            join (eq($$34, $$35))
            -- HYBRID_HASH_JOIN [$$34][$$35]  |PARTITIONED|
              exchange
              -- ONE_TO_ONE_EXCHANGE  |PARTITIONED|
                data-scan []<-[$$34, $$first] <- Facebook.Friendship
                -- DATASOURCE_SCAN  |PARTITIONED|
                  exchange
                  -- ONE_TO_ONE_EXCHANGE  |PARTITIONED|
                    empty-tuple-source
                    -- EMPTY_TUPLE_SOURCE  |PARTITIONED|
              exchange
              -- ONE_TO_ONE_EXCHANGE  |PARTITIONED|
                data-scan []<-[$$35, $$second] <- Facebook.Friendship
                -- DATASOURCE_SCAN  |PARTITIONED|
                  exchange
                  -- ONE_TO_ONE_EXCHANGE  |PARTITIONED|
                    empty-tuple-source
                    -- EMPTY_TUPLE_SOURCE  |PARTITIONED|
>>>>>>> 86e6336f
<|MERGE_RESOLUTION|>--- conflicted
+++ resolved
@@ -1,45 +1,28 @@
-distribute result [$$33]
+distribute result [$$35]
 -- DISTRIBUTE_RESULT  |PARTITIONED|
   exchange
   -- ONE_TO_ONE_EXCHANGE  |PARTITIONED|
-<<<<<<< HEAD
+    assign [$$35] <- [{"first": $$first, "second": $$second}] project: [$$35]
     -- ASSIGN  |PARTITIONED|
+      project ([$$first, $$second])
       -- STREAM_PROJECT  |PARTITIONED|
+        exchange
         -- ONE_TO_ONE_EXCHANGE  |PARTITIONED|
+          join (eq($$36, $$37))
           -- HYBRID_HASH_JOIN [$$36][$$37]  |PARTITIONED|
+            exchange
             -- HASH_PARTITION_EXCHANGE [$$36]  |PARTITIONED|
-              -- DATASOURCE_SCAN (Facebook.Friendship)  |PARTITIONED|
+              data-scan []<-[$$36, $$first] <- Facebook.Friendship
+              -- DATASOURCE_SCAN  |PARTITIONED|
+                exchange
                 -- ONE_TO_ONE_EXCHANGE  |PARTITIONED|
+                  empty-tuple-source
                   -- EMPTY_TUPLE_SOURCE  |PARTITIONED|
+            exchange
             -- HASH_PARTITION_EXCHANGE [$$37]  |PARTITIONED|
-              -- DATASOURCE_SCAN (Facebook.Friendship)  |PARTITIONED|
+              data-scan []<-[$$37, $$second] <- Facebook.Friendship
+              -- DATASOURCE_SCAN  |PARTITIONED|
+                exchange
                 -- ONE_TO_ONE_EXCHANGE  |PARTITIONED|
-                  -- EMPTY_TUPLE_SOURCE  |PARTITIONED|
-=======
-    project ([$$33])
-    -- STREAM_PROJECT  |PARTITIONED|
-      assign [$$33] <- [{"first": $$first, "second": $$second}]
-      -- ASSIGN  |PARTITIONED|
-        project ([$$first, $$second])
-        -- STREAM_PROJECT  |PARTITIONED|
-          exchange
-          -- ONE_TO_ONE_EXCHANGE  |PARTITIONED|
-            join (eq($$34, $$35))
-            -- HYBRID_HASH_JOIN [$$34][$$35]  |PARTITIONED|
-              exchange
-              -- ONE_TO_ONE_EXCHANGE  |PARTITIONED|
-                data-scan []<-[$$34, $$first] <- Facebook.Friendship
-                -- DATASOURCE_SCAN  |PARTITIONED|
-                  exchange
-                  -- ONE_TO_ONE_EXCHANGE  |PARTITIONED|
-                    empty-tuple-source
-                    -- EMPTY_TUPLE_SOURCE  |PARTITIONED|
-              exchange
-              -- ONE_TO_ONE_EXCHANGE  |PARTITIONED|
-                data-scan []<-[$$35, $$second] <- Facebook.Friendship
-                -- DATASOURCE_SCAN  |PARTITIONED|
-                  exchange
-                  -- ONE_TO_ONE_EXCHANGE  |PARTITIONED|
-                    empty-tuple-source
-                    -- EMPTY_TUPLE_SOURCE  |PARTITIONED|
->>>>>>> 86e6336f
+                  empty-tuple-source
+                  -- EMPTY_TUPLE_SOURCE  |PARTITIONED|