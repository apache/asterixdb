distribute result [$$33]
-- DISTRIBUTE_RESULT  |PARTITIONED|
  exchange
  -- ONE_TO_ONE_EXCHANGE  |PARTITIONED|
<<<<<<< HEAD
    -- ASSIGN  |PARTITIONED|
      -- STREAM_PROJECT  |PARTITIONED|
        -- ONE_TO_ONE_EXCHANGE  |PARTITIONED|
          -- STABLE_SORT [$$40(ASC), $$41(ASC)]  |PARTITIONED|
            -- RANGE_PARTITION_EXCHANGE [$$40(ASC), $$41(ASC)]  |PARTITIONED|
              -- FORWARD  |PARTITIONED|
                -- ONE_TO_ONE_EXCHANGE  |PARTITIONED|
                  -- REPLICATE  |PARTITIONED|
                    -- ONE_TO_ONE_EXCHANGE  |PARTITIONED|
                      -- NESTED_LOOP  |PARTITIONED|
                        -- ONE_TO_ONE_EXCHANGE  |PARTITIONED|
                          -- ASSIGN  |PARTITIONED|
                            -- ONE_TO_ONE_EXCHANGE  |PARTITIONED|
                              -- DATASOURCE_SCAN (test.CSX)  |PARTITIONED|
                                -- ONE_TO_ONE_EXCHANGE  |PARTITIONED|
                                  -- EMPTY_TUPLE_SOURCE  |PARTITIONED|
                        -- BROADCAST_EXCHANGE  |PARTITIONED|
                          -- ASSIGN  |PARTITIONED|
                            -- ONE_TO_ONE_EXCHANGE  |PARTITIONED|
                              -- DATASOURCE_SCAN (test.DBLP)  |PARTITIONED|
                                -- ONE_TO_ONE_EXCHANGE  |PARTITIONED|
                                  -- EMPTY_TUPLE_SOURCE  |PARTITIONED|
                -- BROADCAST_EXCHANGE  |PARTITIONED|
                  -- AGGREGATE  |UNPARTITIONED|
                    -- RANDOM_MERGE_EXCHANGE  |PARTITIONED|
                      -- AGGREGATE  |PARTITIONED|
                        -- STREAM_PROJECT  |PARTITIONED|
                          -- ONE_TO_ONE_EXCHANGE  |PARTITIONED|
                            -- REPLICATE  |PARTITIONED|
                              -- ONE_TO_ONE_EXCHANGE  |PARTITIONED|
                                -- NESTED_LOOP  |PARTITIONED|
                                  -- ONE_TO_ONE_EXCHANGE  |PARTITIONED|
                                    -- ASSIGN  |PARTITIONED|
                                      -- ONE_TO_ONE_EXCHANGE  |PARTITIONED|
                                        -- DATASOURCE_SCAN (test.CSX)  |PARTITIONED|
                                          -- ONE_TO_ONE_EXCHANGE  |PARTITIONED|
                                            -- EMPTY_TUPLE_SOURCE  |PARTITIONED|
                                  -- BROADCAST_EXCHANGE  |PARTITIONED|
                                    -- ASSIGN  |PARTITIONED|
                                      -- ONE_TO_ONE_EXCHANGE  |PARTITIONED|
                                        -- DATASOURCE_SCAN (test.DBLP)  |PARTITIONED|
                                          -- ONE_TO_ONE_EXCHANGE  |PARTITIONED|
                                            -- EMPTY_TUPLE_SOURCE  |PARTITIONED|
=======
    project ([$$33])
    -- STREAM_PROJECT  |PARTITIONED|
      assign [$$33] <- [{"title1": $$36, "title2": $$37}]
      -- ASSIGN  |PARTITIONED|
        project ([$$36, $$37])
        -- STREAM_PROJECT  |PARTITIONED|
          exchange
          -- ONE_TO_ONE_EXCHANGE  |PARTITIONED|
            order (ASC, $$38) (ASC, $$39)
            -- STABLE_SORT [$$38(ASC), $$39(ASC)]  |PARTITIONED|
              exchange
              -- RANGE_PARTITION_EXCHANGE [$$38(ASC), $$39(ASC)]  |PARTITIONED|
                forward: shared-variable = $$47
                -- FORWARD  |PARTITIONED|
                  exchange
                  -- ONE_TO_ONE_EXCHANGE  |PARTITIONED|
                    replicate
                    -- REPLICATE  |PARTITIONED|
                      exchange
                      -- ONE_TO_ONE_EXCHANGE  |PARTITIONED|
                        join (and(contains($$36, $$37), lt($$38, $$39)))
                        -- NESTED_LOOP  |PARTITIONED|
                          exchange
                          -- ONE_TO_ONE_EXCHANGE  |PARTITIONED|
                            project ([$$36, $$38])
                            -- STREAM_PROJECT  |PARTITIONED|
                              assign [$$36] <- [$$o1.getField("title")]
                              -- ASSIGN  |PARTITIONED|
                                exchange
                                -- ONE_TO_ONE_EXCHANGE  |PARTITIONED|
                                  data-scan []<-[$$38, $$o1] <- test.CSX
                                  -- DATASOURCE_SCAN  |PARTITIONED|
                                    exchange
                                    -- ONE_TO_ONE_EXCHANGE  |PARTITIONED|
                                      empty-tuple-source
                                      -- EMPTY_TUPLE_SOURCE  |PARTITIONED|
                          exchange
                          -- BROADCAST_EXCHANGE  |PARTITIONED|
                            project ([$$37, $$39])
                            -- STREAM_PROJECT  |PARTITIONED|
                              assign [$$37] <- [$$o2.getField(2)]
                              -- ASSIGN  |PARTITIONED|
                                exchange
                                -- ONE_TO_ONE_EXCHANGE  |PARTITIONED|
                                  data-scan []<-[$$39, $$o2] <- test.DBLP
                                  -- DATASOURCE_SCAN  |PARTITIONED|
                                    exchange
                                    -- ONE_TO_ONE_EXCHANGE  |PARTITIONED|
                                      empty-tuple-source
                                      -- EMPTY_TUPLE_SOURCE  |PARTITIONED|
                  exchange
                  -- BROADCAST_EXCHANGE  |PARTITIONED|
                    aggregate [$$47] <- [agg-range-map($$44, $$45, $$46)]
                    -- AGGREGATE  |UNPARTITIONED|
                      exchange
                      -- RANDOM_MERGE_EXCHANGE  |PARTITIONED|
                        aggregate [$$44, $$45, $$46] <- [agg-local-sampling($$38, $$39), agg-null-writer($$38), agg-null-writer($$39)]
                        -- AGGREGATE  |PARTITIONED|
                          project ([$$38, $$39])
                          -- STREAM_PROJECT  |PARTITIONED|
                            exchange
                            -- ONE_TO_ONE_EXCHANGE  |PARTITIONED|
                              replicate
                              -- REPLICATE  |PARTITIONED|
                                exchange
                                -- ONE_TO_ONE_EXCHANGE  |PARTITIONED|
                                  join (and(contains($$36, $$37), lt($$38, $$39)))
                                  -- NESTED_LOOP  |PARTITIONED|
                                    exchange
                                    -- ONE_TO_ONE_EXCHANGE  |PARTITIONED|
                                      project ([$$36, $$38])
                                      -- STREAM_PROJECT  |PARTITIONED|
                                        assign [$$36] <- [$$o1.getField("title")]
                                        -- ASSIGN  |PARTITIONED|
                                          exchange
                                          -- ONE_TO_ONE_EXCHANGE  |PARTITIONED|
                                            data-scan []<-[$$38, $$o1] <- test.CSX
                                            -- DATASOURCE_SCAN  |PARTITIONED|
                                              exchange
                                              -- ONE_TO_ONE_EXCHANGE  |PARTITIONED|
                                                empty-tuple-source
                                                -- EMPTY_TUPLE_SOURCE  |PARTITIONED|
                                    exchange
                                    -- BROADCAST_EXCHANGE  |PARTITIONED|
                                      project ([$$37, $$39])
                                      -- STREAM_PROJECT  |PARTITIONED|
                                        assign [$$37] <- [$$o2.getField(2)]
                                        -- ASSIGN  |PARTITIONED|
                                          exchange
                                          -- ONE_TO_ONE_EXCHANGE  |PARTITIONED|
                                            data-scan []<-[$$39, $$o2] <- test.DBLP
                                            -- DATASOURCE_SCAN  |PARTITIONED|
                                              exchange
                                              -- ONE_TO_ONE_EXCHANGE  |PARTITIONED|
                                                empty-tuple-source
                                                -- EMPTY_TUPLE_SOURCE  |PARTITIONED|
>>>>>>> 86e6336f
<|MERGE_RESOLUTION|>--- conflicted
+++ resolved
@@ -1,146 +1,90 @@
-distribute result [$$33]
+distribute result [$$35]
 -- DISTRIBUTE_RESULT  |PARTITIONED|
   exchange
   -- ONE_TO_ONE_EXCHANGE  |PARTITIONED|
-<<<<<<< HEAD
+    assign [$$35] <- [{"title1": $$38, "title2": $$39}] project: [$$35]
     -- ASSIGN  |PARTITIONED|
+      project ([$$38, $$39])
       -- STREAM_PROJECT  |PARTITIONED|
+        exchange
         -- ONE_TO_ONE_EXCHANGE  |PARTITIONED|
+          order (ASC, $$40) (ASC, $$41)
           -- STABLE_SORT [$$40(ASC), $$41(ASC)]  |PARTITIONED|
+            exchange
             -- RANGE_PARTITION_EXCHANGE [$$40(ASC), $$41(ASC)]  |PARTITIONED|
+              forward: shared-variable = $$49
               -- FORWARD  |PARTITIONED|
+                exchange
                 -- ONE_TO_ONE_EXCHANGE  |PARTITIONED|
+                  replicate
                   -- REPLICATE  |PARTITIONED|
+                    exchange
                     -- ONE_TO_ONE_EXCHANGE  |PARTITIONED|
+                      join (and(contains($$38, $$39), lt($$40, $$41)))
                       -- NESTED_LOOP  |PARTITIONED|
+                        exchange
                         -- ONE_TO_ONE_EXCHANGE  |PARTITIONED|
+                          assign [$$38] <- [$$o1.getField("title")] project: [$$38, $$40]
                           -- ASSIGN  |PARTITIONED|
+                            exchange
                             -- ONE_TO_ONE_EXCHANGE  |PARTITIONED|
-                              -- DATASOURCE_SCAN (test.CSX)  |PARTITIONED|
+                              data-scan []<-[$$40, $$o1] <- test.CSX
+                              -- DATASOURCE_SCAN  |PARTITIONED|
+                                exchange
                                 -- ONE_TO_ONE_EXCHANGE  |PARTITIONED|
+                                  empty-tuple-source
                                   -- EMPTY_TUPLE_SOURCE  |PARTITIONED|
+                        exchange
                         -- BROADCAST_EXCHANGE  |PARTITIONED|
+                          assign [$$39] <- [$$o2.getField(2)] project: [$$39, $$41]
                           -- ASSIGN  |PARTITIONED|
+                            exchange
                             -- ONE_TO_ONE_EXCHANGE  |PARTITIONED|
-                              -- DATASOURCE_SCAN (test.DBLP)  |PARTITIONED|
+                              data-scan []<-[$$41, $$o2] <- test.DBLP
+                              -- DATASOURCE_SCAN  |PARTITIONED|
+                                exchange
                                 -- ONE_TO_ONE_EXCHANGE  |PARTITIONED|
+                                  empty-tuple-source
                                   -- EMPTY_TUPLE_SOURCE  |PARTITIONED|
+                exchange
                 -- BROADCAST_EXCHANGE  |PARTITIONED|
+                  aggregate [$$49] <- [agg-range-map($$46, $$47, $$48)]
                   -- AGGREGATE  |UNPARTITIONED|
+                    exchange
                     -- RANDOM_MERGE_EXCHANGE  |PARTITIONED|
+                      aggregate [$$46, $$47, $$48] <- [agg-local-sampling($$40, $$41), agg-null-writer($$40), agg-null-writer($$41)]
                       -- AGGREGATE  |PARTITIONED|
+                        project ([$$40, $$41])
                         -- STREAM_PROJECT  |PARTITIONED|
-                          -- ONE_TO_ONE_EXCHANGE  |PARTITIONED|
-                            -- REPLICATE  |PARTITIONED|
-                              -- ONE_TO_ONE_EXCHANGE  |PARTITIONED|
-                                -- NESTED_LOOP  |PARTITIONED|
-                                  -- ONE_TO_ONE_EXCHANGE  |PARTITIONED|
-                                    -- ASSIGN  |PARTITIONED|
-                                      -- ONE_TO_ONE_EXCHANGE  |PARTITIONED|
-                                        -- DATASOURCE_SCAN (test.CSX)  |PARTITIONED|
-                                          -- ONE_TO_ONE_EXCHANGE  |PARTITIONED|
-                                            -- EMPTY_TUPLE_SOURCE  |PARTITIONED|
-                                  -- BROADCAST_EXCHANGE  |PARTITIONED|
-                                    -- ASSIGN  |PARTITIONED|
-                                      -- ONE_TO_ONE_EXCHANGE  |PARTITIONED|
-                                        -- DATASOURCE_SCAN (test.DBLP)  |PARTITIONED|
-                                          -- ONE_TO_ONE_EXCHANGE  |PARTITIONED|
-                                            -- EMPTY_TUPLE_SOURCE  |PARTITIONED|
-=======
-    project ([$$33])
-    -- STREAM_PROJECT  |PARTITIONED|
-      assign [$$33] <- [{"title1": $$36, "title2": $$37}]
-      -- ASSIGN  |PARTITIONED|
-        project ([$$36, $$37])
-        -- STREAM_PROJECT  |PARTITIONED|
-          exchange
-          -- ONE_TO_ONE_EXCHANGE  |PARTITIONED|
-            order (ASC, $$38) (ASC, $$39)
-            -- STABLE_SORT [$$38(ASC), $$39(ASC)]  |PARTITIONED|
-              exchange
-              -- RANGE_PARTITION_EXCHANGE [$$38(ASC), $$39(ASC)]  |PARTITIONED|
-                forward: shared-variable = $$47
-                -- FORWARD  |PARTITIONED|
-                  exchange
-                  -- ONE_TO_ONE_EXCHANGE  |PARTITIONED|
-                    replicate
-                    -- REPLICATE  |PARTITIONED|
-                      exchange
-                      -- ONE_TO_ONE_EXCHANGE  |PARTITIONED|
-                        join (and(contains($$36, $$37), lt($$38, $$39)))
-                        -- NESTED_LOOP  |PARTITIONED|
                           exchange
                           -- ONE_TO_ONE_EXCHANGE  |PARTITIONED|
-                            project ([$$36, $$38])
-                            -- STREAM_PROJECT  |PARTITIONED|
-                              assign [$$36] <- [$$o1.getField("title")]
-                              -- ASSIGN  |PARTITIONED|
-                                exchange
-                                -- ONE_TO_ONE_EXCHANGE  |PARTITIONED|
-                                  data-scan []<-[$$38, $$o1] <- test.CSX
-                                  -- DATASOURCE_SCAN  |PARTITIONED|
-                                    exchange
-                                    -- ONE_TO_ONE_EXCHANGE  |PARTITIONED|
-                                      empty-tuple-source
-                                      -- EMPTY_TUPLE_SOURCE  |PARTITIONED|
-                          exchange
-                          -- BROADCAST_EXCHANGE  |PARTITIONED|
-                            project ([$$37, $$39])
-                            -- STREAM_PROJECT  |PARTITIONED|
-                              assign [$$37] <- [$$o2.getField(2)]
-                              -- ASSIGN  |PARTITIONED|
-                                exchange
-                                -- ONE_TO_ONE_EXCHANGE  |PARTITIONED|
-                                  data-scan []<-[$$39, $$o2] <- test.DBLP
-                                  -- DATASOURCE_SCAN  |PARTITIONED|
-                                    exchange
-                                    -- ONE_TO_ONE_EXCHANGE  |PARTITIONED|
-                                      empty-tuple-source
-                                      -- EMPTY_TUPLE_SOURCE  |PARTITIONED|
-                  exchange
-                  -- BROADCAST_EXCHANGE  |PARTITIONED|
-                    aggregate [$$47] <- [agg-range-map($$44, $$45, $$46)]
-                    -- AGGREGATE  |UNPARTITIONED|
-                      exchange
-                      -- RANDOM_MERGE_EXCHANGE  |PARTITIONED|
-                        aggregate [$$44, $$45, $$46] <- [agg-local-sampling($$38, $$39), agg-null-writer($$38), agg-null-writer($$39)]
-                        -- AGGREGATE  |PARTITIONED|
-                          project ([$$38, $$39])
-                          -- STREAM_PROJECT  |PARTITIONED|
-                            exchange
-                            -- ONE_TO_ONE_EXCHANGE  |PARTITIONED|
-                              replicate
-                              -- REPLICATE  |PARTITIONED|
-                                exchange
-                                -- ONE_TO_ONE_EXCHANGE  |PARTITIONED|
-                                  join (and(contains($$36, $$37), lt($$38, $$39)))
-                                  -- NESTED_LOOP  |PARTITIONED|
-                                    exchange
-                                    -- ONE_TO_ONE_EXCHANGE  |PARTITIONED|
-                                      project ([$$36, $$38])
-                                      -- STREAM_PROJECT  |PARTITIONED|
-                                        assign [$$36] <- [$$o1.getField("title")]
-                                        -- ASSIGN  |PARTITIONED|
+                            replicate
+                            -- REPLICATE  |PARTITIONED|
+                              exchange
+                              -- ONE_TO_ONE_EXCHANGE  |PARTITIONED|
+                                join (and(contains($$38, $$39), lt($$40, $$41)))
+                                -- NESTED_LOOP  |PARTITIONED|
+                                  exchange
+                                  -- ONE_TO_ONE_EXCHANGE  |PARTITIONED|
+                                    assign [$$38] <- [$$o1.getField("title")] project: [$$38, $$40]
+                                    -- ASSIGN  |PARTITIONED|
+                                      exchange
+                                      -- ONE_TO_ONE_EXCHANGE  |PARTITIONED|
+                                        data-scan []<-[$$40, $$o1] <- test.CSX
+                                        -- DATASOURCE_SCAN  |PARTITIONED|
                                           exchange
                                           -- ONE_TO_ONE_EXCHANGE  |PARTITIONED|
-                                            data-scan []<-[$$38, $$o1] <- test.CSX
-                                            -- DATASOURCE_SCAN  |PARTITIONED|
-                                              exchange
-                                              -- ONE_TO_ONE_EXCHANGE  |PARTITIONED|
-                                                empty-tuple-source
-                                                -- EMPTY_TUPLE_SOURCE  |PARTITIONED|
-                                    exchange
-                                    -- BROADCAST_EXCHANGE  |PARTITIONED|
-                                      project ([$$37, $$39])
-                                      -- STREAM_PROJECT  |PARTITIONED|
-                                        assign [$$37] <- [$$o2.getField(2)]
-                                        -- ASSIGN  |PARTITIONED|
+                                            empty-tuple-source
+                                            -- EMPTY_TUPLE_SOURCE  |PARTITIONED|
+                                  exchange
+                                  -- BROADCAST_EXCHANGE  |PARTITIONED|
+                                    assign [$$39] <- [$$o2.getField(2)] project: [$$39, $$41]
+                                    -- ASSIGN  |PARTITIONED|
+                                      exchange
+                                      -- ONE_TO_ONE_EXCHANGE  |PARTITIONED|
+                                        data-scan []<-[$$41, $$o2] <- test.DBLP
+                                        -- DATASOURCE_SCAN  |PARTITIONED|
                                           exchange
                                           -- ONE_TO_ONE_EXCHANGE  |PARTITIONED|
-                                            data-scan []<-[$$39, $$o2] <- test.DBLP
-                                            -- DATASOURCE_SCAN  |PARTITIONED|
-                                              exchange
-                                              -- ONE_TO_ONE_EXCHANGE  |PARTITIONED|
-                                                empty-tuple-source
-                                                -- EMPTY_TUPLE_SOURCE  |PARTITIONED|
->>>>>>> 86e6336f
+                                            empty-tuple-source
+                                            -- EMPTY_TUPLE_SOURCE  |PARTITIONED|