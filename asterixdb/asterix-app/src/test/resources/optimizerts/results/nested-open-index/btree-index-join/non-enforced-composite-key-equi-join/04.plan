distribute result [$$33]
-- DISTRIBUTE_RESULT  |PARTITIONED|
  exchange
  -- ONE_TO_ONE_EXCHANGE  |PARTITIONED|
<<<<<<< HEAD
    -- ASSIGN  |PARTITIONED|
      -- SORT_MERGE_EXCHANGE [$$46(ASC), $$47(ASC) ]  |PARTITIONED|
        -- STABLE_SORT [$$46(ASC), $$47(ASC)]  |PARTITIONED|
          -- ONE_TO_ONE_EXCHANGE  |PARTITIONED|
            -- STREAM_PROJECT  |PARTITIONED|
              -- ONE_TO_ONE_EXCHANGE  |PARTITIONED|
                -- HYBRID_HASH_JOIN [$$44][$$45]  |PARTITIONED|
                  -- HASH_PARTITION_EXCHANGE [$$44]  |PARTITIONED|
                    -- ASSIGN  |PARTITIONED|
                      -- ASSIGN  |PARTITIONED|
                        -- STREAM_PROJECT  |PARTITIONED|
                          -- ONE_TO_ONE_EXCHANGE  |PARTITIONED|
                            -- DATASOURCE_SCAN (test.TestOpen1)  |PARTITIONED|
                              -- ONE_TO_ONE_EXCHANGE  |PARTITIONED|
                                -- EMPTY_TUPLE_SOURCE  |PARTITIONED|
                  -- HASH_PARTITION_EXCHANGE [$$45]  |PARTITIONED|
                    -- ASSIGN  |PARTITIONED|
                      -- ASSIGN  |PARTITIONED|
                        -- STREAM_PROJECT  |PARTITIONED|
                          -- ONE_TO_ONE_EXCHANGE  |PARTITIONED|
                            -- DATASOURCE_SCAN (test.TestOpen2)  |PARTITIONED|
                              -- ONE_TO_ONE_EXCHANGE  |PARTITIONED|
                                -- EMPTY_TUPLE_SOURCE  |PARTITIONED|
=======
    project ([$$33])
    -- STREAM_PROJECT  |PARTITIONED|
      assign [$$33] <- [{"c1": $$44, "c2": $$45}]
      -- ASSIGN  |PARTITIONED|
        exchange
        -- SORT_MERGE_EXCHANGE [$$44(ASC), $$45(ASC) ]  |PARTITIONED|
          order (ASC, $$44) (ASC, $$45)
          -- STABLE_SORT [$$44(ASC), $$45(ASC)]  |PARTITIONED|
            exchange
            -- ONE_TO_ONE_EXCHANGE  |PARTITIONED|
              project ([$$44, $$45])
              -- STREAM_PROJECT  |PARTITIONED|
                exchange
                -- ONE_TO_ONE_EXCHANGE  |PARTITIONED|
                  join (eq($$42, $$43))
                  -- HYBRID_HASH_JOIN [$$42][$$43]  |PARTITIONED|
                    exchange
                    -- HASH_PARTITION_EXCHANGE [$$42]  |PARTITIONED|
                      project ([$$44, $$42])
                      -- STREAM_PROJECT  |PARTITIONED|
                        assign [$$44, $$42] <- [$$48.getField("c_x"), $$48.getField("c_s")]
                        -- ASSIGN  |PARTITIONED|
                          project ([$$48])
                          -- STREAM_PROJECT  |PARTITIONED|
                            assign [$$48] <- [$$t1.getField("nested")]
                            -- ASSIGN  |PARTITIONED|
                              project ([$$t1])
                              -- STREAM_PROJECT  |PARTITIONED|
                                exchange
                                -- ONE_TO_ONE_EXCHANGE  |PARTITIONED|
                                  data-scan []<-[$$40, $$t1] <- test.TestOpen1
                                  -- DATASOURCE_SCAN  |PARTITIONED|
                                    exchange
                                    -- ONE_TO_ONE_EXCHANGE  |PARTITIONED|
                                      empty-tuple-source
                                      -- EMPTY_TUPLE_SOURCE  |PARTITIONED|
                    exchange
                    -- HASH_PARTITION_EXCHANGE [$$43]  |PARTITIONED|
                      project ([$$45, $$43])
                      -- STREAM_PROJECT  |PARTITIONED|
                        assign [$$45, $$43] <- [$$49.getField("c_x"), $$49.getField("c_s")]
                        -- ASSIGN  |PARTITIONED|
                          project ([$$49])
                          -- STREAM_PROJECT  |PARTITIONED|
                            assign [$$49] <- [$$t2.getField("nested")]
                            -- ASSIGN  |PARTITIONED|
                              project ([$$t2])
                              -- STREAM_PROJECT  |PARTITIONED|
                                exchange
                                -- ONE_TO_ONE_EXCHANGE  |PARTITIONED|
                                  data-scan []<-[$$41, $$t2] <- test.TestOpen2
                                  -- DATASOURCE_SCAN  |PARTITIONED|
                                    exchange
                                    -- ONE_TO_ONE_EXCHANGE  |PARTITIONED|
                                      empty-tuple-source
                                      -- EMPTY_TUPLE_SOURCE  |PARTITIONED|
>>>>>>> 86e6336f
<|MERGE_RESOLUTION|>--- conflicted
+++ resolved
@@ -1,86 +1,50 @@
-distribute result [$$33]
+distribute result [$$35]
 -- DISTRIBUTE_RESULT  |PARTITIONED|
   exchange
   -- ONE_TO_ONE_EXCHANGE  |PARTITIONED|
-<<<<<<< HEAD
+    assign [$$35] <- [{"c1": $$46, "c2": $$47}] project: [$$35]
     -- ASSIGN  |PARTITIONED|
+      exchange
       -- SORT_MERGE_EXCHANGE [$$46(ASC), $$47(ASC) ]  |PARTITIONED|
+        order (ASC, $$46) (ASC, $$47)
         -- STABLE_SORT [$$46(ASC), $$47(ASC)]  |PARTITIONED|
+          exchange
           -- ONE_TO_ONE_EXCHANGE  |PARTITIONED|
+            project ([$$46, $$47])
             -- STREAM_PROJECT  |PARTITIONED|
+              exchange
               -- ONE_TO_ONE_EXCHANGE  |PARTITIONED|
+                join (eq($$44, $$45))
                 -- HYBRID_HASH_JOIN [$$44][$$45]  |PARTITIONED|
+                  exchange
                   -- HASH_PARTITION_EXCHANGE [$$44]  |PARTITIONED|
+                    assign [$$46, $$44] <- [$$50.getField("c_x"), $$50.getField("c_s")] project: [$$46, $$44]
                     -- ASSIGN  |PARTITIONED|
+                      assign [$$50] <- [$$t1.getField("nested")] project: [$$50]
                       -- ASSIGN  |PARTITIONED|
+                        project ([$$t1])
                         -- STREAM_PROJECT  |PARTITIONED|
+                          exchange
                           -- ONE_TO_ONE_EXCHANGE  |PARTITIONED|
-                            -- DATASOURCE_SCAN (test.TestOpen1)  |PARTITIONED|
+                            data-scan []<-[$$42, $$t1] <- test.TestOpen1
+                            -- DATASOURCE_SCAN  |PARTITIONED|
+                              exchange
                               -- ONE_TO_ONE_EXCHANGE  |PARTITIONED|
+                                empty-tuple-source
                                 -- EMPTY_TUPLE_SOURCE  |PARTITIONED|
+                  exchange
                   -- HASH_PARTITION_EXCHANGE [$$45]  |PARTITIONED|
+                    assign [$$47, $$45] <- [$$51.getField("c_x"), $$51.getField("c_s")] project: [$$47, $$45]
                     -- ASSIGN  |PARTITIONED|
+                      assign [$$51] <- [$$t2.getField("nested")] project: [$$51]
                       -- ASSIGN  |PARTITIONED|
+                        project ([$$t2])
                         -- STREAM_PROJECT  |PARTITIONED|
+                          exchange
                           -- ONE_TO_ONE_EXCHANGE  |PARTITIONED|
-                            -- DATASOURCE_SCAN (test.TestOpen2)  |PARTITIONED|
+                            data-scan []<-[$$43, $$t2] <- test.TestOpen2
+                            -- DATASOURCE_SCAN  |PARTITIONED|
+                              exchange
                               -- ONE_TO_ONE_EXCHANGE  |PARTITIONED|
-                                -- EMPTY_TUPLE_SOURCE  |PARTITIONED|
-=======
-    project ([$$33])
-    -- STREAM_PROJECT  |PARTITIONED|
-      assign [$$33] <- [{"c1": $$44, "c2": $$45}]
-      -- ASSIGN  |PARTITIONED|
-        exchange
-        -- SORT_MERGE_EXCHANGE [$$44(ASC), $$45(ASC) ]  |PARTITIONED|
-          order (ASC, $$44) (ASC, $$45)
-          -- STABLE_SORT [$$44(ASC), $$45(ASC)]  |PARTITIONED|
-            exchange
-            -- ONE_TO_ONE_EXCHANGE  |PARTITIONED|
-              project ([$$44, $$45])
-              -- STREAM_PROJECT  |PARTITIONED|
-                exchange
-                -- ONE_TO_ONE_EXCHANGE  |PARTITIONED|
-                  join (eq($$42, $$43))
-                  -- HYBRID_HASH_JOIN [$$42][$$43]  |PARTITIONED|
-                    exchange
-                    -- HASH_PARTITION_EXCHANGE [$$42]  |PARTITIONED|
-                      project ([$$44, $$42])
-                      -- STREAM_PROJECT  |PARTITIONED|
-                        assign [$$44, $$42] <- [$$48.getField("c_x"), $$48.getField("c_s")]
-                        -- ASSIGN  |PARTITIONED|
-                          project ([$$48])
-                          -- STREAM_PROJECT  |PARTITIONED|
-                            assign [$$48] <- [$$t1.getField("nested")]
-                            -- ASSIGN  |PARTITIONED|
-                              project ([$$t1])
-                              -- STREAM_PROJECT  |PARTITIONED|
-                                exchange
-                                -- ONE_TO_ONE_EXCHANGE  |PARTITIONED|
-                                  data-scan []<-[$$40, $$t1] <- test.TestOpen1
-                                  -- DATASOURCE_SCAN  |PARTITIONED|
-                                    exchange
-                                    -- ONE_TO_ONE_EXCHANGE  |PARTITIONED|
-                                      empty-tuple-source
-                                      -- EMPTY_TUPLE_SOURCE  |PARTITIONED|
-                    exchange
-                    -- HASH_PARTITION_EXCHANGE [$$43]  |PARTITIONED|
-                      project ([$$45, $$43])
-                      -- STREAM_PROJECT  |PARTITIONED|
-                        assign [$$45, $$43] <- [$$49.getField("c_x"), $$49.getField("c_s")]
-                        -- ASSIGN  |PARTITIONED|
-                          project ([$$49])
-                          -- STREAM_PROJECT  |PARTITIONED|
-                            assign [$$49] <- [$$t2.getField("nested")]
-                            -- ASSIGN  |PARTITIONED|
-                              project ([$$t2])
-                              -- STREAM_PROJECT  |PARTITIONED|
-                                exchange
-                                -- ONE_TO_ONE_EXCHANGE  |PARTITIONED|
-                                  data-scan []<-[$$41, $$t2] <- test.TestOpen2
-                                  -- DATASOURCE_SCAN  |PARTITIONED|
-                                    exchange
-                                    -- ONE_TO_ONE_EXCHANGE  |PARTITIONED|
-                                      empty-tuple-source
-                                      -- EMPTY_TUPLE_SOURCE  |PARTITIONED|
->>>>>>> 86e6336f
+                                empty-tuple-source
+                                -- EMPTY_TUPLE_SOURCE  |PARTITIONED|