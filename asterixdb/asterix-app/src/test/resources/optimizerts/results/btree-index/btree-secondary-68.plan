distribute result [$$24]
-- DISTRIBUTE_RESULT  |PARTITIONED|
  exchange
  -- ONE_TO_ONE_EXCHANGE  |PARTITIONED|
<<<<<<< HEAD
    -- ASSIGN  |PARTITIONED|
      -- SORT_MERGE_EXCHANGE [$$28(ASC), $$29(ASC) ]  |PARTITIONED|
        -- STABLE_SORT [$$28(ASC), $$29(ASC)]  |PARTITIONED|
          -- ONE_TO_ONE_EXCHANGE  |PARTITIONED|
            -- STREAM_SELECT  |PARTITIONED|
              -- ASSIGN  |PARTITIONED|
                -- ONE_TO_ONE_EXCHANGE  |PARTITIONED|
                  -- BTREE_SEARCH (tpch.Orders.Orders)  |PARTITIONED|
                    -- ONE_TO_ONE_EXCHANGE  |PARTITIONED|
                      -- INTERSECT  |PARTITIONED|
                        -- ONE_TO_ONE_EXCHANGE  |PARTITIONED|
                          -- STABLE_SORT [$$38(ASC)]  |PARTITIONED|
                            -- ONE_TO_ONE_EXCHANGE  |PARTITIONED|
                              -- STREAM_PROJECT  |PARTITIONED|
                                -- ONE_TO_ONE_EXCHANGE  |PARTITIONED|
                                  -- BTREE_SEARCH (tpch.Orders.idx_custkey)  |PARTITIONED|
                                    -- ONE_TO_ONE_EXCHANGE  |PARTITIONED|
                                      -- ASSIGN  |PARTITIONED|
                                        -- EMPTY_TUPLE_SOURCE  |PARTITIONED|
                        -- ONE_TO_ONE_EXCHANGE  |PARTITIONED|
                          -- STABLE_SORT [$$42(ASC)]  |PARTITIONED|
                            -- ONE_TO_ONE_EXCHANGE  |PARTITIONED|
                              -- STREAM_PROJECT  |PARTITIONED|
                                -- ONE_TO_ONE_EXCHANGE  |PARTITIONED|
                                  -- BTREE_SEARCH (tpch.Orders.idx_orderpriority)  |PARTITIONED|
                                    -- ONE_TO_ONE_EXCHANGE  |PARTITIONED|
                                      -- ASSIGN  |PARTITIONED|
                                        -- EMPTY_TUPLE_SOURCE  |PARTITIONED|
=======
    project ([$$24])
    -- STREAM_PROJECT  |PARTITIONED|
      assign [$$24] <- [{"o_custkey": $$27, "o_orderkey": $$28, "o_orderstatus": $$33}]
      -- ASSIGN  |PARTITIONED|
        exchange
        -- SORT_MERGE_EXCHANGE [$$27(ASC), $$28(ASC) ]  |PARTITIONED|
          order (ASC, $$27) (ASC, $$28)
          -- STABLE_SORT [$$27(ASC), $$28(ASC)]  |PARTITIONED|
            exchange
            -- ONE_TO_ONE_EXCHANGE  |PARTITIONED|
              project ([$$27, $$28, $$33])
              -- STREAM_PROJECT  |PARTITIONED|
                select (and(eq($$Orders.getField(5), "1-URGENT"), le($$27, 43), ge($$27, 40)))
                -- STREAM_SELECT  |PARTITIONED|
                  assign [$$33, $$27] <- [$$Orders.getField(2), $$Orders.getField(1)]
                  -- ASSIGN  |PARTITIONED|
                    exchange
                    -- ONE_TO_ONE_EXCHANGE  |PARTITIONED|
                      unnest-map [$$28, $$Orders] <- index-search("Orders", 0, "tpch", "Orders", false, false, 1, $$42, 1, $$42, true, true, true)
                      -- BTREE_SEARCH  |PARTITIONED|
                        exchange
                        -- ONE_TO_ONE_EXCHANGE  |PARTITIONED|
                          intersect [$$42] <- [[$$37], [$$41]]
                          -- INTERSECT  |PARTITIONED|
                            exchange
                            -- ONE_TO_ONE_EXCHANGE  |PARTITIONED|
                              order (ASC, $$37)
                              -- STABLE_SORT [$$37(ASC)]  |PARTITIONED|
                                exchange
                                -- ONE_TO_ONE_EXCHANGE  |PARTITIONED|
                                  project ([$$37])
                                  -- STREAM_PROJECT  |PARTITIONED|
                                    exchange
                                    -- ONE_TO_ONE_EXCHANGE  |PARTITIONED|
                                      unnest-map [$$36, $$37] <- index-search("idx_custkey", 0, "tpch", "Orders", false, false, 1, $$34, 1, $$35, true, true, false)
                                      -- BTREE_SEARCH  |PARTITIONED|
                                        exchange
                                        -- ONE_TO_ONE_EXCHANGE  |PARTITIONED|
                                          assign [$$34, $$35] <- [40, 43]
                                          -- ASSIGN  |PARTITIONED|
                                            empty-tuple-source
                                            -- EMPTY_TUPLE_SOURCE  |PARTITIONED|
                            exchange
                            -- ONE_TO_ONE_EXCHANGE  |PARTITIONED|
                              order (ASC, $$41)
                              -- STABLE_SORT [$$41(ASC)]  |PARTITIONED|
                                exchange
                                -- ONE_TO_ONE_EXCHANGE  |PARTITIONED|
                                  project ([$$41])
                                  -- STREAM_PROJECT  |PARTITIONED|
                                    exchange
                                    -- ONE_TO_ONE_EXCHANGE  |PARTITIONED|
                                      unnest-map [$$40, $$41] <- index-search("idx_orderpriority", 0, "tpch", "Orders", false, false, 1, $$38, 1, $$39, true, true, true)
                                      -- BTREE_SEARCH  |PARTITIONED|
                                        exchange
                                        -- ONE_TO_ONE_EXCHANGE  |PARTITIONED|
                                          assign [$$38, $$39] <- ["1-URGENT", "1-URGENT"]
                                          -- ASSIGN  |PARTITIONED|
                                            empty-tuple-source
                                            -- EMPTY_TUPLE_SOURCE  |PARTITIONED|
>>>>>>> 86e6336f
<|MERGE_RESOLUTION|>--- conflicted
+++ resolved
@@ -1,95 +1,60 @@
-distribute result [$$24]
+distribute result [$$25]
 -- DISTRIBUTE_RESULT  |PARTITIONED|
   exchange
   -- ONE_TO_ONE_EXCHANGE  |PARTITIONED|
-<<<<<<< HEAD
+    assign [$$25] <- [{"o_custkey": $$28, "o_orderkey": $$29, "o_orderstatus": $$34}] project: [$$25]
     -- ASSIGN  |PARTITIONED|
+      exchange
       -- SORT_MERGE_EXCHANGE [$$28(ASC), $$29(ASC) ]  |PARTITIONED|
+        order (ASC, $$28) (ASC, $$29)
         -- STABLE_SORT [$$28(ASC), $$29(ASC)]  |PARTITIONED|
+          exchange
           -- ONE_TO_ONE_EXCHANGE  |PARTITIONED|
+            select (and(eq($$Orders.getField(5), "1-URGENT"), le($$28, 43), ge($$28, 40))) project: [$$28, $$29, $$34]
             -- STREAM_SELECT  |PARTITIONED|
+              assign [$$34, $$28] <- [$$Orders.getField(2), $$Orders.getField(1)]
               -- ASSIGN  |PARTITIONED|
+                exchange
                 -- ONE_TO_ONE_EXCHANGE  |PARTITIONED|
-                  -- BTREE_SEARCH (tpch.Orders.Orders)  |PARTITIONED|
-                    -- ONE_TO_ONE_EXCHANGE  |PARTITIONED|
-                      -- INTERSECT  |PARTITIONED|
-                        -- ONE_TO_ONE_EXCHANGE  |PARTITIONED|
-                          -- STABLE_SORT [$$38(ASC)]  |PARTITIONED|
-                            -- ONE_TO_ONE_EXCHANGE  |PARTITIONED|
-                              -- STREAM_PROJECT  |PARTITIONED|
-                                -- ONE_TO_ONE_EXCHANGE  |PARTITIONED|
-                                  -- BTREE_SEARCH (tpch.Orders.idx_custkey)  |PARTITIONED|
-                                    -- ONE_TO_ONE_EXCHANGE  |PARTITIONED|
-                                      -- ASSIGN  |PARTITIONED|
-                                        -- EMPTY_TUPLE_SOURCE  |PARTITIONED|
-                        -- ONE_TO_ONE_EXCHANGE  |PARTITIONED|
-                          -- STABLE_SORT [$$42(ASC)]  |PARTITIONED|
-                            -- ONE_TO_ONE_EXCHANGE  |PARTITIONED|
-                              -- STREAM_PROJECT  |PARTITIONED|
-                                -- ONE_TO_ONE_EXCHANGE  |PARTITIONED|
-                                  -- BTREE_SEARCH (tpch.Orders.idx_orderpriority)  |PARTITIONED|
-                                    -- ONE_TO_ONE_EXCHANGE  |PARTITIONED|
-                                      -- ASSIGN  |PARTITIONED|
-                                        -- EMPTY_TUPLE_SOURCE  |PARTITIONED|
-=======
-    project ([$$24])
-    -- STREAM_PROJECT  |PARTITIONED|
-      assign [$$24] <- [{"o_custkey": $$27, "o_orderkey": $$28, "o_orderstatus": $$33}]
-      -- ASSIGN  |PARTITIONED|
-        exchange
-        -- SORT_MERGE_EXCHANGE [$$27(ASC), $$28(ASC) ]  |PARTITIONED|
-          order (ASC, $$27) (ASC, $$28)
-          -- STABLE_SORT [$$27(ASC), $$28(ASC)]  |PARTITIONED|
-            exchange
-            -- ONE_TO_ONE_EXCHANGE  |PARTITIONED|
-              project ([$$27, $$28, $$33])
-              -- STREAM_PROJECT  |PARTITIONED|
-                select (and(eq($$Orders.getField(5), "1-URGENT"), le($$27, 43), ge($$27, 40)))
-                -- STREAM_SELECT  |PARTITIONED|
-                  assign [$$33, $$27] <- [$$Orders.getField(2), $$Orders.getField(1)]
-                  -- ASSIGN  |PARTITIONED|
+                  unnest-map [$$29, $$Orders] <- index-search("Orders", 0, "Default", "tpch", "Orders", false, false, 1, $$43, 1, $$43, true, true, true)
+                  -- BTREE_SEARCH  |PARTITIONED|
                     exchange
                     -- ONE_TO_ONE_EXCHANGE  |PARTITIONED|
-                      unnest-map [$$28, $$Orders] <- index-search("Orders", 0, "tpch", "Orders", false, false, 1, $$42, 1, $$42, true, true, true)
-                      -- BTREE_SEARCH  |PARTITIONED|
+                      intersect [$$43] <- [[$$38], [$$42]]
+                      -- INTERSECT  |PARTITIONED|
                         exchange
                         -- ONE_TO_ONE_EXCHANGE  |PARTITIONED|
-                          intersect [$$42] <- [[$$37], [$$41]]
-                          -- INTERSECT  |PARTITIONED|
+                          order (ASC, $$38)
+                          -- STABLE_SORT [$$38(ASC)]  |PARTITIONED|
                             exchange
                             -- ONE_TO_ONE_EXCHANGE  |PARTITIONED|
-                              order (ASC, $$37)
-                              -- STABLE_SORT [$$37(ASC)]  |PARTITIONED|
+                              project ([$$38])
+                              -- STREAM_PROJECT  |PARTITIONED|
                                 exchange
                                 -- ONE_TO_ONE_EXCHANGE  |PARTITIONED|
-                                  project ([$$37])
-                                  -- STREAM_PROJECT  |PARTITIONED|
+                                  unnest-map [$$37, $$38] <- index-search("idx_custkey", 0, "Default", "tpch", "Orders", false, false, 1, $$35, 1, $$36, true, true, false)
+                                  -- BTREE_SEARCH  |PARTITIONED|
                                     exchange
                                     -- ONE_TO_ONE_EXCHANGE  |PARTITIONED|
-                                      unnest-map [$$36, $$37] <- index-search("idx_custkey", 0, "tpch", "Orders", false, false, 1, $$34, 1, $$35, true, true, false)
-                                      -- BTREE_SEARCH  |PARTITIONED|
-                                        exchange
-                                        -- ONE_TO_ONE_EXCHANGE  |PARTITIONED|
-                                          assign [$$34, $$35] <- [40, 43]
-                                          -- ASSIGN  |PARTITIONED|
-                                            empty-tuple-source
-                                            -- EMPTY_TUPLE_SOURCE  |PARTITIONED|
+                                      assign [$$35, $$36] <- [40, 43]
+                                      -- ASSIGN  |PARTITIONED|
+                                        empty-tuple-source
+                                        -- EMPTY_TUPLE_SOURCE  |PARTITIONED|
+                        exchange
+                        -- ONE_TO_ONE_EXCHANGE  |PARTITIONED|
+                          order (ASC, $$42)
+                          -- STABLE_SORT [$$42(ASC)]  |PARTITIONED|
                             exchange
                             -- ONE_TO_ONE_EXCHANGE  |PARTITIONED|
-                              order (ASC, $$41)
-                              -- STABLE_SORT [$$41(ASC)]  |PARTITIONED|
+                              project ([$$42])
+                              -- STREAM_PROJECT  |PARTITIONED|
                                 exchange
                                 -- ONE_TO_ONE_EXCHANGE  |PARTITIONED|
-                                  project ([$$41])
-                                  -- STREAM_PROJECT  |PARTITIONED|
+                                  unnest-map [$$41, $$42] <- index-search("idx_orderpriority", 0, "Default", "tpch", "Orders", false, false, 1, $$39, 1, $$40, true, true, true)
+                                  -- BTREE_SEARCH  |PARTITIONED|
                                     exchange
                                     -- ONE_TO_ONE_EXCHANGE  |PARTITIONED|
-                                      unnest-map [$$40, $$41] <- index-search("idx_orderpriority", 0, "tpch", "Orders", false, false, 1, $$38, 1, $$39, true, true, true)
-                                      -- BTREE_SEARCH  |PARTITIONED|
-                                        exchange
-                                        -- ONE_TO_ONE_EXCHANGE  |PARTITIONED|
-                                          assign [$$38, $$39] <- ["1-URGENT", "1-URGENT"]
-                                          -- ASSIGN  |PARTITIONED|
-                                            empty-tuple-source
-                                            -- EMPTY_TUPLE_SOURCE  |PARTITIONED|
->>>>>>> 86e6336f
+                                      assign [$$39, $$40] <- ["1-URGENT", "1-URGENT"]
+                                      -- ASSIGN  |PARTITIONED|
+                                        empty-tuple-source
+                                        -- EMPTY_TUPLE_SOURCE  |PARTITIONED|