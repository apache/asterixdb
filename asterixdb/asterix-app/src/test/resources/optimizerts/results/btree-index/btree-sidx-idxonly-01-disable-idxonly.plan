--- conflicted
+++ resolved
@@ -1,50 +1,38 @@
-distribute result [$$17]
+distribute result [$$18]
 -- DISTRIBUTE_RESULT  |PARTITIONED|
   exchange
   -- ONE_TO_ONE_EXCHANGE  |PARTITIONED|
-<<<<<<< HEAD
+    assign [$$18] <- [{"pk": $$21, "sk": $$20}] project: [$$18]
     -- ASSIGN  |PARTITIONED|
+      exchange
       -- SORT_MERGE_EXCHANGE [$$21(ASC) ]  |PARTITIONED|
+        order (ASC, $$21)
         -- STABLE_SORT [$$21(ASC)]  |PARTITIONED|
+          exchange
           -- ONE_TO_ONE_EXCHANGE  |PARTITIONED|
+            select (lt($$20, 3))
             -- STREAM_SELECT  |PARTITIONED|
-=======
-    project ([$$17])
-    -- STREAM_PROJECT  |PARTITIONED|
-      assign [$$17] <- [{"pk": $$20, "sk": $$19}]
-      -- ASSIGN  |PARTITIONED|
-        exchange
-        -- SORT_MERGE_EXCHANGE [$$20(ASC) ]  |PARTITIONED|
-          select (lt($$19, 3))
-          -- STREAM_SELECT  |PARTITIONED|
-            project ([$$20, $$19])
-            -- STREAM_PROJECT  |PARTITIONED|
-              assign [$$19] <- [$$o.getField(1)]
->>>>>>> 86e6336f
+              assign [$$20] <- [$$o.getField(1)] project: [$$21, $$20]
               -- ASSIGN  |PARTITIONED|
                 exchange
                 -- ONE_TO_ONE_EXCHANGE  |PARTITIONED|
-                  unnest-map [$$20, $$o] <- index-search("MyData", 0, "test", "MyData", false, false, 1, $$25, 1, $$25, true, true, true)
+                  unnest-map [$$21, $$o] <- index-search("MyData", 0, "Default", "test", "MyData", false, false, 1, $$26, 1, $$26, true, true, true)
                   -- BTREE_SEARCH  |PARTITIONED|
                     exchange
                     -- ONE_TO_ONE_EXCHANGE  |PARTITIONED|
-<<<<<<< HEAD
+                      order (ASC, $$26)
                       -- STABLE_SORT [$$26(ASC)]  |PARTITIONED|
-=======
-                      order (ASC, $$25)
-                      -- STABLE_SORT [$$25(ASC)]  |PARTITIONED|
                         exchange
->>>>>>> 86e6336f
                         -- ONE_TO_ONE_EXCHANGE  |PARTITIONED|
-                          project ([$$25])
+                          project ([$$26])
                           -- STREAM_PROJECT  |PARTITIONED|
                             exchange
                             -- ONE_TO_ONE_EXCHANGE  |PARTITIONED|
-                              unnest-map [$$24, $$25] <- index-search("btree_index_docid", 0, "test", "MyData", false, false, 0, 1, $$23, true, false, false)
+                              unnest-map [$$25, $$26] <- index-search("btree_index_docid", 0, "Default", "test", "MyData", false, false, 0, 1, $$24, true, false, false)
                               -- BTREE_SEARCH  |PARTITIONED|
                                 exchange
                                 -- ONE_TO_ONE_EXCHANGE  |PARTITIONED|
-                                  assign [$$23] <- [3]
+                                  assign [$$24] <- [3]
                                   -- ASSIGN  |PARTITIONED|
                                     empty-tuple-source
                                     -- EMPTY_TUPLE_SOURCE  |PARTITIONED|