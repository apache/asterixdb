--- conflicted
+++ resolved
@@ -2,50 +2,31 @@
 -- DISTRIBUTE_RESULT  |PARTITIONED|
   exchange
   -- ONE_TO_ONE_EXCHANGE  |PARTITIONED|
-<<<<<<< HEAD
+    select (and(ge($$18, "Max"), le($$18, "Roger"))) project: [$$emp]
     -- STREAM_SELECT  |PARTITIONED|
+      assign [$$18] <- [$$emp.getField(1)]
       -- ASSIGN  |PARTITIONED|
+        project ([$$emp])
         -- STREAM_PROJECT  |PARTITIONED|
+          exchange
           -- ONE_TO_ONE_EXCHANGE  |PARTITIONED|
-            -- BTREE_SEARCH (test.testdst.testdst)  |PARTITIONED|
+            unnest-map [$$19, $$emp] <- index-search("testdst", 0, "Default", "test", "testdst", false, false, 1, $$23, 1, $$23, true, true, true)
+            -- BTREE_SEARCH  |PARTITIONED|
+              exchange
               -- ONE_TO_ONE_EXCHANGE  |PARTITIONED|
+                order (ASC, $$23)
                 -- STABLE_SORT [$$23(ASC)]  |PARTITIONED|
+                  exchange
                   -- ONE_TO_ONE_EXCHANGE  |PARTITIONED|
+                    project ([$$23])
                     -- STREAM_PROJECT  |PARTITIONED|
+                      exchange
                       -- ONE_TO_ONE_EXCHANGE  |PARTITIONED|
-                        -- BTREE_SEARCH (test.testdst.sec_Idx)  |PARTITIONED|
+                        unnest-map [$$22, $$23] <- index-search("sec_Idx", 0, "Default", "test", "testdst", false, false, 1, $$20, 1, $$21, true, true, false)
+                        -- BTREE_SEARCH  |PARTITIONED|
+                          exchange
                           -- ONE_TO_ONE_EXCHANGE  |PARTITIONED|
+                            assign [$$20, $$21] <- ["Max", "Roger"]
                             -- ASSIGN  |PARTITIONED|
-                              -- EMPTY_TUPLE_SOURCE  |PARTITIONED|
-=======
-    project ([$$emp])
-    -- STREAM_PROJECT  |PARTITIONED|
-      select (and(ge($$17, "Max"), le($$17, "Roger")))
-      -- STREAM_SELECT  |PARTITIONED|
-        assign [$$17] <- [$$emp.getField(1)]
-        -- ASSIGN  |PARTITIONED|
-          project ([$$emp])
-          -- STREAM_PROJECT  |PARTITIONED|
-            exchange
-            -- ONE_TO_ONE_EXCHANGE  |PARTITIONED|
-              unnest-map [$$18, $$emp] <- index-search("testdst", 0, "test", "testdst", false, false, 1, $$22, 1, $$22, true, true, true)
-              -- BTREE_SEARCH  |PARTITIONED|
-                exchange
-                -- ONE_TO_ONE_EXCHANGE  |PARTITIONED|
-                  order (ASC, $$22)
-                  -- STABLE_SORT [$$22(ASC)]  |PARTITIONED|
-                    exchange
-                    -- ONE_TO_ONE_EXCHANGE  |PARTITIONED|
-                      project ([$$22])
-                      -- STREAM_PROJECT  |PARTITIONED|
-                        exchange
-                        -- ONE_TO_ONE_EXCHANGE  |PARTITIONED|
-                          unnest-map [$$21, $$22] <- index-search("sec_Idx", 0, "test", "testdst", false, false, 1, $$19, 1, $$20, true, true, false)
-                          -- BTREE_SEARCH  |PARTITIONED|
-                            exchange
-                            -- ONE_TO_ONE_EXCHANGE  |PARTITIONED|
-                              assign [$$19, $$20] <- ["Max", "Roger"]
-                              -- ASSIGN  |PARTITIONED|
-                                empty-tuple-source
-                                -- EMPTY_TUPLE_SOURCE  |PARTITIONED|
->>>>>>> 86e6336f
+                              empty-tuple-source
+                              -- EMPTY_TUPLE_SOURCE  |PARTITIONED|