--- conflicted
+++ resolved
@@ -1,12 +1,12 @@
-distribute result [$$70]
+distribute result [$$73]
 -- DISTRIBUTE_RESULT  |UNPARTITIONED|
   exchange
   -- ONE_TO_ONE_EXCHANGE  |UNPARTITIONED|
-    aggregate [$$70] <- [agg-sql-sum($$77)]
+    aggregate [$$73] <- [agg-sql-sum($$80)]
     -- AGGREGATE  |UNPARTITIONED|
       exchange
       -- RANDOM_MERGE_EXCHANGE  |PARTITIONED|
-        aggregate [$$77] <- [agg-sql-count(1)]
+        aggregate [$$80] <- [agg-sql-count(1)]
         -- AGGREGATE  |PARTITIONED|
           exchange
           -- ONE_TO_ONE_EXCHANGE  |PARTITIONED|
@@ -14,83 +14,49 @@
             -- UNION_ALL  |PARTITIONED|
               exchange
               -- ONE_TO_ONE_EXCHANGE  |PARTITIONED|
-<<<<<<< HEAD
+                select (and(ge($$95, 0), lt($$95, 1000000), lt($$96, date: { 2002-11-09 }), ge($$96, date: { 1997-05-19 }))) project: []
                 -- STREAM_SELECT  |PARTITIONED|
+                  assign [$$95, $$96] <- [$$72.getField(10), $$72.getField(6)] project: [$$95, $$96]
                   -- ASSIGN  |PARTITIONED|
+                    assign [$$72] <- [$$94.getField(12)] project: [$$72]
                     -- ASSIGN  |PARTITIONED|
+                      project ([$$94])
                       -- STREAM_PROJECT  |PARTITIONED|
+                        exchange
                         -- ONE_TO_ONE_EXCHANGE  |PARTITIONED|
-                          -- BTREE_SEARCH (twitter.ds_tweet.ds_tweet)  |PARTITIONED|
+                          unnest-map [$$93, $$94] <- index-search("ds_tweet", 0, "Default", "twitter", "ds_tweet", false, false, 1, $$87, 1, $$87, true, true, true)
+                          -- BTREE_SEARCH  |PARTITIONED|
+                            exchange
                             -- ONE_TO_ONE_EXCHANGE  |PARTITIONED|
+                              split ($$88)
                               -- SPLIT  |PARTITIONED|
+                                exchange
                                 -- ONE_TO_ONE_EXCHANGE  |PARTITIONED|
-                                  -- BTREE_SEARCH (twitter.ds_tweet.create_at_status_count_idx)  |PARTITIONED|
+                                  unnest-map [$$85, $$86, $$87, $$88] <- index-search("create_at_status_count_idx", 0, "Default", "twitter", "ds_tweet", false, false, 2, $$81, $$82, 2, $$83, $$84, true, true, false)
+                                  -- BTREE_SEARCH  |PARTITIONED|
+                                    exchange
                                     -- ONE_TO_ONE_EXCHANGE  |PARTITIONED|
+                                      assign [$$81, $$82, $$83, $$84] <- [date: { 1997-05-19 }, 0, date: { 2002-11-09 }, 1000000]
                                       -- ASSIGN  |PARTITIONED|
+                                        empty-tuple-source
                                         -- EMPTY_TUPLE_SOURCE  |PARTITIONED|
-              -- ONE_TO_ONE_EXCHANGE  |PARTITIONED|
-                -- STREAM_SELECT  |PARTITIONED|
-                  -- STREAM_PROJECT  |PARTITIONED|
-                    -- ONE_TO_ONE_EXCHANGE  |PARTITIONED|
-                      -- SPLIT  |PARTITIONED|
-                        -- ONE_TO_ONE_EXCHANGE  |PARTITIONED|
-                          -- BTREE_SEARCH (twitter.ds_tweet.create_at_status_count_idx)  |PARTITIONED|
-                            -- ONE_TO_ONE_EXCHANGE  |PARTITIONED|
-                              -- ASSIGN  |PARTITIONED|
-                                -- EMPTY_TUPLE_SOURCE  |PARTITIONED|
-=======
-                project ([])
-                -- STREAM_PROJECT  |PARTITIONED|
-                  select (and(ge($$92, 0), lt($$92, 1000000), lt($$93, date: { 2002-11-09 }), ge($$93, date: { 1997-05-19 })))
-                  -- STREAM_SELECT  |PARTITIONED|
-                    project ([$$92, $$93])
-                    -- STREAM_PROJECT  |PARTITIONED|
-                      assign [$$92, $$93] <- [$$69.getField(10), $$69.getField(6)]
-                      -- ASSIGN  |PARTITIONED|
-                        project ([$$69])
-                        -- STREAM_PROJECT  |PARTITIONED|
-                          assign [$$69] <- [$$91.getField(12)]
-                          -- ASSIGN  |PARTITIONED|
-                            project ([$$91])
-                            -- STREAM_PROJECT  |PARTITIONED|
-                              exchange
-                              -- ONE_TO_ONE_EXCHANGE  |PARTITIONED|
-                                unnest-map [$$90, $$91] <- index-search("ds_tweet", 0, "twitter", "ds_tweet", false, false, 1, $$84, 1, $$84, true, true, true)
-                                -- BTREE_SEARCH  |PARTITIONED|
-                                  exchange
-                                  -- ONE_TO_ONE_EXCHANGE  |PARTITIONED|
-                                    split ($$85)
-                                    -- SPLIT  |PARTITIONED|
-                                      exchange
-                                      -- ONE_TO_ONE_EXCHANGE  |PARTITIONED|
-                                        unnest-map [$$82, $$83, $$84, $$85] <- index-search("create_at_status_count_idx", 0, "twitter", "ds_tweet", false, false, 2, $$78, $$79, 2, $$80, $$81, true, true, false)
-                                        -- BTREE_SEARCH  |PARTITIONED|
-                                          exchange
-                                          -- ONE_TO_ONE_EXCHANGE  |PARTITIONED|
-                                            assign [$$78, $$79, $$80, $$81] <- [date: { 1997-05-19 }, 0, date: { 2002-11-09 }, 1000000]
-                                            -- ASSIGN  |PARTITIONED|
-                                              empty-tuple-source
-                                              -- EMPTY_TUPLE_SOURCE  |PARTITIONED|
               exchange
               -- ONE_TO_ONE_EXCHANGE  |PARTITIONED|
-                project ([])
-                -- STREAM_PROJECT  |PARTITIONED|
-                  select (and(ge($$83, 0), lt($$83, 1000000), lt($$82, date: { 2002-11-09 }), ge($$82, date: { 1997-05-19 })))
-                  -- STREAM_SELECT  |PARTITIONED|
-                    project ([$$82, $$83])
-                    -- STREAM_PROJECT  |PARTITIONED|
-                      exchange
-                      -- ONE_TO_ONE_EXCHANGE  |PARTITIONED|
-                        split ($$85)
-                        -- SPLIT  |PARTITIONED|
-                          exchange
-                          -- ONE_TO_ONE_EXCHANGE  |PARTITIONED|
-                            unnest-map [$$82, $$83, $$84, $$85] <- index-search("create_at_status_count_idx", 0, "twitter", "ds_tweet", false, false, 2, $$78, $$79, 2, $$80, $$81, true, true, false)
-                            -- BTREE_SEARCH  |PARTITIONED|
-                              exchange
-                              -- ONE_TO_ONE_EXCHANGE  |PARTITIONED|
-                                assign [$$78, $$79, $$80, $$81] <- [date: { 1997-05-19 }, 0, date: { 2002-11-09 }, 1000000]
-                                -- ASSIGN  |PARTITIONED|
-                                  empty-tuple-source
-                                  -- EMPTY_TUPLE_SOURCE  |PARTITIONED|
->>>>>>> 86e6336f
+                select (and(ge($$86, 0), lt($$86, 1000000), lt($$85, date: { 2002-11-09 }), ge($$85, date: { 1997-05-19 }))) project: []
+                -- STREAM_SELECT  |PARTITIONED|
+                  project ([$$85, $$86])
+                  -- STREAM_PROJECT  |PARTITIONED|
+                    exchange
+                    -- ONE_TO_ONE_EXCHANGE  |PARTITIONED|
+                      split ($$88)
+                      -- SPLIT  |PARTITIONED|
+                        exchange
+                        -- ONE_TO_ONE_EXCHANGE  |PARTITIONED|
+                          unnest-map [$$85, $$86, $$87, $$88] <- index-search("create_at_status_count_idx", 0, "Default", "twitter", "ds_tweet", false, false, 2, $$81, $$82, 2, $$83, $$84, true, true, false)
+                          -- BTREE_SEARCH  |PARTITIONED|
+                            exchange
+                            -- ONE_TO_ONE_EXCHANGE  |PARTITIONED|
+                              assign [$$81, $$82, $$83, $$84] <- [date: { 1997-05-19 }, 0, date: { 2002-11-09 }, 1000000]
+                              -- ASSIGN  |PARTITIONED|
+                                empty-tuple-source
+                                -- EMPTY_TUPLE_SOURCE  |PARTITIONED|