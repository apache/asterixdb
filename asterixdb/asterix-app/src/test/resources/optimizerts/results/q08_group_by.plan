--- conflicted
+++ resolved
@@ -1,227 +1,140 @@
-distribute result [$$191]
+distribute result [$$203]
 -- DISTRIBUTE_RESULT  |PARTITIONED|
   exchange
   -- ONE_TO_ONE_EXCHANGE  |PARTITIONED|
-<<<<<<< HEAD
+    assign [$$203] <- [{"o_orderdate": $$228, "l_discount": $$231, "l_extendedprice": $$232, "l_suppkey": $$233, "s_nationkey": $$242}] project: [$$203]
     -- ASSIGN  |PARTITIONED|
+      project ([$$242, $$228, $$231, $$232, $$233])
       -- STREAM_PROJECT  |PARTITIONED|
+        exchange
         -- ONE_TO_ONE_EXCHANGE  |PARTITIONED|
+          join (eq($$205, $$233))
           -- HYBRID_HASH_JOIN [$$205][$$233]  |PARTITIONED|
+            exchange
             -- HASH_PARTITION_EXCHANGE [$$205]  |PARTITIONED|
+              assign [$$242] <- [$$s.getField(3)] project: [$$242, $$205]
               -- ASSIGN  |PARTITIONED|
+                exchange
                 -- ONE_TO_ONE_EXCHANGE  |PARTITIONED|
-                  -- DATASOURCE_SCAN (q08_group_by.Supplier)  |PARTITIONED|
-                    -- ONE_TO_ONE_EXCHANGE  |PARTITIONED|
-                      -- EMPTY_TUPLE_SOURCE  |PARTITIONED|
-            -- HASH_PARTITION_EXCHANGE [$$233]  |PARTITIONED|
-              -- STREAM_PROJECT  |PARTITIONED|
-                -- ONE_TO_ONE_EXCHANGE  |PARTITIONED|
-                  -- HYBRID_HASH_JOIN [$$230][$$212]  |PARTITIONED|
-                    -- HASH_PARTITION_EXCHANGE [$$230]  |PARTITIONED|
-                      -- STREAM_PROJECT  |PARTITIONED|
-                        -- ONE_TO_ONE_EXCHANGE  |PARTITIONED|
-                          -- HYBRID_HASH_JOIN [$$206][$$208]  |PARTITIONED|
-                            -- HASH_PARTITION_EXCHANGE [$$206]  |PARTITIONED|
-                              -- ASSIGN  |PARTITIONED|
-                                -- STREAM_PROJECT  |PARTITIONED|
-                                  -- ONE_TO_ONE_EXCHANGE  |PARTITIONED|
-                                    -- DATASOURCE_SCAN (q08_group_by.LineItem)  |PARTITIONED|
-                                      -- ONE_TO_ONE_EXCHANGE  |PARTITIONED|
-                                        -- EMPTY_TUPLE_SOURCE  |PARTITIONED|
-                            -- HASH_PARTITION_EXCHANGE [$$208]  |PARTITIONED|
-                              -- STREAM_PROJECT  |PARTITIONED|
-                                -- ONE_TO_ONE_EXCHANGE  |PARTITIONED|
-                                  -- HYBRID_HASH_JOIN [$$221][$$209]  |PARTITIONED|
-                                    -- HASH_PARTITION_EXCHANGE [$$221]  |PARTITIONED|
-                                      -- STREAM_SELECT  |PARTITIONED|
-                                        -- ASSIGN  |PARTITIONED|
-                                          -- ONE_TO_ONE_EXCHANGE  |PARTITIONED|
-                                            -- DATASOURCE_SCAN (q08_group_by.Orders)  |PARTITIONED|
-                                              -- ONE_TO_ONE_EXCHANGE  |PARTITIONED|
-                                                -- EMPTY_TUPLE_SOURCE  |PARTITIONED|
-                                    -- HASH_PARTITION_EXCHANGE [$$209]  |PARTITIONED|
-                                      -- STREAM_PROJECT  |PARTITIONED|
-                                        -- ONE_TO_ONE_EXCHANGE  |PARTITIONED|
-                                          -- HYBRID_HASH_JOIN [$$218][$$210]  |PARTITIONED|
-                                            -- HASH_PARTITION_EXCHANGE [$$218]  |PARTITIONED|
-                                              -- ASSIGN  |PARTITIONED|
-                                                -- ONE_TO_ONE_EXCHANGE  |PARTITIONED|
-                                                  -- DATASOURCE_SCAN (q08_group_by.Customer)  |PARTITIONED|
-                                                    -- ONE_TO_ONE_EXCHANGE  |PARTITIONED|
-                                                      -- EMPTY_TUPLE_SOURCE  |PARTITIONED|
-                                            -- HASH_PARTITION_EXCHANGE [$$210]  |PARTITIONED|
-                                              -- STREAM_PROJECT  |PARTITIONED|
-                                                -- ONE_TO_ONE_EXCHANGE  |PARTITIONED|
-                                                  -- HYBRID_HASH_JOIN [$$216][$$211]  |PARTITIONED|
-                                                    -- HASH_PARTITION_EXCHANGE [$$216]  |PARTITIONED|
-                                                      -- ASSIGN  |PARTITIONED|
-                                                        -- ONE_TO_ONE_EXCHANGE  |PARTITIONED|
-                                                          -- DATASOURCE_SCAN (q08_group_by.Nation)  |PARTITIONED|
-                                                            -- ONE_TO_ONE_EXCHANGE  |PARTITIONED|
-                                                              -- EMPTY_TUPLE_SOURCE  |PARTITIONED|
-                                                    -- HASH_PARTITION_EXCHANGE [$$211]  |PARTITIONED|
-                                                      -- STREAM_SELECT  |PARTITIONED|
-                                                        -- ONE_TO_ONE_EXCHANGE  |PARTITIONED|
-                                                          -- DATASOURCE_SCAN (q08_group_by.Region)  |PARTITIONED|
-                                                            -- ONE_TO_ONE_EXCHANGE  |PARTITIONED|
-                                                              -- EMPTY_TUPLE_SOURCE  |PARTITIONED|
-                    -- HASH_PARTITION_EXCHANGE [$$212]  |PARTITIONED|
-                      -- STREAM_SELECT  |PARTITIONED|
-                        -- ONE_TO_ONE_EXCHANGE  |PARTITIONED|
-                          -- DATASOURCE_SCAN (q08_group_by.Part)  |PARTITIONED|
-                            -- ONE_TO_ONE_EXCHANGE  |PARTITIONED|
-                              -- EMPTY_TUPLE_SOURCE  |PARTITIONED|
-=======
-    project ([$$191])
-    -- STREAM_PROJECT  |PARTITIONED|
-      assign [$$191] <- [{"o_orderdate": $$216, "l_discount": $$219, "l_extendedprice": $$220, "l_suppkey": $$221, "s_nationkey": $$230}]
-      -- ASSIGN  |PARTITIONED|
-        project ([$$230, $$216, $$219, $$220, $$221])
-        -- STREAM_PROJECT  |PARTITIONED|
-          exchange
-          -- ONE_TO_ONE_EXCHANGE  |PARTITIONED|
-            join (eq($$193, $$221))
-            -- HYBRID_HASH_JOIN [$$193][$$221]  |PARTITIONED|
-              exchange
-              -- ONE_TO_ONE_EXCHANGE  |PARTITIONED|
-                project ([$$230, $$193])
-                -- STREAM_PROJECT  |PARTITIONED|
-                  assign [$$230] <- [$$s.getField(3)]
-                  -- ASSIGN  |PARTITIONED|
+                  data-scan []<-[$$205, $$s] <- q08_group_by.Supplier
+                  -- DATASOURCE_SCAN  |PARTITIONED|
                     exchange
                     -- ONE_TO_ONE_EXCHANGE  |PARTITIONED|
-                      data-scan []<-[$$193, $$s] <- q08_group_by.Supplier
-                      -- DATASOURCE_SCAN  |PARTITIONED|
+                      empty-tuple-source
+                      -- EMPTY_TUPLE_SOURCE  |PARTITIONED|
+            exchange
+            -- HASH_PARTITION_EXCHANGE [$$233]  |PARTITIONED|
+              project ([$$228, $$231, $$232, $$233])
+              -- STREAM_PROJECT  |PARTITIONED|
+                exchange
+                -- ONE_TO_ONE_EXCHANGE  |PARTITIONED|
+                  join (eq($$212, $$230))
+                  -- HYBRID_HASH_JOIN [$$230][$$212]  |PARTITIONED|
+                    exchange
+                    -- HASH_PARTITION_EXCHANGE [$$230]  |PARTITIONED|
+                      project ([$$228, $$231, $$232, $$233, $$230])
+                      -- STREAM_PROJECT  |PARTITIONED|
                         exchange
                         -- ONE_TO_ONE_EXCHANGE  |PARTITIONED|
-                          empty-tuple-source
-                          -- EMPTY_TUPLE_SOURCE  |PARTITIONED|
-              exchange
-              -- HASH_PARTITION_EXCHANGE [$$221]  |PARTITIONED|
-                project ([$$216, $$219, $$220, $$221])
-                -- STREAM_PROJECT  |PARTITIONED|
-                  exchange
-                  -- ONE_TO_ONE_EXCHANGE  |PARTITIONED|
-                    join (eq($$200, $$218))
-                    -- HYBRID_HASH_JOIN [$$218][$$200]  |PARTITIONED|
-                      exchange
-                      -- HASH_PARTITION_EXCHANGE [$$218]  |PARTITIONED|
-                        project ([$$216, $$219, $$220, $$221, $$218])
-                        -- STREAM_PROJECT  |PARTITIONED|
-                          exchange
-                          -- ONE_TO_ONE_EXCHANGE  |PARTITIONED|
-                            join (eq($$194, $$196))
-                            -- HYBRID_HASH_JOIN [$$194][$$196]  |PARTITIONED|
-                              exchange
-                              -- HASH_PARTITION_EXCHANGE [$$194]  |PARTITIONED|
-                                project ([$$219, $$220, $$221, $$218, $$194])
-                                -- STREAM_PROJECT  |PARTITIONED|
-                                  assign [$$221, $$220, $$219, $$218] <- [$$l.getField(2), $$l.getField(5), $$l.getField(6), $$l.getField(1)]
-                                  -- ASSIGN  |PARTITIONED|
-                                    project ([$$194, $$l])
-                                    -- STREAM_PROJECT  |PARTITIONED|
-                                      exchange
-                                      -- ONE_TO_ONE_EXCHANGE  |PARTITIONED|
-                                        data-scan []<-[$$194, $$195, $$l] <- q08_group_by.LineItem
-                                        -- DATASOURCE_SCAN  |PARTITIONED|
-                                          exchange
-                                          -- ONE_TO_ONE_EXCHANGE  |PARTITIONED|
-                                            empty-tuple-source
-                                            -- EMPTY_TUPLE_SOURCE  |PARTITIONED|
-                              exchange
-                              -- HASH_PARTITION_EXCHANGE [$$196]  |PARTITIONED|
-                                project ([$$216, $$196])
+                          join (eq($$206, $$208))
+                          -- HYBRID_HASH_JOIN [$$206][$$208]  |PARTITIONED|
+                            exchange
+                            -- HASH_PARTITION_EXCHANGE [$$206]  |PARTITIONED|
+                              assign [$$233, $$232, $$231, $$230] <- [$$l.getField(2), $$l.getField(5), $$l.getField(6), $$l.getField(1)] project: [$$231, $$232, $$233, $$230, $$206]
+                              -- ASSIGN  |PARTITIONED|
+                                project ([$$206, $$l])
                                 -- STREAM_PROJECT  |PARTITIONED|
                                   exchange
                                   -- ONE_TO_ONE_EXCHANGE  |PARTITIONED|
-                                    join (eq($$197, $$209))
-                                    -- HYBRID_HASH_JOIN [$$209][$$197]  |PARTITIONED|
+                                    data-scan []<-[$$206, $$207, $$l] <- q08_group_by.LineItem
+                                    -- DATASOURCE_SCAN  |PARTITIONED|
                                       exchange
-                                      -- HASH_PARTITION_EXCHANGE [$$209]  |PARTITIONED|
-                                        select (and(ge($$216, "1995-01-01"), le($$216, "1996-12-31")))
-                                        -- STREAM_SELECT  |PARTITIONED|
-                                          project ([$$196, $$216, $$209])
-                                          -- STREAM_PROJECT  |PARTITIONED|
-                                            assign [$$216, $$209] <- [$$o.getField(4), $$o.getField(1)]
-                                            -- ASSIGN  |PARTITIONED|
+                                      -- ONE_TO_ONE_EXCHANGE  |PARTITIONED|
+                                        empty-tuple-source
+                                        -- EMPTY_TUPLE_SOURCE  |PARTITIONED|
+                            exchange
+                            -- HASH_PARTITION_EXCHANGE [$$208]  |PARTITIONED|
+                              project ([$$228, $$208])
+                              -- STREAM_PROJECT  |PARTITIONED|
+                                exchange
+                                -- ONE_TO_ONE_EXCHANGE  |PARTITIONED|
+                                  join (eq($$209, $$221))
+                                  -- HYBRID_HASH_JOIN [$$221][$$209]  |PARTITIONED|
+                                    exchange
+                                    -- HASH_PARTITION_EXCHANGE [$$221]  |PARTITIONED|
+                                      select (and(ge($$228, "1995-01-01"), le($$228, "1996-12-31")))
+                                      -- STREAM_SELECT  |PARTITIONED|
+                                        assign [$$228, $$221] <- [$$o.getField(4), $$o.getField(1)] project: [$$208, $$228, $$221]
+                                        -- ASSIGN  |PARTITIONED|
+                                          exchange
+                                          -- ONE_TO_ONE_EXCHANGE  |PARTITIONED|
+                                            data-scan []<-[$$208, $$o] <- q08_group_by.Orders
+                                            -- DATASOURCE_SCAN  |PARTITIONED|
                                               exchange
                                               -- ONE_TO_ONE_EXCHANGE  |PARTITIONED|
-                                                data-scan []<-[$$196, $$o] <- q08_group_by.Orders
-                                                -- DATASOURCE_SCAN  |PARTITIONED|
-                                                  exchange
-                                                  -- ONE_TO_ONE_EXCHANGE  |PARTITIONED|
-                                                    empty-tuple-source
-                                                    -- EMPTY_TUPLE_SOURCE  |PARTITIONED|
-                                      exchange
-                                      -- HASH_PARTITION_EXCHANGE [$$197]  |PARTITIONED|
-                                        project ([$$197])
-                                        -- STREAM_PROJECT  |PARTITIONED|
-                                          exchange
-                                          -- ONE_TO_ONE_EXCHANGE  |PARTITIONED|
-                                            join (eq($$206, $$198))
-                                            -- HYBRID_HASH_JOIN [$$206][$$198]  |PARTITIONED|
-                                              exchange
-                                              -- HASH_PARTITION_EXCHANGE [$$206]  |PARTITIONED|
-                                                project ([$$197, $$206])
-                                                -- STREAM_PROJECT  |PARTITIONED|
-                                                  assign [$$206] <- [$$c.getField(3)]
-                                                  -- ASSIGN  |PARTITIONED|
+                                                empty-tuple-source
+                                                -- EMPTY_TUPLE_SOURCE  |PARTITIONED|
+                                    exchange
+                                    -- HASH_PARTITION_EXCHANGE [$$209]  |PARTITIONED|
+                                      project ([$$209])
+                                      -- STREAM_PROJECT  |PARTITIONED|
+                                        exchange
+                                        -- ONE_TO_ONE_EXCHANGE  |PARTITIONED|
+                                          join (eq($$218, $$210))
+                                          -- HYBRID_HASH_JOIN [$$218][$$210]  |PARTITIONED|
+                                            exchange
+                                            -- HASH_PARTITION_EXCHANGE [$$218]  |PARTITIONED|
+                                              assign [$$218] <- [$$c.getField(3)] project: [$$209, $$218]
+                                              -- ASSIGN  |PARTITIONED|
+                                                exchange
+                                                -- ONE_TO_ONE_EXCHANGE  |PARTITIONED|
+                                                  data-scan []<-[$$209, $$c] <- q08_group_by.Customer
+                                                  -- DATASOURCE_SCAN  |PARTITIONED|
                                                     exchange
                                                     -- ONE_TO_ONE_EXCHANGE  |PARTITIONED|
-                                                      data-scan []<-[$$197, $$c] <- q08_group_by.Customer
-                                                      -- DATASOURCE_SCAN  |PARTITIONED|
+                                                      empty-tuple-source
+                                                      -- EMPTY_TUPLE_SOURCE  |PARTITIONED|
+                                            exchange
+                                            -- HASH_PARTITION_EXCHANGE [$$210]  |PARTITIONED|
+                                              project ([$$210])
+                                              -- STREAM_PROJECT  |PARTITIONED|
+                                                exchange
+                                                -- ONE_TO_ONE_EXCHANGE  |PARTITIONED|
+                                                  join (eq($$216, $$211))
+                                                  -- HYBRID_HASH_JOIN [$$216][$$211]  |PARTITIONED|
+                                                    exchange
+                                                    -- HASH_PARTITION_EXCHANGE [$$216]  |PARTITIONED|
+                                                      assign [$$216] <- [$$n1.getField(2)] project: [$$210, $$216]
+                                                      -- ASSIGN  |PARTITIONED|
                                                         exchange
                                                         -- ONE_TO_ONE_EXCHANGE  |PARTITIONED|
-                                                          empty-tuple-source
-                                                          -- EMPTY_TUPLE_SOURCE  |PARTITIONED|
-                                              exchange
-                                              -- HASH_PARTITION_EXCHANGE [$$198]  |PARTITIONED|
-                                                project ([$$198])
-                                                -- STREAM_PROJECT  |PARTITIONED|
-                                                  exchange
-                                                  -- ONE_TO_ONE_EXCHANGE  |PARTITIONED|
-                                                    join (eq($$204, $$199))
-                                                    -- HYBRID_HASH_JOIN [$$204][$$199]  |PARTITIONED|
-                                                      exchange
-                                                      -- HASH_PARTITION_EXCHANGE [$$204]  |PARTITIONED|
-                                                        project ([$$198, $$204])
-                                                        -- STREAM_PROJECT  |PARTITIONED|
-                                                          assign [$$204] <- [$$n1.getField(2)]
-                                                          -- ASSIGN  |PARTITIONED|
+                                                          data-scan []<-[$$210, $$n1] <- q08_group_by.Nation
+                                                          -- DATASOURCE_SCAN  |PARTITIONED|
                                                             exchange
                                                             -- ONE_TO_ONE_EXCHANGE  |PARTITIONED|
-                                                              data-scan []<-[$$198, $$n1] <- q08_group_by.Nation
-                                                              -- DATASOURCE_SCAN  |PARTITIONED|
-                                                                exchange
-                                                                -- ONE_TO_ONE_EXCHANGE  |PARTITIONED|
-                                                                  empty-tuple-source
-                                                                  -- EMPTY_TUPLE_SOURCE  |PARTITIONED|
-                                                      exchange
-                                                      -- ONE_TO_ONE_EXCHANGE  |PARTITIONED|
-                                                        project ([$$199])
-                                                        -- STREAM_PROJECT  |PARTITIONED|
-                                                          select (eq($$r1.getField(1), "AMERICA"))
-                                                          -- STREAM_SELECT  |PARTITIONED|
+                                                              empty-tuple-source
+                                                              -- EMPTY_TUPLE_SOURCE  |PARTITIONED|
+                                                    exchange
+                                                    -- HASH_PARTITION_EXCHANGE [$$211]  |PARTITIONED|
+                                                      select (eq($$r1.getField(1), "AMERICA")) project: [$$211]
+                                                      -- STREAM_SELECT  |PARTITIONED|
+                                                        exchange
+                                                        -- ONE_TO_ONE_EXCHANGE  |PARTITIONED|
+                                                          data-scan []<-[$$211, $$r1] <- q08_group_by.Region
+                                                          -- DATASOURCE_SCAN  |PARTITIONED|
                                                             exchange
                                                             -- ONE_TO_ONE_EXCHANGE  |PARTITIONED|
-                                                              data-scan []<-[$$199, $$r1] <- q08_group_by.Region
-                                                              -- DATASOURCE_SCAN  |PARTITIONED|
-                                                                exchange
-                                                                -- ONE_TO_ONE_EXCHANGE  |PARTITIONED|
-                                                                  empty-tuple-source
-                                                                  -- EMPTY_TUPLE_SOURCE  |PARTITIONED|
-                      exchange
-                      -- ONE_TO_ONE_EXCHANGE  |PARTITIONED|
-                        project ([$$200])
-                        -- STREAM_PROJECT  |PARTITIONED|
-                          select (eq($$p.getField(4), "ECONOMY ANODIZED STEEL"))
-                          -- STREAM_SELECT  |PARTITIONED|
+                                                              empty-tuple-source
+                                                              -- EMPTY_TUPLE_SOURCE  |PARTITIONED|
+                    exchange
+                    -- HASH_PARTITION_EXCHANGE [$$212]  |PARTITIONED|
+                      select (eq($$p.getField(4), "ECONOMY ANODIZED STEEL")) project: [$$212]
+                      -- STREAM_SELECT  |PARTITIONED|
+                        exchange
+                        -- ONE_TO_ONE_EXCHANGE  |PARTITIONED|
+                          data-scan []<-[$$212, $$p] <- q08_group_by.Part
+                          -- DATASOURCE_SCAN  |PARTITIONED|
                             exchange
                             -- ONE_TO_ONE_EXCHANGE  |PARTITIONED|
-                              data-scan []<-[$$200, $$p] <- q08_group_by.Part
-                              -- DATASOURCE_SCAN  |PARTITIONED|
-                                exchange
-                                -- ONE_TO_ONE_EXCHANGE  |PARTITIONED|
-                                  empty-tuple-source
-                                  -- EMPTY_TUPLE_SOURCE  |PARTITIONED|
->>>>>>> 86e6336f
+                              empty-tuple-source
+                              -- EMPTY_TUPLE_SOURCE  |PARTITIONED|