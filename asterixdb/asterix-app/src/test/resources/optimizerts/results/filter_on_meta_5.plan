--- conflicted
+++ resolved
@@ -1,35 +1,20 @@
-distribute result [$$16]
+distribute result [$$17]
 -- DISTRIBUTE_RESULT  |PARTITIONED|
   exchange
   -- ONE_TO_ONE_EXCHANGE  |PARTITIONED|
-<<<<<<< HEAD
+    assign [$$17] <- [{"KVStore": $$KVStore}] project: [$$17]
     -- ASSIGN  |PARTITIONED|
+      select (gt($$20.getField(8), 10)) project: [$$KVStore]
       -- STREAM_SELECT  |PARTITIONED|
+        project ([$$KVStore, $$20])
         -- STREAM_PROJECT  |PARTITIONED|
+          exchange
           -- ONE_TO_ONE_EXCHANGE  |PARTITIONED|
-            -- DATASOURCE_SCAN (KeyVerse.KVStore)  |PARTITIONED|
+            data-scan []<-[$$18, $$19, $$KVStore, $$20] <- KeyVerse.KVStore with filter on min:[$$22] max:[]
+            -- DATASOURCE_SCAN  |PARTITIONED|
+              exchange
               -- BROADCAST_EXCHANGE  |PARTITIONED|
+                assign [$$22] <- [10]
                 -- ASSIGN  |PARTITIONED|
-                  -- EMPTY_TUPLE_SOURCE  |PARTITIONED|
-=======
-    project ([$$16])
-    -- STREAM_PROJECT  |PARTITIONED|
-      assign [$$16] <- [{"KVStore": $$KVStore}]
-      -- ASSIGN  |PARTITIONED|
-        project ([$$KVStore])
-        -- STREAM_PROJECT  |PARTITIONED|
-          select (gt($$19.getField(8), 10))
-          -- STREAM_SELECT  |PARTITIONED|
-            project ([$$KVStore, $$19])
-            -- STREAM_PROJECT  |PARTITIONED|
-              exchange
-              -- ONE_TO_ONE_EXCHANGE  |PARTITIONED|
-                data-scan []<-[$$17, $$18, $$KVStore, $$19] <- KeyVerse.KVStore with filter on min:[$$21] max:[]
-                -- DATASOURCE_SCAN  |PARTITIONED|
-                  exchange
-                  -- BROADCAST_EXCHANGE  |PARTITIONED|
-                    assign [$$21] <- [10]
-                    -- ASSIGN  |PARTITIONED|
-                      empty-tuple-source
-                      -- EMPTY_TUPLE_SOURCE  |PARTITIONED|
->>>>>>> 86e6336f
+                  empty-tuple-source
+                  -- EMPTY_TUPLE_SOURCE  |PARTITIONED|