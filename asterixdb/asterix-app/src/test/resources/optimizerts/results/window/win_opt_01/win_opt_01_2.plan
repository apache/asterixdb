distribute result [$$56]
-- DISTRIBUTE_RESULT  |LOCAL|
  exchange
  -- ONE_TO_ONE_EXCHANGE  |LOCAL|
<<<<<<< HEAD
    -- ASSIGN  |LOCAL|
      -- WINDOW  |LOCAL|
              {
                -- AGGREGATE  |LOCAL|
                  -- NESTED_TUPLE_SOURCE  |LOCAL|
              }
        -- ONE_TO_ONE_EXCHANGE  |LOCAL|
          -- STABLE_SORT [$$m(ASC), $$t(ASC)]  |LOCAL|
            -- ONE_TO_ONE_EXCHANGE  |UNPARTITIONED|
              -- ASSIGN  |UNPARTITIONED|
                -- UNNEST  |UNPARTITIONED|
                  -- EMPTY_TUPLE_SOURCE  |UNPARTITIONED|
=======
    project ([$$56])
    -- STREAM_PROJECT  |LOCAL|
      assign [$$56] <- [{"m": $$m, "t": $$t, "row_nubmer": $$43, "sum": $$57}]
      -- ASSIGN  |LOCAL|
        window-aggregate [$$43] <- [row-number-impl()] partition [$$m] order (ASC, $$t) frame on (ASC, $$t) start unbounded end [$$t] {
                  aggregate [$$57] <- [agg-sql-sum($$t)]
                  -- AGGREGATE  |LOCAL|
                    nested tuple source
                    -- NESTED_TUPLE_SOURCE  |LOCAL|
               }
        -- WINDOW  |LOCAL|
          exchange
          -- ONE_TO_ONE_EXCHANGE  |LOCAL|
            order (ASC, $$m) (ASC, $$t)
            -- STABLE_SORT [$$m(ASC), $$t(ASC)]  |LOCAL|
              exchange
              -- ONE_TO_ONE_EXCHANGE  |UNPARTITIONED|
                assign [$$m] <- [numeric-mod($$t, 4)]
                -- ASSIGN  |UNPARTITIONED|
                  unnest $$t <- range(1, 20)
                  -- UNNEST  |UNPARTITIONED|
                    empty-tuple-source
                    -- EMPTY_TUPLE_SOURCE  |UNPARTITIONED|
>>>>>>> 86e6336f
<|MERGE_RESOLUTION|>--- conflicted
+++ resolved
@@ -1,42 +1,25 @@
-distribute result [$$56]
+distribute result [$$58]
 -- DISTRIBUTE_RESULT  |LOCAL|
   exchange
   -- ONE_TO_ONE_EXCHANGE  |LOCAL|
-<<<<<<< HEAD
+    assign [$$58] <- [{"m": $$m, "t": $$t, "row_nubmer": $$45, "sum": $$59}] project: [$$58]
     -- ASSIGN  |LOCAL|
+      window-aggregate [$$45] <- [row-number-impl()] partition [$$m] order (ASC, $$t) frame on (ASC, $$t) start unbounded end [$$t] {
+                aggregate [$$59] <- [agg-sql-sum($$t)]
+                -- AGGREGATE  |LOCAL|
+                  nested tuple source
+                  -- NESTED_TUPLE_SOURCE  |LOCAL|
+             }
       -- WINDOW  |LOCAL|
-              {
-                -- AGGREGATE  |LOCAL|
-                  -- NESTED_TUPLE_SOURCE  |LOCAL|
-              }
+        exchange
         -- ONE_TO_ONE_EXCHANGE  |LOCAL|
+          order (ASC, $$m) (ASC, $$t)
           -- STABLE_SORT [$$m(ASC), $$t(ASC)]  |LOCAL|
+            exchange
             -- ONE_TO_ONE_EXCHANGE  |UNPARTITIONED|
+              assign [$$m] <- [numeric-mod($$t, 4)]
               -- ASSIGN  |UNPARTITIONED|
+                unnest $$t <- range(1, 20)
                 -- UNNEST  |UNPARTITIONED|
-                  -- EMPTY_TUPLE_SOURCE  |UNPARTITIONED|
-=======
-    project ([$$56])
-    -- STREAM_PROJECT  |LOCAL|
-      assign [$$56] <- [{"m": $$m, "t": $$t, "row_nubmer": $$43, "sum": $$57}]
-      -- ASSIGN  |LOCAL|
-        window-aggregate [$$43] <- [row-number-impl()] partition [$$m] order (ASC, $$t) frame on (ASC, $$t) start unbounded end [$$t] {
-                  aggregate [$$57] <- [agg-sql-sum($$t)]
-                  -- AGGREGATE  |LOCAL|
-                    nested tuple source
-                    -- NESTED_TUPLE_SOURCE  |LOCAL|
-               }
-        -- WINDOW  |LOCAL|
-          exchange
-          -- ONE_TO_ONE_EXCHANGE  |LOCAL|
-            order (ASC, $$m) (ASC, $$t)
-            -- STABLE_SORT [$$m(ASC), $$t(ASC)]  |LOCAL|
-              exchange
-              -- ONE_TO_ONE_EXCHANGE  |UNPARTITIONED|
-                assign [$$m] <- [numeric-mod($$t, 4)]
-                -- ASSIGN  |UNPARTITIONED|
-                  unnest $$t <- range(1, 20)
-                  -- UNNEST  |UNPARTITIONED|
-                    empty-tuple-source
-                    -- EMPTY_TUPLE_SOURCE  |UNPARTITIONED|
->>>>>>> 86e6336f
+                  empty-tuple-source
+                  -- EMPTY_TUPLE_SOURCE  |UNPARTITIONED|