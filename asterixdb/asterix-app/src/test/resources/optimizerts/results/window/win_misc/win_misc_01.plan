--- conflicted
+++ resolved
@@ -1,83 +1,46 @@
-distribute result [$$234]
+distribute result [$$246]
 -- DISTRIBUTE_RESULT  |UNPARTITIONED|
   exchange
   -- ONE_TO_ONE_EXCHANGE  |UNPARTITIONED|
-<<<<<<< HEAD
+    assign [$$246] <- [{"rank_min_delta": $$248, "rank_max_delta": $$249, "percent_rank_min_delta": $$250, "percent_rank_max_delta": $$251}] project: [$$246]
     -- ASSIGN  |UNPARTITIONED|
+      aggregate [$$248, $$249, $$250, $$251] <- [agg-global-sql-min($$256), agg-global-sql-max($$257), agg-global-sql-min($$258), agg-global-sql-max($$259)]
       -- AGGREGATE  |UNPARTITIONED|
+        exchange
         -- RANDOM_MERGE_EXCHANGE  |PARTITIONED|
+          aggregate [$$256, $$257, $$258, $$259] <- [agg-local-sql-min($$232), agg-local-sql-max($$232), agg-local-sql-min($$240), agg-local-sql-max($$240)]
           -- AGGREGATE  |PARTITIONED|
+            assign [$$240, $$232] <- [switch-case(true, lt($$260, 0.001), 0, $$260), numeric-subtract($$262, $$212)] project: [$$232, $$240]
             -- ASSIGN  |PARTITIONED|
+              assign [$$260] <- [numeric-subtract(numeric-divide(numeric-subtract($$262, 1), 3), $$222)] project: [$$212, $$262, $$260]
               -- ASSIGN  |PARTITIONED|
-=======
-    project ([$$234])
-    -- STREAM_PROJECT  |UNPARTITIONED|
-      assign [$$234] <- [{"rank_min_delta": $$236, "rank_max_delta": $$237, "percent_rank_min_delta": $$238, "percent_rank_max_delta": $$239}]
-      -- ASSIGN  |UNPARTITIONED|
-        aggregate [$$236, $$237, $$238, $$239] <- [agg-global-sql-min($$244), agg-global-sql-max($$245), agg-global-sql-min($$246), agg-global-sql-max($$247)]
-        -- AGGREGATE  |UNPARTITIONED|
-          exchange
-          -- RANDOM_MERGE_EXCHANGE  |PARTITIONED|
-            aggregate [$$244, $$245, $$246, $$247] <- [agg-local-sql-min($$220), agg-local-sql-max($$220), agg-local-sql-min($$228), agg-local-sql-max($$228)]
-            -- AGGREGATE  |PARTITIONED|
-              project ([$$220, $$228])
-              -- STREAM_PROJECT  |PARTITIONED|
-                assign [$$228, $$220] <- [switch-case(true, lt($$248, 0.001), 0, $$248), numeric-subtract($$250, $$200)]
->>>>>>> 86e6336f
+                assign [$$262] <- [numeric-add(numeric-multiply(numeric-subtract(2, $$n), 2), 1)] project: [$$222, $$212, $$262]
                 -- ASSIGN  |PARTITIONED|
-                  project ([$$200, $$250, $$248])
+                  project ([$$n, $$222, $$212])
                   -- STREAM_PROJECT  |PARTITIONED|
-<<<<<<< HEAD
+                    window-aggregate [$$222, $$212] <- [percent-rank-impl($$n), rank-impl($$n)] partition [$$t1.c2, $$p] order (DESC, $$n)
                     -- WINDOW  |PARTITIONED|
+                      exchange
                       -- ONE_TO_ONE_EXCHANGE  |PARTITIONED|
+                        order (ASC, $$t1.c2) (ASC, $$p) (DESC, $$n)
                         -- STABLE_SORT [$$t1.c2(ASC), $$p(ASC), $$n(DESC)]  |PARTITIONED|
+                          exchange
                           -- HASH_PARTITION_EXCHANGE [$$t1.c2, $$p]  |PARTITIONED|
+                            unnest $$d <- range($$252, 2) project: [$$n, $$t1.c2, $$p]
                             -- UNNEST  |PARTITIONED|
+                              unnest $$n <- range($$252, 2)
                               -- UNNEST  |PARTITIONED|
+                                unnest $$p <- range($$252, 2)
                                 -- UNNEST  |PARTITIONED|
+                                  assign [$$t1.c2, $$252] <- [$$t1.getField("c2"), $$t1.getField("one")] project: [$$t1.c2, $$252]
                                   -- ASSIGN  |PARTITIONED|
+                                    project ([$$t1])
                                     -- STREAM_PROJECT  |PARTITIONED|
+                                      exchange
                                       -- ONE_TO_ONE_EXCHANGE  |PARTITIONED|
-                                        -- DATASOURCE_SCAN (test.t1)  |PARTITIONED|
+                                        data-scan []<-[$$247, $$t1] <- test.t1
+                                        -- DATASOURCE_SCAN  |PARTITIONED|
+                                          exchange
                                           -- ONE_TO_ONE_EXCHANGE  |PARTITIONED|
-                                            -- EMPTY_TUPLE_SOURCE  |PARTITIONED|
-=======
-                    assign [$$248] <- [numeric-subtract(numeric-divide(numeric-subtract($$250, 1), 3), $$210)]
-                    -- ASSIGN  |PARTITIONED|
-                      project ([$$210, $$200, $$250])
-                      -- STREAM_PROJECT  |PARTITIONED|
-                        assign [$$250] <- [numeric-add(numeric-multiply(numeric-subtract(2, $$n), 2), 1)]
-                        -- ASSIGN  |PARTITIONED|
-                          project ([$$n, $$210, $$200])
-                          -- STREAM_PROJECT  |PARTITIONED|
-                            window-aggregate [$$210, $$200] <- [percent-rank-impl($$n), rank-impl($$n)] partition [$$t1.c2, $$p] order (DESC, $$n)
-                            -- WINDOW  |PARTITIONED|
-                              exchange
-                              -- ONE_TO_ONE_EXCHANGE  |PARTITIONED|
-                                order (ASC, $$t1.c2) (ASC, $$p) (DESC, $$n)
-                                -- STABLE_SORT [$$t1.c2(ASC), $$p(ASC), $$n(DESC)]  |PARTITIONED|
-                                  exchange
-                                  -- HASH_PARTITION_EXCHANGE [$$t1.c2, $$p]  |PARTITIONED|
-                                    project ([$$n, $$t1.c2, $$p])
-                                    -- STREAM_PROJECT  |PARTITIONED|
-                                      unnest $$d <- range($$240, 2)
-                                      -- UNNEST  |PARTITIONED|
-                                        unnest $$n <- range($$240, 2)
-                                        -- UNNEST  |PARTITIONED|
-                                          unnest $$p <- range($$240, 2)
-                                          -- UNNEST  |PARTITIONED|
-                                            project ([$$t1.c2, $$240])
-                                            -- STREAM_PROJECT  |PARTITIONED|
-                                              assign [$$t1.c2, $$240] <- [$$t1.getField("c2"), $$t1.getField("one")]
-                                              -- ASSIGN  |PARTITIONED|
-                                                project ([$$t1])
-                                                -- STREAM_PROJECT  |PARTITIONED|
-                                                  exchange
-                                                  -- ONE_TO_ONE_EXCHANGE  |PARTITIONED|
-                                                    data-scan []<-[$$235, $$t1] <- test.t1
-                                                    -- DATASOURCE_SCAN  |PARTITIONED|
-                                                      exchange
-                                                      -- ONE_TO_ONE_EXCHANGE  |PARTITIONED|
-                                                        empty-tuple-source
-                                                        -- EMPTY_TUPLE_SOURCE  |PARTITIONED|
->>>>>>> 86e6336f
+                                            empty-tuple-source
+                                            -- EMPTY_TUPLE_SOURCE  |PARTITIONED|