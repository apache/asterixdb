distribute result [$$167]
-- DISTRIBUTE_RESULT  |LOCAL|
  exchange
  -- ONE_TO_ONE_EXCHANGE  |LOCAL|
<<<<<<< HEAD
    -- ASSIGN  |LOCAL|
=======
    project ([$$167])
    -- STREAM_PROJECT  |LOCAL|
      assign [$$167] <- [{"t": $$r, "x": $$178, "dt": $$179, "dx": numeric-subtract($$178, $$171), "v": int64(numeric-divide(numeric-subtract($$178, $$171), $$179)), "a": int64(numeric-subtract(numeric-divide(numeric-subtract($$178, $$171), $$179), $$172))}]
>>>>>>> 86e6336f
      -- ASSIGN  |LOCAL|
        project ([$$r, $$171, $$172, $$179, $$178])
        -- STREAM_PROJECT  |LOCAL|
<<<<<<< HEAD
          -- WINDOW  |LOCAL|
                  {
                    -- AGGREGATE  |LOCAL|
                      -- NESTED_TUPLE_SOURCE  |LOCAL|
                  }
            -- WINDOW  |LOCAL|
                    {
                      -- AGGREGATE  |LOCAL|
                        -- NESTED_TUPLE_SOURCE  |LOCAL|
                    }
              -- WINDOW_STREAM  |LOCAL|
                -- ONE_TO_ONE_EXCHANGE  |LOCAL|
                  -- STABLE_SORT [$$r(ASC)]  |LOCAL|
                    -- ONE_TO_ONE_EXCHANGE  |UNPARTITIONED|
                      -- UNNEST  |UNPARTITIONED|
                        -- EMPTY_TUPLE_SOURCE  |UNPARTITIONED|
=======
          assign [$$179, $$178] <- [numeric-subtract($$r, $$170), numeric-multiply($$r, $$r)]
          -- ASSIGN  |LOCAL|
            project ([$$r, $$171, $$172, $$170])
            -- STREAM_PROJECT  |LOCAL|
              window-aggregate [] <- [] order (ASC, $$r) frame on (ASC, $$120) start [numeric-subtract($$120, 1)] if [is-numeric-add-compatible($$120)] end [numeric-subtract($$120, 1)] if [is-numeric-add-compatible($$120)] maxObjects 1 {
                        aggregate [$$172] <- [agg-first-element(numeric-divide(numeric-subtract(numeric-multiply($$r, $$r), $$171), numeric-subtract($$r, $$170)))]
                        -- AGGREGATE  |LOCAL|
                          nested tuple source
                          -- NESTED_TUPLE_SOURCE  |LOCAL|
                     }
              -- WINDOW  |LOCAL|
                window-aggregate [] <- [] order (ASC, $$r) frame on (ASC, $$120) start [numeric-subtract($$120, 1)] if [is-numeric-add-compatible($$120)] end [numeric-subtract($$120, 1)] if [is-numeric-add-compatible($$120)] maxObjects 1 {
                          aggregate [$$171, $$170] <- [agg-first-element(numeric-multiply($$r, $$r)), agg-first-element($$r)]
                          -- AGGREGATE  |LOCAL|
                            nested tuple source
                            -- NESTED_TUPLE_SOURCE  |LOCAL|
                       }
                -- WINDOW  |LOCAL|
                  window-aggregate [$$120] <- [row-number-impl()] order (ASC, $$r)
                  -- WINDOW_STREAM  |LOCAL|
                    exchange
                    -- ONE_TO_ONE_EXCHANGE  |LOCAL|
                      order (ASC, $$r)
                      -- STABLE_SORT [$$r(ASC)]  |LOCAL|
                        exchange
                        -- ONE_TO_ONE_EXCHANGE  |UNPARTITIONED|
                          unnest $$r <- range(1, 10)
                          -- UNNEST  |UNPARTITIONED|
                            empty-tuple-source
                            -- EMPTY_TUPLE_SOURCE  |UNPARTITIONED|
>>>>>>> 86e6336f
<|MERGE_RESOLUTION|>--- conflicted
+++ resolved
@@ -1,63 +1,36 @@
-distribute result [$$167]
+distribute result [$$174]
 -- DISTRIBUTE_RESULT  |LOCAL|
   exchange
   -- ONE_TO_ONE_EXCHANGE  |LOCAL|
-<<<<<<< HEAD
+    assign [$$174] <- [{"t": $$r, "x": $$185, "dt": $$186, "dx": numeric-subtract($$185, $$178), "v": int64(numeric-divide(numeric-subtract($$185, $$178), $$186)), "a": int64(numeric-subtract(numeric-divide(numeric-subtract($$185, $$178), $$186), $$179))}] project: [$$174]
     -- ASSIGN  |LOCAL|
-=======
-    project ([$$167])
-    -- STREAM_PROJECT  |LOCAL|
-      assign [$$167] <- [{"t": $$r, "x": $$178, "dt": $$179, "dx": numeric-subtract($$178, $$171), "v": int64(numeric-divide(numeric-subtract($$178, $$171), $$179)), "a": int64(numeric-subtract(numeric-divide(numeric-subtract($$178, $$171), $$179), $$172))}]
->>>>>>> 86e6336f
+      assign [$$186, $$185] <- [numeric-subtract($$r, $$177), numeric-multiply($$r, $$r)] project: [$$r, $$178, $$179, $$186, $$185]
       -- ASSIGN  |LOCAL|
-        project ([$$r, $$171, $$172, $$179, $$178])
+        project ([$$r, $$178, $$179, $$177])
         -- STREAM_PROJECT  |LOCAL|
-<<<<<<< HEAD
+          window-aggregate [] <- [] order (ASC, $$r) frame on (ASC, $$127) start [numeric-subtract($$127, 1)] if [is-numeric-add-compatible($$127)] end [numeric-subtract($$127, 1)] if [is-numeric-add-compatible($$127)] maxObjects 1 {
+                    aggregate [$$179] <- [agg-first-element(numeric-divide(numeric-subtract(numeric-multiply($$r, $$r), $$178), numeric-subtract($$r, $$177)))]
+                    -- AGGREGATE  |LOCAL|
+                      nested tuple source
+                      -- NESTED_TUPLE_SOURCE  |LOCAL|
+                 }
           -- WINDOW  |LOCAL|
-                  {
-                    -- AGGREGATE  |LOCAL|
-                      -- NESTED_TUPLE_SOURCE  |LOCAL|
-                  }
+            window-aggregate [] <- [] order (ASC, $$r) frame on (ASC, $$127) start [numeric-subtract($$127, 1)] if [is-numeric-add-compatible($$127)] end [numeric-subtract($$127, 1)] if [is-numeric-add-compatible($$127)] maxObjects 1 {
+                      aggregate [$$178, $$177] <- [agg-first-element(numeric-multiply($$r, $$r)), agg-first-element($$r)]
+                      -- AGGREGATE  |LOCAL|
+                        nested tuple source
+                        -- NESTED_TUPLE_SOURCE  |LOCAL|
+                   }
             -- WINDOW  |LOCAL|
-                    {
-                      -- AGGREGATE  |LOCAL|
-                        -- NESTED_TUPLE_SOURCE  |LOCAL|
-                    }
+              window-aggregate [$$127] <- [row-number-impl()] order (ASC, $$r)
               -- WINDOW_STREAM  |LOCAL|
+                exchange
                 -- ONE_TO_ONE_EXCHANGE  |LOCAL|
+                  order (ASC, $$r)
                   -- STABLE_SORT [$$r(ASC)]  |LOCAL|
+                    exchange
                     -- ONE_TO_ONE_EXCHANGE  |UNPARTITIONED|
+                      unnest $$r <- range(1, 10)
                       -- UNNEST  |UNPARTITIONED|
-                        -- EMPTY_TUPLE_SOURCE  |UNPARTITIONED|
-=======
-          assign [$$179, $$178] <- [numeric-subtract($$r, $$170), numeric-multiply($$r, $$r)]
-          -- ASSIGN  |LOCAL|
-            project ([$$r, $$171, $$172, $$170])
-            -- STREAM_PROJECT  |LOCAL|
-              window-aggregate [] <- [] order (ASC, $$r) frame on (ASC, $$120) start [numeric-subtract($$120, 1)] if [is-numeric-add-compatible($$120)] end [numeric-subtract($$120, 1)] if [is-numeric-add-compatible($$120)] maxObjects 1 {
-                        aggregate [$$172] <- [agg-first-element(numeric-divide(numeric-subtract(numeric-multiply($$r, $$r), $$171), numeric-subtract($$r, $$170)))]
-                        -- AGGREGATE  |LOCAL|
-                          nested tuple source
-                          -- NESTED_TUPLE_SOURCE  |LOCAL|
-                     }
-              -- WINDOW  |LOCAL|
-                window-aggregate [] <- [] order (ASC, $$r) frame on (ASC, $$120) start [numeric-subtract($$120, 1)] if [is-numeric-add-compatible($$120)] end [numeric-subtract($$120, 1)] if [is-numeric-add-compatible($$120)] maxObjects 1 {
-                          aggregate [$$171, $$170] <- [agg-first-element(numeric-multiply($$r, $$r)), agg-first-element($$r)]
-                          -- AGGREGATE  |LOCAL|
-                            nested tuple source
-                            -- NESTED_TUPLE_SOURCE  |LOCAL|
-                       }
-                -- WINDOW  |LOCAL|
-                  window-aggregate [$$120] <- [row-number-impl()] order (ASC, $$r)
-                  -- WINDOW_STREAM  |LOCAL|
-                    exchange
-                    -- ONE_TO_ONE_EXCHANGE  |LOCAL|
-                      order (ASC, $$r)
-                      -- STABLE_SORT [$$r(ASC)]  |LOCAL|
-                        exchange
-                        -- ONE_TO_ONE_EXCHANGE  |UNPARTITIONED|
-                          unnest $$r <- range(1, 10)
-                          -- UNNEST  |UNPARTITIONED|
-                            empty-tuple-source
-                            -- EMPTY_TUPLE_SOURCE  |UNPARTITIONED|
->>>>>>> 86e6336f
+                        empty-tuple-source
+                        -- EMPTY_TUPLE_SOURCE  |UNPARTITIONED|