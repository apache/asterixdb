--- conflicted
+++ resolved
@@ -1,81 +1,52 @@
-distribute result [$$91]
+distribute result [$$97]
 -- DISTRIBUTE_RESULT  |PARTITIONED|
   exchange
   -- ONE_TO_ONE_EXCHANGE  |PARTITIONED|
-    union ($$83, $$88, $$91)
+    union ($$89, $$94, $$97)
     -- UNION_ALL  |PARTITIONED|
       exchange
       -- ONE_TO_ONE_EXCHANGE  |PARTITIONED|
-<<<<<<< HEAD
+        assign [$$89] <- [{"sym": $$S.getField("sym")}] project: [$$89]
         -- ASSIGN  |PARTITIONED|
+          select (lt($$S.getField("date"), print-date(current-date(), "YYYY-MM-DD")))
           -- STREAM_SELECT  |PARTITIONED|
+            project ([$$S])
             -- STREAM_PROJECT  |PARTITIONED|
+              exchange
               -- ONE_TO_ONE_EXCHANGE  |PARTITIONED|
-                -- DATASOURCE_SCAN (test.collection1)  |PARTITIONED|
+                data-scan []<-[$$108, $$S] <- test.collection1
+                -- DATASOURCE_SCAN  |PARTITIONED|
+                  exchange
                   -- ONE_TO_ONE_EXCHANGE  |PARTITIONED|
+                    empty-tuple-source
                     -- EMPTY_TUPLE_SOURCE  |PARTITIONED|
-      -- ONE_TO_ONE_EXCHANGE  |PARTITIONED|
-        -- ASSIGN  |PARTITIONED|
-          -- STREAM_SELECT  |PARTITIONED|
-            -- STREAM_PROJECT  |PARTITIONED|
-              -- ONE_TO_ONE_EXCHANGE  |PARTITIONED|
-                -- BTREE_SEARCH (test.collection2.collection2)  |PARTITIONED|
-                  -- ONE_TO_ONE_EXCHANGE  |PARTITIONED|
-                    -- STABLE_SORT [$$123(ASC)]  |PARTITIONED|
-                      -- ONE_TO_ONE_EXCHANGE  |PARTITIONED|
-                        -- STREAM_PROJECT  |PARTITIONED|
-                          -- ONE_TO_ONE_EXCHANGE  |PARTITIONED|
-                            -- BTREE_SEARCH (test.collection2.idx1)  |PARTITIONED|
-                              -- ONE_TO_ONE_EXCHANGE  |PARTITIONED|
-                                -- ASSIGN  |PARTITIONED|
-                                  -- EMPTY_TUPLE_SOURCE  |PARTITIONED|
-=======
-        project ([$$83])
-        -- STREAM_PROJECT  |PARTITIONED|
-          assign [$$83] <- [{"sym": $$S.getField("sym")}]
-          -- ASSIGN  |PARTITIONED|
-            select (lt($$S.getField("date"), print-date(current-date(), "YYYY-MM-DD")))
-            -- STREAM_SELECT  |PARTITIONED|
-              project ([$$S])
-              -- STREAM_PROJECT  |PARTITIONED|
-                exchange
-                -- ONE_TO_ONE_EXCHANGE  |PARTITIONED|
-                  data-scan []<-[$$102, $$S] <- test.collection1
-                  -- DATASOURCE_SCAN  |PARTITIONED|
-                    exchange
-                    -- ONE_TO_ONE_EXCHANGE  |PARTITIONED|
-                      empty-tuple-source
-                      -- EMPTY_TUPLE_SOURCE  |PARTITIONED|
       exchange
       -- ONE_TO_ONE_EXCHANGE  |PARTITIONED|
-        project ([$$88])
-        -- STREAM_PROJECT  |PARTITIONED|
-          assign [$$88] <- [{"sym": $$100.getField("sym")}]
-          -- ASSIGN  |PARTITIONED|
-            select (lt($$100.getField("date"), print-date(current-date(), "YYYY-MM-DD")))
-            -- STREAM_SELECT  |PARTITIONED|
-              project ([$$100])
-              -- STREAM_PROJECT  |PARTITIONED|
-                exchange
-                -- ONE_TO_ONE_EXCHANGE  |PARTITIONED|
-                  unnest-map [$$105, $$100] <- index-search("collection2", 0, "test", "collection2", false, false, 1, $$117, 1, $$117, true, true, true)
-                  -- BTREE_SEARCH  |PARTITIONED|
-                    exchange
-                    -- ONE_TO_ONE_EXCHANGE  |PARTITIONED|
-                      order (ASC, $$117)
-                      -- STABLE_SORT [$$117(ASC)]  |PARTITIONED|
-                        exchange
-                        -- ONE_TO_ONE_EXCHANGE  |PARTITIONED|
-                          project ([$$117])
-                          -- STREAM_PROJECT  |PARTITIONED|
-                            exchange
-                            -- ONE_TO_ONE_EXCHANGE  |PARTITIONED|
-                              unnest-map [$$113, $$114, $$115, $$116, $$117] <- index-search("idx1", 0, "test", "collection2", false, false, 0, 1, $$112, true, false, false)
-                              -- BTREE_SEARCH  |PARTITIONED|
-                                exchange
-                                -- ONE_TO_ONE_EXCHANGE  |PARTITIONED|
-                                  assign [$$112] <- [print-date(current-date(), "YYYY-MM-DD")]
-                                  -- ASSIGN  |PARTITIONED|
-                                    empty-tuple-source
-                                    -- EMPTY_TUPLE_SOURCE  |PARTITIONED|
->>>>>>> 86e6336f
+        assign [$$94] <- [{"sym": $$106.getField("sym")}] project: [$$94]
+        -- ASSIGN  |PARTITIONED|
+          select (lt($$106.getField("date"), print-date(current-date(), "YYYY-MM-DD")))
+          -- STREAM_SELECT  |PARTITIONED|
+            project ([$$106])
+            -- STREAM_PROJECT  |PARTITIONED|
+              exchange
+              -- ONE_TO_ONE_EXCHANGE  |PARTITIONED|
+                unnest-map [$$111, $$106] <- index-search("collection2", 0, "Default", "test", "collection2", false, false, 1, $$123, 1, $$123, true, true, true)
+                -- BTREE_SEARCH  |PARTITIONED|
+                  exchange
+                  -- ONE_TO_ONE_EXCHANGE  |PARTITIONED|
+                    order (ASC, $$123)
+                    -- STABLE_SORT [$$123(ASC)]  |PARTITIONED|
+                      exchange
+                      -- ONE_TO_ONE_EXCHANGE  |PARTITIONED|
+                        project ([$$123])
+                        -- STREAM_PROJECT  |PARTITIONED|
+                          exchange
+                          -- ONE_TO_ONE_EXCHANGE  |PARTITIONED|
+                            unnest-map [$$119, $$120, $$121, $$122, $$123] <- index-search("idx1", 0, "Default", "test", "collection2", false, false, 0, 1, $$118, true, false, false)
+                            -- BTREE_SEARCH  |PARTITIONED|
+                              exchange
+                              -- ONE_TO_ONE_EXCHANGE  |PARTITIONED|
+                                assign [$$118] <- [print-date(current-date(), "YYYY-MM-DD")]
+                                -- ASSIGN  |PARTITIONED|
+                                  empty-tuple-source
+                                  -- EMPTY_TUPLE_SOURCE  |PARTITIONED|