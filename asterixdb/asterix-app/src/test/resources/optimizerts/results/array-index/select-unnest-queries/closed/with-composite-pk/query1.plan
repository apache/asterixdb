distribute result [$$26]
-- DISTRIBUTE_RESULT  |PARTITIONED|
  exchange
  -- ONE_TO_ONE_EXCHANGE  |PARTITIONED|
<<<<<<< HEAD
    -- ASSIGN  |PARTITIONED|
      -- STREAM_SELECT  |PARTITIONED|
        -- UNNEST  |PARTITIONED|
          -- ASSIGN  |PARTITIONED|
            -- STREAM_PROJECT  |PARTITIONED|
              -- ONE_TO_ONE_EXCHANGE  |PARTITIONED|
                -- BTREE_SEARCH (TestYelp.YelpCheckin.YelpCheckin)  |PARTITIONED|
                  -- ONE_TO_ONE_EXCHANGE  |PARTITIONED|
                    -- PRE_SORTED_DISTINCT_BY  |PARTITIONED|
                      -- ONE_TO_ONE_EXCHANGE  |PARTITIONED|
                        -- STABLE_SORT [$$36(ASC), $$37(ASC)]  |PARTITIONED|
                          -- ONE_TO_ONE_EXCHANGE  |PARTITIONED|
                            -- STREAM_PROJECT  |PARTITIONED|
                              -- ONE_TO_ONE_EXCHANGE  |PARTITIONED|
                                -- BTREE_SEARCH (TestYelp.YelpCheckin.IdxYelpCheckinDates)  |PARTITIONED|
                                  -- ONE_TO_ONE_EXCHANGE  |PARTITIONED|
                                    -- ASSIGN  |PARTITIONED|
                                      -- EMPTY_TUPLE_SOURCE  |PARTITIONED|
=======
    project ([$$26])
    -- STREAM_PROJECT  |PARTITIONED|
      assign [$$26] <- [{"business_id": $$28}]
      -- ASSIGN  |PARTITIONED|
        project ([$$28])
        -- STREAM_PROJECT  |PARTITIONED|
          select (eq("2016-04-26 19:49:16", $$D))
          -- STREAM_SELECT  |PARTITIONED|
            project ([$$28, $$D])
            -- STREAM_PROJECT  |PARTITIONED|
              unnest $$D <- scan-collection($$29)
              -- UNNEST  |PARTITIONED|
                project ([$$28, $$29])
                -- STREAM_PROJECT  |PARTITIONED|
                  assign [$$29] <- [$$C.getField(2)]
                  -- ASSIGN  |PARTITIONED|
                    project ([$$28, $$C])
                    -- STREAM_PROJECT  |PARTITIONED|
                      exchange
                      -- ONE_TO_ONE_EXCHANGE  |PARTITIONED|
                        unnest-map [$$27, $$28, $$C] <- index-search("YelpCheckin", 0, "TestYelp", "YelpCheckin", false, false, 2, $$34, $$35, 2, $$34, $$35, true, true, true)
                        -- BTREE_SEARCH  |PARTITIONED|
                          exchange
                          -- ONE_TO_ONE_EXCHANGE  |PARTITIONED|
                            distinct ([$$34, $$35])
                            -- PRE_SORTED_DISTINCT_BY  |PARTITIONED|
                              exchange
                              -- ONE_TO_ONE_EXCHANGE  |PARTITIONED|
                                order (ASC, $$34) (ASC, $$35)
                                -- STABLE_SORT [$$34(ASC), $$35(ASC)]  |PARTITIONED|
                                  exchange
                                  -- ONE_TO_ONE_EXCHANGE  |PARTITIONED|
                                    project ([$$34, $$35])
                                    -- STREAM_PROJECT  |PARTITIONED|
                                      exchange
                                      -- ONE_TO_ONE_EXCHANGE  |PARTITIONED|
                                        unnest-map [$$33, $$34, $$35] <- index-search("IdxYelpCheckinDates", 0, "TestYelp", "YelpCheckin", false, false, 1, $$31, 1, $$32, true, true, true)
                                        -- BTREE_SEARCH  |PARTITIONED|
                                          exchange
                                          -- ONE_TO_ONE_EXCHANGE  |PARTITIONED|
                                            assign [$$31, $$32] <- ["2016-04-26 19:49:16", "2016-04-26 19:49:16"]
                                            -- ASSIGN  |PARTITIONED|
                                              empty-tuple-source
                                              -- EMPTY_TUPLE_SOURCE  |PARTITIONED|
>>>>>>> 86e6336f
<|MERGE_RESOLUTION|>--- conflicted
+++ resolved
@@ -1,69 +1,40 @@
-distribute result [$$26]
+distribute result [$$28]
 -- DISTRIBUTE_RESULT  |PARTITIONED|
   exchange
   -- ONE_TO_ONE_EXCHANGE  |PARTITIONED|
-<<<<<<< HEAD
+    assign [$$28] <- [{"business_id": $$30}] project: [$$28]
     -- ASSIGN  |PARTITIONED|
+      select (eq("2016-04-26 19:49:16", $$D)) project: [$$30]
       -- STREAM_SELECT  |PARTITIONED|
+        unnest $$D <- scan-collection($$31) project: [$$30, $$D]
         -- UNNEST  |PARTITIONED|
+          assign [$$31] <- [$$C.getField(2)] project: [$$30, $$31]
           -- ASSIGN  |PARTITIONED|
+            project ([$$30, $$C])
             -- STREAM_PROJECT  |PARTITIONED|
+              exchange
               -- ONE_TO_ONE_EXCHANGE  |PARTITIONED|
-                -- BTREE_SEARCH (TestYelp.YelpCheckin.YelpCheckin)  |PARTITIONED|
+                unnest-map [$$29, $$30, $$C] <- index-search("YelpCheckin", 0, "Default", "TestYelp", "YelpCheckin", false, false, 2, $$36, $$37, 2, $$36, $$37, true, true, true)
+                -- BTREE_SEARCH  |PARTITIONED|
+                  exchange
                   -- ONE_TO_ONE_EXCHANGE  |PARTITIONED|
+                    distinct ([$$36, $$37])
                     -- PRE_SORTED_DISTINCT_BY  |PARTITIONED|
-                      -- ONE_TO_ONE_EXCHANGE  |PARTITIONED|
-                        -- STABLE_SORT [$$36(ASC), $$37(ASC)]  |PARTITIONED|
-                          -- ONE_TO_ONE_EXCHANGE  |PARTITIONED|
-                            -- STREAM_PROJECT  |PARTITIONED|
-                              -- ONE_TO_ONE_EXCHANGE  |PARTITIONED|
-                                -- BTREE_SEARCH (TestYelp.YelpCheckin.IdxYelpCheckinDates)  |PARTITIONED|
-                                  -- ONE_TO_ONE_EXCHANGE  |PARTITIONED|
-                                    -- ASSIGN  |PARTITIONED|
-                                      -- EMPTY_TUPLE_SOURCE  |PARTITIONED|
-=======
-    project ([$$26])
-    -- STREAM_PROJECT  |PARTITIONED|
-      assign [$$26] <- [{"business_id": $$28}]
-      -- ASSIGN  |PARTITIONED|
-        project ([$$28])
-        -- STREAM_PROJECT  |PARTITIONED|
-          select (eq("2016-04-26 19:49:16", $$D))
-          -- STREAM_SELECT  |PARTITIONED|
-            project ([$$28, $$D])
-            -- STREAM_PROJECT  |PARTITIONED|
-              unnest $$D <- scan-collection($$29)
-              -- UNNEST  |PARTITIONED|
-                project ([$$28, $$29])
-                -- STREAM_PROJECT  |PARTITIONED|
-                  assign [$$29] <- [$$C.getField(2)]
-                  -- ASSIGN  |PARTITIONED|
-                    project ([$$28, $$C])
-                    -- STREAM_PROJECT  |PARTITIONED|
                       exchange
                       -- ONE_TO_ONE_EXCHANGE  |PARTITIONED|
-                        unnest-map [$$27, $$28, $$C] <- index-search("YelpCheckin", 0, "TestYelp", "YelpCheckin", false, false, 2, $$34, $$35, 2, $$34, $$35, true, true, true)
-                        -- BTREE_SEARCH  |PARTITIONED|
+                        order (ASC, $$36) (ASC, $$37)
+                        -- STABLE_SORT [$$36(ASC), $$37(ASC)]  |PARTITIONED|
                           exchange
                           -- ONE_TO_ONE_EXCHANGE  |PARTITIONED|
-                            distinct ([$$34, $$35])
-                            -- PRE_SORTED_DISTINCT_BY  |PARTITIONED|
+                            project ([$$36, $$37])
+                            -- STREAM_PROJECT  |PARTITIONED|
                               exchange
                               -- ONE_TO_ONE_EXCHANGE  |PARTITIONED|
-                                order (ASC, $$34) (ASC, $$35)
-                                -- STABLE_SORT [$$34(ASC), $$35(ASC)]  |PARTITIONED|
+                                unnest-map [$$35, $$36, $$37] <- index-search("IdxYelpCheckinDates", 0, "Default", "TestYelp", "YelpCheckin", false, false, 1, $$33, 1, $$34, true, true, true)
+                                -- BTREE_SEARCH  |PARTITIONED|
                                   exchange
                                   -- ONE_TO_ONE_EXCHANGE  |PARTITIONED|
-                                    project ([$$34, $$35])
-                                    -- STREAM_PROJECT  |PARTITIONED|
-                                      exchange
-                                      -- ONE_TO_ONE_EXCHANGE  |PARTITIONED|
-                                        unnest-map [$$33, $$34, $$35] <- index-search("IdxYelpCheckinDates", 0, "TestYelp", "YelpCheckin", false, false, 1, $$31, 1, $$32, true, true, true)
-                                        -- BTREE_SEARCH  |PARTITIONED|
-                                          exchange
-                                          -- ONE_TO_ONE_EXCHANGE  |PARTITIONED|
-                                            assign [$$31, $$32] <- ["2016-04-26 19:49:16", "2016-04-26 19:49:16"]
-                                            -- ASSIGN  |PARTITIONED|
-                                              empty-tuple-source
-                                              -- EMPTY_TUPLE_SOURCE  |PARTITIONED|
->>>>>>> 86e6336f
+                                    assign [$$33, $$34] <- ["2016-04-26 19:49:16", "2016-04-26 19:49:16"]
+                                    -- ASSIGN  |PARTITIONED|
+                                      empty-tuple-source
+                                      -- EMPTY_TUPLE_SOURCE  |PARTITIONED|