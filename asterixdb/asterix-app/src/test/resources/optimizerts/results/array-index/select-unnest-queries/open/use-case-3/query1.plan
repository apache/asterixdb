--- conflicted
+++ resolved
@@ -1,67 +1,40 @@
-distribute result [$$27]
+distribute result [$$29]
 -- DISTRIBUTE_RESULT  |PARTITIONED|
   exchange
   -- ONE_TO_ONE_EXCHANGE  |PARTITIONED|
-<<<<<<< HEAD
+    assign [$$29] <- [{"business_id": $$33}] project: [$$29]
     -- ASSIGN  |PARTITIONED|
+      select (eq("2016-04-26", $$D.getField("date"))) project: [$$33]
       -- STREAM_SELECT  |PARTITIONED|
+        unnest $$D <- scan-collection($$31) project: [$$33, $$D]
         -- UNNEST  |PARTITIONED|
+          assign [$$33, $$31] <- [$$C.getField("business_id"), $$C.getField("checkin_times")] project: [$$33, $$31]
           -- ASSIGN  |PARTITIONED|
+            project ([$$C])
             -- STREAM_PROJECT  |PARTITIONED|
+              exchange
               -- ONE_TO_ONE_EXCHANGE  |PARTITIONED|
-                -- BTREE_SEARCH (TestYelp.YelpCheckin.YelpCheckin)  |PARTITIONED|
+                unnest-map [$$30, $$C] <- index-search("YelpCheckin", 0, "Default", "TestYelp", "YelpCheckin", false, false, 1, $$37, 1, $$37, true, true, true)
+                -- BTREE_SEARCH  |PARTITIONED|
+                  exchange
                   -- ONE_TO_ONE_EXCHANGE  |PARTITIONED|
+                    distinct ([$$37])
                     -- PRE_SORTED_DISTINCT_BY  |PARTITIONED|
+                      exchange
                       -- ONE_TO_ONE_EXCHANGE  |PARTITIONED|
+                        order (ASC, $$37)
                         -- STABLE_SORT [$$37(ASC)]  |PARTITIONED|
+                          exchange
                           -- ONE_TO_ONE_EXCHANGE  |PARTITIONED|
+                            project ([$$37])
                             -- STREAM_PROJECT  |PARTITIONED|
+                              exchange
                               -- ONE_TO_ONE_EXCHANGE  |PARTITIONED|
-                                -- BTREE_SEARCH (TestYelp.YelpCheckin.IdxYelpCheckinDates)  |PARTITIONED|
+                                unnest-map [$$36, $$37] <- index-search("IdxYelpCheckinDates", 0, "Default", "TestYelp", "YelpCheckin", false, false, 1, $$34, 1, $$35, true, true, true)
+                                -- BTREE_SEARCH  |PARTITIONED|
+                                  exchange
                                   -- ONE_TO_ONE_EXCHANGE  |PARTITIONED|
+                                    assign [$$34, $$35] <- ["2016-04-26", "2016-04-26"]
                                     -- ASSIGN  |PARTITIONED|
-                                      -- EMPTY_TUPLE_SOURCE  |PARTITIONED|
-=======
-    project ([$$27])
-    -- STREAM_PROJECT  |PARTITIONED|
-      assign [$$27] <- [{"business_id": $$C.getField("business_id")}]
-      -- ASSIGN  |PARTITIONED|
-        project ([$$C])
-        -- STREAM_PROJECT  |PARTITIONED|
-          select (eq("2016-04-26", $$D.getField("date")))
-          -- STREAM_SELECT  |PARTITIONED|
-            project ([$$C, $$D])
-            -- STREAM_PROJECT  |PARTITIONED|
-              unnest $$D <- scan-collection($$29)
-              -- UNNEST  |PARTITIONED|
-                assign [$$29] <- [$$C.getField("checkin_times")]
-                -- ASSIGN  |PARTITIONED|
-                  project ([$$C])
-                  -- STREAM_PROJECT  |PARTITIONED|
-                    exchange
-                    -- ONE_TO_ONE_EXCHANGE  |PARTITIONED|
-                      unnest-map [$$28, $$C] <- index-search("YelpCheckin", 0, "TestYelp", "YelpCheckin", false, false, 1, $$35, 1, $$35, true, true, true)
-                      -- BTREE_SEARCH  |PARTITIONED|
-                        exchange
-                        -- ONE_TO_ONE_EXCHANGE  |PARTITIONED|
-                          distinct ([$$35])
-                          -- PRE_SORTED_DISTINCT_BY  |PARTITIONED|
-                            exchange
-                            -- ONE_TO_ONE_EXCHANGE  |PARTITIONED|
-                              order (ASC, $$35)
-                              -- STABLE_SORT [$$35(ASC)]  |PARTITIONED|
-                                exchange
-                                -- ONE_TO_ONE_EXCHANGE  |PARTITIONED|
-                                  project ([$$35])
-                                  -- STREAM_PROJECT  |PARTITIONED|
-                                    exchange
-                                    -- ONE_TO_ONE_EXCHANGE  |PARTITIONED|
-                                      unnest-map [$$34, $$35] <- index-search("IdxYelpCheckinDates", 0, "TestYelp", "YelpCheckin", false, false, 1, $$32, 1, $$33, true, true, true)
-                                      -- BTREE_SEARCH  |PARTITIONED|
-                                        exchange
-                                        -- ONE_TO_ONE_EXCHANGE  |PARTITIONED|
-                                          assign [$$32, $$33] <- ["2016-04-26", "2016-04-26"]
-                                          -- ASSIGN  |PARTITIONED|
-                                            empty-tuple-source
-                                            -- EMPTY_TUPLE_SOURCE  |PARTITIONED|
->>>>>>> 86e6336f
+                                      empty-tuple-source
+                                      -- EMPTY_TUPLE_SOURCE  |PARTITIONED|