distribute result [$$49]
-- DISTRIBUTE_RESULT  |UNPARTITIONED|
  exchange
  -- ONE_TO_ONE_EXCHANGE  |UNPARTITIONED|
<<<<<<< HEAD
    -- ASSIGN  |UNPARTITIONED|
      -- AGGREGATE  |UNPARTITIONED|
        -- RANDOM_MERGE_EXCHANGE  |PARTITIONED|
          -- AGGREGATE  |PARTITIONED|
            -- STREAM_SELECT  |PARTITIONED|
              -- STREAM_PROJECT  |PARTITIONED|
                -- SUBPLAN  |PARTITIONED|
                        {
                          -- AGGREGATE  |LOCAL|
                            -- UNNEST  |LOCAL|
                              -- NESTED_TUPLE_SOURCE  |LOCAL|
                        }
                  -- ASSIGN  |PARTITIONED|
                    -- STREAM_PROJECT  |PARTITIONED|
                      -- ONE_TO_ONE_EXCHANGE  |PARTITIONED|
                        -- DATASOURCE_SCAN (TestYelp.YelpCheckin)  |PARTITIONED|
                          -- ONE_TO_ONE_EXCHANGE  |PARTITIONED|
                            -- EMPTY_TUPLE_SOURCE  |PARTITIONED|
=======
    project ([$$49])
    -- STREAM_PROJECT  |UNPARTITIONED|
      assign [$$49] <- [{"$1": $$51}]
      -- ASSIGN  |UNPARTITIONED|
        aggregate [$$51] <- [agg-sql-sum($$54)]
        -- AGGREGATE  |UNPARTITIONED|
          exchange
          -- RANDOM_MERGE_EXCHANGE  |PARTITIONED|
            aggregate [$$54] <- [agg-sql-count(1)]
            -- AGGREGATE  |PARTITIONED|
              select (and($$40, eq($$41, 0)))
              -- STREAM_SELECT  |PARTITIONED|
                project ([$$40, $$41])
                -- STREAM_PROJECT  |PARTITIONED|
                  subplan {
                            aggregate [$$40, $$41] <- [non-empty-stream(), agg-sql-count(switch-case(eq(lowercase($$D), "2016"), true, null, true))]
                            -- AGGREGATE  |LOCAL|
                              unnest $$D <- scan-collection($$52)
                              -- UNNEST  |LOCAL|
                                nested tuple source
                                -- NESTED_TUPLE_SOURCE  |LOCAL|
                         }
                  -- SUBPLAN  |PARTITIONED|
                    project ([$$52])
                    -- STREAM_PROJECT  |PARTITIONED|
                      assign [$$52] <- [$$C.getField(2).getField(0)]
                      -- ASSIGN  |PARTITIONED|
                        project ([$$C])
                        -- STREAM_PROJECT  |PARTITIONED|
                          exchange
                          -- ONE_TO_ONE_EXCHANGE  |PARTITIONED|
                            data-scan []<-[$$50, $$C] <- TestYelp.YelpCheckin
                            -- DATASOURCE_SCAN  |PARTITIONED|
                              exchange
                              -- ONE_TO_ONE_EXCHANGE  |PARTITIONED|
                                empty-tuple-source
                                -- EMPTY_TUPLE_SOURCE  |PARTITIONED|
>>>>>>> 86e6336f
<|MERGE_RESOLUTION|>--- conflicted
+++ resolved
@@ -1,62 +1,37 @@
-distribute result [$$49]
+distribute result [$$52]
 -- DISTRIBUTE_RESULT  |UNPARTITIONED|
   exchange
   -- ONE_TO_ONE_EXCHANGE  |UNPARTITIONED|
-<<<<<<< HEAD
+    assign [$$52] <- [{"$1": $$54}] project: [$$52]
     -- ASSIGN  |UNPARTITIONED|
+      aggregate [$$54] <- [agg-sql-sum($$57)]
       -- AGGREGATE  |UNPARTITIONED|
+        exchange
         -- RANDOM_MERGE_EXCHANGE  |PARTITIONED|
+          aggregate [$$57] <- [agg-sql-count(1)]
           -- AGGREGATE  |PARTITIONED|
+            select (and($$43, eq($$44, 0)))
             -- STREAM_SELECT  |PARTITIONED|
+              project ([$$43, $$44])
               -- STREAM_PROJECT  |PARTITIONED|
+                subplan {
+                          aggregate [$$43, $$44] <- [non-empty-stream(), agg-sql-count(switch-case(eq(lowercase($$D), "2016"), true, null, true))]
+                          -- AGGREGATE  |LOCAL|
+                            unnest $$D <- scan-collection($$55)
+                            -- UNNEST  |LOCAL|
+                              nested tuple source
+                              -- NESTED_TUPLE_SOURCE  |LOCAL|
+                       }
                 -- SUBPLAN  |PARTITIONED|
-                        {
-                          -- AGGREGATE  |LOCAL|
-                            -- UNNEST  |LOCAL|
-                              -- NESTED_TUPLE_SOURCE  |LOCAL|
-                        }
+                  assign [$$55] <- [$$C.getField(2).getField(0)] project: [$$55]
                   -- ASSIGN  |PARTITIONED|
+                    project ([$$C])
                     -- STREAM_PROJECT  |PARTITIONED|
+                      exchange
                       -- ONE_TO_ONE_EXCHANGE  |PARTITIONED|
-                        -- DATASOURCE_SCAN (TestYelp.YelpCheckin)  |PARTITIONED|
-                          -- ONE_TO_ONE_EXCHANGE  |PARTITIONED|
-                            -- EMPTY_TUPLE_SOURCE  |PARTITIONED|
-=======
-    project ([$$49])
-    -- STREAM_PROJECT  |UNPARTITIONED|
-      assign [$$49] <- [{"$1": $$51}]
-      -- ASSIGN  |UNPARTITIONED|
-        aggregate [$$51] <- [agg-sql-sum($$54)]
-        -- AGGREGATE  |UNPARTITIONED|
-          exchange
-          -- RANDOM_MERGE_EXCHANGE  |PARTITIONED|
-            aggregate [$$54] <- [agg-sql-count(1)]
-            -- AGGREGATE  |PARTITIONED|
-              select (and($$40, eq($$41, 0)))
-              -- STREAM_SELECT  |PARTITIONED|
-                project ([$$40, $$41])
-                -- STREAM_PROJECT  |PARTITIONED|
-                  subplan {
-                            aggregate [$$40, $$41] <- [non-empty-stream(), agg-sql-count(switch-case(eq(lowercase($$D), "2016"), true, null, true))]
-                            -- AGGREGATE  |LOCAL|
-                              unnest $$D <- scan-collection($$52)
-                              -- UNNEST  |LOCAL|
-                                nested tuple source
-                                -- NESTED_TUPLE_SOURCE  |LOCAL|
-                         }
-                  -- SUBPLAN  |PARTITIONED|
-                    project ([$$52])
-                    -- STREAM_PROJECT  |PARTITIONED|
-                      assign [$$52] <- [$$C.getField(2).getField(0)]
-                      -- ASSIGN  |PARTITIONED|
-                        project ([$$C])
-                        -- STREAM_PROJECT  |PARTITIONED|
+                        data-scan []<-[$$53, $$C] <- TestYelp.YelpCheckin
+                        -- DATASOURCE_SCAN  |PARTITIONED|
                           exchange
                           -- ONE_TO_ONE_EXCHANGE  |PARTITIONED|
-                            data-scan []<-[$$50, $$C] <- TestYelp.YelpCheckin
-                            -- DATASOURCE_SCAN  |PARTITIONED|
-                              exchange
-                              -- ONE_TO_ONE_EXCHANGE  |PARTITIONED|
-                                empty-tuple-source
-                                -- EMPTY_TUPLE_SOURCE  |PARTITIONED|
->>>>>>> 86e6336f
+                            empty-tuple-source
+                            -- EMPTY_TUPLE_SOURCE  |PARTITIONED|