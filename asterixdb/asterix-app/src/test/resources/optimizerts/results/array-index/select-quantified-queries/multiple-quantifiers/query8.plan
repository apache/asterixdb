--- conflicted
+++ resolved
@@ -1,115 +1,70 @@
-distribute result [$$71]
+distribute result [$$76]
 -- DISTRIBUTE_RESULT  |PARTITIONED|
   exchange
   -- ONE_TO_ONE_EXCHANGE  |PARTITIONED|
-<<<<<<< HEAD
+    assign [$$76] <- [{"D1": $$D1}] project: [$$76]
     -- ASSIGN  |PARTITIONED|
+      select (and($$72, eq($$73, 0))) project: [$$D1]
       -- STREAM_SELECT  |PARTITIONED|
+        project ([$$D1, $$72, $$73])
         -- STREAM_PROJECT  |PARTITIONED|
+          subplan {
+                    aggregate [$$72, $$73] <- [non-empty-stream(), agg-sql-count(switch-case(and(eq($$84, 2), and($$68, eq($$69, 0))), true, null, true))]
+                    -- AGGREGATE  |LOCAL|
+                      subplan {
+                                aggregate [$$68, $$69] <- [non-empty-stream(), agg-sql-count(switch-case(and(eq($$82, 1), eq($$83, 2)), true, null, true))]
+                                -- AGGREGATE  |LOCAL|
+                                  assign [$$83] <- [$$J2.getField("item")]
+                                  -- ASSIGN  |LOCAL|
+                                    unnest $$J2 <- scan-collection($$81)
+                                    -- UNNEST  |LOCAL|
+                                      assign [$$82] <- [$$I2.getField(0)]
+                                      -- ASSIGN  |LOCAL|
+                                        unnest $$I2 <- scan-collection($$80)
+                                        -- UNNEST  |LOCAL|
+                                          nested tuple source
+                                          -- NESTED_TUPLE_SOURCE  |LOCAL|
+                             }
+                      -- SUBPLAN  |LOCAL|
+                        assign [$$84] <- [$$J.getField("item")]
+                        -- ASSIGN  |LOCAL|
+                          unnest $$J <- scan-collection($$79)
+                          -- UNNEST  |LOCAL|
+                            assign [$$81, $$80] <- [$$I1.getField("other_inner_items"), $$I1.getField(0)]
+                            -- ASSIGN  |LOCAL|
+                              unnest $$I1 <- scan-collection($$78)
+                              -- UNNEST  |LOCAL|
+                                nested tuple source
+                                -- NESTED_TUPLE_SOURCE  |LOCAL|
+                 }
           -- SUBPLAN  |PARTITIONED|
-                  {
-                    -- AGGREGATE  |LOCAL|
-                      -- SUBPLAN  |LOCAL|
-                              {
-                                -- AGGREGATE  |LOCAL|
-                                  -- ASSIGN  |LOCAL|
-                                    -- UNNEST  |LOCAL|
-=======
-    project ([$$71])
-    -- STREAM_PROJECT  |PARTITIONED|
-      assign [$$71] <- [{"D1": $$D1}]
-      -- ASSIGN  |PARTITIONED|
-        project ([$$D1])
-        -- STREAM_PROJECT  |PARTITIONED|
-          select (and($$67, eq($$68, 0)))
-          -- STREAM_SELECT  |PARTITIONED|
-            project ([$$D1, $$67, $$68])
-            -- STREAM_PROJECT  |PARTITIONED|
-              subplan {
-                        aggregate [$$67, $$68] <- [non-empty-stream(), agg-sql-count(switch-case(and(eq($$79, 2), and($$63, eq($$64, 0))), true, null, true))]
-                        -- AGGREGATE  |LOCAL|
-                          subplan {
-                                    aggregate [$$63, $$64] <- [non-empty-stream(), agg-sql-count(switch-case(and(eq($$77, 1), eq($$78, 2)), true, null, true))]
-                                    -- AGGREGATE  |LOCAL|
-                                      assign [$$78] <- [$$J2.getField("item")]
->>>>>>> 86e6336f
-                                      -- ASSIGN  |LOCAL|
-                                        unnest $$J2 <- scan-collection($$76)
-                                        -- UNNEST  |LOCAL|
-<<<<<<< HEAD
-                                          -- NESTED_TUPLE_SOURCE  |LOCAL|
-                              }
-                        -- ASSIGN  |LOCAL|
-                          -- UNNEST  |LOCAL|
-=======
-                                          assign [$$77] <- [$$I2.getField(0)]
-                                          -- ASSIGN  |LOCAL|
-                                            unnest $$I2 <- scan-collection($$75)
-                                            -- UNNEST  |LOCAL|
-                                              nested tuple source
-                                              -- NESTED_TUPLE_SOURCE  |LOCAL|
-                                 }
-                          -- SUBPLAN  |LOCAL|
-                            assign [$$79] <- [$$J.getField("item")]
->>>>>>> 86e6336f
-                            -- ASSIGN  |LOCAL|
-                              unnest $$J <- scan-collection($$74)
-                              -- UNNEST  |LOCAL|
-<<<<<<< HEAD
-                                -- NESTED_TUPLE_SOURCE  |LOCAL|
-                  }
+            assign [$$79, $$78] <- [$$D1.getField("other_items"), $$D1.getField(1)]
             -- ASSIGN  |PARTITIONED|
+              project ([$$D1])
               -- STREAM_PROJECT  |PARTITIONED|
+                exchange
                 -- ONE_TO_ONE_EXCHANGE  |PARTITIONED|
-                  -- BTREE_SEARCH (TestDataverse.Dataset1.Dataset1)  |PARTITIONED|
-                    -- ONE_TO_ONE_EXCHANGE  |PARTITIONED|
-                      -- PRE_SORTED_DISTINCT_BY  |PARTITIONED|
-                        -- ONE_TO_ONE_EXCHANGE  |PARTITIONED|
-                          -- STABLE_SORT [$$90(ASC)]  |PARTITIONED|
-                            -- ONE_TO_ONE_EXCHANGE  |PARTITIONED|
-                              -- STREAM_PROJECT  |PARTITIONED|
-                                -- ONE_TO_ONE_EXCHANGE  |PARTITIONED|
-                                  -- BTREE_SEARCH (TestDataverse.Dataset1.d1Idx)  |PARTITIONED|
-                                    -- ONE_TO_ONE_EXCHANGE  |PARTITIONED|
-                                      -- ASSIGN  |PARTITIONED|
-                                        -- EMPTY_TUPLE_SOURCE  |PARTITIONED|
-=======
-                                assign [$$76, $$75] <- [$$I1.getField("other_inner_items"), $$I1.getField(0)]
-                                -- ASSIGN  |LOCAL|
-                                  unnest $$I1 <- scan-collection($$73)
-                                  -- UNNEST  |LOCAL|
-                                    nested tuple source
-                                    -- NESTED_TUPLE_SOURCE  |LOCAL|
-                     }
-              -- SUBPLAN  |PARTITIONED|
-                assign [$$74, $$73] <- [$$D1.getField("other_items"), $$D1.getField(1)]
-                -- ASSIGN  |PARTITIONED|
-                  project ([$$D1])
-                  -- STREAM_PROJECT  |PARTITIONED|
+                  unnest-map [$$77, $$D1] <- index-search("Dataset1", 0, "Default", "TestDataverse", "Dataset1", false, false, 1, $$90, 1, $$90, true, true, true)
+                  -- BTREE_SEARCH  |PARTITIONED|
                     exchange
                     -- ONE_TO_ONE_EXCHANGE  |PARTITIONED|
-                      unnest-map [$$72, $$D1] <- index-search("Dataset1", 0, "TestDataverse", "Dataset1", false, false, 1, $$85, 1, $$85, true, true, true)
-                      -- BTREE_SEARCH  |PARTITIONED|
+                      distinct ([$$90])
+                      -- PRE_SORTED_DISTINCT_BY  |PARTITIONED|
                         exchange
                         -- ONE_TO_ONE_EXCHANGE  |PARTITIONED|
-                          distinct ([$$85])
-                          -- PRE_SORTED_DISTINCT_BY  |PARTITIONED|
+                          order (ASC, $$90)
+                          -- STABLE_SORT [$$90(ASC)]  |PARTITIONED|
                             exchange
                             -- ONE_TO_ONE_EXCHANGE  |PARTITIONED|
-                              order (ASC, $$85)
-                              -- STABLE_SORT [$$85(ASC)]  |PARTITIONED|
+                              project ([$$90])
+                              -- STREAM_PROJECT  |PARTITIONED|
                                 exchange
                                 -- ONE_TO_ONE_EXCHANGE  |PARTITIONED|
-                                  project ([$$85])
-                                  -- STREAM_PROJECT  |PARTITIONED|
+                                  unnest-map [$$89, $$90] <- index-search("d1Idx", 0, "Default", "TestDataverse", "Dataset1", false, false, 1, $$87, 1, $$88, true, true, true)
+                                  -- BTREE_SEARCH  |PARTITIONED|
                                     exchange
                                     -- ONE_TO_ONE_EXCHANGE  |PARTITIONED|
-                                      unnest-map [$$84, $$85] <- index-search("d1Idx", 0, "TestDataverse", "Dataset1", false, false, 1, $$82, 1, $$83, true, true, true)
-                                      -- BTREE_SEARCH  |PARTITIONED|
-                                        exchange
-                                        -- ONE_TO_ONE_EXCHANGE  |PARTITIONED|
-                                          assign [$$82, $$83] <- [1, 1]
-                                          -- ASSIGN  |PARTITIONED|
-                                            empty-tuple-source
-                                            -- EMPTY_TUPLE_SOURCE  |PARTITIONED|
->>>>>>> 86e6336f
+                                      assign [$$87, $$88] <- [1, 1]
+                                      -- ASSIGN  |PARTITIONED|
+                                        empty-tuple-source
+                                        -- EMPTY_TUPLE_SOURCE  |PARTITIONED|