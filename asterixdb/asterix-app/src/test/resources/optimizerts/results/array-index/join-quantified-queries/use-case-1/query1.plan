distribute result [$$52]
-- DISTRIBUTE_RESULT  |UNPARTITIONED|
  exchange
  -- ONE_TO_ONE_EXCHANGE  |UNPARTITIONED|
<<<<<<< HEAD
    -- ASSIGN  |UNPARTITIONED|
      -- AGGREGATE  |UNPARTITIONED|
        -- RANDOM_MERGE_EXCHANGE  |PARTITIONED|
          -- AGGREGATE  |PARTITIONED|
            -- STREAM_SELECT  |PARTITIONED|
              -- STREAM_PROJECT  |PARTITIONED|
                -- SUBPLAN  |PARTITIONED|
                        {
                          -- AGGREGATE  |LOCAL|
                            -- STREAM_SELECT  |LOCAL|
                              -- UNNEST  |LOCAL|
                                -- NESTED_TUPLE_SOURCE  |LOCAL|
                        }
                  -- STREAM_SELECT  |PARTITIONED|
                    -- ASSIGN  |PARTITIONED|
                      -- STREAM_PROJECT  |PARTITIONED|
                        -- ONE_TO_ONE_EXCHANGE  |PARTITIONED|
                          -- BTREE_SEARCH (TestYelp.YelpCheckin.YelpCheckin)  |PARTITIONED|
                            -- ONE_TO_ONE_EXCHANGE  |PARTITIONED|
                              -- STREAM_PROJECT  |PARTITIONED|
                                -- ONE_TO_ONE_EXCHANGE  |PARTITIONED|
                                  -- PRE_SORTED_DISTINCT_BY  |PARTITIONED|
                                    -- ONE_TO_ONE_EXCHANGE  |PARTITIONED|
                                      -- STABLE_SORT [$$64(ASC), $$56(ASC)]  |PARTITIONED|
                                        -- ONE_TO_ONE_EXCHANGE  |PARTITIONED|
                                          -- STREAM_PROJECT  |PARTITIONED|
                                            -- ONE_TO_ONE_EXCHANGE  |PARTITIONED|
                                              -- BTREE_SEARCH (TestYelp.YelpCheckin.IdxYelpCheckinDates)  |PARTITIONED|
                                                -- BROADCAST_EXCHANGE  |PARTITIONED|
                                                  -- ASSIGN  |PARTITIONED|
                                                    -- ONE_TO_ONE_EXCHANGE  |PARTITIONED|
                                                      -- DATASOURCE_SCAN (TestYelp.YelpCheckinDateMarkers)  |PARTITIONED|
                                                        -- ONE_TO_ONE_EXCHANGE  |PARTITIONED|
                                                          -- EMPTY_TUPLE_SOURCE  |PARTITIONED|
=======
    project ([$$52])
    -- STREAM_PROJECT  |UNPARTITIONED|
      assign [$$52] <- [{"$1": $$55}]
      -- ASSIGN  |UNPARTITIONED|
        aggregate [$$55] <- [agg-sql-sum($$59)]
        -- AGGREGATE  |UNPARTITIONED|
          exchange
          -- RANDOM_MERGE_EXCHANGE  |PARTITIONED|
            aggregate [$$59] <- [agg-sql-count(1)]
            -- AGGREGATE  |PARTITIONED|
              select ($$42)
              -- STREAM_SELECT  |PARTITIONED|
                project ([$$42])
                -- STREAM_PROJECT  |PARTITIONED|
                  subplan {
                            aggregate [$$42] <- [non-empty-stream()]
                            -- AGGREGATE  |LOCAL|
                              select (eq($$58, $#4))
                              -- STREAM_SELECT  |LOCAL|
                                unnest $#4 <- scan-collection($$57)
                                -- UNNEST  |LOCAL|
                                  nested tuple source
                                  -- NESTED_TUPLE_SOURCE  |LOCAL|
                         }
                  -- SUBPLAN  |PARTITIONED|
                    project ([$$58, $$57])
                    -- STREAM_PROJECT  |PARTITIONED|
                      select (eq($$C.getField(1), "--Ni3oJ4VOqfOEu7Sj2Vzg"))
                      -- STREAM_SELECT  |PARTITIONED|
                        assign [$$57] <- [$$C.getField(2)]
                        -- ASSIGN  |PARTITIONED|
                          project ([$$58, $$C])
                          -- STREAM_PROJECT  |PARTITIONED|
                            exchange
                            -- ONE_TO_ONE_EXCHANGE  |PARTITIONED|
                              unnest-map [$$54, $$C] <- index-search("YelpCheckin", 0, "TestYelp", "YelpCheckin", true, false, 1, $$61, 1, $$61, true, true, true)
                              -- BTREE_SEARCH  |PARTITIONED|
                                exchange
                                -- ONE_TO_ONE_EXCHANGE  |PARTITIONED|
                                  project ([$$61, $$58])
                                  -- STREAM_PROJECT  |PARTITIONED|
                                    exchange
                                    -- ONE_TO_ONE_EXCHANGE  |PARTITIONED|
                                      distinct ([$$61, $$53])
                                      -- PRE_SORTED_DISTINCT_BY  |PARTITIONED|
                                        exchange
                                        -- ONE_TO_ONE_EXCHANGE  |PARTITIONED|
                                          order (ASC, $$61) (ASC, $$53)
                                          -- STABLE_SORT [$$61(ASC), $$53(ASC)]  |PARTITIONED|
                                            exchange
                                            -- ONE_TO_ONE_EXCHANGE  |PARTITIONED|
                                              project ([$$53, $$58, $$61])
                                              -- STREAM_PROJECT  |PARTITIONED|
                                                exchange
                                                -- ONE_TO_ONE_EXCHANGE  |PARTITIONED|
                                                  unnest-map [$$60, $$61] <- index-search("IdxYelpCheckinDates", 0, "TestYelp", "YelpCheckin", true, true, 1, $$58, 1, $$58, true, true, true)
                                                  -- BTREE_SEARCH  |PARTITIONED|
                                                    exchange
                                                    -- BROADCAST_EXCHANGE  |PARTITIONED|
                                                      project ([$$53, $$58])
                                                      -- STREAM_PROJECT  |PARTITIONED|
                                                        assign [$$58] <- [$$M.getField(2)]
                                                        -- ASSIGN  |PARTITIONED|
                                                          exchange
                                                          -- ONE_TO_ONE_EXCHANGE  |PARTITIONED|
                                                            data-scan []<-[$$53, $$M] <- TestYelp.YelpCheckinDateMarkers
                                                            -- DATASOURCE_SCAN  |PARTITIONED|
                                                              exchange
                                                              -- ONE_TO_ONE_EXCHANGE  |PARTITIONED|
                                                                empty-tuple-source
                                                                -- EMPTY_TUPLE_SOURCE  |PARTITIONED|
>>>>>>> 86e6336f
<|MERGE_RESOLUTION|>--- conflicted
+++ resolved
@@ -1,112 +1,69 @@
-distribute result [$$52]
+distribute result [$$55]
 -- DISTRIBUTE_RESULT  |UNPARTITIONED|
   exchange
   -- ONE_TO_ONE_EXCHANGE  |UNPARTITIONED|
-<<<<<<< HEAD
+    assign [$$55] <- [{"$1": $$58}] project: [$$55]
     -- ASSIGN  |UNPARTITIONED|
+      aggregate [$$58] <- [agg-sql-sum($$62)]
       -- AGGREGATE  |UNPARTITIONED|
+        exchange
         -- RANDOM_MERGE_EXCHANGE  |PARTITIONED|
+          aggregate [$$62] <- [agg-sql-count(1)]
           -- AGGREGATE  |PARTITIONED|
+            select ($$45)
             -- STREAM_SELECT  |PARTITIONED|
+              project ([$$45])
               -- STREAM_PROJECT  |PARTITIONED|
+                subplan {
+                          aggregate [$$45] <- [non-empty-stream()]
+                          -- AGGREGATE  |LOCAL|
+                            select (eq($$61, $#4))
+                            -- STREAM_SELECT  |LOCAL|
+                              unnest $#4 <- scan-collection($$60)
+                              -- UNNEST  |LOCAL|
+                                nested tuple source
+                                -- NESTED_TUPLE_SOURCE  |LOCAL|
+                       }
                 -- SUBPLAN  |PARTITIONED|
-                        {
-                          -- AGGREGATE  |LOCAL|
-                            -- STREAM_SELECT  |LOCAL|
-                              -- UNNEST  |LOCAL|
-                                -- NESTED_TUPLE_SOURCE  |LOCAL|
-                        }
+                  select (eq($$C.getField(1), "--Ni3oJ4VOqfOEu7Sj2Vzg")) project: [$$61, $$60]
                   -- STREAM_SELECT  |PARTITIONED|
+                    assign [$$60] <- [$$C.getField(2)]
                     -- ASSIGN  |PARTITIONED|
+                      project ([$$61, $$C])
                       -- STREAM_PROJECT  |PARTITIONED|
+                        exchange
                         -- ONE_TO_ONE_EXCHANGE  |PARTITIONED|
-                          -- BTREE_SEARCH (TestYelp.YelpCheckin.YelpCheckin)  |PARTITIONED|
-                            -- ONE_TO_ONE_EXCHANGE  |PARTITIONED|
-                              -- STREAM_PROJECT  |PARTITIONED|
-                                -- ONE_TO_ONE_EXCHANGE  |PARTITIONED|
-                                  -- PRE_SORTED_DISTINCT_BY  |PARTITIONED|
-                                    -- ONE_TO_ONE_EXCHANGE  |PARTITIONED|
-                                      -- STABLE_SORT [$$64(ASC), $$56(ASC)]  |PARTITIONED|
-                                        -- ONE_TO_ONE_EXCHANGE  |PARTITIONED|
-                                          -- STREAM_PROJECT  |PARTITIONED|
-                                            -- ONE_TO_ONE_EXCHANGE  |PARTITIONED|
-                                              -- BTREE_SEARCH (TestYelp.YelpCheckin.IdxYelpCheckinDates)  |PARTITIONED|
-                                                -- BROADCAST_EXCHANGE  |PARTITIONED|
-                                                  -- ASSIGN  |PARTITIONED|
-                                                    -- ONE_TO_ONE_EXCHANGE  |PARTITIONED|
-                                                      -- DATASOURCE_SCAN (TestYelp.YelpCheckinDateMarkers)  |PARTITIONED|
-                                                        -- ONE_TO_ONE_EXCHANGE  |PARTITIONED|
-                                                          -- EMPTY_TUPLE_SOURCE  |PARTITIONED|
-=======
-    project ([$$52])
-    -- STREAM_PROJECT  |UNPARTITIONED|
-      assign [$$52] <- [{"$1": $$55}]
-      -- ASSIGN  |UNPARTITIONED|
-        aggregate [$$55] <- [agg-sql-sum($$59)]
-        -- AGGREGATE  |UNPARTITIONED|
-          exchange
-          -- RANDOM_MERGE_EXCHANGE  |PARTITIONED|
-            aggregate [$$59] <- [agg-sql-count(1)]
-            -- AGGREGATE  |PARTITIONED|
-              select ($$42)
-              -- STREAM_SELECT  |PARTITIONED|
-                project ([$$42])
-                -- STREAM_PROJECT  |PARTITIONED|
-                  subplan {
-                            aggregate [$$42] <- [non-empty-stream()]
-                            -- AGGREGATE  |LOCAL|
-                              select (eq($$58, $#4))
-                              -- STREAM_SELECT  |LOCAL|
-                                unnest $#4 <- scan-collection($$57)
-                                -- UNNEST  |LOCAL|
-                                  nested tuple source
-                                  -- NESTED_TUPLE_SOURCE  |LOCAL|
-                         }
-                  -- SUBPLAN  |PARTITIONED|
-                    project ([$$58, $$57])
-                    -- STREAM_PROJECT  |PARTITIONED|
-                      select (eq($$C.getField(1), "--Ni3oJ4VOqfOEu7Sj2Vzg"))
-                      -- STREAM_SELECT  |PARTITIONED|
-                        assign [$$57] <- [$$C.getField(2)]
-                        -- ASSIGN  |PARTITIONED|
-                          project ([$$58, $$C])
-                          -- STREAM_PROJECT  |PARTITIONED|
+                          unnest-map [$$57, $$C] <- index-search("YelpCheckin", 0, "Default", "TestYelp", "YelpCheckin", true, false, 1, $$64, 1, $$64, true, true, true)
+                          -- BTREE_SEARCH  |PARTITIONED|
                             exchange
                             -- ONE_TO_ONE_EXCHANGE  |PARTITIONED|
-                              unnest-map [$$54, $$C] <- index-search("YelpCheckin", 0, "TestYelp", "YelpCheckin", true, false, 1, $$61, 1, $$61, true, true, true)
-                              -- BTREE_SEARCH  |PARTITIONED|
+                              project ([$$64, $$61])
+                              -- STREAM_PROJECT  |PARTITIONED|
                                 exchange
                                 -- ONE_TO_ONE_EXCHANGE  |PARTITIONED|
-                                  project ([$$61, $$58])
-                                  -- STREAM_PROJECT  |PARTITIONED|
+                                  distinct ([$$64, $$56])
+                                  -- PRE_SORTED_DISTINCT_BY  |PARTITIONED|
                                     exchange
                                     -- ONE_TO_ONE_EXCHANGE  |PARTITIONED|
-                                      distinct ([$$61, $$53])
-                                      -- PRE_SORTED_DISTINCT_BY  |PARTITIONED|
+                                      order (ASC, $$64) (ASC, $$56)
+                                      -- STABLE_SORT [$$64(ASC), $$56(ASC)]  |PARTITIONED|
                                         exchange
                                         -- ONE_TO_ONE_EXCHANGE  |PARTITIONED|
-                                          order (ASC, $$61) (ASC, $$53)
-                                          -- STABLE_SORT [$$61(ASC), $$53(ASC)]  |PARTITIONED|
+                                          project ([$$56, $$61, $$64])
+                                          -- STREAM_PROJECT  |PARTITIONED|
                                             exchange
                                             -- ONE_TO_ONE_EXCHANGE  |PARTITIONED|
-                                              project ([$$53, $$58, $$61])
-                                              -- STREAM_PROJECT  |PARTITIONED|
+                                              unnest-map [$$63, $$64] <- index-search("IdxYelpCheckinDates", 0, "Default", "TestYelp", "YelpCheckin", true, true, 1, $$61, 1, $$61, true, true, true)
+                                              -- BTREE_SEARCH  |PARTITIONED|
                                                 exchange
-                                                -- ONE_TO_ONE_EXCHANGE  |PARTITIONED|
-                                                  unnest-map [$$60, $$61] <- index-search("IdxYelpCheckinDates", 0, "TestYelp", "YelpCheckin", true, true, 1, $$58, 1, $$58, true, true, true)
-                                                  -- BTREE_SEARCH  |PARTITIONED|
+                                                -- BROADCAST_EXCHANGE  |PARTITIONED|
+                                                  assign [$$61] <- [$$M.getField(2)] project: [$$56, $$61]
+                                                  -- ASSIGN  |PARTITIONED|
                                                     exchange
-                                                    -- BROADCAST_EXCHANGE  |PARTITIONED|
-                                                      project ([$$53, $$58])
-                                                      -- STREAM_PROJECT  |PARTITIONED|
-                                                        assign [$$58] <- [$$M.getField(2)]
-                                                        -- ASSIGN  |PARTITIONED|
-                                                          exchange
-                                                          -- ONE_TO_ONE_EXCHANGE  |PARTITIONED|
-                                                            data-scan []<-[$$53, $$M] <- TestYelp.YelpCheckinDateMarkers
-                                                            -- DATASOURCE_SCAN  |PARTITIONED|
-                                                              exchange
-                                                              -- ONE_TO_ONE_EXCHANGE  |PARTITIONED|
-                                                                empty-tuple-source
-                                                                -- EMPTY_TUPLE_SOURCE  |PARTITIONED|
->>>>>>> 86e6336f
+                                                    -- ONE_TO_ONE_EXCHANGE  |PARTITIONED|
+                                                      data-scan []<-[$$56, $$M] <- TestYelp.YelpCheckinDateMarkers
+                                                      -- DATASOURCE_SCAN  |PARTITIONED|
+                                                        exchange
+                                                        -- ONE_TO_ONE_EXCHANGE  |PARTITIONED|
+                                                          empty-tuple-source
+                                                          -- EMPTY_TUPLE_SOURCE  |PARTITIONED|