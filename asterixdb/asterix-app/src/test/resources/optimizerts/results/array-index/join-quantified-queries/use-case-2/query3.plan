distribute result [$$61]
-- DISTRIBUTE_RESULT  |UNPARTITIONED|
  exchange
  -- ONE_TO_ONE_EXCHANGE  |UNPARTITIONED|
<<<<<<< HEAD
    -- ASSIGN  |UNPARTITIONED|
      -- AGGREGATE  |UNPARTITIONED|
        -- RANDOM_MERGE_EXCHANGE  |PARTITIONED|
          -- AGGREGATE  |PARTITIONED|
            -- STREAM_SELECT  |PARTITIONED|
              -- STREAM_PROJECT  |PARTITIONED|
                -- SUBPLAN  |PARTITIONED|
                        {
                          -- AGGREGATE  |LOCAL|
                            -- STREAM_SELECT  |LOCAL|
                              -- UNNEST  |LOCAL|
                                -- NESTED_TUPLE_SOURCE  |LOCAL|
                        }
                  -- ONE_TO_ONE_EXCHANGE  |PARTITIONED|
                    -- NESTED_LOOP  |PARTITIONED|
                      -- ONE_TO_ONE_EXCHANGE  |PARTITIONED|
                        -- ASSIGN  |PARTITIONED|
                          -- STREAM_PROJECT  |PARTITIONED|
                            -- ONE_TO_ONE_EXCHANGE  |PARTITIONED|
                              -- DATASOURCE_SCAN (TestYelp.YelpCheckinDateMarkers)  |PARTITIONED|
                                -- ONE_TO_ONE_EXCHANGE  |PARTITIONED|
                                  -- EMPTY_TUPLE_SOURCE  |PARTITIONED|
                      -- BROADCAST_EXCHANGE  |PARTITIONED|
                        -- ASSIGN  |PARTITIONED|
                          -- STREAM_SELECT  |PARTITIONED|
                            -- STREAM_PROJECT  |PARTITIONED|
                              -- ONE_TO_ONE_EXCHANGE  |PARTITIONED|
                                -- DATASOURCE_SCAN (TestYelp.YelpCheckin)  |PARTITIONED|
                                  -- ONE_TO_ONE_EXCHANGE  |PARTITIONED|
                                    -- EMPTY_TUPLE_SOURCE  |PARTITIONED|
=======
    project ([$$61])
    -- STREAM_PROJECT  |UNPARTITIONED|
      assign [$$61] <- [{"$1": $$64}]
      -- ASSIGN  |UNPARTITIONED|
        aggregate [$$64] <- [agg-sql-sum($$69)]
        -- AGGREGATE  |UNPARTITIONED|
          exchange
          -- RANDOM_MERGE_EXCHANGE  |PARTITIONED|
            aggregate [$$69] <- [agg-sql-count(1)]
            -- AGGREGATE  |PARTITIONED|
              select ($$53)
              -- STREAM_SELECT  |PARTITIONED|
                project ([$$53])
                -- STREAM_PROJECT  |PARTITIONED|
                  subplan {
                            aggregate [$$53] <- [empty-stream()]
                            -- AGGREGATE  |LOCAL|
                              select (not(if-missing-or-null(eq($$67, $$D), false)))
                              -- STREAM_SELECT  |LOCAL|
                                unnest $$D <- scan-collection($$66)
                                -- UNNEST  |LOCAL|
                                  nested tuple source
                                  -- NESTED_TUPLE_SOURCE  |LOCAL|
                         }
                  -- SUBPLAN  |PARTITIONED|
                    exchange
                    -- ONE_TO_ONE_EXCHANGE  |PARTITIONED|
                      join (true)
                      -- NESTED_LOOP  |PARTITIONED|
                        exchange
                        -- ONE_TO_ONE_EXCHANGE  |PARTITIONED|
                          project ([$$67])
                          -- STREAM_PROJECT  |PARTITIONED|
                            assign [$$67] <- [$$M.getField(2)]
                            -- ASSIGN  |PARTITIONED|
                              project ([$$M])
                              -- STREAM_PROJECT  |PARTITIONED|
                                exchange
                                -- ONE_TO_ONE_EXCHANGE  |PARTITIONED|
                                  data-scan []<-[$$62, $$M] <- TestYelp.YelpCheckinDateMarkers
                                  -- DATASOURCE_SCAN  |PARTITIONED|
                                    exchange
                                    -- ONE_TO_ONE_EXCHANGE  |PARTITIONED|
                                      empty-tuple-source
                                      -- EMPTY_TUPLE_SOURCE  |PARTITIONED|
                        exchange
                        -- BROADCAST_EXCHANGE  |PARTITIONED|
                          project ([$$66])
                          -- STREAM_PROJECT  |PARTITIONED|
                            assign [$$66] <- [$$C.getField(2).getField(0)]
                            -- ASSIGN  |PARTITIONED|
                              select (eq($$C.getField(1), "--Ni3oJ4VOqfOEu7Sj2Vzg"))
                              -- STREAM_SELECT  |PARTITIONED|
                                project ([$$C])
                                -- STREAM_PROJECT  |PARTITIONED|
                                  exchange
                                  -- ONE_TO_ONE_EXCHANGE  |PARTITIONED|
                                    data-scan []<-[$$63, $$C] <- TestYelp.YelpCheckin
                                    -- DATASOURCE_SCAN  |PARTITIONED|
                                      exchange
                                      -- ONE_TO_ONE_EXCHANGE  |PARTITIONED|
                                        empty-tuple-source
                                        -- EMPTY_TUPLE_SOURCE  |PARTITIONED|
>>>>>>> 86e6336f
<|MERGE_RESOLUTION|>--- conflicted
+++ resolved
@@ -1,100 +1,61 @@
-distribute result [$$61]
+distribute result [$$65]
 -- DISTRIBUTE_RESULT  |UNPARTITIONED|
   exchange
   -- ONE_TO_ONE_EXCHANGE  |UNPARTITIONED|
-<<<<<<< HEAD
+    assign [$$65] <- [{"$1": $$68}] project: [$$65]
     -- ASSIGN  |UNPARTITIONED|
+      aggregate [$$68] <- [agg-sql-sum($$73)]
       -- AGGREGATE  |UNPARTITIONED|
+        exchange
         -- RANDOM_MERGE_EXCHANGE  |PARTITIONED|
+          aggregate [$$73] <- [agg-sql-count(1)]
           -- AGGREGATE  |PARTITIONED|
+            select ($$57)
             -- STREAM_SELECT  |PARTITIONED|
+              project ([$$57])
               -- STREAM_PROJECT  |PARTITIONED|
+                subplan {
+                          aggregate [$$57] <- [empty-stream()]
+                          -- AGGREGATE  |LOCAL|
+                            select (not(if-missing-or-null(eq($$71, $$D), false)))
+                            -- STREAM_SELECT  |LOCAL|
+                              unnest $$D <- scan-collection($$70)
+                              -- UNNEST  |LOCAL|
+                                nested tuple source
+                                -- NESTED_TUPLE_SOURCE  |LOCAL|
+                       }
                 -- SUBPLAN  |PARTITIONED|
-                        {
-                          -- AGGREGATE  |LOCAL|
-                            -- STREAM_SELECT  |LOCAL|
-                              -- UNNEST  |LOCAL|
-                                -- NESTED_TUPLE_SOURCE  |LOCAL|
-                        }
+                  exchange
                   -- ONE_TO_ONE_EXCHANGE  |PARTITIONED|
+                    join (true)
                     -- NESTED_LOOP  |PARTITIONED|
+                      exchange
                       -- ONE_TO_ONE_EXCHANGE  |PARTITIONED|
+                        assign [$$71] <- [$$M.getField(2)] project: [$$71]
                         -- ASSIGN  |PARTITIONED|
+                          project ([$$M])
                           -- STREAM_PROJECT  |PARTITIONED|
+                            exchange
                             -- ONE_TO_ONE_EXCHANGE  |PARTITIONED|
-                              -- DATASOURCE_SCAN (TestYelp.YelpCheckinDateMarkers)  |PARTITIONED|
-                                -- ONE_TO_ONE_EXCHANGE  |PARTITIONED|
-                                  -- EMPTY_TUPLE_SOURCE  |PARTITIONED|
-                      -- BROADCAST_EXCHANGE  |PARTITIONED|
-                        -- ASSIGN  |PARTITIONED|
-                          -- STREAM_SELECT  |PARTITIONED|
-                            -- STREAM_PROJECT  |PARTITIONED|
-                              -- ONE_TO_ONE_EXCHANGE  |PARTITIONED|
-                                -- DATASOURCE_SCAN (TestYelp.YelpCheckin)  |PARTITIONED|
-                                  -- ONE_TO_ONE_EXCHANGE  |PARTITIONED|
-                                    -- EMPTY_TUPLE_SOURCE  |PARTITIONED|
-=======
-    project ([$$61])
-    -- STREAM_PROJECT  |UNPARTITIONED|
-      assign [$$61] <- [{"$1": $$64}]
-      -- ASSIGN  |UNPARTITIONED|
-        aggregate [$$64] <- [agg-sql-sum($$69)]
-        -- AGGREGATE  |UNPARTITIONED|
-          exchange
-          -- RANDOM_MERGE_EXCHANGE  |PARTITIONED|
-            aggregate [$$69] <- [agg-sql-count(1)]
-            -- AGGREGATE  |PARTITIONED|
-              select ($$53)
-              -- STREAM_SELECT  |PARTITIONED|
-                project ([$$53])
-                -- STREAM_PROJECT  |PARTITIONED|
-                  subplan {
-                            aggregate [$$53] <- [empty-stream()]
-                            -- AGGREGATE  |LOCAL|
-                              select (not(if-missing-or-null(eq($$67, $$D), false)))
-                              -- STREAM_SELECT  |LOCAL|
-                                unnest $$D <- scan-collection($$66)
-                                -- UNNEST  |LOCAL|
-                                  nested tuple source
-                                  -- NESTED_TUPLE_SOURCE  |LOCAL|
-                         }
-                  -- SUBPLAN  |PARTITIONED|
-                    exchange
-                    -- ONE_TO_ONE_EXCHANGE  |PARTITIONED|
-                      join (true)
-                      -- NESTED_LOOP  |PARTITIONED|
-                        exchange
-                        -- ONE_TO_ONE_EXCHANGE  |PARTITIONED|
-                          project ([$$67])
-                          -- STREAM_PROJECT  |PARTITIONED|
-                            assign [$$67] <- [$$M.getField(2)]
-                            -- ASSIGN  |PARTITIONED|
-                              project ([$$M])
-                              -- STREAM_PROJECT  |PARTITIONED|
+                              data-scan []<-[$$66, $$M] <- TestYelp.YelpCheckinDateMarkers
+                              -- DATASOURCE_SCAN  |PARTITIONED|
                                 exchange
                                 -- ONE_TO_ONE_EXCHANGE  |PARTITIONED|
-                                  data-scan []<-[$$62, $$M] <- TestYelp.YelpCheckinDateMarkers
-                                  -- DATASOURCE_SCAN  |PARTITIONED|
-                                    exchange
-                                    -- ONE_TO_ONE_EXCHANGE  |PARTITIONED|
-                                      empty-tuple-source
-                                      -- EMPTY_TUPLE_SOURCE  |PARTITIONED|
-                        exchange
-                        -- BROADCAST_EXCHANGE  |PARTITIONED|
-                          project ([$$66])
-                          -- STREAM_PROJECT  |PARTITIONED|
-                            assign [$$66] <- [$$C.getField(2).getField(0)]
-                            -- ASSIGN  |PARTITIONED|
-                              select (eq($$C.getField(1), "--Ni3oJ4VOqfOEu7Sj2Vzg"))
-                              -- STREAM_SELECT  |PARTITIONED|
-                                project ([$$C])
-                                -- STREAM_PROJECT  |PARTITIONED|
+                                  empty-tuple-source
+                                  -- EMPTY_TUPLE_SOURCE  |PARTITIONED|
+                      exchange
+                      -- BROADCAST_EXCHANGE  |PARTITIONED|
+                        assign [$$70] <- [$$C.getField(2).getField(0)] project: [$$70]
+                        -- ASSIGN  |PARTITIONED|
+                          select (eq($$C.getField(1), "--Ni3oJ4VOqfOEu7Sj2Vzg"))
+                          -- STREAM_SELECT  |PARTITIONED|
+                            project ([$$C])
+                            -- STREAM_PROJECT  |PARTITIONED|
+                              exchange
+                              -- ONE_TO_ONE_EXCHANGE  |PARTITIONED|
+                                data-scan []<-[$$67, $$C] <- TestYelp.YelpCheckin
+                                -- DATASOURCE_SCAN  |PARTITIONED|
                                   exchange
                                   -- ONE_TO_ONE_EXCHANGE  |PARTITIONED|
-                                    data-scan []<-[$$63, $$C] <- TestYelp.YelpCheckin
-                                    -- DATASOURCE_SCAN  |PARTITIONED|
-                                      exchange
-                                      -- ONE_TO_ONE_EXCHANGE  |PARTITIONED|
-                                        empty-tuple-source
-                                        -- EMPTY_TUPLE_SOURCE  |PARTITIONED|
->>>>>>> 86e6336f
+                                    empty-tuple-source
+                                    -- EMPTY_TUPLE_SOURCE  |PARTITIONED|