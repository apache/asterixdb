--- conflicted
+++ resolved
@@ -1,85 +1,51 @@
-distribute result [$$20]
+distribute result [$$21]
 -- DISTRIBUTE_RESULT  |PARTITIONED|
   exchange
   -- ONE_TO_ONE_EXCHANGE  |PARTITIONED|
-<<<<<<< HEAD
+    assign [$$21] <- [{"business_id": $$24}] project: [$$21]
     -- ASSIGN  |PARTITIONED|
+      select ($$18) project: [$$24]
       -- STREAM_SELECT  |PARTITIONED|
+        project ([$$24, $$18])
         -- STREAM_PROJECT  |PARTITIONED|
+          subplan {
+                    aggregate [$$18] <- [non-empty-stream()]
+                    -- AGGREGATE  |LOCAL|
+                      select (eq("2016-04-26", $#1))
+                      -- STREAM_SELECT  |LOCAL|
+                        unnest $#1 <- scan-collection($$23)
+                        -- UNNEST  |LOCAL|
+                          nested tuple source
+                          -- NESTED_TUPLE_SOURCE  |LOCAL|
+                 }
           -- SUBPLAN  |PARTITIONED|
-                  {
-                    -- AGGREGATE  |LOCAL|
-                      -- STREAM_SELECT  |LOCAL|
-                        -- UNNEST  |LOCAL|
-                          -- NESTED_TUPLE_SOURCE  |LOCAL|
-                  }
+            assign [$$23, $$24] <- [$$C.getField(2).getField(0), $$C.getField(1)] project: [$$24, $$23]
             -- ASSIGN  |PARTITIONED|
+              project ([$$C])
               -- STREAM_PROJECT  |PARTITIONED|
+                exchange
                 -- ONE_TO_ONE_EXCHANGE  |PARTITIONED|
-                  -- BTREE_SEARCH (TestYelp.YelpCheckin.YelpCheckin)  |PARTITIONED|
+                  unnest-map [$$22, $$C] <- index-search("YelpCheckin", 0, "Default", "TestYelp", "YelpCheckin", false, false, 1, $$29, 1, $$29, true, true, true)
+                  -- BTREE_SEARCH  |PARTITIONED|
+                    exchange
                     -- ONE_TO_ONE_EXCHANGE  |PARTITIONED|
+                      distinct ([$$29])
                       -- PRE_SORTED_DISTINCT_BY  |PARTITIONED|
+                        exchange
                         -- ONE_TO_ONE_EXCHANGE  |PARTITIONED|
+                          order (ASC, $$29)
                           -- STABLE_SORT [$$29(ASC)]  |PARTITIONED|
+                            exchange
                             -- ONE_TO_ONE_EXCHANGE  |PARTITIONED|
+                              project ([$$29])
                               -- STREAM_PROJECT  |PARTITIONED|
+                                exchange
                                 -- ONE_TO_ONE_EXCHANGE  |PARTITIONED|
-                                  -- BTREE_SEARCH (TestYelp.YelpCheckin.IdxYelpCheckinDates)  |PARTITIONED|
+                                  unnest-map [$$28, $$29] <- index-search("IdxYelpCheckinDates", 0, "Default", "TestYelp", "YelpCheckin", false, false, 1, $$26, 1, $$27, true, true, true)
+                                  -- BTREE_SEARCH  |PARTITIONED|
+                                    exchange
                                     -- ONE_TO_ONE_EXCHANGE  |PARTITIONED|
+                                      assign [$$26, $$27] <- ["2016-04-26", "2016-04-26"]
                                       -- ASSIGN  |PARTITIONED|
-                                        -- EMPTY_TUPLE_SOURCE  |PARTITIONED|
-=======
-    project ([$$20])
-    -- STREAM_PROJECT  |PARTITIONED|
-      assign [$$20] <- [{"business_id": $$23}]
-      -- ASSIGN  |PARTITIONED|
-        project ([$$23])
-        -- STREAM_PROJECT  |PARTITIONED|
-          select ($$17)
-          -- STREAM_SELECT  |PARTITIONED|
-            project ([$$23, $$17])
-            -- STREAM_PROJECT  |PARTITIONED|
-              subplan {
-                        aggregate [$$17] <- [non-empty-stream()]
-                        -- AGGREGATE  |LOCAL|
-                          select (eq("2016-04-26", $#1))
-                          -- STREAM_SELECT  |LOCAL|
-                            unnest $#1 <- scan-collection($$22)
-                            -- UNNEST  |LOCAL|
-                              nested tuple source
-                              -- NESTED_TUPLE_SOURCE  |LOCAL|
-                     }
-              -- SUBPLAN  |PARTITIONED|
-                project ([$$23, $$22])
-                -- STREAM_PROJECT  |PARTITIONED|
-                  assign [$$22, $$23] <- [$$C.getField(2).getField(0), $$C.getField(1)]
-                  -- ASSIGN  |PARTITIONED|
-                    project ([$$C])
-                    -- STREAM_PROJECT  |PARTITIONED|
-                      exchange
-                      -- ONE_TO_ONE_EXCHANGE  |PARTITIONED|
-                        unnest-map [$$21, $$C] <- index-search("YelpCheckin", 0, "TestYelp", "YelpCheckin", false, false, 1, $$28, 1, $$28, true, true, true)
-                        -- BTREE_SEARCH  |PARTITIONED|
-                          exchange
-                          -- ONE_TO_ONE_EXCHANGE  |PARTITIONED|
-                            distinct ([$$28])
-                            -- PRE_SORTED_DISTINCT_BY  |PARTITIONED|
-                              exchange
-                              -- ONE_TO_ONE_EXCHANGE  |PARTITIONED|
-                                order (ASC, $$28)
-                                -- STABLE_SORT [$$28(ASC)]  |PARTITIONED|
-                                  exchange
-                                  -- ONE_TO_ONE_EXCHANGE  |PARTITIONED|
-                                    project ([$$28])
-                                    -- STREAM_PROJECT  |PARTITIONED|
-                                      exchange
-                                      -- ONE_TO_ONE_EXCHANGE  |PARTITIONED|
-                                        unnest-map [$$27, $$28] <- index-search("IdxYelpCheckinDates", 0, "TestYelp", "YelpCheckin", false, false, 1, $$25, 1, $$26, true, true, true)
-                                        -- BTREE_SEARCH  |PARTITIONED|
-                                          exchange
-                                          -- ONE_TO_ONE_EXCHANGE  |PARTITIONED|
-                                            assign [$$25, $$26] <- ["2016-04-26", "2016-04-26"]
-                                            -- ASSIGN  |PARTITIONED|
-                                              empty-tuple-source
-                                              -- EMPTY_TUPLE_SOURCE  |PARTITIONED|
->>>>>>> 86e6336f
+                                        empty-tuple-source
+                                        -- EMPTY_TUPLE_SOURCE  |PARTITIONED|