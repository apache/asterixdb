--- conflicted
+++ resolved
@@ -1,76 +1,46 @@
-distribute result [$$46]
+distribute result [$$49]
 -- DISTRIBUTE_RESULT  |UNPARTITIONED|
   exchange
   -- ONE_TO_ONE_EXCHANGE  |UNPARTITIONED|
-<<<<<<< HEAD
+    assign [$$49] <- [{"$1": $$51}] project: [$$49]
     -- ASSIGN  |UNPARTITIONED|
+      aggregate [$$51] <- [agg-sql-sum($$53)]
       -- AGGREGATE  |UNPARTITIONED|
+        exchange
         -- RANDOM_MERGE_EXCHANGE  |PARTITIONED|
+          aggregate [$$53] <- [agg-sql-count(1)]
           -- AGGREGATE  |PARTITIONED|
+            select (and(gt($$D, "2016"), lt($$D, "2017")))
             -- STREAM_SELECT  |PARTITIONED|
+              unnest $$D <- scan-collection($$52) project: [$$D]
               -- UNNEST  |PARTITIONED|
+                assign [$$52] <- [$$C.getField("dates")] project: [$$52]
                 -- ASSIGN  |PARTITIONED|
+                  project ([$$C])
                   -- STREAM_PROJECT  |PARTITIONED|
+                    exchange
                     -- ONE_TO_ONE_EXCHANGE  |PARTITIONED|
-                      -- BTREE_SEARCH (TestYelp.YelpCheckin.YelpCheckin)  |PARTITIONED|
+                      unnest-map [$$50, $$C] <- index-search("YelpCheckin", 0, "Default", "TestYelp", "YelpCheckin", false, false, 1, $$57, 1, $$57, true, true, true)
+                      -- BTREE_SEARCH  |PARTITIONED|
+                        exchange
                         -- ONE_TO_ONE_EXCHANGE  |PARTITIONED|
+                          distinct ([$$57])
                           -- PRE_SORTED_DISTINCT_BY  |PARTITIONED|
+                            exchange
                             -- ONE_TO_ONE_EXCHANGE  |PARTITIONED|
+                              order (ASC, $$57)
                               -- STABLE_SORT [$$57(ASC)]  |PARTITIONED|
+                                exchange
                                 -- ONE_TO_ONE_EXCHANGE  |PARTITIONED|
+                                  project ([$$57])
                                   -- STREAM_PROJECT  |PARTITIONED|
+                                    exchange
                                     -- ONE_TO_ONE_EXCHANGE  |PARTITIONED|
-                                      -- BTREE_SEARCH (TestYelp.YelpCheckin.IdxYelpCheckinDates)  |PARTITIONED|
+                                      unnest-map [$$56, $$57] <- index-search("IdxYelpCheckinDates", 0, "Default", "TestYelp", "YelpCheckin", false, false, 1, $$54, 1, $$55, false, false, false)
+                                      -- BTREE_SEARCH  |PARTITIONED|
+                                        exchange
                                         -- ONE_TO_ONE_EXCHANGE  |PARTITIONED|
+                                          assign [$$54, $$55] <- ["2016", "2017"]
                                           -- ASSIGN  |PARTITIONED|
-                                            -- EMPTY_TUPLE_SOURCE  |PARTITIONED|
-=======
-    project ([$$46])
-    -- STREAM_PROJECT  |UNPARTITIONED|
-      assign [$$46] <- [{"$1": $$48}]
-      -- ASSIGN  |UNPARTITIONED|
-        aggregate [$$48] <- [agg-sql-sum($$50)]
-        -- AGGREGATE  |UNPARTITIONED|
-          exchange
-          -- RANDOM_MERGE_EXCHANGE  |PARTITIONED|
-            aggregate [$$50] <- [agg-sql-count(1)]
-            -- AGGREGATE  |PARTITIONED|
-              select (and(gt($$D, "2016"), lt($$D, "2017")))
-              -- STREAM_SELECT  |PARTITIONED|
-                project ([$$D])
-                -- STREAM_PROJECT  |PARTITIONED|
-                  unnest $$D <- scan-collection($$49)
-                  -- UNNEST  |PARTITIONED|
-                    project ([$$49])
-                    -- STREAM_PROJECT  |PARTITIONED|
-                      assign [$$49] <- [$$C.getField("dates")]
-                      -- ASSIGN  |PARTITIONED|
-                        project ([$$C])
-                        -- STREAM_PROJECT  |PARTITIONED|
-                          exchange
-                          -- ONE_TO_ONE_EXCHANGE  |PARTITIONED|
-                            unnest-map [$$47, $$C] <- index-search("YelpCheckin", 0, "TestYelp", "YelpCheckin", false, false, 1, $$54, 1, $$54, true, true, true)
-                            -- BTREE_SEARCH  |PARTITIONED|
-                              exchange
-                              -- ONE_TO_ONE_EXCHANGE  |PARTITIONED|
-                                distinct ([$$54])
-                                -- PRE_SORTED_DISTINCT_BY  |PARTITIONED|
-                                  exchange
-                                  -- ONE_TO_ONE_EXCHANGE  |PARTITIONED|
-                                    order (ASC, $$54)
-                                    -- STABLE_SORT [$$54(ASC)]  |PARTITIONED|
-                                      exchange
-                                      -- ONE_TO_ONE_EXCHANGE  |PARTITIONED|
-                                        project ([$$54])
-                                        -- STREAM_PROJECT  |PARTITIONED|
-                                          exchange
-                                          -- ONE_TO_ONE_EXCHANGE  |PARTITIONED|
-                                            unnest-map [$$53, $$54] <- index-search("IdxYelpCheckinDates", 0, "TestYelp", "YelpCheckin", false, false, 1, $$51, 1, $$52, false, false, false)
-                                            -- BTREE_SEARCH  |PARTITIONED|
-                                              exchange
-                                              -- ONE_TO_ONE_EXCHANGE  |PARTITIONED|
-                                                assign [$$51, $$52] <- ["2016", "2017"]
-                                                -- ASSIGN  |PARTITIONED|
-                                                  empty-tuple-source
-                                                  -- EMPTY_TUPLE_SOURCE  |PARTITIONED|
->>>>>>> 86e6336f
+                                            empty-tuple-source
+                                            -- EMPTY_TUPLE_SOURCE  |PARTITIONED|