distribute result [$$63]
-- DISTRIBUTE_RESULT  |UNPARTITIONED|
  exchange
  -- ONE_TO_ONE_EXCHANGE  |UNPARTITIONED|
<<<<<<< HEAD
    -- ASSIGN  |UNPARTITIONED|
      -- AGGREGATE  |UNPARTITIONED|
        -- RANDOM_MERGE_EXCHANGE  |PARTITIONED|
          -- AGGREGATE  |PARTITIONED|
            -- STREAM_SELECT  |PARTITIONED|
              -- STREAM_PROJECT  |PARTITIONED|
                -- SUBPLAN  |PARTITIONED|
                        {
                          -- AGGREGATE  |LOCAL|
                            -- STREAM_SELECT  |LOCAL|
                              -- UNNEST  |LOCAL|
                                -- NESTED_TUPLE_SOURCE  |LOCAL|
                        }
                  -- STREAM_SELECT  |PARTITIONED|
                    -- ASSIGN  |PARTITIONED|
                      -- STREAM_PROJECT  |PARTITIONED|
                        -- ONE_TO_ONE_EXCHANGE  |PARTITIONED|
                          -- BTREE_SEARCH (TestYelp.YelpCheckin.YelpCheckin)  |PARTITIONED|
                            -- ONE_TO_ONE_EXCHANGE  |PARTITIONED|
                              -- STREAM_PROJECT  |PARTITIONED|
                                -- ONE_TO_ONE_EXCHANGE  |PARTITIONED|
                                  -- PRE_SORTED_DISTINCT_BY  |PARTITIONED|
                                    -- ONE_TO_ONE_EXCHANGE  |PARTITIONED|
                                      -- STABLE_SORT [$$77(ASC), $$68(ASC)]  |PARTITIONED|
                                        -- ONE_TO_ONE_EXCHANGE  |PARTITIONED|
                                          -- STREAM_PROJECT  |PARTITIONED|
                                            -- ONE_TO_ONE_EXCHANGE  |PARTITIONED|
                                              -- BTREE_SEARCH (TestYelp.YelpCheckin.IdxYelpCheckinDates)  |PARTITIONED|
                                                -- BROADCAST_EXCHANGE  |PARTITIONED|
                                                  -- ASSIGN  |PARTITIONED|
                                                    -- ONE_TO_ONE_EXCHANGE  |PARTITIONED|
                                                      -- DATASOURCE_SCAN (TestYelp.YelpCheckinDateMarkers)  |PARTITIONED|
                                                        -- ONE_TO_ONE_EXCHANGE  |PARTITIONED|
                                                          -- EMPTY_TUPLE_SOURCE  |PARTITIONED|
=======
    project ([$$63])
    -- STREAM_PROJECT  |UNPARTITIONED|
      assign [$$63] <- [{"$1": $$66}]
      -- ASSIGN  |UNPARTITIONED|
        aggregate [$$66] <- [agg-sql-sum($$71)]
        -- AGGREGATE  |UNPARTITIONED|
          exchange
          -- RANDOM_MERGE_EXCHANGE  |PARTITIONED|
            aggregate [$$71] <- [agg-sql-count(1)]
            -- AGGREGATE  |PARTITIONED|
              select ($$55)
              -- STREAM_SELECT  |PARTITIONED|
                project ([$$55])
                -- STREAM_PROJECT  |PARTITIONED|
                  subplan {
                            aggregate [$$55] <- [empty-stream()]
                            -- AGGREGATE  |LOCAL|
                              select (not(if-missing-or-null(eq($$70, $$D), false)))
                              -- STREAM_SELECT  |LOCAL|
                                unnest $$D <- scan-collection($$68)
                                -- UNNEST  |LOCAL|
                                  nested tuple source
                                  -- NESTED_TUPLE_SOURCE  |LOCAL|
                         }
                  -- SUBPLAN  |PARTITIONED|
                    project ([$$70, $$68])
                    -- STREAM_PROJECT  |PARTITIONED|
                      select (and(gt(len($$68), 0), eq($$C.getField(1), "--Ni3oJ4VOqfOEu7Sj2Vzg")))
                      -- STREAM_SELECT  |PARTITIONED|
                        assign [$$68] <- [$$C.getField(2)]
                        -- ASSIGN  |PARTITIONED|
                          project ([$$70, $$C])
                          -- STREAM_PROJECT  |PARTITIONED|
                            exchange
                            -- ONE_TO_ONE_EXCHANGE  |PARTITIONED|
                              unnest-map [$$65, $$C] <- index-search("YelpCheckin", 0, "TestYelp", "YelpCheckin", true, false, 1, $$73, 1, $$73, true, true, true)
                              -- BTREE_SEARCH  |PARTITIONED|
                                exchange
                                -- ONE_TO_ONE_EXCHANGE  |PARTITIONED|
                                  project ([$$73, $$70])
                                  -- STREAM_PROJECT  |PARTITIONED|
                                    exchange
                                    -- ONE_TO_ONE_EXCHANGE  |PARTITIONED|
                                      distinct ([$$73, $$64])
                                      -- PRE_SORTED_DISTINCT_BY  |PARTITIONED|
                                        exchange
                                        -- ONE_TO_ONE_EXCHANGE  |PARTITIONED|
                                          order (ASC, $$73) (ASC, $$64)
                                          -- STABLE_SORT [$$73(ASC), $$64(ASC)]  |PARTITIONED|
                                            exchange
                                            -- ONE_TO_ONE_EXCHANGE  |PARTITIONED|
                                              project ([$$64, $$70, $$73])
                                              -- STREAM_PROJECT  |PARTITIONED|
                                                exchange
                                                -- ONE_TO_ONE_EXCHANGE  |PARTITIONED|
                                                  unnest-map [$$72, $$73] <- index-search("IdxYelpCheckinDates", 0, "TestYelp", "YelpCheckin", true, true, 1, $$70, 1, $$70, true, true, true)
                                                  -- BTREE_SEARCH  |PARTITIONED|
                                                    exchange
                                                    -- BROADCAST_EXCHANGE  |PARTITIONED|
                                                      project ([$$64, $$70])
                                                      -- STREAM_PROJECT  |PARTITIONED|
                                                        assign [$$70] <- [$$M.getField(2)]
                                                        -- ASSIGN  |PARTITIONED|
                                                          exchange
                                                          -- ONE_TO_ONE_EXCHANGE  |PARTITIONED|
                                                            data-scan []<-[$$64, $$M] <- TestYelp.YelpCheckinDateMarkers
                                                            -- DATASOURCE_SCAN  |PARTITIONED|
                                                              exchange
                                                              -- ONE_TO_ONE_EXCHANGE  |PARTITIONED|
                                                                empty-tuple-source
                                                                -- EMPTY_TUPLE_SOURCE  |PARTITIONED|
>>>>>>> 86e6336f
<|MERGE_RESOLUTION|>--- conflicted
+++ resolved
@@ -1,112 +1,69 @@
-distribute result [$$63]
+distribute result [$$67]
 -- DISTRIBUTE_RESULT  |UNPARTITIONED|
   exchange
   -- ONE_TO_ONE_EXCHANGE  |UNPARTITIONED|
-<<<<<<< HEAD
+    assign [$$67] <- [{"$1": $$70}] project: [$$67]
     -- ASSIGN  |UNPARTITIONED|
+      aggregate [$$70] <- [agg-sql-sum($$75)]
       -- AGGREGATE  |UNPARTITIONED|
+        exchange
         -- RANDOM_MERGE_EXCHANGE  |PARTITIONED|
+          aggregate [$$75] <- [agg-sql-count(1)]
           -- AGGREGATE  |PARTITIONED|
+            select ($$59)
             -- STREAM_SELECT  |PARTITIONED|
+              project ([$$59])
               -- STREAM_PROJECT  |PARTITIONED|
+                subplan {
+                          aggregate [$$59] <- [empty-stream()]
+                          -- AGGREGATE  |LOCAL|
+                            select (not(if-missing-or-null(eq($$74, $$D), false)))
+                            -- STREAM_SELECT  |LOCAL|
+                              unnest $$D <- scan-collection($$72)
+                              -- UNNEST  |LOCAL|
+                                nested tuple source
+                                -- NESTED_TUPLE_SOURCE  |LOCAL|
+                       }
                 -- SUBPLAN  |PARTITIONED|
-                        {
-                          -- AGGREGATE  |LOCAL|
-                            -- STREAM_SELECT  |LOCAL|
-                              -- UNNEST  |LOCAL|
-                                -- NESTED_TUPLE_SOURCE  |LOCAL|
-                        }
+                  select (and(gt(len($$72), 0), eq($$C.getField(1), "--Ni3oJ4VOqfOEu7Sj2Vzg"))) project: [$$74, $$72]
                   -- STREAM_SELECT  |PARTITIONED|
+                    assign [$$72] <- [$$C.getField(2)]
                     -- ASSIGN  |PARTITIONED|
+                      project ([$$74, $$C])
                       -- STREAM_PROJECT  |PARTITIONED|
+                        exchange
                         -- ONE_TO_ONE_EXCHANGE  |PARTITIONED|
-                          -- BTREE_SEARCH (TestYelp.YelpCheckin.YelpCheckin)  |PARTITIONED|
-                            -- ONE_TO_ONE_EXCHANGE  |PARTITIONED|
-                              -- STREAM_PROJECT  |PARTITIONED|
-                                -- ONE_TO_ONE_EXCHANGE  |PARTITIONED|
-                                  -- PRE_SORTED_DISTINCT_BY  |PARTITIONED|
-                                    -- ONE_TO_ONE_EXCHANGE  |PARTITIONED|
-                                      -- STABLE_SORT [$$77(ASC), $$68(ASC)]  |PARTITIONED|
-                                        -- ONE_TO_ONE_EXCHANGE  |PARTITIONED|
-                                          -- STREAM_PROJECT  |PARTITIONED|
-                                            -- ONE_TO_ONE_EXCHANGE  |PARTITIONED|
-                                              -- BTREE_SEARCH (TestYelp.YelpCheckin.IdxYelpCheckinDates)  |PARTITIONED|
-                                                -- BROADCAST_EXCHANGE  |PARTITIONED|
-                                                  -- ASSIGN  |PARTITIONED|
-                                                    -- ONE_TO_ONE_EXCHANGE  |PARTITIONED|
-                                                      -- DATASOURCE_SCAN (TestYelp.YelpCheckinDateMarkers)  |PARTITIONED|
-                                                        -- ONE_TO_ONE_EXCHANGE  |PARTITIONED|
-                                                          -- EMPTY_TUPLE_SOURCE  |PARTITIONED|
-=======
-    project ([$$63])
-    -- STREAM_PROJECT  |UNPARTITIONED|
-      assign [$$63] <- [{"$1": $$66}]
-      -- ASSIGN  |UNPARTITIONED|
-        aggregate [$$66] <- [agg-sql-sum($$71)]
-        -- AGGREGATE  |UNPARTITIONED|
-          exchange
-          -- RANDOM_MERGE_EXCHANGE  |PARTITIONED|
-            aggregate [$$71] <- [agg-sql-count(1)]
-            -- AGGREGATE  |PARTITIONED|
-              select ($$55)
-              -- STREAM_SELECT  |PARTITIONED|
-                project ([$$55])
-                -- STREAM_PROJECT  |PARTITIONED|
-                  subplan {
-                            aggregate [$$55] <- [empty-stream()]
-                            -- AGGREGATE  |LOCAL|
-                              select (not(if-missing-or-null(eq($$70, $$D), false)))
-                              -- STREAM_SELECT  |LOCAL|
-                                unnest $$D <- scan-collection($$68)
-                                -- UNNEST  |LOCAL|
-                                  nested tuple source
-                                  -- NESTED_TUPLE_SOURCE  |LOCAL|
-                         }
-                  -- SUBPLAN  |PARTITIONED|
-                    project ([$$70, $$68])
-                    -- STREAM_PROJECT  |PARTITIONED|
-                      select (and(gt(len($$68), 0), eq($$C.getField(1), "--Ni3oJ4VOqfOEu7Sj2Vzg")))
-                      -- STREAM_SELECT  |PARTITIONED|
-                        assign [$$68] <- [$$C.getField(2)]
-                        -- ASSIGN  |PARTITIONED|
-                          project ([$$70, $$C])
-                          -- STREAM_PROJECT  |PARTITIONED|
+                          unnest-map [$$69, $$C] <- index-search("YelpCheckin", 0, "Default", "TestYelp", "YelpCheckin", true, false, 1, $$77, 1, $$77, true, true, true)
+                          -- BTREE_SEARCH  |PARTITIONED|
                             exchange
                             -- ONE_TO_ONE_EXCHANGE  |PARTITIONED|
-                              unnest-map [$$65, $$C] <- index-search("YelpCheckin", 0, "TestYelp", "YelpCheckin", true, false, 1, $$73, 1, $$73, true, true, true)
-                              -- BTREE_SEARCH  |PARTITIONED|
+                              project ([$$77, $$74])
+                              -- STREAM_PROJECT  |PARTITIONED|
                                 exchange
                                 -- ONE_TO_ONE_EXCHANGE  |PARTITIONED|
-                                  project ([$$73, $$70])
-                                  -- STREAM_PROJECT  |PARTITIONED|
+                                  distinct ([$$77, $$68])
+                                  -- PRE_SORTED_DISTINCT_BY  |PARTITIONED|
                                     exchange
                                     -- ONE_TO_ONE_EXCHANGE  |PARTITIONED|
-                                      distinct ([$$73, $$64])
-                                      -- PRE_SORTED_DISTINCT_BY  |PARTITIONED|
+                                      order (ASC, $$77) (ASC, $$68)
+                                      -- STABLE_SORT [$$77(ASC), $$68(ASC)]  |PARTITIONED|
                                         exchange
                                         -- ONE_TO_ONE_EXCHANGE  |PARTITIONED|
-                                          order (ASC, $$73) (ASC, $$64)
-                                          -- STABLE_SORT [$$73(ASC), $$64(ASC)]  |PARTITIONED|
+                                          project ([$$68, $$74, $$77])
+                                          -- STREAM_PROJECT  |PARTITIONED|
                                             exchange
                                             -- ONE_TO_ONE_EXCHANGE  |PARTITIONED|
-                                              project ([$$64, $$70, $$73])
-                                              -- STREAM_PROJECT  |PARTITIONED|
+                                              unnest-map [$$76, $$77] <- index-search("IdxYelpCheckinDates", 0, "Default", "TestYelp", "YelpCheckin", true, true, 1, $$74, 1, $$74, true, true, true)
+                                              -- BTREE_SEARCH  |PARTITIONED|
                                                 exchange
-                                                -- ONE_TO_ONE_EXCHANGE  |PARTITIONED|
-                                                  unnest-map [$$72, $$73] <- index-search("IdxYelpCheckinDates", 0, "TestYelp", "YelpCheckin", true, true, 1, $$70, 1, $$70, true, true, true)
-                                                  -- BTREE_SEARCH  |PARTITIONED|
+                                                -- BROADCAST_EXCHANGE  |PARTITIONED|
+                                                  assign [$$74] <- [$$M.getField(2)] project: [$$68, $$74]
+                                                  -- ASSIGN  |PARTITIONED|
                                                     exchange
-                                                    -- BROADCAST_EXCHANGE  |PARTITIONED|
-                                                      project ([$$64, $$70])
-                                                      -- STREAM_PROJECT  |PARTITIONED|
-                                                        assign [$$70] <- [$$M.getField(2)]
-                                                        -- ASSIGN  |PARTITIONED|
-                                                          exchange
-                                                          -- ONE_TO_ONE_EXCHANGE  |PARTITIONED|
-                                                            data-scan []<-[$$64, $$M] <- TestYelp.YelpCheckinDateMarkers
-                                                            -- DATASOURCE_SCAN  |PARTITIONED|
-                                                              exchange
-                                                              -- ONE_TO_ONE_EXCHANGE  |PARTITIONED|
-                                                                empty-tuple-source
-                                                                -- EMPTY_TUPLE_SOURCE  |PARTITIONED|
->>>>>>> 86e6336f
+                                                    -- ONE_TO_ONE_EXCHANGE  |PARTITIONED|
+                                                      data-scan []<-[$$68, $$M] <- TestYelp.YelpCheckinDateMarkers
+                                                      -- DATASOURCE_SCAN  |PARTITIONED|
+                                                        exchange
+                                                        -- ONE_TO_ONE_EXCHANGE  |PARTITIONED|
+                                                          empty-tuple-source
+                                                          -- EMPTY_TUPLE_SOURCE  |PARTITIONED|