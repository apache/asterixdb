--- conflicted
+++ resolved
@@ -1,119 +1,73 @@
-distribute result [$$32]
+distribute result [$$33]
 -- DISTRIBUTE_RESULT  |PARTITIONED|
   exchange
   -- ONE_TO_ONE_EXCHANGE  |PARTITIONED|
-<<<<<<< HEAD
+    assign [$$33] <- [{"D1": $$D1}] project: [$$33]
     -- ASSIGN  |PARTITIONED|
+      select ($$31) project: [$$D1]
       -- STREAM_SELECT  |PARTITIONED|
+        project ([$$D1, $$31])
         -- STREAM_PROJECT  |PARTITIONED|
+          subplan {
+                    aggregate [$$31] <- [non-empty-stream()]
+                    -- AGGREGATE  |LOCAL|
+                      select (eq(true, $#3))
+                      -- STREAM_SELECT  |LOCAL|
+                        unnest $#3 <- scan-collection(ordered-list-constructor(eq($$37, "a"), $$29))
+                        -- UNNEST  |LOCAL|
+                          subplan {
+                                    aggregate [$$29] <- [non-empty-stream()]
+                                    -- AGGREGATE  |LOCAL|
+                                      select (eq(true, $#2))
+                                      -- STREAM_SELECT  |LOCAL|
+                                        unnest $#2 <- scan-collection(ordered-list-constructor(eq($$36, "c"), $$27))
+                                        -- UNNEST  |LOCAL|
+                                          subplan {
+                                                    aggregate [$$27] <- [non-empty-stream()]
+                                                    -- AGGREGATE  |LOCAL|
+                                                      select (eq("b", $#1))
+                                                      -- STREAM_SELECT  |LOCAL|
+                                                        unnest $#1 <- scan-collection($$35)
+                                                        -- UNNEST  |LOCAL|
+                                                          nested tuple source
+                                                          -- NESTED_TUPLE_SOURCE  |LOCAL|
+                                                 }
+                                          -- SUBPLAN  |LOCAL|
+                                            nested tuple source
+                                            -- NESTED_TUPLE_SOURCE  |LOCAL|
+                                 }
+                          -- SUBPLAN  |LOCAL|
+                            nested tuple source
+                            -- NESTED_TUPLE_SOURCE  |LOCAL|
+                 }
           -- SUBPLAN  |PARTITIONED|
-                  {
-                    -- AGGREGATE  |LOCAL|
-                      -- STREAM_SELECT  |LOCAL|
-                        -- UNNEST  |LOCAL|
-                          -- SUBPLAN  |LOCAL|
-                                  {
-                                    -- AGGREGATE  |LOCAL|
-                                      -- STREAM_SELECT  |LOCAL|
-                                        -- UNNEST  |LOCAL|
-                                          -- SUBPLAN  |LOCAL|
-                                                  {
-                                                    -- AGGREGATE  |LOCAL|
-                                                      -- STREAM_SELECT  |LOCAL|
-                                                        -- UNNEST  |LOCAL|
-                                                          -- NESTED_TUPLE_SOURCE  |LOCAL|
-                                                  }
-                                            -- NESTED_TUPLE_SOURCE  |LOCAL|
-                                  }
-                            -- NESTED_TUPLE_SOURCE  |LOCAL|
-                  }
+            assign [$$37, $$36, $$35] <- [$$D1.getField("val"), $$D1.getField("val2"), $$D1.getField("items")]
             -- ASSIGN  |PARTITIONED|
+              project ([$$D1])
               -- STREAM_PROJECT  |PARTITIONED|
+                exchange
                 -- ONE_TO_ONE_EXCHANGE  |PARTITIONED|
-                  -- BTREE_SEARCH (TestDataverse.Dataset1.Dataset1)  |PARTITIONED|
-                    -- ONE_TO_ONE_EXCHANGE  |PARTITIONED|
-                      -- PRE_SORTED_DISTINCT_BY  |PARTITIONED|
-                        -- ONE_TO_ONE_EXCHANGE  |PARTITIONED|
-                          -- STABLE_SORT [$$41(ASC)]  |PARTITIONED|
-                            -- ONE_TO_ONE_EXCHANGE  |PARTITIONED|
-                              -- STREAM_PROJECT  |PARTITIONED|
-                                -- ONE_TO_ONE_EXCHANGE  |PARTITIONED|
-                                  -- BTREE_SEARCH (TestDataverse.Dataset1.d1Idx)  |PARTITIONED|
-                                    -- ONE_TO_ONE_EXCHANGE  |PARTITIONED|
-                                      -- ASSIGN  |PARTITIONED|
-                                        -- EMPTY_TUPLE_SOURCE  |PARTITIONED|
-=======
-    project ([$$32])
-    -- STREAM_PROJECT  |PARTITIONED|
-      assign [$$32] <- [{"D1": $$D1}]
-      -- ASSIGN  |PARTITIONED|
-        project ([$$D1])
-        -- STREAM_PROJECT  |PARTITIONED|
-          select ($$30)
-          -- STREAM_SELECT  |PARTITIONED|
-            project ([$$D1, $$30])
-            -- STREAM_PROJECT  |PARTITIONED|
-              subplan {
-                        aggregate [$$30] <- [non-empty-stream()]
-                        -- AGGREGATE  |LOCAL|
-                          select (eq(true, $#3))
-                          -- STREAM_SELECT  |LOCAL|
-                            unnest $#3 <- scan-collection(ordered-list-constructor(eq($$36, "a"), $$28))
-                            -- UNNEST  |LOCAL|
-                              subplan {
-                                        aggregate [$$28] <- [non-empty-stream()]
-                                        -- AGGREGATE  |LOCAL|
-                                          select (eq(true, $#2))
-                                          -- STREAM_SELECT  |LOCAL|
-                                            unnest $#2 <- scan-collection(ordered-list-constructor(eq($$35, "c"), $$26))
-                                            -- UNNEST  |LOCAL|
-                                              subplan {
-                                                        aggregate [$$26] <- [non-empty-stream()]
-                                                        -- AGGREGATE  |LOCAL|
-                                                          select (eq("b", $#1))
-                                                          -- STREAM_SELECT  |LOCAL|
-                                                            unnest $#1 <- scan-collection($$34)
-                                                            -- UNNEST  |LOCAL|
-                                                              nested tuple source
-                                                              -- NESTED_TUPLE_SOURCE  |LOCAL|
-                                                     }
-                                              -- SUBPLAN  |LOCAL|
-                                                nested tuple source
-                                                -- NESTED_TUPLE_SOURCE  |LOCAL|
-                                     }
-                              -- SUBPLAN  |LOCAL|
-                                nested tuple source
-                                -- NESTED_TUPLE_SOURCE  |LOCAL|
-                     }
-              -- SUBPLAN  |PARTITIONED|
-                assign [$$36, $$35, $$34] <- [$$D1.getField("val"), $$D1.getField("val2"), $$D1.getField("items")]
-                -- ASSIGN  |PARTITIONED|
-                  project ([$$D1])
-                  -- STREAM_PROJECT  |PARTITIONED|
+                  unnest-map [$$34, $$D1] <- index-search("Dataset1", 0, "Default", "TestDataverse", "Dataset1", false, false, 1, $$41, 1, $$41, true, true, true)
+                  -- BTREE_SEARCH  |PARTITIONED|
                     exchange
                     -- ONE_TO_ONE_EXCHANGE  |PARTITIONED|
-                      unnest-map [$$33, $$D1] <- index-search("Dataset1", 0, "TestDataverse", "Dataset1", false, false, 1, $$40, 1, $$40, true, true, true)
-                      -- BTREE_SEARCH  |PARTITIONED|
+                      distinct ([$$41])
+                      -- PRE_SORTED_DISTINCT_BY  |PARTITIONED|
                         exchange
                         -- ONE_TO_ONE_EXCHANGE  |PARTITIONED|
-                          distinct ([$$40])
-                          -- PRE_SORTED_DISTINCT_BY  |PARTITIONED|
+                          order (ASC, $$41)
+                          -- STABLE_SORT [$$41(ASC)]  |PARTITIONED|
                             exchange
                             -- ONE_TO_ONE_EXCHANGE  |PARTITIONED|
-                              order (ASC, $$40)
-                              -- STABLE_SORT [$$40(ASC)]  |PARTITIONED|
+                              project ([$$41])
+                              -- STREAM_PROJECT  |PARTITIONED|
                                 exchange
                                 -- ONE_TO_ONE_EXCHANGE  |PARTITIONED|
-                                  project ([$$40])
-                                  -- STREAM_PROJECT  |PARTITIONED|
+                                  unnest-map [$$40, $$41] <- index-search("d1Idx", 0, "Default", "TestDataverse", "Dataset1", false, false, 1, $$38, 1, $$39, true, true, true)
+                                  -- BTREE_SEARCH  |PARTITIONED|
                                     exchange
                                     -- ONE_TO_ONE_EXCHANGE  |PARTITIONED|
-                                      unnest-map [$$39, $$40] <- index-search("d1Idx", 0, "TestDataverse", "Dataset1", false, false, 1, $$37, 1, $$38, true, true, true)
-                                      -- BTREE_SEARCH  |PARTITIONED|
-                                        exchange
-                                        -- ONE_TO_ONE_EXCHANGE  |PARTITIONED|
-                                          assign [$$37, $$38] <- ["b", "b"]
-                                          -- ASSIGN  |PARTITIONED|
-                                            empty-tuple-source
-                                            -- EMPTY_TUPLE_SOURCE  |PARTITIONED|
->>>>>>> 86e6336f
+                                      assign [$$38, $$39] <- ["b", "b"]
+                                      -- ASSIGN  |PARTITIONED|
+                                        empty-tuple-source
+                                        -- EMPTY_TUPLE_SOURCE  |PARTITIONED|