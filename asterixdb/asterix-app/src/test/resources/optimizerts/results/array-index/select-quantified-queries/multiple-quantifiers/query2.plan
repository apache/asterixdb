--- conflicted
+++ resolved
@@ -1,90 +1,55 @@
-distribute result [$$39]
+distribute result [$$42]
 -- DISTRIBUTE_RESULT  |PARTITIONED|
   exchange
   -- ONE_TO_ONE_EXCHANGE  |PARTITIONED|
-<<<<<<< HEAD
+    assign [$$42] <- [{"D1": $$D1}] project: [$$42]
     -- ASSIGN  |PARTITIONED|
+      select ($$40) project: [$$D1]
       -- STREAM_SELECT  |PARTITIONED|
+        project ([$$D1, $$40])
         -- STREAM_PROJECT  |PARTITIONED|
+          subplan {
+                    aggregate [$$40] <- [non-empty-stream()]
+                    -- AGGREGATE  |LOCAL|
+                      select (eq($$J, 2))
+                      -- STREAM_SELECT  |LOCAL|
+                        unnest $$J <- scan-collection($$45)
+                        -- UNNEST  |LOCAL|
+                          select (eq($$I, 1))
+                          -- STREAM_SELECT  |LOCAL|
+                            unnest $$I <- scan-collection($$44)
+                            -- UNNEST  |LOCAL|
+                              nested tuple source
+                              -- NESTED_TUPLE_SOURCE  |LOCAL|
+                 }
           -- SUBPLAN  |PARTITIONED|
-                  {
-                    -- AGGREGATE  |LOCAL|
-                      -- STREAM_SELECT  |LOCAL|
-                        -- UNNEST  |LOCAL|
-=======
-    project ([$$39])
-    -- STREAM_PROJECT  |PARTITIONED|
-      assign [$$39] <- [{"D1": $$D1}]
-      -- ASSIGN  |PARTITIONED|
-        project ([$$D1])
-        -- STREAM_PROJECT  |PARTITIONED|
-          select ($$37)
-          -- STREAM_SELECT  |PARTITIONED|
-            project ([$$D1, $$37])
-            -- STREAM_PROJECT  |PARTITIONED|
-              subplan {
-                        aggregate [$$37] <- [non-empty-stream()]
-                        -- AGGREGATE  |LOCAL|
-                          select (eq($$J, 2))
->>>>>>> 86e6336f
-                          -- STREAM_SELECT  |LOCAL|
-                            unnest $$J <- scan-collection($$42)
-                            -- UNNEST  |LOCAL|
-<<<<<<< HEAD
-                              -- NESTED_TUPLE_SOURCE  |LOCAL|
-                  }
+            assign [$$45, $$44] <- [$$D1.getField("other_items"), $$D1.getField(1)]
             -- ASSIGN  |PARTITIONED|
+              project ([$$D1])
               -- STREAM_PROJECT  |PARTITIONED|
+                exchange
                 -- ONE_TO_ONE_EXCHANGE  |PARTITIONED|
-                  -- BTREE_SEARCH (TestDataverse.Dataset1.Dataset1)  |PARTITIONED|
-                    -- ONE_TO_ONE_EXCHANGE  |PARTITIONED|
-                      -- PRE_SORTED_DISTINCT_BY  |PARTITIONED|
-                        -- ONE_TO_ONE_EXCHANGE  |PARTITIONED|
-                          -- STABLE_SORT [$$49(ASC)]  |PARTITIONED|
-                            -- ONE_TO_ONE_EXCHANGE  |PARTITIONED|
-                              -- STREAM_PROJECT  |PARTITIONED|
-                                -- ONE_TO_ONE_EXCHANGE  |PARTITIONED|
-                                  -- BTREE_SEARCH (TestDataverse.Dataset1.d1Idx)  |PARTITIONED|
-                                    -- ONE_TO_ONE_EXCHANGE  |PARTITIONED|
-                                      -- ASSIGN  |PARTITIONED|
-                                        -- EMPTY_TUPLE_SOURCE  |PARTITIONED|
-=======
-                              select (eq($$I, 1))
-                              -- STREAM_SELECT  |LOCAL|
-                                unnest $$I <- scan-collection($$41)
-                                -- UNNEST  |LOCAL|
-                                  nested tuple source
-                                  -- NESTED_TUPLE_SOURCE  |LOCAL|
-                     }
-              -- SUBPLAN  |PARTITIONED|
-                assign [$$42, $$41] <- [$$D1.getField("other_items"), $$D1.getField(1)]
-                -- ASSIGN  |PARTITIONED|
-                  project ([$$D1])
-                  -- STREAM_PROJECT  |PARTITIONED|
+                  unnest-map [$$43, $$D1] <- index-search("Dataset1", 0, "Default", "TestDataverse", "Dataset1", false, false, 1, $$49, 1, $$49, true, true, true)
+                  -- BTREE_SEARCH  |PARTITIONED|
                     exchange
                     -- ONE_TO_ONE_EXCHANGE  |PARTITIONED|
-                      unnest-map [$$40, $$D1] <- index-search("Dataset1", 0, "TestDataverse", "Dataset1", false, false, 1, $$46, 1, $$46, true, true, true)
-                      -- BTREE_SEARCH  |PARTITIONED|
+                      distinct ([$$49])
+                      -- PRE_SORTED_DISTINCT_BY  |PARTITIONED|
                         exchange
                         -- ONE_TO_ONE_EXCHANGE  |PARTITIONED|
-                          distinct ([$$46])
-                          -- PRE_SORTED_DISTINCT_BY  |PARTITIONED|
+                          order (ASC, $$49)
+                          -- STABLE_SORT [$$49(ASC)]  |PARTITIONED|
                             exchange
                             -- ONE_TO_ONE_EXCHANGE  |PARTITIONED|
-                              order (ASC, $$46)
-                              -- STABLE_SORT [$$46(ASC)]  |PARTITIONED|
+                              project ([$$49])
+                              -- STREAM_PROJECT  |PARTITIONED|
                                 exchange
                                 -- ONE_TO_ONE_EXCHANGE  |PARTITIONED|
-                                  project ([$$46])
-                                  -- STREAM_PROJECT  |PARTITIONED|
+                                  unnest-map [$$48, $$49] <- index-search("d1Idx", 0, "Default", "TestDataverse", "Dataset1", false, false, 1, $$46, 1, $$47, true, true, true)
+                                  -- BTREE_SEARCH  |PARTITIONED|
                                     exchange
                                     -- ONE_TO_ONE_EXCHANGE  |PARTITIONED|
-                                      unnest-map [$$45, $$46] <- index-search("d1Idx", 0, "TestDataverse", "Dataset1", false, false, 1, $$43, 1, $$44, true, true, true)
-                                      -- BTREE_SEARCH  |PARTITIONED|
-                                        exchange
-                                        -- ONE_TO_ONE_EXCHANGE  |PARTITIONED|
-                                          assign [$$43, $$44] <- [1, 1]
-                                          -- ASSIGN  |PARTITIONED|
-                                            empty-tuple-source
-                                            -- EMPTY_TUPLE_SOURCE  |PARTITIONED|
->>>>>>> 86e6336f
+                                      assign [$$46, $$47] <- [1, 1]
+                                      -- ASSIGN  |PARTITIONED|
+                                        empty-tuple-source
+                                        -- EMPTY_TUPLE_SOURCE  |PARTITIONED|