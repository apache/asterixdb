--- conflicted
+++ resolved
@@ -1,115 +1,71 @@
-distribute result [$$61]
+distribute result [$$65]
 -- DISTRIBUTE_RESULT  |UNPARTITIONED|
   exchange
   -- ONE_TO_ONE_EXCHANGE  |UNPARTITIONED|
-<<<<<<< HEAD
+    assign [$$65] <- [{"$1": $$68}] project: [$$65]
     -- ASSIGN  |UNPARTITIONED|
+      aggregate [$$68] <- [agg-sql-sum($$73)]
       -- AGGREGATE  |UNPARTITIONED|
+        exchange
         -- RANDOM_MERGE_EXCHANGE  |PARTITIONED|
+          aggregate [$$73] <- [agg-sql-count(1)]
           -- AGGREGATE  |PARTITIONED|
+            select ($$55)
             -- STREAM_SELECT  |PARTITIONED|
+              project ([$$55])
               -- STREAM_PROJECT  |PARTITIONED|
+                subplan {
+                          aggregate [$$55] <- [non-empty-stream()]
+                          -- AGGREGATE  |LOCAL|
+                            select (eq($$71, $$72))
+                            -- STREAM_SELECT  |LOCAL|
+                              assign [$$71] <- [$$D.getField(0)]
+                              -- ASSIGN  |LOCAL|
+                                unnest $$D <- scan-collection($$70)
+                                -- UNNEST  |LOCAL|
+                                  nested tuple source
+                                  -- NESTED_TUPLE_SOURCE  |LOCAL|
+                       }
                 -- SUBPLAN  |PARTITIONED|
-                        {
-                          -- AGGREGATE  |LOCAL|
-                            -- STREAM_SELECT  |LOCAL|
-                              -- ASSIGN  |LOCAL|
-                                -- UNNEST  |LOCAL|
-                                  -- NESTED_TUPLE_SOURCE  |LOCAL|
-                        }
+                  select (eq($$C.getField(1), "--Ni3oJ4VOqfOEu7Sj2Vzg")) project: [$$72, $$70]
                   -- STREAM_SELECT  |PARTITIONED|
+                    assign [$$70] <- [$$C.getField(2)]
                     -- ASSIGN  |PARTITIONED|
+                      project ([$$72, $$C])
                       -- STREAM_PROJECT  |PARTITIONED|
+                        exchange
                         -- ONE_TO_ONE_EXCHANGE  |PARTITIONED|
-                          -- BTREE_SEARCH (TestYelp.YelpCheckin.YelpCheckin)  |PARTITIONED|
-                            -- ONE_TO_ONE_EXCHANGE  |PARTITIONED|
-                              -- STREAM_PROJECT  |PARTITIONED|
-                                -- ONE_TO_ONE_EXCHANGE  |PARTITIONED|
-                                  -- PRE_SORTED_DISTINCT_BY  |PARTITIONED|
-                                    -- ONE_TO_ONE_EXCHANGE  |PARTITIONED|
-                                      -- STABLE_SORT [$$75(ASC), $$66(ASC)]  |PARTITIONED|
-                                        -- ONE_TO_ONE_EXCHANGE  |PARTITIONED|
-                                          -- STREAM_PROJECT  |PARTITIONED|
-                                            -- ONE_TO_ONE_EXCHANGE  |PARTITIONED|
-                                              -- BTREE_SEARCH (TestYelp.YelpCheckin.IdxYelpCheckinDates)  |PARTITIONED|
-                                                -- BROADCAST_EXCHANGE  |PARTITIONED|
-                                                  -- ASSIGN  |PARTITIONED|
-                                                    -- ONE_TO_ONE_EXCHANGE  |PARTITIONED|
-                                                      -- DATASOURCE_SCAN (TestYelp.YelpCheckinDateMarkers)  |PARTITIONED|
-                                                        -- ONE_TO_ONE_EXCHANGE  |PARTITIONED|
-                                                          -- EMPTY_TUPLE_SOURCE  |PARTITIONED|
-=======
-    project ([$$61])
-    -- STREAM_PROJECT  |UNPARTITIONED|
-      assign [$$61] <- [{"$1": $$64}]
-      -- ASSIGN  |UNPARTITIONED|
-        aggregate [$$64] <- [agg-sql-sum($$69)]
-        -- AGGREGATE  |UNPARTITIONED|
-          exchange
-          -- RANDOM_MERGE_EXCHANGE  |PARTITIONED|
-            aggregate [$$69] <- [agg-sql-count(1)]
-            -- AGGREGATE  |PARTITIONED|
-              select ($$51)
-              -- STREAM_SELECT  |PARTITIONED|
-                project ([$$51])
-                -- STREAM_PROJECT  |PARTITIONED|
-                  subplan {
-                            aggregate [$$51] <- [non-empty-stream()]
-                            -- AGGREGATE  |LOCAL|
-                              select (eq($$67, $$68))
-                              -- STREAM_SELECT  |LOCAL|
-                                assign [$$67] <- [$$D.getField(0)]
-                                -- ASSIGN  |LOCAL|
-                                  unnest $$D <- scan-collection($$66)
-                                  -- UNNEST  |LOCAL|
-                                    nested tuple source
-                                    -- NESTED_TUPLE_SOURCE  |LOCAL|
-                         }
-                  -- SUBPLAN  |PARTITIONED|
-                    project ([$$68, $$66])
-                    -- STREAM_PROJECT  |PARTITIONED|
-                      select (eq($$C.getField(1), "--Ni3oJ4VOqfOEu7Sj2Vzg"))
-                      -- STREAM_SELECT  |PARTITIONED|
-                        assign [$$66] <- [$$C.getField(2)]
-                        -- ASSIGN  |PARTITIONED|
-                          project ([$$68, $$C])
-                          -- STREAM_PROJECT  |PARTITIONED|
+                          unnest-map [$$67, $$C] <- index-search("YelpCheckin", 0, "Default", "TestYelp", "YelpCheckin", true, false, 1, $$75, 1, $$75, true, true, true)
+                          -- BTREE_SEARCH  |PARTITIONED|
                             exchange
                             -- ONE_TO_ONE_EXCHANGE  |PARTITIONED|
-                              unnest-map [$$63, $$C] <- index-search("YelpCheckin", 0, "TestYelp", "YelpCheckin", true, false, 1, $$71, 1, $$71, true, true, true)
-                              -- BTREE_SEARCH  |PARTITIONED|
+                              project ([$$75, $$72])
+                              -- STREAM_PROJECT  |PARTITIONED|
                                 exchange
                                 -- ONE_TO_ONE_EXCHANGE  |PARTITIONED|
-                                  project ([$$71, $$68])
-                                  -- STREAM_PROJECT  |PARTITIONED|
+                                  distinct ([$$75, $$66])
+                                  -- PRE_SORTED_DISTINCT_BY  |PARTITIONED|
                                     exchange
                                     -- ONE_TO_ONE_EXCHANGE  |PARTITIONED|
-                                      distinct ([$$71, $$62])
-                                      -- PRE_SORTED_DISTINCT_BY  |PARTITIONED|
+                                      order (ASC, $$75) (ASC, $$66)
+                                      -- STABLE_SORT [$$75(ASC), $$66(ASC)]  |PARTITIONED|
                                         exchange
                                         -- ONE_TO_ONE_EXCHANGE  |PARTITIONED|
-                                          order (ASC, $$71) (ASC, $$62)
-                                          -- STABLE_SORT [$$71(ASC), $$62(ASC)]  |PARTITIONED|
+                                          project ([$$66, $$72, $$75])
+                                          -- STREAM_PROJECT  |PARTITIONED|
                                             exchange
                                             -- ONE_TO_ONE_EXCHANGE  |PARTITIONED|
-                                              project ([$$62, $$68, $$71])
-                                              -- STREAM_PROJECT  |PARTITIONED|
+                                              unnest-map [$$74, $$75] <- index-search("IdxYelpCheckinDates", 0, "Default", "TestYelp", "YelpCheckin", true, true, 1, $$72, 1, $$72, true, true, true)
+                                              -- BTREE_SEARCH  |PARTITIONED|
                                                 exchange
-                                                -- ONE_TO_ONE_EXCHANGE  |PARTITIONED|
-                                                  unnest-map [$$70, $$71] <- index-search("IdxYelpCheckinDates", 0, "TestYelp", "YelpCheckin", true, true, 1, $$68, 1, $$68, true, true, true)
-                                                  -- BTREE_SEARCH  |PARTITIONED|
+                                                -- BROADCAST_EXCHANGE  |PARTITIONED|
+                                                  assign [$$72] <- [$$M.getField(2)] project: [$$66, $$72]
+                                                  -- ASSIGN  |PARTITIONED|
                                                     exchange
-                                                    -- BROADCAST_EXCHANGE  |PARTITIONED|
-                                                      project ([$$62, $$68])
-                                                      -- STREAM_PROJECT  |PARTITIONED|
-                                                        assign [$$68] <- [$$M.getField(2)]
-                                                        -- ASSIGN  |PARTITIONED|
-                                                          exchange
-                                                          -- ONE_TO_ONE_EXCHANGE  |PARTITIONED|
-                                                            data-scan []<-[$$62, $$M] <- TestYelp.YelpCheckinDateMarkers
-                                                            -- DATASOURCE_SCAN  |PARTITIONED|
-                                                              exchange
-                                                              -- ONE_TO_ONE_EXCHANGE  |PARTITIONED|
-                                                                empty-tuple-source
-                                                                -- EMPTY_TUPLE_SOURCE  |PARTITIONED|
->>>>>>> 86e6336f
+                                                    -- ONE_TO_ONE_EXCHANGE  |PARTITIONED|
+                                                      data-scan []<-[$$66, $$M] <- TestYelp.YelpCheckinDateMarkers
+                                                      -- DATASOURCE_SCAN  |PARTITIONED|
+                                                        exchange
+                                                        -- ONE_TO_ONE_EXCHANGE  |PARTITIONED|
+                                                          empty-tuple-source
+                                                          -- EMPTY_TUPLE_SOURCE  |PARTITIONED|