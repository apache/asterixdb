distribute result [$$67]
-- DISTRIBUTE_RESULT  |PARTITIONED|
  exchange
  -- ONE_TO_ONE_EXCHANGE  |PARTITIONED|
<<<<<<< HEAD
    -- ASSIGN  |PARTITIONED|
      -- STREAM_SELECT  |PARTITIONED|
        -- STREAM_PROJECT  |PARTITIONED|
          -- SUBPLAN  |PARTITIONED|
                  {
                    -- AGGREGATE  |LOCAL|
                      -- STREAM_SELECT  |LOCAL|
                        -- SUBPLAN  |LOCAL|
                                {
                                  -- AGGREGATE  |LOCAL|
                                    -- STREAM_SELECT  |LOCAL|
                                      -- ASSIGN  |LOCAL|
                                        -- UNNEST  |LOCAL|
                                          -- STREAM_SELECT  |LOCAL|
                                            -- ASSIGN  |LOCAL|
                                              -- UNNEST  |LOCAL|
                                                -- NESTED_TUPLE_SOURCE  |LOCAL|
                                }
                          -- STREAM_SELECT  |LOCAL|
                            -- ASSIGN  |LOCAL|
                              -- UNNEST  |LOCAL|
=======
    project ([$$67])
    -- STREAM_PROJECT  |PARTITIONED|
      assign [$$67] <- [{"D1": $$D1}]
      -- ASSIGN  |PARTITIONED|
        project ([$$D1])
        -- STREAM_PROJECT  |PARTITIONED|
          select ($$65)
          -- STREAM_SELECT  |PARTITIONED|
            project ([$$D1, $$65])
            -- STREAM_PROJECT  |PARTITIONED|
              subplan {
                        aggregate [$$65] <- [non-empty-stream()]
                        -- AGGREGATE  |LOCAL|
                          select ($$63)
                          -- STREAM_SELECT  |LOCAL|
                            subplan {
                                      aggregate [$$63] <- [non-empty-stream()]
                                      -- AGGREGATE  |LOCAL|
                                        select (eq($$75, 2))
                                        -- STREAM_SELECT  |LOCAL|
                                          assign [$$75] <- [$$J2.getField("item")]
                                          -- ASSIGN  |LOCAL|
                                            unnest $$J2 <- scan-collection($$74)
                                            -- UNNEST  |LOCAL|
                                              select (eq($$73, 1))
                                              -- STREAM_SELECT  |LOCAL|
                                                assign [$$73] <- [$$I2.getField("item")]
                                                -- ASSIGN  |LOCAL|
                                                  unnest $$I2 <- scan-collection($$72)
                                                  -- UNNEST  |LOCAL|
                                                    nested tuple source
                                                    -- NESTED_TUPLE_SOURCE  |LOCAL|
                                   }
                            -- SUBPLAN  |LOCAL|
                              select (eq($$71, 2))
                              -- STREAM_SELECT  |LOCAL|
                                assign [$$71] <- [$$J.getField("item")]
>>>>>>> 86e6336f
                                -- ASSIGN  |LOCAL|
                                  unnest $$J <- scan-collection($$70)
                                  -- UNNEST  |LOCAL|
<<<<<<< HEAD
                                    -- NESTED_TUPLE_SOURCE  |LOCAL|
                  }
            -- ASSIGN  |PARTITIONED|
              -- STREAM_PROJECT  |PARTITIONED|
                -- ONE_TO_ONE_EXCHANGE  |PARTITIONED|
                  -- BTREE_SEARCH (TestDataverse.Dataset1.Dataset1)  |PARTITIONED|
                    -- ONE_TO_ONE_EXCHANGE  |PARTITIONED|
                      -- PRE_SORTED_DISTINCT_BY  |PARTITIONED|
                        -- ONE_TO_ONE_EXCHANGE  |PARTITIONED|
                          -- STABLE_SORT [$$86(ASC)]  |PARTITIONED|
                            -- ONE_TO_ONE_EXCHANGE  |PARTITIONED|
                              -- STREAM_PROJECT  |PARTITIONED|
                                -- ONE_TO_ONE_EXCHANGE  |PARTITIONED|
                                  -- BTREE_SEARCH (TestDataverse.Dataset1.d1Idx)  |PARTITIONED|
                                    -- ONE_TO_ONE_EXCHANGE  |PARTITIONED|
                                      -- ASSIGN  |PARTITIONED|
                                        -- EMPTY_TUPLE_SOURCE  |PARTITIONED|
=======
                                    assign [$$74, $$72] <- [$$I1.getField("other_inner_items"), $$I1.getField("inner_items")]
                                    -- ASSIGN  |LOCAL|
                                      unnest $$I1 <- scan-collection($$69)
                                      -- UNNEST  |LOCAL|
                                        nested tuple source
                                        -- NESTED_TUPLE_SOURCE  |LOCAL|
                     }
              -- SUBPLAN  |PARTITIONED|
                assign [$$70, $$69] <- [$$D1.getField("other_items"), $$D1.getField("outer_items")]
                -- ASSIGN  |PARTITIONED|
                  project ([$$D1])
                  -- STREAM_PROJECT  |PARTITIONED|
                    exchange
                    -- ONE_TO_ONE_EXCHANGE  |PARTITIONED|
                      unnest-map [$$68, $$D1] <- index-search("Dataset1", 0, "TestDataverse", "Dataset1", false, false, 1, $$81, 1, $$81, true, true, true)
                      -- BTREE_SEARCH  |PARTITIONED|
                        exchange
                        -- ONE_TO_ONE_EXCHANGE  |PARTITIONED|
                          distinct ([$$81])
                          -- PRE_SORTED_DISTINCT_BY  |PARTITIONED|
                            exchange
                            -- ONE_TO_ONE_EXCHANGE  |PARTITIONED|
                              order (ASC, $$81)
                              -- STABLE_SORT [$$81(ASC)]  |PARTITIONED|
                                exchange
                                -- ONE_TO_ONE_EXCHANGE  |PARTITIONED|
                                  project ([$$81])
                                  -- STREAM_PROJECT  |PARTITIONED|
                                    exchange
                                    -- ONE_TO_ONE_EXCHANGE  |PARTITIONED|
                                      unnest-map [$$80, $$81] <- index-search("d1Idx", 0, "TestDataverse", "Dataset1", false, false, 1, $$78, 1, $$79, true, true, true)
                                      -- BTREE_SEARCH  |PARTITIONED|
                                        exchange
                                        -- ONE_TO_ONE_EXCHANGE  |PARTITIONED|
                                          assign [$$78, $$79] <- [1, 1]
                                          -- ASSIGN  |PARTITIONED|
                                            empty-tuple-source
                                            -- EMPTY_TUPLE_SOURCE  |PARTITIONED|
>>>>>>> 86e6336f
<|MERGE_RESOLUTION|>--- conflicted
+++ resolved
@@ -1,126 +1,78 @@
-distribute result [$$67]
+distribute result [$$72]
 -- DISTRIBUTE_RESULT  |PARTITIONED|
   exchange
   -- ONE_TO_ONE_EXCHANGE  |PARTITIONED|
-<<<<<<< HEAD
+    assign [$$72] <- [{"D1": $$D1}] project: [$$72]
     -- ASSIGN  |PARTITIONED|
+      select ($$70) project: [$$D1]
       -- STREAM_SELECT  |PARTITIONED|
+        project ([$$D1, $$70])
         -- STREAM_PROJECT  |PARTITIONED|
+          subplan {
+                    aggregate [$$70] <- [non-empty-stream()]
+                    -- AGGREGATE  |LOCAL|
+                      select ($$68)
+                      -- STREAM_SELECT  |LOCAL|
+                        subplan {
+                                  aggregate [$$68] <- [non-empty-stream()]
+                                  -- AGGREGATE  |LOCAL|
+                                    select (eq($$80, 2))
+                                    -- STREAM_SELECT  |LOCAL|
+                                      assign [$$80] <- [$$J2.getField("item")]
+                                      -- ASSIGN  |LOCAL|
+                                        unnest $$J2 <- scan-collection($$79)
+                                        -- UNNEST  |LOCAL|
+                                          select (eq($$78, 1))
+                                          -- STREAM_SELECT  |LOCAL|
+                                            assign [$$78] <- [$$I2.getField("item")]
+                                            -- ASSIGN  |LOCAL|
+                                              unnest $$I2 <- scan-collection($$77)
+                                              -- UNNEST  |LOCAL|
+                                                nested tuple source
+                                                -- NESTED_TUPLE_SOURCE  |LOCAL|
+                               }
+                        -- SUBPLAN  |LOCAL|
+                          select (eq($$76, 2))
+                          -- STREAM_SELECT  |LOCAL|
+                            assign [$$76] <- [$$J.getField("item")]
+                            -- ASSIGN  |LOCAL|
+                              unnest $$J <- scan-collection($$75)
+                              -- UNNEST  |LOCAL|
+                                assign [$$79, $$77] <- [$$I1.getField("other_inner_items"), $$I1.getField("inner_items")]
+                                -- ASSIGN  |LOCAL|
+                                  unnest $$I1 <- scan-collection($$74)
+                                  -- UNNEST  |LOCAL|
+                                    nested tuple source
+                                    -- NESTED_TUPLE_SOURCE  |LOCAL|
+                 }
           -- SUBPLAN  |PARTITIONED|
-                  {
-                    -- AGGREGATE  |LOCAL|
-                      -- STREAM_SELECT  |LOCAL|
-                        -- SUBPLAN  |LOCAL|
-                                {
-                                  -- AGGREGATE  |LOCAL|
-                                    -- STREAM_SELECT  |LOCAL|
-                                      -- ASSIGN  |LOCAL|
-                                        -- UNNEST  |LOCAL|
-                                          -- STREAM_SELECT  |LOCAL|
-                                            -- ASSIGN  |LOCAL|
-                                              -- UNNEST  |LOCAL|
-                                                -- NESTED_TUPLE_SOURCE  |LOCAL|
-                                }
-                          -- STREAM_SELECT  |LOCAL|
-                            -- ASSIGN  |LOCAL|
-                              -- UNNEST  |LOCAL|
-=======
-    project ([$$67])
-    -- STREAM_PROJECT  |PARTITIONED|
-      assign [$$67] <- [{"D1": $$D1}]
-      -- ASSIGN  |PARTITIONED|
-        project ([$$D1])
-        -- STREAM_PROJECT  |PARTITIONED|
-          select ($$65)
-          -- STREAM_SELECT  |PARTITIONED|
-            project ([$$D1, $$65])
-            -- STREAM_PROJECT  |PARTITIONED|
-              subplan {
-                        aggregate [$$65] <- [non-empty-stream()]
-                        -- AGGREGATE  |LOCAL|
-                          select ($$63)
-                          -- STREAM_SELECT  |LOCAL|
-                            subplan {
-                                      aggregate [$$63] <- [non-empty-stream()]
-                                      -- AGGREGATE  |LOCAL|
-                                        select (eq($$75, 2))
-                                        -- STREAM_SELECT  |LOCAL|
-                                          assign [$$75] <- [$$J2.getField("item")]
-                                          -- ASSIGN  |LOCAL|
-                                            unnest $$J2 <- scan-collection($$74)
-                                            -- UNNEST  |LOCAL|
-                                              select (eq($$73, 1))
-                                              -- STREAM_SELECT  |LOCAL|
-                                                assign [$$73] <- [$$I2.getField("item")]
-                                                -- ASSIGN  |LOCAL|
-                                                  unnest $$I2 <- scan-collection($$72)
-                                                  -- UNNEST  |LOCAL|
-                                                    nested tuple source
-                                                    -- NESTED_TUPLE_SOURCE  |LOCAL|
-                                   }
-                            -- SUBPLAN  |LOCAL|
-                              select (eq($$71, 2))
-                              -- STREAM_SELECT  |LOCAL|
-                                assign [$$71] <- [$$J.getField("item")]
->>>>>>> 86e6336f
-                                -- ASSIGN  |LOCAL|
-                                  unnest $$J <- scan-collection($$70)
-                                  -- UNNEST  |LOCAL|
-<<<<<<< HEAD
-                                    -- NESTED_TUPLE_SOURCE  |LOCAL|
-                  }
+            assign [$$75, $$74] <- [$$D1.getField("other_items"), $$D1.getField("outer_items")]
             -- ASSIGN  |PARTITIONED|
+              project ([$$D1])
               -- STREAM_PROJECT  |PARTITIONED|
+                exchange
                 -- ONE_TO_ONE_EXCHANGE  |PARTITIONED|
-                  -- BTREE_SEARCH (TestDataverse.Dataset1.Dataset1)  |PARTITIONED|
-                    -- ONE_TO_ONE_EXCHANGE  |PARTITIONED|
-                      -- PRE_SORTED_DISTINCT_BY  |PARTITIONED|
-                        -- ONE_TO_ONE_EXCHANGE  |PARTITIONED|
-                          -- STABLE_SORT [$$86(ASC)]  |PARTITIONED|
-                            -- ONE_TO_ONE_EXCHANGE  |PARTITIONED|
-                              -- STREAM_PROJECT  |PARTITIONED|
-                                -- ONE_TO_ONE_EXCHANGE  |PARTITIONED|
-                                  -- BTREE_SEARCH (TestDataverse.Dataset1.d1Idx)  |PARTITIONED|
-                                    -- ONE_TO_ONE_EXCHANGE  |PARTITIONED|
-                                      -- ASSIGN  |PARTITIONED|
-                                        -- EMPTY_TUPLE_SOURCE  |PARTITIONED|
-=======
-                                    assign [$$74, $$72] <- [$$I1.getField("other_inner_items"), $$I1.getField("inner_items")]
-                                    -- ASSIGN  |LOCAL|
-                                      unnest $$I1 <- scan-collection($$69)
-                                      -- UNNEST  |LOCAL|
-                                        nested tuple source
-                                        -- NESTED_TUPLE_SOURCE  |LOCAL|
-                     }
-              -- SUBPLAN  |PARTITIONED|
-                assign [$$70, $$69] <- [$$D1.getField("other_items"), $$D1.getField("outer_items")]
-                -- ASSIGN  |PARTITIONED|
-                  project ([$$D1])
-                  -- STREAM_PROJECT  |PARTITIONED|
+                  unnest-map [$$73, $$D1] <- index-search("Dataset1", 0, "Default", "TestDataverse", "Dataset1", false, false, 1, $$86, 1, $$86, true, true, true)
+                  -- BTREE_SEARCH  |PARTITIONED|
                     exchange
                     -- ONE_TO_ONE_EXCHANGE  |PARTITIONED|
-                      unnest-map [$$68, $$D1] <- index-search("Dataset1", 0, "TestDataverse", "Dataset1", false, false, 1, $$81, 1, $$81, true, true, true)
-                      -- BTREE_SEARCH  |PARTITIONED|
+                      distinct ([$$86])
+                      -- PRE_SORTED_DISTINCT_BY  |PARTITIONED|
                         exchange
                         -- ONE_TO_ONE_EXCHANGE  |PARTITIONED|
-                          distinct ([$$81])
-                          -- PRE_SORTED_DISTINCT_BY  |PARTITIONED|
+                          order (ASC, $$86)
+                          -- STABLE_SORT [$$86(ASC)]  |PARTITIONED|
                             exchange
                             -- ONE_TO_ONE_EXCHANGE  |PARTITIONED|
-                              order (ASC, $$81)
-                              -- STABLE_SORT [$$81(ASC)]  |PARTITIONED|
+                              project ([$$86])
+                              -- STREAM_PROJECT  |PARTITIONED|
                                 exchange
                                 -- ONE_TO_ONE_EXCHANGE  |PARTITIONED|
-                                  project ([$$81])
-                                  -- STREAM_PROJECT  |PARTITIONED|
+                                  unnest-map [$$85, $$86] <- index-search("d1Idx", 0, "Default", "TestDataverse", "Dataset1", false, false, 1, $$83, 1, $$84, true, true, true)
+                                  -- BTREE_SEARCH  |PARTITIONED|
                                     exchange
                                     -- ONE_TO_ONE_EXCHANGE  |PARTITIONED|
-                                      unnest-map [$$80, $$81] <- index-search("d1Idx", 0, "TestDataverse", "Dataset1", false, false, 1, $$78, 1, $$79, true, true, true)
-                                      -- BTREE_SEARCH  |PARTITIONED|
-                                        exchange
-                                        -- ONE_TO_ONE_EXCHANGE  |PARTITIONED|
-                                          assign [$$78, $$79] <- [1, 1]
-                                          -- ASSIGN  |PARTITIONED|
-                                            empty-tuple-source
-                                            -- EMPTY_TUPLE_SOURCE  |PARTITIONED|
->>>>>>> 86e6336f
+                                      assign [$$83, $$84] <- [1, 1]
+                                      -- ASSIGN  |PARTITIONED|
+                                        empty-tuple-source
+                                        -- EMPTY_TUPLE_SOURCE  |PARTITIONED|