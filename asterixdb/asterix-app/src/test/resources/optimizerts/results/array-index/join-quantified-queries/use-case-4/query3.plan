distribute result [$$76]
-- DISTRIBUTE_RESULT  |UNPARTITIONED|
  exchange
  -- ONE_TO_ONE_EXCHANGE  |UNPARTITIONED|
<<<<<<< HEAD
    -- ASSIGN  |UNPARTITIONED|
      -- AGGREGATE  |UNPARTITIONED|
        -- RANDOM_MERGE_EXCHANGE  |PARTITIONED|
          -- AGGREGATE  |PARTITIONED|
            -- STREAM_SELECT  |PARTITIONED|
              -- STREAM_PROJECT  |PARTITIONED|
                -- SUBPLAN  |PARTITIONED|
                        {
                          -- AGGREGATE  |LOCAL|
                            -- SUBPLAN  |LOCAL|
                                    {
                                      -- AGGREGATE  |LOCAL|
                                        -- UNNEST  |LOCAL|
                                          -- NESTED_TUPLE_SOURCE  |LOCAL|
                                    }
                              -- ASSIGN  |LOCAL|
                                -- UNNEST  |LOCAL|
                                  -- NESTED_TUPLE_SOURCE  |LOCAL|
                        }
                  -- STREAM_SELECT  |PARTITIONED|
                    -- ASSIGN  |PARTITIONED|
                      -- STREAM_PROJECT  |PARTITIONED|
                        -- ONE_TO_ONE_EXCHANGE  |PARTITIONED|
                          -- BTREE_SEARCH (TestYelp.YelpCheckin.YelpCheckin)  |PARTITIONED|
                            -- ONE_TO_ONE_EXCHANGE  |PARTITIONED|
                              -- STREAM_PROJECT  |PARTITIONED|
                                -- ONE_TO_ONE_EXCHANGE  |PARTITIONED|
                                  -- PRE_SORTED_DISTINCT_BY  |PARTITIONED|
                                    -- ONE_TO_ONE_EXCHANGE  |PARTITIONED|
                                      -- STABLE_SORT [$$93(ASC), $$82(ASC)]  |PARTITIONED|
                                        -- ONE_TO_ONE_EXCHANGE  |PARTITIONED|
                                          -- STREAM_PROJECT  |PARTITIONED|
                                            -- ONE_TO_ONE_EXCHANGE  |PARTITIONED|
                                              -- BTREE_SEARCH (TestYelp.YelpCheckin.IdxYelpCheckinDates)  |PARTITIONED|
                                                -- BROADCAST_EXCHANGE  |PARTITIONED|
                                                  -- ASSIGN  |PARTITIONED|
                                                    -- ONE_TO_ONE_EXCHANGE  |PARTITIONED|
                                                      -- DATASOURCE_SCAN (TestYelp.YelpCheckinDateMarkers)  |PARTITIONED|
                                                        -- ONE_TO_ONE_EXCHANGE  |PARTITIONED|
                                                          -- EMPTY_TUPLE_SOURCE  |PARTITIONED|
=======
    project ([$$76])
    -- STREAM_PROJECT  |UNPARTITIONED|
      assign [$$76] <- [{"$1": $$79}]
      -- ASSIGN  |UNPARTITIONED|
        aggregate [$$79] <- [agg-sql-sum($$86)]
        -- AGGREGATE  |UNPARTITIONED|
          exchange
          -- RANDOM_MERGE_EXCHANGE  |PARTITIONED|
            aggregate [$$86] <- [agg-sql-count(1)]
            -- AGGREGATE  |PARTITIONED|
              select (and($$64, eq($$65, 0)))
              -- STREAM_SELECT  |PARTITIONED|
                project ([$$64, $$65])
                -- STREAM_PROJECT  |PARTITIONED|
                  subplan {
                            aggregate [$$64, $$65] <- [non-empty-stream(), agg-sql-count(switch-case(and($$61, eq($$62, 0)), true, null, true))]
                            -- AGGREGATE  |LOCAL|
                              subplan {
                                        aggregate [$$61, $$62] <- [non-empty-stream(), agg-sql-count(switch-case(eq($$D, $$83), true, null, true))]
                                        -- AGGREGATE  |LOCAL|
                                          unnest $$D <- scan-collection($$82)
                                          -- UNNEST  |LOCAL|
                                            nested tuple source
                                            -- NESTED_TUPLE_SOURCE  |LOCAL|
                                     }
                              -- SUBPLAN  |LOCAL|
                                assign [$$82] <- [$$CT.getField(1)]
                                -- ASSIGN  |LOCAL|
                                  unnest $$CT <- scan-collection($$81)
                                  -- UNNEST  |LOCAL|
                                    nested tuple source
                                    -- NESTED_TUPLE_SOURCE  |LOCAL|
                         }
                  -- SUBPLAN  |PARTITIONED|
                    project ([$$83, $$81])
                    -- STREAM_PROJECT  |PARTITIONED|
                      select (eq($$C.getField(1), "--Ni3oJ4VOqfOEu7Sj2Vzg"))
                      -- STREAM_SELECT  |PARTITIONED|
                        assign [$$81] <- [$$C.getField(2)]
                        -- ASSIGN  |PARTITIONED|
                          project ([$$83, $$C])
                          -- STREAM_PROJECT  |PARTITIONED|
                            exchange
                            -- ONE_TO_ONE_EXCHANGE  |PARTITIONED|
                              unnest-map [$$78, $$C] <- index-search("YelpCheckin", 0, "TestYelp", "YelpCheckin", true, false, 1, $$88, 1, $$88, true, true, true)
                              -- BTREE_SEARCH  |PARTITIONED|
                                exchange
                                -- ONE_TO_ONE_EXCHANGE  |PARTITIONED|
                                  project ([$$88, $$83])
                                  -- STREAM_PROJECT  |PARTITIONED|
                                    exchange
                                    -- ONE_TO_ONE_EXCHANGE  |PARTITIONED|
                                      distinct ([$$88, $$77])
                                      -- PRE_SORTED_DISTINCT_BY  |PARTITIONED|
                                        exchange
                                        -- ONE_TO_ONE_EXCHANGE  |PARTITIONED|
                                          order (ASC, $$88) (ASC, $$77)
                                          -- STABLE_SORT [$$88(ASC), $$77(ASC)]  |PARTITIONED|
                                            exchange
                                            -- ONE_TO_ONE_EXCHANGE  |PARTITIONED|
                                              project ([$$77, $$83, $$88])
                                              -- STREAM_PROJECT  |PARTITIONED|
                                                exchange
                                                -- ONE_TO_ONE_EXCHANGE  |PARTITIONED|
                                                  unnest-map [$$87, $$88] <- index-search("IdxYelpCheckinDates", 0, "TestYelp", "YelpCheckin", true, true, 1, $$83, 1, $$83, true, true, true)
                                                  -- BTREE_SEARCH  |PARTITIONED|
                                                    exchange
                                                    -- BROADCAST_EXCHANGE  |PARTITIONED|
                                                      project ([$$77, $$83])
                                                      -- STREAM_PROJECT  |PARTITIONED|
                                                        assign [$$83] <- [$$M.getField(2)]
                                                        -- ASSIGN  |PARTITIONED|
                                                          exchange
                                                          -- ONE_TO_ONE_EXCHANGE  |PARTITIONED|
                                                            data-scan []<-[$$77, $$M] <- TestYelp.YelpCheckinDateMarkers
                                                            -- DATASOURCE_SCAN  |PARTITIONED|
                                                              exchange
                                                              -- ONE_TO_ONE_EXCHANGE  |PARTITIONED|
                                                                empty-tuple-source
                                                                -- EMPTY_TUPLE_SOURCE  |PARTITIONED|
>>>>>>> 86e6336f
<|MERGE_RESOLUTION|>--- conflicted
+++ resolved
@@ -1,127 +1,78 @@
-distribute result [$$76]
+distribute result [$$81]
 -- DISTRIBUTE_RESULT  |UNPARTITIONED|
   exchange
   -- ONE_TO_ONE_EXCHANGE  |UNPARTITIONED|
-<<<<<<< HEAD
+    assign [$$81] <- [{"$1": $$84}] project: [$$81]
     -- ASSIGN  |UNPARTITIONED|
+      aggregate [$$84] <- [agg-sql-sum($$91)]
       -- AGGREGATE  |UNPARTITIONED|
+        exchange
         -- RANDOM_MERGE_EXCHANGE  |PARTITIONED|
+          aggregate [$$91] <- [agg-sql-count(1)]
           -- AGGREGATE  |PARTITIONED|
+            select (and($$69, eq($$70, 0)))
             -- STREAM_SELECT  |PARTITIONED|
+              project ([$$69, $$70])
               -- STREAM_PROJECT  |PARTITIONED|
+                subplan {
+                          aggregate [$$69, $$70] <- [non-empty-stream(), agg-sql-count(switch-case(and($$66, eq($$67, 0)), true, null, true))]
+                          -- AGGREGATE  |LOCAL|
+                            subplan {
+                                      aggregate [$$66, $$67] <- [non-empty-stream(), agg-sql-count(switch-case(eq($$D, $$88), true, null, true))]
+                                      -- AGGREGATE  |LOCAL|
+                                        unnest $$D <- scan-collection($$87)
+                                        -- UNNEST  |LOCAL|
+                                          nested tuple source
+                                          -- NESTED_TUPLE_SOURCE  |LOCAL|
+                                   }
+                            -- SUBPLAN  |LOCAL|
+                              assign [$$87] <- [$$CT.getField(1)]
+                              -- ASSIGN  |LOCAL|
+                                unnest $$CT <- scan-collection($$86)
+                                -- UNNEST  |LOCAL|
+                                  nested tuple source
+                                  -- NESTED_TUPLE_SOURCE  |LOCAL|
+                       }
                 -- SUBPLAN  |PARTITIONED|
-                        {
-                          -- AGGREGATE  |LOCAL|
-                            -- SUBPLAN  |LOCAL|
-                                    {
-                                      -- AGGREGATE  |LOCAL|
-                                        -- UNNEST  |LOCAL|
-                                          -- NESTED_TUPLE_SOURCE  |LOCAL|
-                                    }
-                              -- ASSIGN  |LOCAL|
-                                -- UNNEST  |LOCAL|
-                                  -- NESTED_TUPLE_SOURCE  |LOCAL|
-                        }
+                  select (eq($$C.getField(1), "--Ni3oJ4VOqfOEu7Sj2Vzg")) project: [$$88, $$86]
                   -- STREAM_SELECT  |PARTITIONED|
+                    assign [$$86] <- [$$C.getField(2)]
                     -- ASSIGN  |PARTITIONED|
+                      project ([$$88, $$C])
                       -- STREAM_PROJECT  |PARTITIONED|
+                        exchange
                         -- ONE_TO_ONE_EXCHANGE  |PARTITIONED|
-                          -- BTREE_SEARCH (TestYelp.YelpCheckin.YelpCheckin)  |PARTITIONED|
-                            -- ONE_TO_ONE_EXCHANGE  |PARTITIONED|
-                              -- STREAM_PROJECT  |PARTITIONED|
-                                -- ONE_TO_ONE_EXCHANGE  |PARTITIONED|
-                                  -- PRE_SORTED_DISTINCT_BY  |PARTITIONED|
-                                    -- ONE_TO_ONE_EXCHANGE  |PARTITIONED|
-                                      -- STABLE_SORT [$$93(ASC), $$82(ASC)]  |PARTITIONED|
-                                        -- ONE_TO_ONE_EXCHANGE  |PARTITIONED|
-                                          -- STREAM_PROJECT  |PARTITIONED|
-                                            -- ONE_TO_ONE_EXCHANGE  |PARTITIONED|
-                                              -- BTREE_SEARCH (TestYelp.YelpCheckin.IdxYelpCheckinDates)  |PARTITIONED|
-                                                -- BROADCAST_EXCHANGE  |PARTITIONED|
-                                                  -- ASSIGN  |PARTITIONED|
-                                                    -- ONE_TO_ONE_EXCHANGE  |PARTITIONED|
-                                                      -- DATASOURCE_SCAN (TestYelp.YelpCheckinDateMarkers)  |PARTITIONED|
-                                                        -- ONE_TO_ONE_EXCHANGE  |PARTITIONED|
-                                                          -- EMPTY_TUPLE_SOURCE  |PARTITIONED|
-=======
-    project ([$$76])
-    -- STREAM_PROJECT  |UNPARTITIONED|
-      assign [$$76] <- [{"$1": $$79}]
-      -- ASSIGN  |UNPARTITIONED|
-        aggregate [$$79] <- [agg-sql-sum($$86)]
-        -- AGGREGATE  |UNPARTITIONED|
-          exchange
-          -- RANDOM_MERGE_EXCHANGE  |PARTITIONED|
-            aggregate [$$86] <- [agg-sql-count(1)]
-            -- AGGREGATE  |PARTITIONED|
-              select (and($$64, eq($$65, 0)))
-              -- STREAM_SELECT  |PARTITIONED|
-                project ([$$64, $$65])
-                -- STREAM_PROJECT  |PARTITIONED|
-                  subplan {
-                            aggregate [$$64, $$65] <- [non-empty-stream(), agg-sql-count(switch-case(and($$61, eq($$62, 0)), true, null, true))]
-                            -- AGGREGATE  |LOCAL|
-                              subplan {
-                                        aggregate [$$61, $$62] <- [non-empty-stream(), agg-sql-count(switch-case(eq($$D, $$83), true, null, true))]
-                                        -- AGGREGATE  |LOCAL|
-                                          unnest $$D <- scan-collection($$82)
-                                          -- UNNEST  |LOCAL|
-                                            nested tuple source
-                                            -- NESTED_TUPLE_SOURCE  |LOCAL|
-                                     }
-                              -- SUBPLAN  |LOCAL|
-                                assign [$$82] <- [$$CT.getField(1)]
-                                -- ASSIGN  |LOCAL|
-                                  unnest $$CT <- scan-collection($$81)
-                                  -- UNNEST  |LOCAL|
-                                    nested tuple source
-                                    -- NESTED_TUPLE_SOURCE  |LOCAL|
-                         }
-                  -- SUBPLAN  |PARTITIONED|
-                    project ([$$83, $$81])
-                    -- STREAM_PROJECT  |PARTITIONED|
-                      select (eq($$C.getField(1), "--Ni3oJ4VOqfOEu7Sj2Vzg"))
-                      -- STREAM_SELECT  |PARTITIONED|
-                        assign [$$81] <- [$$C.getField(2)]
-                        -- ASSIGN  |PARTITIONED|
-                          project ([$$83, $$C])
-                          -- STREAM_PROJECT  |PARTITIONED|
+                          unnest-map [$$83, $$C] <- index-search("YelpCheckin", 0, "Default", "TestYelp", "YelpCheckin", true, false, 1, $$93, 1, $$93, true, true, true)
+                          -- BTREE_SEARCH  |PARTITIONED|
                             exchange
                             -- ONE_TO_ONE_EXCHANGE  |PARTITIONED|
-                              unnest-map [$$78, $$C] <- index-search("YelpCheckin", 0, "TestYelp", "YelpCheckin", true, false, 1, $$88, 1, $$88, true, true, true)
-                              -- BTREE_SEARCH  |PARTITIONED|
+                              project ([$$93, $$88])
+                              -- STREAM_PROJECT  |PARTITIONED|
                                 exchange
                                 -- ONE_TO_ONE_EXCHANGE  |PARTITIONED|
-                                  project ([$$88, $$83])
-                                  -- STREAM_PROJECT  |PARTITIONED|
+                                  distinct ([$$93, $$82])
+                                  -- PRE_SORTED_DISTINCT_BY  |PARTITIONED|
                                     exchange
                                     -- ONE_TO_ONE_EXCHANGE  |PARTITIONED|
-                                      distinct ([$$88, $$77])
-                                      -- PRE_SORTED_DISTINCT_BY  |PARTITIONED|
+                                      order (ASC, $$93) (ASC, $$82)
+                                      -- STABLE_SORT [$$93(ASC), $$82(ASC)]  |PARTITIONED|
                                         exchange
                                         -- ONE_TO_ONE_EXCHANGE  |PARTITIONED|
-                                          order (ASC, $$88) (ASC, $$77)
-                                          -- STABLE_SORT [$$88(ASC), $$77(ASC)]  |PARTITIONED|
+                                          project ([$$82, $$88, $$93])
+                                          -- STREAM_PROJECT  |PARTITIONED|
                                             exchange
                                             -- ONE_TO_ONE_EXCHANGE  |PARTITIONED|
-                                              project ([$$77, $$83, $$88])
-                                              -- STREAM_PROJECT  |PARTITIONED|
+                                              unnest-map [$$92, $$93] <- index-search("IdxYelpCheckinDates", 0, "Default", "TestYelp", "YelpCheckin", true, true, 1, $$88, 1, $$88, true, true, true)
+                                              -- BTREE_SEARCH  |PARTITIONED|
                                                 exchange
-                                                -- ONE_TO_ONE_EXCHANGE  |PARTITIONED|
-                                                  unnest-map [$$87, $$88] <- index-search("IdxYelpCheckinDates", 0, "TestYelp", "YelpCheckin", true, true, 1, $$83, 1, $$83, true, true, true)
-                                                  -- BTREE_SEARCH  |PARTITIONED|
+                                                -- BROADCAST_EXCHANGE  |PARTITIONED|
+                                                  assign [$$88] <- [$$M.getField(2)] project: [$$82, $$88]
+                                                  -- ASSIGN  |PARTITIONED|
                                                     exchange
-                                                    -- BROADCAST_EXCHANGE  |PARTITIONED|
-                                                      project ([$$77, $$83])
-                                                      -- STREAM_PROJECT  |PARTITIONED|
-                                                        assign [$$83] <- [$$M.getField(2)]
-                                                        -- ASSIGN  |PARTITIONED|
-                                                          exchange
-                                                          -- ONE_TO_ONE_EXCHANGE  |PARTITIONED|
-                                                            data-scan []<-[$$77, $$M] <- TestYelp.YelpCheckinDateMarkers
-                                                            -- DATASOURCE_SCAN  |PARTITIONED|
-                                                              exchange
-                                                              -- ONE_TO_ONE_EXCHANGE  |PARTITIONED|
-                                                                empty-tuple-source
-                                                                -- EMPTY_TUPLE_SOURCE  |PARTITIONED|
->>>>>>> 86e6336f
+                                                    -- ONE_TO_ONE_EXCHANGE  |PARTITIONED|
+                                                      data-scan []<-[$$82, $$M] <- TestYelp.YelpCheckinDateMarkers
+                                                      -- DATASOURCE_SCAN  |PARTITIONED|
+                                                        exchange
+                                                        -- ONE_TO_ONE_EXCHANGE  |PARTITIONED|
+                                                          empty-tuple-source
+                                                          -- EMPTY_TUPLE_SOURCE  |PARTITIONED|