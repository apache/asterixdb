distribute result [$$43]
-- DISTRIBUTE_RESULT  |PARTITIONED|
  exchange
  -- ONE_TO_ONE_EXCHANGE  |PARTITIONED|
<<<<<<< HEAD
    -- ASSIGN  |PARTITIONED|
      -- STREAM_SELECT  |PARTITIONED|
        -- STREAM_PROJECT  |PARTITIONED|
          -- SUBPLAN  |PARTITIONED|
                  {
                    -- AGGREGATE  |LOCAL|
                      -- STREAM_SELECT  |LOCAL|
                        -- SUBPLAN  |LOCAL|
                                {
                                  -- AGGREGATE  |LOCAL|
                                    -- STREAM_SELECT  |LOCAL|
                                      -- UNNEST  |LOCAL|
                                        -- NESTED_TUPLE_SOURCE  |LOCAL|
                                }
                          -- ASSIGN  |LOCAL|
                            -- UNNEST  |LOCAL|
                              -- NESTED_TUPLE_SOURCE  |LOCAL|
                  }
            -- ASSIGN  |PARTITIONED|
              -- STREAM_PROJECT  |PARTITIONED|
                -- ONE_TO_ONE_EXCHANGE  |PARTITIONED|
                  -- DATASOURCE_SCAN (TestYelp.YelpCheckin)  |PARTITIONED|
                    -- ONE_TO_ONE_EXCHANGE  |PARTITIONED|
                      -- EMPTY_TUPLE_SOURCE  |PARTITIONED|
=======
    project ([$$43])
    -- STREAM_PROJECT  |PARTITIONED|
      assign [$$43] <- [{"business_id": $$48}]
      -- ASSIGN  |PARTITIONED|
        project ([$$48])
        -- STREAM_PROJECT  |PARTITIONED|
          select ($$40)
          -- STREAM_SELECT  |PARTITIONED|
            project ([$$48, $$40])
            -- STREAM_PROJECT  |PARTITIONED|
              subplan {
                        aggregate [$$40] <- [empty-stream()]
                        -- AGGREGATE  |LOCAL|
                          select (not(if-missing-or-null(and(gt(len($$46), 0), $$38), false)))
                          -- STREAM_SELECT  |LOCAL|
                            subplan {
                                      aggregate [$$38] <- [empty-stream()]
                                      -- AGGREGATE  |LOCAL|
                                        select (not(if-missing-or-null(gt($$D, "2019-06-07"), false)))
                                        -- STREAM_SELECT  |LOCAL|
                                          unnest $$D <- scan-collection($$46)
                                          -- UNNEST  |LOCAL|
                                            nested tuple source
                                            -- NESTED_TUPLE_SOURCE  |LOCAL|
                                   }
                            -- SUBPLAN  |LOCAL|
                              assign [$$46] <- [$$CT.getField(0)]
                              -- ASSIGN  |LOCAL|
                                unnest $$CT <- scan-collection($$45)
                                -- UNNEST  |LOCAL|
                                  nested tuple source
                                  -- NESTED_TUPLE_SOURCE  |LOCAL|
                     }
              -- SUBPLAN  |PARTITIONED|
                project ([$$48, $$45])
                -- STREAM_PROJECT  |PARTITIONED|
                  assign [$$48, $$45] <- [$$C.getField(1), $$C.getField(2)]
                  -- ASSIGN  |PARTITIONED|
                    project ([$$C])
                    -- STREAM_PROJECT  |PARTITIONED|
                      exchange
                      -- ONE_TO_ONE_EXCHANGE  |PARTITIONED|
                        data-scan []<-[$$44, $$C] <- TestYelp.YelpCheckin
                        -- DATASOURCE_SCAN  |PARTITIONED|
                          exchange
                          -- ONE_TO_ONE_EXCHANGE  |PARTITIONED|
                            empty-tuple-source
                            -- EMPTY_TUPLE_SOURCE  |PARTITIONED|
>>>>>>> 86e6336f
<|MERGE_RESOLUTION|>--- conflicted
+++ resolved
@@ -1,79 +1,46 @@
-distribute result [$$43]
+distribute result [$$46]
 -- DISTRIBUTE_RESULT  |PARTITIONED|
   exchange
   -- ONE_TO_ONE_EXCHANGE  |PARTITIONED|
-<<<<<<< HEAD
+    assign [$$46] <- [{"business_id": $$51}] project: [$$46]
     -- ASSIGN  |PARTITIONED|
+      select ($$43) project: [$$51]
       -- STREAM_SELECT  |PARTITIONED|
+        project ([$$51, $$43])
         -- STREAM_PROJECT  |PARTITIONED|
+          subplan {
+                    aggregate [$$43] <- [empty-stream()]
+                    -- AGGREGATE  |LOCAL|
+                      select (not(if-missing-or-null(and(gt(len($$49), 0), $$41), false)))
+                      -- STREAM_SELECT  |LOCAL|
+                        subplan {
+                                  aggregate [$$41] <- [empty-stream()]
+                                  -- AGGREGATE  |LOCAL|
+                                    select (not(if-missing-or-null(gt($$D, "2019-06-07"), false)))
+                                    -- STREAM_SELECT  |LOCAL|
+                                      unnest $$D <- scan-collection($$49)
+                                      -- UNNEST  |LOCAL|
+                                        nested tuple source
+                                        -- NESTED_TUPLE_SOURCE  |LOCAL|
+                               }
+                        -- SUBPLAN  |LOCAL|
+                          assign [$$49] <- [$$CT.getField(0)]
+                          -- ASSIGN  |LOCAL|
+                            unnest $$CT <- scan-collection($$48)
+                            -- UNNEST  |LOCAL|
+                              nested tuple source
+                              -- NESTED_TUPLE_SOURCE  |LOCAL|
+                 }
           -- SUBPLAN  |PARTITIONED|
-                  {
-                    -- AGGREGATE  |LOCAL|
-                      -- STREAM_SELECT  |LOCAL|
-                        -- SUBPLAN  |LOCAL|
-                                {
-                                  -- AGGREGATE  |LOCAL|
-                                    -- STREAM_SELECT  |LOCAL|
-                                      -- UNNEST  |LOCAL|
-                                        -- NESTED_TUPLE_SOURCE  |LOCAL|
-                                }
-                          -- ASSIGN  |LOCAL|
-                            -- UNNEST  |LOCAL|
-                              -- NESTED_TUPLE_SOURCE  |LOCAL|
-                  }
+            assign [$$51, $$48] <- [$$C.getField(1), $$C.getField(2)] project: [$$51, $$48]
             -- ASSIGN  |PARTITIONED|
+              project ([$$C])
               -- STREAM_PROJECT  |PARTITIONED|
+                exchange
                 -- ONE_TO_ONE_EXCHANGE  |PARTITIONED|
-                  -- DATASOURCE_SCAN (TestYelp.YelpCheckin)  |PARTITIONED|
+                  data-scan []<-[$$47, $$C] <- TestYelp.YelpCheckin
+                  -- DATASOURCE_SCAN  |PARTITIONED|
+                    exchange
                     -- ONE_TO_ONE_EXCHANGE  |PARTITIONED|
-                      -- EMPTY_TUPLE_SOURCE  |PARTITIONED|
-=======
-    project ([$$43])
-    -- STREAM_PROJECT  |PARTITIONED|
-      assign [$$43] <- [{"business_id": $$48}]
-      -- ASSIGN  |PARTITIONED|
-        project ([$$48])
-        -- STREAM_PROJECT  |PARTITIONED|
-          select ($$40)
-          -- STREAM_SELECT  |PARTITIONED|
-            project ([$$48, $$40])
-            -- STREAM_PROJECT  |PARTITIONED|
-              subplan {
-                        aggregate [$$40] <- [empty-stream()]
-                        -- AGGREGATE  |LOCAL|
-                          select (not(if-missing-or-null(and(gt(len($$46), 0), $$38), false)))
-                          -- STREAM_SELECT  |LOCAL|
-                            subplan {
-                                      aggregate [$$38] <- [empty-stream()]
-                                      -- AGGREGATE  |LOCAL|
-                                        select (not(if-missing-or-null(gt($$D, "2019-06-07"), false)))
-                                        -- STREAM_SELECT  |LOCAL|
-                                          unnest $$D <- scan-collection($$46)
-                                          -- UNNEST  |LOCAL|
-                                            nested tuple source
-                                            -- NESTED_TUPLE_SOURCE  |LOCAL|
-                                   }
-                            -- SUBPLAN  |LOCAL|
-                              assign [$$46] <- [$$CT.getField(0)]
-                              -- ASSIGN  |LOCAL|
-                                unnest $$CT <- scan-collection($$45)
-                                -- UNNEST  |LOCAL|
-                                  nested tuple source
-                                  -- NESTED_TUPLE_SOURCE  |LOCAL|
-                     }
-              -- SUBPLAN  |PARTITIONED|
-                project ([$$48, $$45])
-                -- STREAM_PROJECT  |PARTITIONED|
-                  assign [$$48, $$45] <- [$$C.getField(1), $$C.getField(2)]
-                  -- ASSIGN  |PARTITIONED|
-                    project ([$$C])
-                    -- STREAM_PROJECT  |PARTITIONED|
-                      exchange
-                      -- ONE_TO_ONE_EXCHANGE  |PARTITIONED|
-                        data-scan []<-[$$44, $$C] <- TestYelp.YelpCheckin
-                        -- DATASOURCE_SCAN  |PARTITIONED|
-                          exchange
-                          -- ONE_TO_ONE_EXCHANGE  |PARTITIONED|
-                            empty-tuple-source
-                            -- EMPTY_TUPLE_SOURCE  |PARTITIONED|
->>>>>>> 86e6336f
+                      empty-tuple-source
+                      -- EMPTY_TUPLE_SOURCE  |PARTITIONED|