distribute result [$$49]
-- DISTRIBUTE_RESULT  |UNPARTITIONED|
  exchange
  -- ONE_TO_ONE_EXCHANGE  |UNPARTITIONED|
<<<<<<< HEAD
    -- ASSIGN  |UNPARTITIONED|
      -- AGGREGATE  |UNPARTITIONED|
        -- RANDOM_MERGE_EXCHANGE  |PARTITIONED|
          -- AGGREGATE  |PARTITIONED|
            -- STREAM_SELECT  |PARTITIONED|
              -- UNNEST  |PARTITIONED|
                -- ASSIGN  |PARTITIONED|
                  -- STREAM_PROJECT  |PARTITIONED|
                    -- ONE_TO_ONE_EXCHANGE  |PARTITIONED|
                      -- BTREE_SEARCH (TestYelp.YelpCheckin.YelpCheckin)  |PARTITIONED|
                        -- ONE_TO_ONE_EXCHANGE  |PARTITIONED|
                          -- PRE_SORTED_DISTINCT_BY  |PARTITIONED|
                            -- ONE_TO_ONE_EXCHANGE  |PARTITIONED|
                              -- STABLE_SORT [$$63(ASC)]  |PARTITIONED|
                                -- ONE_TO_ONE_EXCHANGE  |PARTITIONED|
                                  -- STREAM_PROJECT  |PARTITIONED|
                                    -- ONE_TO_ONE_EXCHANGE  |PARTITIONED|
                                      -- BTREE_SEARCH (TestYelp.YelpCheckin.IdxYelpCheckinDates)  |PARTITIONED|
                                        -- ONE_TO_ONE_EXCHANGE  |PARTITIONED|
                                          -- ASSIGN  |PARTITIONED|
                                            -- EMPTY_TUPLE_SOURCE  |PARTITIONED|
=======
    project ([$$49])
    -- STREAM_PROJECT  |UNPARTITIONED|
      assign [$$49] <- [{"$1": $$51}]
      -- ASSIGN  |UNPARTITIONED|
        aggregate [$$51] <- [agg-sql-sum($$56)]
        -- AGGREGATE  |UNPARTITIONED|
          exchange
          -- RANDOM_MERGE_EXCHANGE  |PARTITIONED|
            aggregate [$$56] <- [agg-sql-count(1)]
            -- AGGREGATE  |PARTITIONED|
              select (and(gt($$D, "2016"), lt($$D, "2017")))
              -- STREAM_SELECT  |PARTITIONED|
                project ([$$D])
                -- STREAM_PROJECT  |PARTITIONED|
                  unnest $$D <- scan-collection($$52)
                  -- UNNEST  |PARTITIONED|
                    project ([$$52])
                    -- STREAM_PROJECT  |PARTITIONED|
                      assign [$$52] <- [$$C.getField("checkin_data").getField("checkin_temporal").getField("checkin_times").getField("dates")]
                      -- ASSIGN  |PARTITIONED|
                        project ([$$C])
                        -- STREAM_PROJECT  |PARTITIONED|
                          exchange
                          -- ONE_TO_ONE_EXCHANGE  |PARTITIONED|
                            unnest-map [$$50, $$C] <- index-search("YelpCheckin", 0, "TestYelp", "YelpCheckin", false, false, 1, $$60, 1, $$60, true, true, true)
                            -- BTREE_SEARCH  |PARTITIONED|
                              exchange
                              -- ONE_TO_ONE_EXCHANGE  |PARTITIONED|
                                distinct ([$$60])
                                -- PRE_SORTED_DISTINCT_BY  |PARTITIONED|
                                  exchange
                                  -- ONE_TO_ONE_EXCHANGE  |PARTITIONED|
                                    order (ASC, $$60)
                                    -- STABLE_SORT [$$60(ASC)]  |PARTITIONED|
                                      exchange
                                      -- ONE_TO_ONE_EXCHANGE  |PARTITIONED|
                                        project ([$$60])
                                        -- STREAM_PROJECT  |PARTITIONED|
                                          exchange
                                          -- ONE_TO_ONE_EXCHANGE  |PARTITIONED|
                                            unnest-map [$$59, $$60] <- index-search("IdxYelpCheckinDates", 0, "TestYelp", "YelpCheckin", false, false, 1, $$57, 1, $$58, false, false, false)
                                            -- BTREE_SEARCH  |PARTITIONED|
                                              exchange
                                              -- ONE_TO_ONE_EXCHANGE  |PARTITIONED|
                                                assign [$$57, $$58] <- ["2016", "2017"]
                                                -- ASSIGN  |PARTITIONED|
                                                  empty-tuple-source
                                                  -- EMPTY_TUPLE_SOURCE  |PARTITIONED|
>>>>>>> 86e6336f
<|MERGE_RESOLUTION|>--- conflicted
+++ resolved
@@ -1,76 +1,46 @@
-distribute result [$$49]
+distribute result [$$52]
 -- DISTRIBUTE_RESULT  |UNPARTITIONED|
   exchange
   -- ONE_TO_ONE_EXCHANGE  |UNPARTITIONED|
-<<<<<<< HEAD
+    assign [$$52] <- [{"$1": $$54}] project: [$$52]
     -- ASSIGN  |UNPARTITIONED|
+      aggregate [$$54] <- [agg-sql-sum($$59)]
       -- AGGREGATE  |UNPARTITIONED|
+        exchange
         -- RANDOM_MERGE_EXCHANGE  |PARTITIONED|
+          aggregate [$$59] <- [agg-sql-count(1)]
           -- AGGREGATE  |PARTITIONED|
+            select (and(gt($$D, "2016"), lt($$D, "2017")))
             -- STREAM_SELECT  |PARTITIONED|
+              unnest $$D <- scan-collection($$55) project: [$$D]
               -- UNNEST  |PARTITIONED|
+                assign [$$55] <- [$$C.getField("checkin_data").getField("checkin_temporal").getField("checkin_times").getField("dates")] project: [$$55]
                 -- ASSIGN  |PARTITIONED|
+                  project ([$$C])
                   -- STREAM_PROJECT  |PARTITIONED|
+                    exchange
                     -- ONE_TO_ONE_EXCHANGE  |PARTITIONED|
-                      -- BTREE_SEARCH (TestYelp.YelpCheckin.YelpCheckin)  |PARTITIONED|
+                      unnest-map [$$53, $$C] <- index-search("YelpCheckin", 0, "Default", "TestYelp", "YelpCheckin", false, false, 1, $$63, 1, $$63, true, true, true)
+                      -- BTREE_SEARCH  |PARTITIONED|
+                        exchange
                         -- ONE_TO_ONE_EXCHANGE  |PARTITIONED|
+                          distinct ([$$63])
                           -- PRE_SORTED_DISTINCT_BY  |PARTITIONED|
+                            exchange
                             -- ONE_TO_ONE_EXCHANGE  |PARTITIONED|
+                              order (ASC, $$63)
                               -- STABLE_SORT [$$63(ASC)]  |PARTITIONED|
+                                exchange
                                 -- ONE_TO_ONE_EXCHANGE  |PARTITIONED|
+                                  project ([$$63])
                                   -- STREAM_PROJECT  |PARTITIONED|
+                                    exchange
                                     -- ONE_TO_ONE_EXCHANGE  |PARTITIONED|
-                                      -- BTREE_SEARCH (TestYelp.YelpCheckin.IdxYelpCheckinDates)  |PARTITIONED|
+                                      unnest-map [$$62, $$63] <- index-search("IdxYelpCheckinDates", 0, "Default", "TestYelp", "YelpCheckin", false, false, 1, $$60, 1, $$61, false, false, false)
+                                      -- BTREE_SEARCH  |PARTITIONED|
+                                        exchange
                                         -- ONE_TO_ONE_EXCHANGE  |PARTITIONED|
+                                          assign [$$60, $$61] <- ["2016", "2017"]
                                           -- ASSIGN  |PARTITIONED|
-                                            -- EMPTY_TUPLE_SOURCE  |PARTITIONED|
-=======
-    project ([$$49])
-    -- STREAM_PROJECT  |UNPARTITIONED|
-      assign [$$49] <- [{"$1": $$51}]
-      -- ASSIGN  |UNPARTITIONED|
-        aggregate [$$51] <- [agg-sql-sum($$56)]
-        -- AGGREGATE  |UNPARTITIONED|
-          exchange
-          -- RANDOM_MERGE_EXCHANGE  |PARTITIONED|
-            aggregate [$$56] <- [agg-sql-count(1)]
-            -- AGGREGATE  |PARTITIONED|
-              select (and(gt($$D, "2016"), lt($$D, "2017")))
-              -- STREAM_SELECT  |PARTITIONED|
-                project ([$$D])
-                -- STREAM_PROJECT  |PARTITIONED|
-                  unnest $$D <- scan-collection($$52)
-                  -- UNNEST  |PARTITIONED|
-                    project ([$$52])
-                    -- STREAM_PROJECT  |PARTITIONED|
-                      assign [$$52] <- [$$C.getField("checkin_data").getField("checkin_temporal").getField("checkin_times").getField("dates")]
-                      -- ASSIGN  |PARTITIONED|
-                        project ([$$C])
-                        -- STREAM_PROJECT  |PARTITIONED|
-                          exchange
-                          -- ONE_TO_ONE_EXCHANGE  |PARTITIONED|
-                            unnest-map [$$50, $$C] <- index-search("YelpCheckin", 0, "TestYelp", "YelpCheckin", false, false, 1, $$60, 1, $$60, true, true, true)
-                            -- BTREE_SEARCH  |PARTITIONED|
-                              exchange
-                              -- ONE_TO_ONE_EXCHANGE  |PARTITIONED|
-                                distinct ([$$60])
-                                -- PRE_SORTED_DISTINCT_BY  |PARTITIONED|
-                                  exchange
-                                  -- ONE_TO_ONE_EXCHANGE  |PARTITIONED|
-                                    order (ASC, $$60)
-                                    -- STABLE_SORT [$$60(ASC)]  |PARTITIONED|
-                                      exchange
-                                      -- ONE_TO_ONE_EXCHANGE  |PARTITIONED|
-                                        project ([$$60])
-                                        -- STREAM_PROJECT  |PARTITIONED|
-                                          exchange
-                                          -- ONE_TO_ONE_EXCHANGE  |PARTITIONED|
-                                            unnest-map [$$59, $$60] <- index-search("IdxYelpCheckinDates", 0, "TestYelp", "YelpCheckin", false, false, 1, $$57, 1, $$58, false, false, false)
-                                            -- BTREE_SEARCH  |PARTITIONED|
-                                              exchange
-                                              -- ONE_TO_ONE_EXCHANGE  |PARTITIONED|
-                                                assign [$$57, $$58] <- ["2016", "2017"]
-                                                -- ASSIGN  |PARTITIONED|
-                                                  empty-tuple-source
-                                                  -- EMPTY_TUPLE_SOURCE  |PARTITIONED|
->>>>>>> 86e6336f
+                                            empty-tuple-source
+                                            -- EMPTY_TUPLE_SOURCE  |PARTITIONED|