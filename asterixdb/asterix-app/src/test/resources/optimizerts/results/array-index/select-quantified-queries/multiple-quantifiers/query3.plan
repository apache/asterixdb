--- conflicted
+++ resolved
@@ -1,95 +1,59 @@
-distribute result [$$41]
+distribute result [$$44]
 -- DISTRIBUTE_RESULT  |PARTITIONED|
   exchange
   -- ONE_TO_ONE_EXCHANGE  |PARTITIONED|
-<<<<<<< HEAD
+    assign [$$44] <- [{"D1": $$D1}] project: [$$44]
     -- ASSIGN  |PARTITIONED|
+      select ($$42) project: [$$D1]
       -- STREAM_SELECT  |PARTITIONED|
+        project ([$$D1, $$42])
         -- STREAM_PROJECT  |PARTITIONED|
+          subplan {
+                    aggregate [$$42] <- [non-empty-stream()]
+                    -- AGGREGATE  |LOCAL|
+                      select (eq($$49, 2))
+                      -- STREAM_SELECT  |LOCAL|
+                        assign [$$49] <- [$$J.getField("item")]
+                        -- ASSIGN  |LOCAL|
+                          unnest $$J <- scan-collection($$48)
+                          -- UNNEST  |LOCAL|
+                            select (eq($$47, 1))
+                            -- STREAM_SELECT  |LOCAL|
+                              assign [$$47] <- [$$I.getField("item")]
+                              -- ASSIGN  |LOCAL|
+                                unnest $$I <- scan-collection($$46)
+                                -- UNNEST  |LOCAL|
+                                  nested tuple source
+                                  -- NESTED_TUPLE_SOURCE  |LOCAL|
+                 }
           -- SUBPLAN  |PARTITIONED|
-                  {
-                    -- AGGREGATE  |LOCAL|
-                      -- STREAM_SELECT  |LOCAL|
-                        -- ASSIGN  |LOCAL|
-                          -- UNNEST  |LOCAL|
-                            -- STREAM_SELECT  |LOCAL|
-                              -- ASSIGN  |LOCAL|
-                                -- UNNEST  |LOCAL|
-                                  -- NESTED_TUPLE_SOURCE  |LOCAL|
-                  }
+            assign [$$48, $$46] <- [$$D1.getField("other_items"), $$D1.getField("items")]
             -- ASSIGN  |PARTITIONED|
+              project ([$$D1])
               -- STREAM_PROJECT  |PARTITIONED|
+                exchange
                 -- ONE_TO_ONE_EXCHANGE  |PARTITIONED|
-                  -- BTREE_SEARCH (TestDataverse.Dataset1.Dataset1)  |PARTITIONED|
-                    -- ONE_TO_ONE_EXCHANGE  |PARTITIONED|
-                      -- PRE_SORTED_DISTINCT_BY  |PARTITIONED|
-                        -- ONE_TO_ONE_EXCHANGE  |PARTITIONED|
-                          -- STABLE_SORT [$$53(ASC)]  |PARTITIONED|
-                            -- ONE_TO_ONE_EXCHANGE  |PARTITIONED|
-                              -- STREAM_PROJECT  |PARTITIONED|
-                                -- ONE_TO_ONE_EXCHANGE  |PARTITIONED|
-                                  -- BTREE_SEARCH (TestDataverse.Dataset1.d1Idx)  |PARTITIONED|
-                                    -- ONE_TO_ONE_EXCHANGE  |PARTITIONED|
-                                      -- ASSIGN  |PARTITIONED|
-                                        -- EMPTY_TUPLE_SOURCE  |PARTITIONED|
-=======
-    project ([$$41])
-    -- STREAM_PROJECT  |PARTITIONED|
-      assign [$$41] <- [{"D1": $$D1}]
-      -- ASSIGN  |PARTITIONED|
-        project ([$$D1])
-        -- STREAM_PROJECT  |PARTITIONED|
-          select ($$39)
-          -- STREAM_SELECT  |PARTITIONED|
-            project ([$$D1, $$39])
-            -- STREAM_PROJECT  |PARTITIONED|
-              subplan {
-                        aggregate [$$39] <- [non-empty-stream()]
-                        -- AGGREGATE  |LOCAL|
-                          select (eq($$46, 2))
-                          -- STREAM_SELECT  |LOCAL|
-                            assign [$$46] <- [$$J.getField("item")]
-                            -- ASSIGN  |LOCAL|
-                              unnest $$J <- scan-collection($$45)
-                              -- UNNEST  |LOCAL|
-                                select (eq($$44, 1))
-                                -- STREAM_SELECT  |LOCAL|
-                                  assign [$$44] <- [$$I.getField("item")]
-                                  -- ASSIGN  |LOCAL|
-                                    unnest $$I <- scan-collection($$43)
-                                    -- UNNEST  |LOCAL|
-                                      nested tuple source
-                                      -- NESTED_TUPLE_SOURCE  |LOCAL|
-                     }
-              -- SUBPLAN  |PARTITIONED|
-                assign [$$45, $$43] <- [$$D1.getField("other_items"), $$D1.getField("items")]
-                -- ASSIGN  |PARTITIONED|
-                  project ([$$D1])
-                  -- STREAM_PROJECT  |PARTITIONED|
+                  unnest-map [$$45, $$D1] <- index-search("Dataset1", 0, "Default", "TestDataverse", "Dataset1", false, false, 1, $$53, 1, $$53, true, true, true)
+                  -- BTREE_SEARCH  |PARTITIONED|
                     exchange
                     -- ONE_TO_ONE_EXCHANGE  |PARTITIONED|
-                      unnest-map [$$42, $$D1] <- index-search("Dataset1", 0, "TestDataverse", "Dataset1", false, false, 1, $$50, 1, $$50, true, true, true)
-                      -- BTREE_SEARCH  |PARTITIONED|
+                      distinct ([$$53])
+                      -- PRE_SORTED_DISTINCT_BY  |PARTITIONED|
                         exchange
                         -- ONE_TO_ONE_EXCHANGE  |PARTITIONED|
-                          distinct ([$$50])
-                          -- PRE_SORTED_DISTINCT_BY  |PARTITIONED|
+                          order (ASC, $$53)
+                          -- STABLE_SORT [$$53(ASC)]  |PARTITIONED|
                             exchange
                             -- ONE_TO_ONE_EXCHANGE  |PARTITIONED|
-                              order (ASC, $$50)
-                              -- STABLE_SORT [$$50(ASC)]  |PARTITIONED|
+                              project ([$$53])
+                              -- STREAM_PROJECT  |PARTITIONED|
                                 exchange
                                 -- ONE_TO_ONE_EXCHANGE  |PARTITIONED|
-                                  project ([$$50])
-                                  -- STREAM_PROJECT  |PARTITIONED|
+                                  unnest-map [$$52, $$53] <- index-search("d1Idx", 0, "Default", "TestDataverse", "Dataset1", false, false, 1, $$50, 1, $$51, true, true, true)
+                                  -- BTREE_SEARCH  |PARTITIONED|
                                     exchange
                                     -- ONE_TO_ONE_EXCHANGE  |PARTITIONED|
-                                      unnest-map [$$49, $$50] <- index-search("d1Idx", 0, "TestDataverse", "Dataset1", false, false, 1, $$47, 1, $$48, true, true, true)
-                                      -- BTREE_SEARCH  |PARTITIONED|
-                                        exchange
-                                        -- ONE_TO_ONE_EXCHANGE  |PARTITIONED|
-                                          assign [$$47, $$48] <- [1, 1]
-                                          -- ASSIGN  |PARTITIONED|
-                                            empty-tuple-source
-                                            -- EMPTY_TUPLE_SOURCE  |PARTITIONED|
->>>>>>> 86e6336f
+                                      assign [$$50, $$51] <- [1, 1]
+                                      -- ASSIGN  |PARTITIONED|
+                                        empty-tuple-source
+                                        -- EMPTY_TUPLE_SOURCE  |PARTITIONED|