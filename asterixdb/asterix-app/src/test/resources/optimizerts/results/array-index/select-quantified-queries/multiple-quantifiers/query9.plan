distribute result [$$73]
-- DISTRIBUTE_RESULT  |PARTITIONED|
  exchange
  -- ONE_TO_ONE_EXCHANGE  |PARTITIONED|
<<<<<<< HEAD
    -- ASSIGN  |PARTITIONED|
      -- STREAM_SELECT  |PARTITIONED|
        -- STREAM_PROJECT  |PARTITIONED|
          -- SUBPLAN  |PARTITIONED|
                  {
                    -- AGGREGATE  |LOCAL|
                      -- SUBPLAN  |LOCAL|
                              {
                                -- AGGREGATE  |LOCAL|
                                  -- ASSIGN  |LOCAL|
                                    -- UNNEST  |LOCAL|
=======
    project ([$$73])
    -- STREAM_PROJECT  |PARTITIONED|
      assign [$$73] <- [{"D1": $$D1}]
      -- ASSIGN  |PARTITIONED|
        project ([$$D1])
        -- STREAM_PROJECT  |PARTITIONED|
          select (and($$69, eq($$70, 0)))
          -- STREAM_SELECT  |PARTITIONED|
            project ([$$D1, $$69, $$70])
            -- STREAM_PROJECT  |PARTITIONED|
              subplan {
                        aggregate [$$69, $$70] <- [non-empty-stream(), agg-sql-count(switch-case(and(eq($$81, 2), eq($$82, 3), and($$65, eq($$66, 0))), true, null, true))]
                        -- AGGREGATE  |LOCAL|
                          subplan {
                                    aggregate [$$65, $$66] <- [non-empty-stream(), agg-sql-count(switch-case(and(eq($$79, 1), eq($$80, 2)), true, null, true))]
                                    -- AGGREGATE  |LOCAL|
                                      assign [$$80] <- [$$J2.getField("item")]
>>>>>>> 86e6336f
                                      -- ASSIGN  |LOCAL|
                                        unnest $$J2 <- scan-collection($$78)
                                        -- UNNEST  |LOCAL|
<<<<<<< HEAD
                                          -- NESTED_TUPLE_SOURCE  |LOCAL|
                              }
                        -- ASSIGN  |LOCAL|
                          -- UNNEST  |LOCAL|
=======
                                          assign [$$79] <- [$$I2.getField(0)]
                                          -- ASSIGN  |LOCAL|
                                            unnest $$I2 <- scan-collection($$77)
                                            -- UNNEST  |LOCAL|
                                              nested tuple source
                                              -- NESTED_TUPLE_SOURCE  |LOCAL|
                                 }
                          -- SUBPLAN  |LOCAL|
                            assign [$$81] <- [$$J.getField("item")]
>>>>>>> 86e6336f
                            -- ASSIGN  |LOCAL|
                              unnest $$J <- scan-collection($$76)
                              -- UNNEST  |LOCAL|
<<<<<<< HEAD
                                -- NESTED_TUPLE_SOURCE  |LOCAL|
                  }
            -- ASSIGN  |PARTITIONED|
              -- STREAM_PROJECT  |PARTITIONED|
                -- ONE_TO_ONE_EXCHANGE  |PARTITIONED|
                  -- BTREE_SEARCH (TestDataverse.Dataset1.Dataset1)  |PARTITIONED|
                    -- ONE_TO_ONE_EXCHANGE  |PARTITIONED|
                      -- PRE_SORTED_DISTINCT_BY  |PARTITIONED|
                        -- ONE_TO_ONE_EXCHANGE  |PARTITIONED|
                          -- STABLE_SORT [$$93(ASC)]  |PARTITIONED|
                            -- ONE_TO_ONE_EXCHANGE  |PARTITIONED|
                              -- STREAM_PROJECT  |PARTITIONED|
                                -- ONE_TO_ONE_EXCHANGE  |PARTITIONED|
                                  -- BTREE_SEARCH (TestDataverse.Dataset1.d1Idx)  |PARTITIONED|
                                    -- ONE_TO_ONE_EXCHANGE  |PARTITIONED|
                                      -- ASSIGN  |PARTITIONED|
                                        -- EMPTY_TUPLE_SOURCE  |PARTITIONED|
=======
                                assign [$$82, $$78, $$77] <- [$$I1.getField(0), $$I1.getField("other_inner_items"), $$I1.getField(1)]
                                -- ASSIGN  |LOCAL|
                                  unnest $$I1 <- scan-collection($$75)
                                  -- UNNEST  |LOCAL|
                                    nested tuple source
                                    -- NESTED_TUPLE_SOURCE  |LOCAL|
                     }
              -- SUBPLAN  |PARTITIONED|
                assign [$$76, $$75] <- [$$D1.getField("other_items"), $$D1.getField(1)]
                -- ASSIGN  |PARTITIONED|
                  project ([$$D1])
                  -- STREAM_PROJECT  |PARTITIONED|
                    exchange
                    -- ONE_TO_ONE_EXCHANGE  |PARTITIONED|
                      unnest-map [$$74, $$D1] <- index-search("Dataset1", 0, "TestDataverse", "Dataset1", false, false, 1, $$88, 1, $$88, true, true, true)
                      -- BTREE_SEARCH  |PARTITIONED|
                        exchange
                        -- ONE_TO_ONE_EXCHANGE  |PARTITIONED|
                          distinct ([$$88])
                          -- PRE_SORTED_DISTINCT_BY  |PARTITIONED|
                            exchange
                            -- ONE_TO_ONE_EXCHANGE  |PARTITIONED|
                              order (ASC, $$88)
                              -- STABLE_SORT [$$88(ASC)]  |PARTITIONED|
                                exchange
                                -- ONE_TO_ONE_EXCHANGE  |PARTITIONED|
                                  project ([$$88])
                                  -- STREAM_PROJECT  |PARTITIONED|
                                    exchange
                                    -- ONE_TO_ONE_EXCHANGE  |PARTITIONED|
                                      unnest-map [$$87, $$88] <- index-search("d1Idx", 0, "TestDataverse", "Dataset1", false, false, 1, $$85, 1, $$86, true, true, true)
                                      -- BTREE_SEARCH  |PARTITIONED|
                                        exchange
                                        -- ONE_TO_ONE_EXCHANGE  |PARTITIONED|
                                          assign [$$85, $$86] <- [1, 1]
                                          -- ASSIGN  |PARTITIONED|
                                            empty-tuple-source
                                            -- EMPTY_TUPLE_SOURCE  |PARTITIONED|
>>>>>>> 86e6336f
<|MERGE_RESOLUTION|>--- conflicted
+++ resolved
@@ -1,115 +1,70 @@
-distribute result [$$73]
+distribute result [$$78]
 -- DISTRIBUTE_RESULT  |PARTITIONED|
   exchange
   -- ONE_TO_ONE_EXCHANGE  |PARTITIONED|
-<<<<<<< HEAD
+    assign [$$78] <- [{"D1": $$D1}] project: [$$78]
     -- ASSIGN  |PARTITIONED|
+      select (and($$74, eq($$75, 0))) project: [$$D1]
       -- STREAM_SELECT  |PARTITIONED|
+        project ([$$D1, $$74, $$75])
         -- STREAM_PROJECT  |PARTITIONED|
+          subplan {
+                    aggregate [$$74, $$75] <- [non-empty-stream(), agg-sql-count(switch-case(and(eq($$86, 2), eq($$87, 3), and($$70, eq($$71, 0))), true, null, true))]
+                    -- AGGREGATE  |LOCAL|
+                      subplan {
+                                aggregate [$$70, $$71] <- [non-empty-stream(), agg-sql-count(switch-case(and(eq($$84, 1), eq($$85, 2)), true, null, true))]
+                                -- AGGREGATE  |LOCAL|
+                                  assign [$$85] <- [$$J2.getField("item")]
+                                  -- ASSIGN  |LOCAL|
+                                    unnest $$J2 <- scan-collection($$83)
+                                    -- UNNEST  |LOCAL|
+                                      assign [$$84] <- [$$I2.getField(0)]
+                                      -- ASSIGN  |LOCAL|
+                                        unnest $$I2 <- scan-collection($$82)
+                                        -- UNNEST  |LOCAL|
+                                          nested tuple source
+                                          -- NESTED_TUPLE_SOURCE  |LOCAL|
+                             }
+                      -- SUBPLAN  |LOCAL|
+                        assign [$$86] <- [$$J.getField("item")]
+                        -- ASSIGN  |LOCAL|
+                          unnest $$J <- scan-collection($$81)
+                          -- UNNEST  |LOCAL|
+                            assign [$$87, $$83, $$82] <- [$$I1.getField(0), $$I1.getField("other_inner_items"), $$I1.getField(1)]
+                            -- ASSIGN  |LOCAL|
+                              unnest $$I1 <- scan-collection($$80)
+                              -- UNNEST  |LOCAL|
+                                nested tuple source
+                                -- NESTED_TUPLE_SOURCE  |LOCAL|
+                 }
           -- SUBPLAN  |PARTITIONED|
-                  {
-                    -- AGGREGATE  |LOCAL|
-                      -- SUBPLAN  |LOCAL|
-                              {
-                                -- AGGREGATE  |LOCAL|
-                                  -- ASSIGN  |LOCAL|
-                                    -- UNNEST  |LOCAL|
-=======
-    project ([$$73])
-    -- STREAM_PROJECT  |PARTITIONED|
-      assign [$$73] <- [{"D1": $$D1}]
-      -- ASSIGN  |PARTITIONED|
-        project ([$$D1])
-        -- STREAM_PROJECT  |PARTITIONED|
-          select (and($$69, eq($$70, 0)))
-          -- STREAM_SELECT  |PARTITIONED|
-            project ([$$D1, $$69, $$70])
-            -- STREAM_PROJECT  |PARTITIONED|
-              subplan {
-                        aggregate [$$69, $$70] <- [non-empty-stream(), agg-sql-count(switch-case(and(eq($$81, 2), eq($$82, 3), and($$65, eq($$66, 0))), true, null, true))]
-                        -- AGGREGATE  |LOCAL|
-                          subplan {
-                                    aggregate [$$65, $$66] <- [non-empty-stream(), agg-sql-count(switch-case(and(eq($$79, 1), eq($$80, 2)), true, null, true))]
-                                    -- AGGREGATE  |LOCAL|
-                                      assign [$$80] <- [$$J2.getField("item")]
->>>>>>> 86e6336f
-                                      -- ASSIGN  |LOCAL|
-                                        unnest $$J2 <- scan-collection($$78)
-                                        -- UNNEST  |LOCAL|
-<<<<<<< HEAD
-                                          -- NESTED_TUPLE_SOURCE  |LOCAL|
-                              }
-                        -- ASSIGN  |LOCAL|
-                          -- UNNEST  |LOCAL|
-=======
-                                          assign [$$79] <- [$$I2.getField(0)]
-                                          -- ASSIGN  |LOCAL|
-                                            unnest $$I2 <- scan-collection($$77)
-                                            -- UNNEST  |LOCAL|
-                                              nested tuple source
-                                              -- NESTED_TUPLE_SOURCE  |LOCAL|
-                                 }
-                          -- SUBPLAN  |LOCAL|
-                            assign [$$81] <- [$$J.getField("item")]
->>>>>>> 86e6336f
-                            -- ASSIGN  |LOCAL|
-                              unnest $$J <- scan-collection($$76)
-                              -- UNNEST  |LOCAL|
-<<<<<<< HEAD
-                                -- NESTED_TUPLE_SOURCE  |LOCAL|
-                  }
+            assign [$$81, $$80] <- [$$D1.getField("other_items"), $$D1.getField(1)]
             -- ASSIGN  |PARTITIONED|
+              project ([$$D1])
               -- STREAM_PROJECT  |PARTITIONED|
+                exchange
                 -- ONE_TO_ONE_EXCHANGE  |PARTITIONED|
-                  -- BTREE_SEARCH (TestDataverse.Dataset1.Dataset1)  |PARTITIONED|
-                    -- ONE_TO_ONE_EXCHANGE  |PARTITIONED|
-                      -- PRE_SORTED_DISTINCT_BY  |PARTITIONED|
-                        -- ONE_TO_ONE_EXCHANGE  |PARTITIONED|
-                          -- STABLE_SORT [$$93(ASC)]  |PARTITIONED|
-                            -- ONE_TO_ONE_EXCHANGE  |PARTITIONED|
-                              -- STREAM_PROJECT  |PARTITIONED|
-                                -- ONE_TO_ONE_EXCHANGE  |PARTITIONED|
-                                  -- BTREE_SEARCH (TestDataverse.Dataset1.d1Idx)  |PARTITIONED|
-                                    -- ONE_TO_ONE_EXCHANGE  |PARTITIONED|
-                                      -- ASSIGN  |PARTITIONED|
-                                        -- EMPTY_TUPLE_SOURCE  |PARTITIONED|
-=======
-                                assign [$$82, $$78, $$77] <- [$$I1.getField(0), $$I1.getField("other_inner_items"), $$I1.getField(1)]
-                                -- ASSIGN  |LOCAL|
-                                  unnest $$I1 <- scan-collection($$75)
-                                  -- UNNEST  |LOCAL|
-                                    nested tuple source
-                                    -- NESTED_TUPLE_SOURCE  |LOCAL|
-                     }
-              -- SUBPLAN  |PARTITIONED|
-                assign [$$76, $$75] <- [$$D1.getField("other_items"), $$D1.getField(1)]
-                -- ASSIGN  |PARTITIONED|
-                  project ([$$D1])
-                  -- STREAM_PROJECT  |PARTITIONED|
+                  unnest-map [$$79, $$D1] <- index-search("Dataset1", 0, "Default", "TestDataverse", "Dataset1", false, false, 1, $$93, 1, $$93, true, true, true)
+                  -- BTREE_SEARCH  |PARTITIONED|
                     exchange
                     -- ONE_TO_ONE_EXCHANGE  |PARTITIONED|
-                      unnest-map [$$74, $$D1] <- index-search("Dataset1", 0, "TestDataverse", "Dataset1", false, false, 1, $$88, 1, $$88, true, true, true)
-                      -- BTREE_SEARCH  |PARTITIONED|
+                      distinct ([$$93])
+                      -- PRE_SORTED_DISTINCT_BY  |PARTITIONED|
                         exchange
                         -- ONE_TO_ONE_EXCHANGE  |PARTITIONED|
-                          distinct ([$$88])
-                          -- PRE_SORTED_DISTINCT_BY  |PARTITIONED|
+                          order (ASC, $$93)
+                          -- STABLE_SORT [$$93(ASC)]  |PARTITIONED|
                             exchange
                             -- ONE_TO_ONE_EXCHANGE  |PARTITIONED|
-                              order (ASC, $$88)
-                              -- STABLE_SORT [$$88(ASC)]  |PARTITIONED|
+                              project ([$$93])
+                              -- STREAM_PROJECT  |PARTITIONED|
                                 exchange
                                 -- ONE_TO_ONE_EXCHANGE  |PARTITIONED|
-                                  project ([$$88])
-                                  -- STREAM_PROJECT  |PARTITIONED|
+                                  unnest-map [$$92, $$93] <- index-search("d1Idx", 0, "Default", "TestDataverse", "Dataset1", false, false, 1, $$90, 1, $$91, true, true, true)
+                                  -- BTREE_SEARCH  |PARTITIONED|
                                     exchange
                                     -- ONE_TO_ONE_EXCHANGE  |PARTITIONED|
-                                      unnest-map [$$87, $$88] <- index-search("d1Idx", 0, "TestDataverse", "Dataset1", false, false, 1, $$85, 1, $$86, true, true, true)
-                                      -- BTREE_SEARCH  |PARTITIONED|
-                                        exchange
-                                        -- ONE_TO_ONE_EXCHANGE  |PARTITIONED|
-                                          assign [$$85, $$86] <- [1, 1]
-                                          -- ASSIGN  |PARTITIONED|
-                                            empty-tuple-source
-                                            -- EMPTY_TUPLE_SOURCE  |PARTITIONED|
->>>>>>> 86e6336f
+                                      assign [$$90, $$91] <- [1, 1]
+                                      -- ASSIGN  |PARTITIONED|
+                                        empty-tuple-source
+                                        -- EMPTY_TUPLE_SOURCE  |PARTITIONED|