--- conflicted
+++ resolved
@@ -1,133 +1,82 @@
-distribute result [$$72]
+distribute result [$$77]
 -- DISTRIBUTE_RESULT  |UNPARTITIONED|
   exchange
   -- ONE_TO_ONE_EXCHANGE  |UNPARTITIONED|
-<<<<<<< HEAD
+    assign [$$77] <- [{"$1": $$80}] project: [$$77]
     -- ASSIGN  |UNPARTITIONED|
+      aggregate [$$80] <- [agg-sql-sum($$87)]
       -- AGGREGATE  |UNPARTITIONED|
+        exchange
         -- RANDOM_MERGE_EXCHANGE  |PARTITIONED|
+          aggregate [$$87] <- [agg-sql-count(1)]
           -- AGGREGATE  |PARTITIONED|
+            select ($$67)
             -- STREAM_SELECT  |PARTITIONED|
+              project ([$$67])
               -- STREAM_PROJECT  |PARTITIONED|
+                subplan {
+                          aggregate [$$67] <- [non-empty-stream()]
+                          -- AGGREGATE  |LOCAL|
+                            select ($$66)
+                            -- STREAM_SELECT  |LOCAL|
+                              subplan {
+                                        aggregate [$$66] <- [non-empty-stream()]
+                                        -- AGGREGATE  |LOCAL|
+                                          select (eq($$D, $$84))
+                                          -- STREAM_SELECT  |LOCAL|
+                                            unnest $$D <- scan-collection($$83)
+                                            -- UNNEST  |LOCAL|
+                                              nested tuple source
+                                              -- NESTED_TUPLE_SOURCE  |LOCAL|
+                                     }
+                              -- SUBPLAN  |LOCAL|
+                                assign [$$83] <- [$$CT.getField(1)]
+                                -- ASSIGN  |LOCAL|
+                                  unnest $$CT <- scan-collection($$82)
+                                  -- UNNEST  |LOCAL|
+                                    nested tuple source
+                                    -- NESTED_TUPLE_SOURCE  |LOCAL|
+                       }
                 -- SUBPLAN  |PARTITIONED|
-                        {
-                          -- AGGREGATE  |LOCAL|
-                            -- STREAM_SELECT  |LOCAL|
-                              -- SUBPLAN  |LOCAL|
-                                      {
-                                        -- AGGREGATE  |LOCAL|
-                                          -- STREAM_SELECT  |LOCAL|
-                                            -- UNNEST  |LOCAL|
-                                              -- NESTED_TUPLE_SOURCE  |LOCAL|
-                                      }
-                                -- ASSIGN  |LOCAL|
-                                  -- UNNEST  |LOCAL|
-                                    -- NESTED_TUPLE_SOURCE  |LOCAL|
-                        }
+                  select (eq($$C.getField(1), "--Ni3oJ4VOqfOEu7Sj2Vzg")) project: [$$84, $$82]
                   -- STREAM_SELECT  |PARTITIONED|
+                    assign [$$82] <- [$$C.getField(2)]
                     -- ASSIGN  |PARTITIONED|
+                      project ([$$84, $$C])
                       -- STREAM_PROJECT  |PARTITIONED|
+                        exchange
                         -- ONE_TO_ONE_EXCHANGE  |PARTITIONED|
-                          -- BTREE_SEARCH (TestYelp.YelpCheckin.YelpCheckin)  |PARTITIONED|
-                            -- ONE_TO_ONE_EXCHANGE  |PARTITIONED|
-                              -- STREAM_PROJECT  |PARTITIONED|
-                                -- ONE_TO_ONE_EXCHANGE  |PARTITIONED|
-                                  -- PRE_SORTED_DISTINCT_BY  |PARTITIONED|
-                                    -- ONE_TO_ONE_EXCHANGE  |PARTITIONED|
-                                      -- STABLE_SORT [$$89(ASC), $$78(ASC)]  |PARTITIONED|
-                                        -- ONE_TO_ONE_EXCHANGE  |PARTITIONED|
-                                          -- STREAM_PROJECT  |PARTITIONED|
-                                            -- ONE_TO_ONE_EXCHANGE  |PARTITIONED|
-                                              -- BTREE_SEARCH (TestYelp.YelpCheckin.IdxYelpCheckinDates)  |PARTITIONED|
-                                                -- BROADCAST_EXCHANGE  |PARTITIONED|
-                                                  -- ASSIGN  |PARTITIONED|
-                                                    -- ONE_TO_ONE_EXCHANGE  |PARTITIONED|
-                                                      -- DATASOURCE_SCAN (TestYelp.YelpCheckinDateMarkers)  |PARTITIONED|
-                                                        -- ONE_TO_ONE_EXCHANGE  |PARTITIONED|
-                                                          -- EMPTY_TUPLE_SOURCE  |PARTITIONED|
-=======
-    project ([$$72])
-    -- STREAM_PROJECT  |UNPARTITIONED|
-      assign [$$72] <- [{"$1": $$75}]
-      -- ASSIGN  |UNPARTITIONED|
-        aggregate [$$75] <- [agg-sql-sum($$82)]
-        -- AGGREGATE  |UNPARTITIONED|
-          exchange
-          -- RANDOM_MERGE_EXCHANGE  |PARTITIONED|
-            aggregate [$$82] <- [agg-sql-count(1)]
-            -- AGGREGATE  |PARTITIONED|
-              select ($$62)
-              -- STREAM_SELECT  |PARTITIONED|
-                project ([$$62])
-                -- STREAM_PROJECT  |PARTITIONED|
-                  subplan {
-                            aggregate [$$62] <- [non-empty-stream()]
-                            -- AGGREGATE  |LOCAL|
-                              select ($$61)
-                              -- STREAM_SELECT  |LOCAL|
-                                subplan {
-                                          aggregate [$$61] <- [non-empty-stream()]
-                                          -- AGGREGATE  |LOCAL|
-                                            select (eq($$D, $$79))
-                                            -- STREAM_SELECT  |LOCAL|
-                                              unnest $$D <- scan-collection($$78)
-                                              -- UNNEST  |LOCAL|
-                                                nested tuple source
-                                                -- NESTED_TUPLE_SOURCE  |LOCAL|
-                                       }
-                                -- SUBPLAN  |LOCAL|
-                                  assign [$$78] <- [$$CT.getField(1)]
-                                  -- ASSIGN  |LOCAL|
-                                    unnest $$CT <- scan-collection($$77)
-                                    -- UNNEST  |LOCAL|
-                                      nested tuple source
-                                      -- NESTED_TUPLE_SOURCE  |LOCAL|
-                         }
-                  -- SUBPLAN  |PARTITIONED|
-                    project ([$$79, $$77])
-                    -- STREAM_PROJECT  |PARTITIONED|
-                      select (eq($$C.getField(1), "--Ni3oJ4VOqfOEu7Sj2Vzg"))
-                      -- STREAM_SELECT  |PARTITIONED|
-                        assign [$$77] <- [$$C.getField(2)]
-                        -- ASSIGN  |PARTITIONED|
-                          project ([$$79, $$C])
-                          -- STREAM_PROJECT  |PARTITIONED|
+                          unnest-map [$$79, $$C] <- index-search("YelpCheckin", 0, "Default", "TestYelp", "YelpCheckin", true, false, 1, $$89, 1, $$89, true, true, true)
+                          -- BTREE_SEARCH  |PARTITIONED|
                             exchange
                             -- ONE_TO_ONE_EXCHANGE  |PARTITIONED|
-                              unnest-map [$$74, $$C] <- index-search("YelpCheckin", 0, "TestYelp", "YelpCheckin", true, false, 1, $$84, 1, $$84, true, true, true)
-                              -- BTREE_SEARCH  |PARTITIONED|
+                              project ([$$89, $$84])
+                              -- STREAM_PROJECT  |PARTITIONED|
                                 exchange
                                 -- ONE_TO_ONE_EXCHANGE  |PARTITIONED|
-                                  project ([$$84, $$79])
-                                  -- STREAM_PROJECT  |PARTITIONED|
+                                  distinct ([$$89, $$78])
+                                  -- PRE_SORTED_DISTINCT_BY  |PARTITIONED|
                                     exchange
                                     -- ONE_TO_ONE_EXCHANGE  |PARTITIONED|
-                                      distinct ([$$84, $$73])
-                                      -- PRE_SORTED_DISTINCT_BY  |PARTITIONED|
+                                      order (ASC, $$89) (ASC, $$78)
+                                      -- STABLE_SORT [$$89(ASC), $$78(ASC)]  |PARTITIONED|
                                         exchange
                                         -- ONE_TO_ONE_EXCHANGE  |PARTITIONED|
-                                          order (ASC, $$84) (ASC, $$73)
-                                          -- STABLE_SORT [$$84(ASC), $$73(ASC)]  |PARTITIONED|
+                                          project ([$$78, $$84, $$89])
+                                          -- STREAM_PROJECT  |PARTITIONED|
                                             exchange
                                             -- ONE_TO_ONE_EXCHANGE  |PARTITIONED|
-                                              project ([$$73, $$79, $$84])
-                                              -- STREAM_PROJECT  |PARTITIONED|
+                                              unnest-map [$$88, $$89] <- index-search("IdxYelpCheckinDates", 0, "Default", "TestYelp", "YelpCheckin", true, true, 1, $$84, 1, $$84, true, true, true)
+                                              -- BTREE_SEARCH  |PARTITIONED|
                                                 exchange
-                                                -- ONE_TO_ONE_EXCHANGE  |PARTITIONED|
-                                                  unnest-map [$$83, $$84] <- index-search("IdxYelpCheckinDates", 0, "TestYelp", "YelpCheckin", true, true, 1, $$79, 1, $$79, true, true, true)
-                                                  -- BTREE_SEARCH  |PARTITIONED|
+                                                -- BROADCAST_EXCHANGE  |PARTITIONED|
+                                                  assign [$$84] <- [$$M.getField(2)] project: [$$78, $$84]
+                                                  -- ASSIGN  |PARTITIONED|
                                                     exchange
-                                                    -- BROADCAST_EXCHANGE  |PARTITIONED|
-                                                      project ([$$73, $$79])
-                                                      -- STREAM_PROJECT  |PARTITIONED|
-                                                        assign [$$79] <- [$$M.getField(2)]
-                                                        -- ASSIGN  |PARTITIONED|
-                                                          exchange
-                                                          -- ONE_TO_ONE_EXCHANGE  |PARTITIONED|
-                                                            data-scan []<-[$$73, $$M] <- TestYelp.YelpCheckinDateMarkers
-                                                            -- DATASOURCE_SCAN  |PARTITIONED|
-                                                              exchange
-                                                              -- ONE_TO_ONE_EXCHANGE  |PARTITIONED|
-                                                                empty-tuple-source
-                                                                -- EMPTY_TUPLE_SOURCE  |PARTITIONED|
->>>>>>> 86e6336f
+                                                    -- ONE_TO_ONE_EXCHANGE  |PARTITIONED|
+                                                      data-scan []<-[$$78, $$M] <- TestYelp.YelpCheckinDateMarkers
+                                                      -- DATASOURCE_SCAN  |PARTITIONED|
+                                                        exchange
+                                                        -- ONE_TO_ONE_EXCHANGE  |PARTITIONED|
+                                                          empty-tuple-source
+                                                          -- EMPTY_TUPLE_SOURCE  |PARTITIONED|