--- conflicted
+++ resolved
@@ -1,65 +1,40 @@
-distribute result [$$28]
+distribute result [$$30]
 -- DISTRIBUTE_RESULT  |PARTITIONED|
   exchange
   -- ONE_TO_ONE_EXCHANGE  |PARTITIONED|
-<<<<<<< HEAD
+    assign [$$30] <- [{"D": $$D, "F": $$F}] project: [$$30]
     -- ASSIGN  |PARTITIONED|
+      select (gt($$F.getField("open_field_3b").getField("open_field_4"), 0))
       -- STREAM_SELECT  |PARTITIONED|
+        unnest $$F <- scan-collection($$32) project: [$$D, $$F]
         -- UNNEST  |PARTITIONED|
+          assign [$$32] <- [$$D.getField("open_field_1").getField("open_field_2")]
           -- ASSIGN  |PARTITIONED|
+            project ([$$D])
             -- STREAM_PROJECT  |PARTITIONED|
+              exchange
               -- ONE_TO_ONE_EXCHANGE  |PARTITIONED|
-                -- BTREE_SEARCH (TestDataverse.TestDataset.TestDataset)  |PARTITIONED|
-                  -- ONE_TO_ONE_EXCHANGE  |PARTITIONED|
-                    -- PRE_SORTED_DISTINCT_BY  |PARTITIONED|
-                      -- ONE_TO_ONE_EXCHANGE  |PARTITIONED|
-                        -- STABLE_SORT [$$38(ASC)]  |PARTITIONED|
-                          -- ONE_TO_ONE_EXCHANGE  |PARTITIONED|
-                            -- STREAM_PROJECT  |PARTITIONED|
-                              -- ONE_TO_ONE_EXCHANGE  |PARTITIONED|
-                                -- BTREE_SEARCH (TestDataverse.TestDataset.testIndex2)  |PARTITIONED|
-                                  -- ONE_TO_ONE_EXCHANGE  |PARTITIONED|
-                                    -- ASSIGN  |PARTITIONED|
-                                      -- EMPTY_TUPLE_SOURCE  |PARTITIONED|
-=======
-    project ([$$28])
-    -- STREAM_PROJECT  |PARTITIONED|
-      assign [$$28] <- [{"D": $$D, "F": $$F}]
-      -- ASSIGN  |PARTITIONED|
-        select (gt($$F.getField("open_field_3b").getField("open_field_4"), 0))
-        -- STREAM_SELECT  |PARTITIONED|
-          project ([$$D, $$F])
-          -- STREAM_PROJECT  |PARTITIONED|
-            unnest $$F <- scan-collection($$30)
-            -- UNNEST  |PARTITIONED|
-              assign [$$30] <- [$$D.getField("open_field_1").getField("open_field_2")]
-              -- ASSIGN  |PARTITIONED|
-                project ([$$D])
-                -- STREAM_PROJECT  |PARTITIONED|
+                unnest-map [$$31, $$D] <- index-search("TestDataset", 0, "Default", "TestDataverse", "TestDataset", false, false, 1, $$38, 1, $$38, true, true, true)
+                -- BTREE_SEARCH  |PARTITIONED|
                   exchange
                   -- ONE_TO_ONE_EXCHANGE  |PARTITIONED|
-                    unnest-map [$$29, $$D] <- index-search("TestDataset", 0, "TestDataverse", "TestDataset", false, false, 1, $$36, 1, $$36, true, true, true)
-                    -- BTREE_SEARCH  |PARTITIONED|
+                    distinct ([$$38])
+                    -- PRE_SORTED_DISTINCT_BY  |PARTITIONED|
                       exchange
                       -- ONE_TO_ONE_EXCHANGE  |PARTITIONED|
-                        distinct ([$$36])
-                        -- PRE_SORTED_DISTINCT_BY  |PARTITIONED|
+                        order (ASC, $$38)
+                        -- STABLE_SORT [$$38(ASC)]  |PARTITIONED|
                           exchange
                           -- ONE_TO_ONE_EXCHANGE  |PARTITIONED|
-                            order (ASC, $$36)
-                            -- STABLE_SORT [$$36(ASC)]  |PARTITIONED|
+                            project ([$$38])
+                            -- STREAM_PROJECT  |PARTITIONED|
                               exchange
                               -- ONE_TO_ONE_EXCHANGE  |PARTITIONED|
-                                project ([$$36])
-                                -- STREAM_PROJECT  |PARTITIONED|
+                                unnest-map [$$37, $$38] <- index-search("testIndex2", 0, "Default", "TestDataverse", "TestDataset", false, false, 1, $$36, 0, true, true, false)
+                                -- BTREE_SEARCH  |PARTITIONED|
                                   exchange
                                   -- ONE_TO_ONE_EXCHANGE  |PARTITIONED|
-                                    unnest-map [$$35, $$36] <- index-search("testIndex2", 0, "TestDataverse", "TestDataset", false, false, 1, $$34, 0, true, true, false)
-                                    -- BTREE_SEARCH  |PARTITIONED|
-                                      exchange
-                                      -- ONE_TO_ONE_EXCHANGE  |PARTITIONED|
-                                        assign [$$34] <- [0]
-                                        -- ASSIGN  |PARTITIONED|
-                                          empty-tuple-source
-                                          -- EMPTY_TUPLE_SOURCE  |PARTITIONED|
->>>>>>> 86e6336f
+                                    assign [$$36] <- [0]
+                                    -- ASSIGN  |PARTITIONED|
+                                      empty-tuple-source
+                                      -- EMPTY_TUPLE_SOURCE  |PARTITIONED|