distribute result [$$50]
-- DISTRIBUTE_RESULT  |UNPARTITIONED|
  exchange
  -- ONE_TO_ONE_EXCHANGE  |UNPARTITIONED|
<<<<<<< HEAD
    -- ASSIGN  |UNPARTITIONED|
      -- AGGREGATE  |UNPARTITIONED|
        -- RANDOM_MERGE_EXCHANGE  |PARTITIONED|
          -- AGGREGATE  |PARTITIONED|
            -- STREAM_SELECT  |PARTITIONED|
              -- STREAM_PROJECT  |PARTITIONED|
                -- SUBPLAN  |PARTITIONED|
                        {
                          -- AGGREGATE  |LOCAL|
                            -- UNNEST  |LOCAL|
                              -- NESTED_TUPLE_SOURCE  |LOCAL|
                        }
                  -- ASSIGN  |PARTITIONED|
                    -- STREAM_PROJECT  |PARTITIONED|
                      -- ONE_TO_ONE_EXCHANGE  |PARTITIONED|
                        -- BTREE_SEARCH (TestYelp.YelpCheckin.YelpCheckin)  |PARTITIONED|
                          -- ONE_TO_ONE_EXCHANGE  |PARTITIONED|
                            -- PRE_SORTED_DISTINCT_BY  |PARTITIONED|
                              -- ONE_TO_ONE_EXCHANGE  |PARTITIONED|
                                -- STABLE_SORT [$$62(ASC)]  |PARTITIONED|
                                  -- ONE_TO_ONE_EXCHANGE  |PARTITIONED|
                                    -- STREAM_PROJECT  |PARTITIONED|
                                      -- ONE_TO_ONE_EXCHANGE  |PARTITIONED|
                                        -- BTREE_SEARCH (TestYelp.YelpCheckin.IdxYelpCheckinDates)  |PARTITIONED|
                                          -- ONE_TO_ONE_EXCHANGE  |PARTITIONED|
                                            -- ASSIGN  |PARTITIONED|
                                              -- EMPTY_TUPLE_SOURCE  |PARTITIONED|
=======
    project ([$$50])
    -- STREAM_PROJECT  |UNPARTITIONED|
      assign [$$50] <- [{"$1": $$52}]
      -- ASSIGN  |UNPARTITIONED|
        aggregate [$$52] <- [agg-sql-sum($$55)]
        -- AGGREGATE  |UNPARTITIONED|
          exchange
          -- RANDOM_MERGE_EXCHANGE  |PARTITIONED|
            aggregate [$$55] <- [agg-sql-count(1)]
            -- AGGREGATE  |PARTITIONED|
              select (and($$41, eq($$42, 0)))
              -- STREAM_SELECT  |PARTITIONED|
                project ([$$41, $$42])
                -- STREAM_PROJECT  |PARTITIONED|
                  subplan {
                            aggregate [$$41, $$42] <- [non-empty-stream(), agg-sql-count(switch-case(and(gt($$D, "2016"), lt($$D, "2017")), true, null, true))]
                            -- AGGREGATE  |LOCAL|
                              unnest $$D <- scan-collection($$53)
                              -- UNNEST  |LOCAL|
                                nested tuple source
                                -- NESTED_TUPLE_SOURCE  |LOCAL|
                         }
                  -- SUBPLAN  |PARTITIONED|
                    project ([$$53])
                    -- STREAM_PROJECT  |PARTITIONED|
                      assign [$$53] <- [$$C.getField(2).getField(0)]
                      -- ASSIGN  |PARTITIONED|
                        project ([$$C])
                        -- STREAM_PROJECT  |PARTITIONED|
                          exchange
                          -- ONE_TO_ONE_EXCHANGE  |PARTITIONED|
                            unnest-map [$$51, $$C] <- index-search("YelpCheckin", 0, "TestYelp", "YelpCheckin", false, false, 1, $$59, 1, $$59, true, true, true)
                            -- BTREE_SEARCH  |PARTITIONED|
                              exchange
                              -- ONE_TO_ONE_EXCHANGE  |PARTITIONED|
                                distinct ([$$59])
                                -- PRE_SORTED_DISTINCT_BY  |PARTITIONED|
                                  exchange
                                  -- ONE_TO_ONE_EXCHANGE  |PARTITIONED|
                                    order (ASC, $$59)
                                    -- STABLE_SORT [$$59(ASC)]  |PARTITIONED|
                                      exchange
                                      -- ONE_TO_ONE_EXCHANGE  |PARTITIONED|
                                        project ([$$59])
                                        -- STREAM_PROJECT  |PARTITIONED|
                                          exchange
                                          -- ONE_TO_ONE_EXCHANGE  |PARTITIONED|
                                            unnest-map [$$58, $$59] <- index-search("IdxYelpCheckinDates", 0, "TestYelp", "YelpCheckin", false, false, 1, $$56, 1, $$57, false, false, false)
                                            -- BTREE_SEARCH  |PARTITIONED|
                                              exchange
                                              -- ONE_TO_ONE_EXCHANGE  |PARTITIONED|
                                                assign [$$56, $$57] <- ["2016", "2017"]
                                                -- ASSIGN  |PARTITIONED|
                                                  empty-tuple-source
                                                  -- EMPTY_TUPLE_SOURCE  |PARTITIONED|
>>>>>>> 86e6336f
<|MERGE_RESOLUTION|>--- conflicted
+++ resolved
@@ -1,89 +1,55 @@
-distribute result [$$50]
+distribute result [$$53]
 -- DISTRIBUTE_RESULT  |UNPARTITIONED|
   exchange
   -- ONE_TO_ONE_EXCHANGE  |UNPARTITIONED|
-<<<<<<< HEAD
+    assign [$$53] <- [{"$1": $$55}] project: [$$53]
     -- ASSIGN  |UNPARTITIONED|
+      aggregate [$$55] <- [agg-sql-sum($$58)]
       -- AGGREGATE  |UNPARTITIONED|
+        exchange
         -- RANDOM_MERGE_EXCHANGE  |PARTITIONED|
+          aggregate [$$58] <- [agg-sql-count(1)]
           -- AGGREGATE  |PARTITIONED|
+            select (and($$44, eq($$45, 0)))
             -- STREAM_SELECT  |PARTITIONED|
+              project ([$$44, $$45])
               -- STREAM_PROJECT  |PARTITIONED|
+                subplan {
+                          aggregate [$$44, $$45] <- [non-empty-stream(), agg-sql-count(switch-case(and(gt($$D, "2016"), lt($$D, "2017")), true, null, true))]
+                          -- AGGREGATE  |LOCAL|
+                            unnest $$D <- scan-collection($$56)
+                            -- UNNEST  |LOCAL|
+                              nested tuple source
+                              -- NESTED_TUPLE_SOURCE  |LOCAL|
+                       }
                 -- SUBPLAN  |PARTITIONED|
-                        {
-                          -- AGGREGATE  |LOCAL|
-                            -- UNNEST  |LOCAL|
-                              -- NESTED_TUPLE_SOURCE  |LOCAL|
-                        }
+                  assign [$$56] <- [$$C.getField(2).getField(0)] project: [$$56]
                   -- ASSIGN  |PARTITIONED|
+                    project ([$$C])
                     -- STREAM_PROJECT  |PARTITIONED|
+                      exchange
                       -- ONE_TO_ONE_EXCHANGE  |PARTITIONED|
-                        -- BTREE_SEARCH (TestYelp.YelpCheckin.YelpCheckin)  |PARTITIONED|
-                          -- ONE_TO_ONE_EXCHANGE  |PARTITIONED|
-                            -- PRE_SORTED_DISTINCT_BY  |PARTITIONED|
-                              -- ONE_TO_ONE_EXCHANGE  |PARTITIONED|
-                                -- STABLE_SORT [$$62(ASC)]  |PARTITIONED|
-                                  -- ONE_TO_ONE_EXCHANGE  |PARTITIONED|
-                                    -- STREAM_PROJECT  |PARTITIONED|
-                                      -- ONE_TO_ONE_EXCHANGE  |PARTITIONED|
-                                        -- BTREE_SEARCH (TestYelp.YelpCheckin.IdxYelpCheckinDates)  |PARTITIONED|
-                                          -- ONE_TO_ONE_EXCHANGE  |PARTITIONED|
-                                            -- ASSIGN  |PARTITIONED|
-                                              -- EMPTY_TUPLE_SOURCE  |PARTITIONED|
-=======
-    project ([$$50])
-    -- STREAM_PROJECT  |UNPARTITIONED|
-      assign [$$50] <- [{"$1": $$52}]
-      -- ASSIGN  |UNPARTITIONED|
-        aggregate [$$52] <- [agg-sql-sum($$55)]
-        -- AGGREGATE  |UNPARTITIONED|
-          exchange
-          -- RANDOM_MERGE_EXCHANGE  |PARTITIONED|
-            aggregate [$$55] <- [agg-sql-count(1)]
-            -- AGGREGATE  |PARTITIONED|
-              select (and($$41, eq($$42, 0)))
-              -- STREAM_SELECT  |PARTITIONED|
-                project ([$$41, $$42])
-                -- STREAM_PROJECT  |PARTITIONED|
-                  subplan {
-                            aggregate [$$41, $$42] <- [non-empty-stream(), agg-sql-count(switch-case(and(gt($$D, "2016"), lt($$D, "2017")), true, null, true))]
-                            -- AGGREGATE  |LOCAL|
-                              unnest $$D <- scan-collection($$53)
-                              -- UNNEST  |LOCAL|
-                                nested tuple source
-                                -- NESTED_TUPLE_SOURCE  |LOCAL|
-                         }
-                  -- SUBPLAN  |PARTITIONED|
-                    project ([$$53])
-                    -- STREAM_PROJECT  |PARTITIONED|
-                      assign [$$53] <- [$$C.getField(2).getField(0)]
-                      -- ASSIGN  |PARTITIONED|
-                        project ([$$C])
-                        -- STREAM_PROJECT  |PARTITIONED|
+                        unnest-map [$$54, $$C] <- index-search("YelpCheckin", 0, "Default", "TestYelp", "YelpCheckin", false, false, 1, $$62, 1, $$62, true, true, true)
+                        -- BTREE_SEARCH  |PARTITIONED|
                           exchange
                           -- ONE_TO_ONE_EXCHANGE  |PARTITIONED|
-                            unnest-map [$$51, $$C] <- index-search("YelpCheckin", 0, "TestYelp", "YelpCheckin", false, false, 1, $$59, 1, $$59, true, true, true)
-                            -- BTREE_SEARCH  |PARTITIONED|
+                            distinct ([$$62])
+                            -- PRE_SORTED_DISTINCT_BY  |PARTITIONED|
                               exchange
                               -- ONE_TO_ONE_EXCHANGE  |PARTITIONED|
-                                distinct ([$$59])
-                                -- PRE_SORTED_DISTINCT_BY  |PARTITIONED|
+                                order (ASC, $$62)
+                                -- STABLE_SORT [$$62(ASC)]  |PARTITIONED|
                                   exchange
                                   -- ONE_TO_ONE_EXCHANGE  |PARTITIONED|
-                                    order (ASC, $$59)
-                                    -- STABLE_SORT [$$59(ASC)]  |PARTITIONED|
+                                    project ([$$62])
+                                    -- STREAM_PROJECT  |PARTITIONED|
                                       exchange
                                       -- ONE_TO_ONE_EXCHANGE  |PARTITIONED|
-                                        project ([$$59])
-                                        -- STREAM_PROJECT  |PARTITIONED|
+                                        unnest-map [$$61, $$62] <- index-search("IdxYelpCheckinDates", 0, "Default", "TestYelp", "YelpCheckin", false, false, 1, $$59, 1, $$60, false, false, false)
+                                        -- BTREE_SEARCH  |PARTITIONED|
                                           exchange
                                           -- ONE_TO_ONE_EXCHANGE  |PARTITIONED|
-                                            unnest-map [$$58, $$59] <- index-search("IdxYelpCheckinDates", 0, "TestYelp", "YelpCheckin", false, false, 1, $$56, 1, $$57, false, false, false)
-                                            -- BTREE_SEARCH  |PARTITIONED|
-                                              exchange
-                                              -- ONE_TO_ONE_EXCHANGE  |PARTITIONED|
-                                                assign [$$56, $$57] <- ["2016", "2017"]
-                                                -- ASSIGN  |PARTITIONED|
-                                                  empty-tuple-source
-                                                  -- EMPTY_TUPLE_SOURCE  |PARTITIONED|
->>>>>>> 86e6336f
+                                            assign [$$59, $$60] <- ["2016", "2017"]
+                                            -- ASSIGN  |PARTITIONED|
+                                              empty-tuple-source
+                                              -- EMPTY_TUPLE_SOURCE  |PARTITIONED|