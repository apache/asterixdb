distribute result [$$29]
-- DISTRIBUTE_RESULT  |PARTITIONED|
  exchange
  -- ONE_TO_ONE_EXCHANGE  |PARTITIONED|
<<<<<<< HEAD
    -- ASSIGN  |PARTITIONED|
      -- STREAM_SELECT  |PARTITIONED|
        -- UNNEST  |PARTITIONED|
          -- ASSIGN  |PARTITIONED|
            -- STREAM_PROJECT  |PARTITIONED|
              -- ONE_TO_ONE_EXCHANGE  |PARTITIONED|
                -- BTREE_SEARCH (TestYelp.YelpCheckin.YelpCheckin)  |PARTITIONED|
                  -- ONE_TO_ONE_EXCHANGE  |PARTITIONED|
                    -- PRE_SORTED_DISTINCT_BY  |PARTITIONED|
                      -- ONE_TO_ONE_EXCHANGE  |PARTITIONED|
                        -- STABLE_SORT [$$41(ASC)]  |PARTITIONED|
                          -- ONE_TO_ONE_EXCHANGE  |PARTITIONED|
                            -- STREAM_PROJECT  |PARTITIONED|
                              -- ONE_TO_ONE_EXCHANGE  |PARTITIONED|
                                -- BTREE_SEARCH (TestYelp.YelpCheckin.IdxYelpCheckinDates)  |PARTITIONED|
                                  -- ONE_TO_ONE_EXCHANGE  |PARTITIONED|
                                    -- ASSIGN  |PARTITIONED|
                                      -- EMPTY_TUPLE_SOURCE  |PARTITIONED|
=======
    project ([$$29])
    -- STREAM_PROJECT  |PARTITIONED|
      assign [$$29] <- [{"business_id": $$C.getField(1)}]
      -- ASSIGN  |PARTITIONED|
        project ([$$C])
        -- STREAM_PROJECT  |PARTITIONED|
          select (eq("2016-04-26", $$D))
          -- STREAM_SELECT  |PARTITIONED|
            project ([$$C, $$D])
            -- STREAM_PROJECT  |PARTITIONED|
              unnest $$D <- scan-collection($$31)
              -- UNNEST  |PARTITIONED|
                assign [$$31] <- [$$C.getField(2).getField(0).getField(0).getField(0)]
                -- ASSIGN  |PARTITIONED|
                  project ([$$C])
                  -- STREAM_PROJECT  |PARTITIONED|
                    exchange
                    -- ONE_TO_ONE_EXCHANGE  |PARTITIONED|
                      unnest-map [$$30, $$C] <- index-search("YelpCheckin", 0, "TestYelp", "YelpCheckin", false, false, 1, $$39, 1, $$39, true, true, true)
                      -- BTREE_SEARCH  |PARTITIONED|
                        exchange
                        -- ONE_TO_ONE_EXCHANGE  |PARTITIONED|
                          distinct ([$$39])
                          -- PRE_SORTED_DISTINCT_BY  |PARTITIONED|
                            exchange
                            -- ONE_TO_ONE_EXCHANGE  |PARTITIONED|
                              order (ASC, $$39)
                              -- STABLE_SORT [$$39(ASC)]  |PARTITIONED|
                                exchange
                                -- ONE_TO_ONE_EXCHANGE  |PARTITIONED|
                                  project ([$$39])
                                  -- STREAM_PROJECT  |PARTITIONED|
                                    exchange
                                    -- ONE_TO_ONE_EXCHANGE  |PARTITIONED|
                                      unnest-map [$$38, $$39] <- index-search("IdxYelpCheckinDates", 0, "TestYelp", "YelpCheckin", false, false, 1, $$36, 1, $$37, true, true, true)
                                      -- BTREE_SEARCH  |PARTITIONED|
                                        exchange
                                        -- ONE_TO_ONE_EXCHANGE  |PARTITIONED|
                                          assign [$$36, $$37] <- ["2016-04-26", "2016-04-26"]
                                          -- ASSIGN  |PARTITIONED|
                                            empty-tuple-source
                                            -- EMPTY_TUPLE_SOURCE  |PARTITIONED|
>>>>>>> 86e6336f
<|MERGE_RESOLUTION|>--- conflicted
+++ resolved
@@ -1,67 +1,40 @@
-distribute result [$$29]
+distribute result [$$31]
 -- DISTRIBUTE_RESULT  |PARTITIONED|
   exchange
   -- ONE_TO_ONE_EXCHANGE  |PARTITIONED|
-<<<<<<< HEAD
+    assign [$$31] <- [{"business_id": $$34}] project: [$$31]
     -- ASSIGN  |PARTITIONED|
+      select (eq("2016-04-26", $$D)) project: [$$34]
       -- STREAM_SELECT  |PARTITIONED|
+        unnest $$D <- scan-collection($$33) project: [$$34, $$D]
         -- UNNEST  |PARTITIONED|
+          assign [$$33, $$34] <- [$$C.getField(2).getField(0).getField(0).getField(0), $$C.getField(1)] project: [$$33, $$34]
           -- ASSIGN  |PARTITIONED|
+            project ([$$C])
             -- STREAM_PROJECT  |PARTITIONED|
+              exchange
               -- ONE_TO_ONE_EXCHANGE  |PARTITIONED|
-                -- BTREE_SEARCH (TestYelp.YelpCheckin.YelpCheckin)  |PARTITIONED|
+                unnest-map [$$32, $$C] <- index-search("YelpCheckin", 0, "Default", "TestYelp", "YelpCheckin", false, false, 1, $$41, 1, $$41, true, true, true)
+                -- BTREE_SEARCH  |PARTITIONED|
+                  exchange
                   -- ONE_TO_ONE_EXCHANGE  |PARTITIONED|
+                    distinct ([$$41])
                     -- PRE_SORTED_DISTINCT_BY  |PARTITIONED|
+                      exchange
                       -- ONE_TO_ONE_EXCHANGE  |PARTITIONED|
+                        order (ASC, $$41)
                         -- STABLE_SORT [$$41(ASC)]  |PARTITIONED|
+                          exchange
                           -- ONE_TO_ONE_EXCHANGE  |PARTITIONED|
+                            project ([$$41])
                             -- STREAM_PROJECT  |PARTITIONED|
+                              exchange
                               -- ONE_TO_ONE_EXCHANGE  |PARTITIONED|
-                                -- BTREE_SEARCH (TestYelp.YelpCheckin.IdxYelpCheckinDates)  |PARTITIONED|
+                                unnest-map [$$40, $$41] <- index-search("IdxYelpCheckinDates", 0, "Default", "TestYelp", "YelpCheckin", false, false, 1, $$38, 1, $$39, true, true, true)
+                                -- BTREE_SEARCH  |PARTITIONED|
+                                  exchange
                                   -- ONE_TO_ONE_EXCHANGE  |PARTITIONED|
+                                    assign [$$38, $$39] <- ["2016-04-26", "2016-04-26"]
                                     -- ASSIGN  |PARTITIONED|
-                                      -- EMPTY_TUPLE_SOURCE  |PARTITIONED|
-=======
-    project ([$$29])
-    -- STREAM_PROJECT  |PARTITIONED|
-      assign [$$29] <- [{"business_id": $$C.getField(1)}]
-      -- ASSIGN  |PARTITIONED|
-        project ([$$C])
-        -- STREAM_PROJECT  |PARTITIONED|
-          select (eq("2016-04-26", $$D))
-          -- STREAM_SELECT  |PARTITIONED|
-            project ([$$C, $$D])
-            -- STREAM_PROJECT  |PARTITIONED|
-              unnest $$D <- scan-collection($$31)
-              -- UNNEST  |PARTITIONED|
-                assign [$$31] <- [$$C.getField(2).getField(0).getField(0).getField(0)]
-                -- ASSIGN  |PARTITIONED|
-                  project ([$$C])
-                  -- STREAM_PROJECT  |PARTITIONED|
-                    exchange
-                    -- ONE_TO_ONE_EXCHANGE  |PARTITIONED|
-                      unnest-map [$$30, $$C] <- index-search("YelpCheckin", 0, "TestYelp", "YelpCheckin", false, false, 1, $$39, 1, $$39, true, true, true)
-                      -- BTREE_SEARCH  |PARTITIONED|
-                        exchange
-                        -- ONE_TO_ONE_EXCHANGE  |PARTITIONED|
-                          distinct ([$$39])
-                          -- PRE_SORTED_DISTINCT_BY  |PARTITIONED|
-                            exchange
-                            -- ONE_TO_ONE_EXCHANGE  |PARTITIONED|
-                              order (ASC, $$39)
-                              -- STABLE_SORT [$$39(ASC)]  |PARTITIONED|
-                                exchange
-                                -- ONE_TO_ONE_EXCHANGE  |PARTITIONED|
-                                  project ([$$39])
-                                  -- STREAM_PROJECT  |PARTITIONED|
-                                    exchange
-                                    -- ONE_TO_ONE_EXCHANGE  |PARTITIONED|
-                                      unnest-map [$$38, $$39] <- index-search("IdxYelpCheckinDates", 0, "TestYelp", "YelpCheckin", false, false, 1, $$36, 1, $$37, true, true, true)
-                                      -- BTREE_SEARCH  |PARTITIONED|
-                                        exchange
-                                        -- ONE_TO_ONE_EXCHANGE  |PARTITIONED|
-                                          assign [$$36, $$37] <- ["2016-04-26", "2016-04-26"]
-                                          -- ASSIGN  |PARTITIONED|
-                                            empty-tuple-source
-                                            -- EMPTY_TUPLE_SOURCE  |PARTITIONED|
->>>>>>> 86e6336f
+                                      empty-tuple-source
+                                      -- EMPTY_TUPLE_SOURCE  |PARTITIONED|