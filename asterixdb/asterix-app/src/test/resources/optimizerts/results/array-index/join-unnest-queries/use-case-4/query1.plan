distribute result [$$52]
-- DISTRIBUTE_RESULT  |PARTITIONED|
  exchange
  -- ONE_TO_ONE_EXCHANGE  |PARTITIONED|
<<<<<<< HEAD
    -- ASSIGN  |PARTITIONED|
      -- STREAM_SELECT  |PARTITIONED|
        -- UNNEST  |PARTITIONED|
          -- ASSIGN  |PARTITIONED|
            -- UNNEST  |PARTITIONED|
              -- STREAM_SELECT  |PARTITIONED|
                -- ASSIGN  |PARTITIONED|
                  -- STREAM_PROJECT  |PARTITIONED|
                    -- ONE_TO_ONE_EXCHANGE  |PARTITIONED|
                      -- BTREE_SEARCH (TestYelp.YelpCheckin.YelpCheckin)  |PARTITIONED|
                        -- ONE_TO_ONE_EXCHANGE  |PARTITIONED|
                          -- STREAM_PROJECT  |PARTITIONED|
                            -- ONE_TO_ONE_EXCHANGE  |PARTITIONED|
                              -- PRE_SORTED_DISTINCT_BY  |PARTITIONED|
                                -- ONE_TO_ONE_EXCHANGE  |PARTITIONED|
                                  -- STABLE_SORT [$$65(ASC), $$66(ASC)]  |PARTITIONED|
=======
    project ([$$52])
    -- STREAM_PROJECT  |PARTITIONED|
      assign [$$52] <- [{"marker": $$53}]
      -- ASSIGN  |PARTITIONED|
        project ([$$53])
        -- STREAM_PROJECT  |PARTITIONED|
          select (eq($$D, $$55))
          -- STREAM_SELECT  |PARTITIONED|
            project ([$$53, $$55, $$D])
            -- STREAM_PROJECT  |PARTITIONED|
              unnest $$D <- scan-collection($$58)
              -- UNNEST  |PARTITIONED|
                project ([$$53, $$55, $$58])
                -- STREAM_PROJECT  |PARTITIONED|
                  assign [$$58] <- [$$CT.getField(1)]
                  -- ASSIGN  |PARTITIONED|
                    project ([$$53, $$55, $$CT])
                    -- STREAM_PROJECT  |PARTITIONED|
                      unnest $$CT <- scan-collection($$57)
                      -- UNNEST  |PARTITIONED|
                        project ([$$53, $$55, $$57])
                        -- STREAM_PROJECT  |PARTITIONED|
                          select (eq($$C.getField(1), "--Ni3oJ4VOqfOEu7Sj2Vzg"))
                          -- STREAM_SELECT  |PARTITIONED|
                            assign [$$57] <- [$$C.getField(2)]
                            -- ASSIGN  |PARTITIONED|
                              project ([$$53, $$55, $$C])
                              -- STREAM_PROJECT  |PARTITIONED|
                                exchange
                                -- ONE_TO_ONE_EXCHANGE  |PARTITIONED|
                                  unnest-map [$$54, $$C] <- index-search("YelpCheckin", 0, "TestYelp", "YelpCheckin", true, false, 1, $$61, 1, $$61, true, true, true)
                                  -- BTREE_SEARCH  |PARTITIONED|
                                    exchange
>>>>>>> 86e6336f
                                    -- ONE_TO_ONE_EXCHANGE  |PARTITIONED|
                                      project ([$$61, $$53, $$55])
                                      -- STREAM_PROJECT  |PARTITIONED|
                                        exchange
                                        -- ONE_TO_ONE_EXCHANGE  |PARTITIONED|
<<<<<<< HEAD
                                          -- BTREE_SEARCH (TestYelp.YelpCheckin.IdxYelpCheckinDates)  |PARTITIONED|
                                            -- BROADCAST_EXCHANGE  |PARTITIONED|
                                              -- RUNNING_AGGREGATE  |PARTITIONED|
                                                -- ASSIGN  |PARTITIONED|
                                                  -- ONE_TO_ONE_EXCHANGE  |PARTITIONED|
                                                    -- DATASOURCE_SCAN (TestYelp.YelpCheckinDateMarkers)  |PARTITIONED|
                                                      -- ONE_TO_ONE_EXCHANGE  |PARTITIONED|
                                                        -- EMPTY_TUPLE_SOURCE  |PARTITIONED|
=======
                                          distinct ([$$61, $$62])
                                          -- PRE_SORTED_DISTINCT_BY  |PARTITIONED|
                                            exchange
                                            -- ONE_TO_ONE_EXCHANGE  |PARTITIONED|
                                              order (ASC, $$61) (ASC, $$62)
                                              -- STABLE_SORT [$$61(ASC), $$62(ASC)]  |PARTITIONED|
                                                exchange
                                                -- ONE_TO_ONE_EXCHANGE  |PARTITIONED|
                                                  project ([$$53, $$55, $$62, $$61])
                                                  -- STREAM_PROJECT  |PARTITIONED|
                                                    exchange
                                                    -- ONE_TO_ONE_EXCHANGE  |PARTITIONED|
                                                      unnest-map [$$60, $$61] <- index-search("IdxYelpCheckinDates", 0, "TestYelp", "YelpCheckin", true, true, 1, $$55, 1, $$55, true, true, true)
                                                      -- BTREE_SEARCH  |PARTITIONED|
                                                        exchange
                                                        -- BROADCAST_EXCHANGE  |PARTITIONED|
                                                          running-aggregate [$$62] <- [create-query-uid()]
                                                          -- RUNNING_AGGREGATE  |PARTITIONED|
                                                            project ([$$53, $$55])
                                                            -- STREAM_PROJECT  |PARTITIONED|
                                                              assign [$$55] <- [$$M.getField(2)]
                                                              -- ASSIGN  |PARTITIONED|
                                                                exchange
                                                                -- ONE_TO_ONE_EXCHANGE  |PARTITIONED|
                                                                  data-scan []<-[$$53, $$M] <- TestYelp.YelpCheckinDateMarkers
                                                                  -- DATASOURCE_SCAN  |PARTITIONED|
                                                                    exchange
                                                                    -- ONE_TO_ONE_EXCHANGE  |PARTITIONED|
                                                                      empty-tuple-source
                                                                      -- EMPTY_TUPLE_SOURCE  |PARTITIONED|
>>>>>>> 86e6336f
<|MERGE_RESOLUTION|>--- conflicted
+++ resolved
@@ -1,102 +1,58 @@
-distribute result [$$52]
+distribute result [$$56]
 -- DISTRIBUTE_RESULT  |PARTITIONED|
   exchange
   -- ONE_TO_ONE_EXCHANGE  |PARTITIONED|
-<<<<<<< HEAD
+    assign [$$56] <- [{"marker": $$57}] project: [$$56]
     -- ASSIGN  |PARTITIONED|
+      select (eq($$D, $$59)) project: [$$57]
       -- STREAM_SELECT  |PARTITIONED|
+        unnest $$D <- scan-collection($$62) project: [$$57, $$59, $$D]
         -- UNNEST  |PARTITIONED|
+          assign [$$62] <- [$$CT.getField(1)] project: [$$57, $$59, $$62]
           -- ASSIGN  |PARTITIONED|
+            unnest $$CT <- scan-collection($$61) project: [$$57, $$59, $$CT]
             -- UNNEST  |PARTITIONED|
+              select (eq($$C.getField(1), "--Ni3oJ4VOqfOEu7Sj2Vzg")) project: [$$57, $$59, $$61]
               -- STREAM_SELECT  |PARTITIONED|
+                assign [$$61] <- [$$C.getField(2)]
                 -- ASSIGN  |PARTITIONED|
+                  project ([$$57, $$59, $$C])
                   -- STREAM_PROJECT  |PARTITIONED|
+                    exchange
                     -- ONE_TO_ONE_EXCHANGE  |PARTITIONED|
-                      -- BTREE_SEARCH (TestYelp.YelpCheckin.YelpCheckin)  |PARTITIONED|
+                      unnest-map [$$58, $$C] <- index-search("YelpCheckin", 0, "Default", "TestYelp", "YelpCheckin", true, false, 1, $$65, 1, $$65, true, true, true)
+                      -- BTREE_SEARCH  |PARTITIONED|
+                        exchange
                         -- ONE_TO_ONE_EXCHANGE  |PARTITIONED|
+                          project ([$$65, $$57, $$59])
                           -- STREAM_PROJECT  |PARTITIONED|
+                            exchange
                             -- ONE_TO_ONE_EXCHANGE  |PARTITIONED|
+                              distinct ([$$65, $$66])
                               -- PRE_SORTED_DISTINCT_BY  |PARTITIONED|
-                                -- ONE_TO_ONE_EXCHANGE  |PARTITIONED|
-                                  -- STABLE_SORT [$$65(ASC), $$66(ASC)]  |PARTITIONED|
-=======
-    project ([$$52])
-    -- STREAM_PROJECT  |PARTITIONED|
-      assign [$$52] <- [{"marker": $$53}]
-      -- ASSIGN  |PARTITIONED|
-        project ([$$53])
-        -- STREAM_PROJECT  |PARTITIONED|
-          select (eq($$D, $$55))
-          -- STREAM_SELECT  |PARTITIONED|
-            project ([$$53, $$55, $$D])
-            -- STREAM_PROJECT  |PARTITIONED|
-              unnest $$D <- scan-collection($$58)
-              -- UNNEST  |PARTITIONED|
-                project ([$$53, $$55, $$58])
-                -- STREAM_PROJECT  |PARTITIONED|
-                  assign [$$58] <- [$$CT.getField(1)]
-                  -- ASSIGN  |PARTITIONED|
-                    project ([$$53, $$55, $$CT])
-                    -- STREAM_PROJECT  |PARTITIONED|
-                      unnest $$CT <- scan-collection($$57)
-                      -- UNNEST  |PARTITIONED|
-                        project ([$$53, $$55, $$57])
-                        -- STREAM_PROJECT  |PARTITIONED|
-                          select (eq($$C.getField(1), "--Ni3oJ4VOqfOEu7Sj2Vzg"))
-                          -- STREAM_SELECT  |PARTITIONED|
-                            assign [$$57] <- [$$C.getField(2)]
-                            -- ASSIGN  |PARTITIONED|
-                              project ([$$53, $$55, $$C])
-                              -- STREAM_PROJECT  |PARTITIONED|
                                 exchange
                                 -- ONE_TO_ONE_EXCHANGE  |PARTITIONED|
-                                  unnest-map [$$54, $$C] <- index-search("YelpCheckin", 0, "TestYelp", "YelpCheckin", true, false, 1, $$61, 1, $$61, true, true, true)
-                                  -- BTREE_SEARCH  |PARTITIONED|
+                                  order (ASC, $$65) (ASC, $$66)
+                                  -- STABLE_SORT [$$65(ASC), $$66(ASC)]  |PARTITIONED|
                                     exchange
->>>>>>> 86e6336f
                                     -- ONE_TO_ONE_EXCHANGE  |PARTITIONED|
-                                      project ([$$61, $$53, $$55])
+                                      project ([$$57, $$59, $$66, $$65])
                                       -- STREAM_PROJECT  |PARTITIONED|
                                         exchange
                                         -- ONE_TO_ONE_EXCHANGE  |PARTITIONED|
-<<<<<<< HEAD
-                                          -- BTREE_SEARCH (TestYelp.YelpCheckin.IdxYelpCheckinDates)  |PARTITIONED|
+                                          unnest-map [$$64, $$65] <- index-search("IdxYelpCheckinDates", 0, "Default", "TestYelp", "YelpCheckin", true, true, 1, $$59, 1, $$59, true, true, true)
+                                          -- BTREE_SEARCH  |PARTITIONED|
+                                            exchange
                                             -- BROADCAST_EXCHANGE  |PARTITIONED|
+                                              running-aggregate [$$66] <- [create-query-uid()]
                                               -- RUNNING_AGGREGATE  |PARTITIONED|
+                                                assign [$$59] <- [$$M.getField(2)] project: [$$57, $$59]
                                                 -- ASSIGN  |PARTITIONED|
+                                                  exchange
                                                   -- ONE_TO_ONE_EXCHANGE  |PARTITIONED|
-                                                    -- DATASOURCE_SCAN (TestYelp.YelpCheckinDateMarkers)  |PARTITIONED|
+                                                    data-scan []<-[$$57, $$M] <- TestYelp.YelpCheckinDateMarkers
+                                                    -- DATASOURCE_SCAN  |PARTITIONED|
+                                                      exchange
                                                       -- ONE_TO_ONE_EXCHANGE  |PARTITIONED|
-                                                        -- EMPTY_TUPLE_SOURCE  |PARTITIONED|
-=======
-                                          distinct ([$$61, $$62])
-                                          -- PRE_SORTED_DISTINCT_BY  |PARTITIONED|
-                                            exchange
-                                            -- ONE_TO_ONE_EXCHANGE  |PARTITIONED|
-                                              order (ASC, $$61) (ASC, $$62)
-                                              -- STABLE_SORT [$$61(ASC), $$62(ASC)]  |PARTITIONED|
-                                                exchange
-                                                -- ONE_TO_ONE_EXCHANGE  |PARTITIONED|
-                                                  project ([$$53, $$55, $$62, $$61])
-                                                  -- STREAM_PROJECT  |PARTITIONED|
-                                                    exchange
-                                                    -- ONE_TO_ONE_EXCHANGE  |PARTITIONED|
-                                                      unnest-map [$$60, $$61] <- index-search("IdxYelpCheckinDates", 0, "TestYelp", "YelpCheckin", true, true, 1, $$55, 1, $$55, true, true, true)
-                                                      -- BTREE_SEARCH  |PARTITIONED|
-                                                        exchange
-                                                        -- BROADCAST_EXCHANGE  |PARTITIONED|
-                                                          running-aggregate [$$62] <- [create-query-uid()]
-                                                          -- RUNNING_AGGREGATE  |PARTITIONED|
-                                                            project ([$$53, $$55])
-                                                            -- STREAM_PROJECT  |PARTITIONED|
-                                                              assign [$$55] <- [$$M.getField(2)]
-                                                              -- ASSIGN  |PARTITIONED|
-                                                                exchange
-                                                                -- ONE_TO_ONE_EXCHANGE  |PARTITIONED|
-                                                                  data-scan []<-[$$53, $$M] <- TestYelp.YelpCheckinDateMarkers
-                                                                  -- DATASOURCE_SCAN  |PARTITIONED|
-                                                                    exchange
-                                                                    -- ONE_TO_ONE_EXCHANGE  |PARTITIONED|
-                                                                      empty-tuple-source
-                                                                      -- EMPTY_TUPLE_SOURCE  |PARTITIONED|
->>>>>>> 86e6336f
+                                                        empty-tuple-source
+                                                        -- EMPTY_TUPLE_SOURCE  |PARTITIONED|