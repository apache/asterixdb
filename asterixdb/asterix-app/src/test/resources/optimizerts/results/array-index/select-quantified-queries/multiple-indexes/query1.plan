--- conflicted
+++ resolved
@@ -1,125 +1,79 @@
-distribute result [$$30]
+distribute result [$$32]
 -- DISTRIBUTE_RESULT  |PARTITIONED|
   exchange
   -- ONE_TO_ONE_EXCHANGE  |PARTITIONED|
-<<<<<<< HEAD
+    assign [$$32] <- [{"k": $$k}] project: [$$32]
     -- ASSIGN  |PARTITIONED|
+      select ($$30) project: [$$k]
       -- STREAM_SELECT  |PARTITIONED|
+        project ([$$k, $$30])
         -- STREAM_PROJECT  |PARTITIONED|
+          subplan {
+                    aggregate [$$30] <- [non-empty-stream()]
+                    -- AGGREGATE  |LOCAL|
+                      select (and(eq($$36, 284), eq($$35, 263)))
+                      -- STREAM_SELECT  |LOCAL|
+                        assign [$$36, $$35] <- [$$v.getField("a"), $$v.getField("b")]
+                        -- ASSIGN  |LOCAL|
+                          unnest $$v <- scan-collection($$34)
+                          -- UNNEST  |LOCAL|
+                            nested tuple source
+                            -- NESTED_TUPLE_SOURCE  |LOCAL|
+                 }
           -- SUBPLAN  |PARTITIONED|
-                  {
-                    -- AGGREGATE  |LOCAL|
-                      -- STREAM_SELECT  |LOCAL|
-                        -- ASSIGN  |LOCAL|
-                          -- UNNEST  |LOCAL|
-                            -- NESTED_TUPLE_SOURCE  |LOCAL|
-                  }
+            assign [$$34] <- [$$k.getField("uarr_i")]
             -- ASSIGN  |PARTITIONED|
+              project ([$$k])
               -- STREAM_PROJECT  |PARTITIONED|
+                exchange
                 -- ONE_TO_ONE_EXCHANGE  |PARTITIONED|
-                  -- BTREE_SEARCH (test.KSI.KSI)  |PARTITIONED|
-                    -- ONE_TO_ONE_EXCHANGE  |PARTITIONED|
-                      -- INTERSECT  |PARTITIONED|
-                        -- ONE_TO_ONE_EXCHANGE  |PARTITIONED|
-                          -- PRE_SORTED_DISTINCT_BY  |PARTITIONED|
-                            -- ONE_TO_ONE_EXCHANGE  |PARTITIONED|
-                              -- STABLE_SORT [$$40(ASC)]  |PARTITIONED|
-                                -- ONE_TO_ONE_EXCHANGE  |PARTITIONED|
-                                  -- STREAM_PROJECT  |PARTITIONED|
-                                    -- ONE_TO_ONE_EXCHANGE  |PARTITIONED|
-                                      -- BTREE_SEARCH (test.KSI.KS1_array_index1)  |PARTITIONED|
-                                        -- ONE_TO_ONE_EXCHANGE  |PARTITIONED|
-                                          -- ASSIGN  |PARTITIONED|
-                                            -- EMPTY_TUPLE_SOURCE  |PARTITIONED|
-                        -- ONE_TO_ONE_EXCHANGE  |PARTITIONED|
-                          -- PRE_SORTED_DISTINCT_BY  |PARTITIONED|
-                            -- ONE_TO_ONE_EXCHANGE  |PARTITIONED|
-                              -- STABLE_SORT [$$44(ASC)]  |PARTITIONED|
-                                -- ONE_TO_ONE_EXCHANGE  |PARTITIONED|
-                                  -- STREAM_PROJECT  |PARTITIONED|
-                                    -- ONE_TO_ONE_EXCHANGE  |PARTITIONED|
-                                      -- BTREE_SEARCH (test.KSI.KS1_array_index2)  |PARTITIONED|
-                                        -- ONE_TO_ONE_EXCHANGE  |PARTITIONED|
-                                          -- ASSIGN  |PARTITIONED|
-                                            -- EMPTY_TUPLE_SOURCE  |PARTITIONED|
-=======
-    project ([$$30])
-    -- STREAM_PROJECT  |PARTITIONED|
-      assign [$$30] <- [{"k": $$k}]
-      -- ASSIGN  |PARTITIONED|
-        project ([$$k])
-        -- STREAM_PROJECT  |PARTITIONED|
-          select ($$28)
-          -- STREAM_SELECT  |PARTITIONED|
-            project ([$$k, $$28])
-            -- STREAM_PROJECT  |PARTITIONED|
-              subplan {
-                        aggregate [$$28] <- [non-empty-stream()]
-                        -- AGGREGATE  |LOCAL|
-                          select (and(eq($$34, 284), eq($$33, 263)))
-                          -- STREAM_SELECT  |LOCAL|
-                            assign [$$34, $$33] <- [$$v.getField("a"), $$v.getField("b")]
-                            -- ASSIGN  |LOCAL|
-                              unnest $$v <- scan-collection($$32)
-                              -- UNNEST  |LOCAL|
-                                nested tuple source
-                                -- NESTED_TUPLE_SOURCE  |LOCAL|
-                     }
-              -- SUBPLAN  |PARTITIONED|
-                assign [$$32] <- [$$k.getField("uarr_i")]
-                -- ASSIGN  |PARTITIONED|
-                  project ([$$k])
-                  -- STREAM_PROJECT  |PARTITIONED|
+                  unnest-map [$$33, $$k] <- index-search("KSI", 0, "Default", "test", "KSI", false, false, 1, $$45, 1, $$45, true, true, true)
+                  -- BTREE_SEARCH  |PARTITIONED|
                     exchange
                     -- ONE_TO_ONE_EXCHANGE  |PARTITIONED|
-                      unnest-map [$$31, $$k] <- index-search("KSI", 0, "test", "KSI", false, false, 1, $$43, 1, $$43, true, true, true)
-                      -- BTREE_SEARCH  |PARTITIONED|
+                      intersect [$$45] <- [[$$40], [$$44]]
+                      -- INTERSECT  |PARTITIONED|
                         exchange
                         -- ONE_TO_ONE_EXCHANGE  |PARTITIONED|
-                          intersect [$$43] <- [[$$38], [$$42]]
-                          -- INTERSECT  |PARTITIONED|
+                          distinct ([$$40])
+                          -- PRE_SORTED_DISTINCT_BY  |PARTITIONED|
                             exchange
                             -- ONE_TO_ONE_EXCHANGE  |PARTITIONED|
-                              distinct ([$$38])
-                              -- PRE_SORTED_DISTINCT_BY  |PARTITIONED|
+                              order (ASC, $$40)
+                              -- STABLE_SORT [$$40(ASC)]  |PARTITIONED|
                                 exchange
                                 -- ONE_TO_ONE_EXCHANGE  |PARTITIONED|
-                                  order (ASC, $$38)
-                                  -- STABLE_SORT [$$38(ASC)]  |PARTITIONED|
+                                  project ([$$40])
+                                  -- STREAM_PROJECT  |PARTITIONED|
                                     exchange
                                     -- ONE_TO_ONE_EXCHANGE  |PARTITIONED|
-                                      project ([$$38])
-                                      -- STREAM_PROJECT  |PARTITIONED|
+                                      unnest-map [$$39, $$40] <- index-search("KS1_array_index1", 0, "Default", "test", "KSI", false, false, 1, $$37, 1, $$38, true, true, true)
+                                      -- BTREE_SEARCH  |PARTITIONED|
                                         exchange
                                         -- ONE_TO_ONE_EXCHANGE  |PARTITIONED|
-                                          unnest-map [$$37, $$38] <- index-search("KS1_array_index1", 0, "test", "KSI", false, false, 1, $$35, 1, $$36, true, true, true)
-                                          -- BTREE_SEARCH  |PARTITIONED|
-                                            exchange
-                                            -- ONE_TO_ONE_EXCHANGE  |PARTITIONED|
-                                              assign [$$35, $$36] <- [284, 284]
-                                              -- ASSIGN  |PARTITIONED|
-                                                empty-tuple-source
-                                                -- EMPTY_TUPLE_SOURCE  |PARTITIONED|
+                                          assign [$$37, $$38] <- [284, 284]
+                                          -- ASSIGN  |PARTITIONED|
+                                            empty-tuple-source
+                                            -- EMPTY_TUPLE_SOURCE  |PARTITIONED|
+                        exchange
+                        -- ONE_TO_ONE_EXCHANGE  |PARTITIONED|
+                          distinct ([$$44])
+                          -- PRE_SORTED_DISTINCT_BY  |PARTITIONED|
                             exchange
                             -- ONE_TO_ONE_EXCHANGE  |PARTITIONED|
-                              distinct ([$$42])
-                              -- PRE_SORTED_DISTINCT_BY  |PARTITIONED|
+                              order (ASC, $$44)
+                              -- STABLE_SORT [$$44(ASC)]  |PARTITIONED|
                                 exchange
                                 -- ONE_TO_ONE_EXCHANGE  |PARTITIONED|
-                                  order (ASC, $$42)
-                                  -- STABLE_SORT [$$42(ASC)]  |PARTITIONED|
+                                  project ([$$44])
+                                  -- STREAM_PROJECT  |PARTITIONED|
                                     exchange
                                     -- ONE_TO_ONE_EXCHANGE  |PARTITIONED|
-                                      project ([$$42])
-                                      -- STREAM_PROJECT  |PARTITIONED|
+                                      unnest-map [$$43, $$44] <- index-search("KS1_array_index2", 0, "Default", "test", "KSI", false, false, 1, $$41, 1, $$42, true, true, true)
+                                      -- BTREE_SEARCH  |PARTITIONED|
                                         exchange
                                         -- ONE_TO_ONE_EXCHANGE  |PARTITIONED|
-                                          unnest-map [$$41, $$42] <- index-search("KS1_array_index2", 0, "test", "KSI", false, false, 1, $$39, 1, $$40, true, true, true)
-                                          -- BTREE_SEARCH  |PARTITIONED|
-                                            exchange
-                                            -- ONE_TO_ONE_EXCHANGE  |PARTITIONED|
-                                              assign [$$39, $$40] <- [263, 263]
-                                              -- ASSIGN  |PARTITIONED|
-                                                empty-tuple-source
-                                                -- EMPTY_TUPLE_SOURCE  |PARTITIONED|
->>>>>>> 86e6336f
+                                          assign [$$41, $$42] <- [263, 263]
+                                          -- ASSIGN  |PARTITIONED|
+                                            empty-tuple-source
+                                            -- EMPTY_TUPLE_SOURCE  |PARTITIONED|