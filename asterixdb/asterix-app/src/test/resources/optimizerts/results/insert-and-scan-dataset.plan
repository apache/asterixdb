--- conflicted
+++ resolved
@@ -1,41 +1,28 @@
 commit
 -- COMMIT  |PARTITIONED|
-  project ([$$16])
+  project ([$$17])
   -- STREAM_PROJECT  |PARTITIONED|
     exchange
     -- ONE_TO_ONE_EXCHANGE  |PARTITIONED|
-      insert into test.myData from record: $$17 partitioned by [$$16]
+      insert into test.myData from record: $$18 partitioned by [$$17]
       -- INSERT_DELETE  |PARTITIONED|
         exchange
         -- ONE_TO_ONE_EXCHANGE  |PARTITIONED|
           materialize
           -- MATERIALIZE  |PARTITIONED|
-<<<<<<< HEAD
+            exchange
             -- HASH_PARTITION_EXCHANGE [$$17]  |PARTITIONED|
+              assign [$$17] <- [$$18.getField(0)]
               -- ASSIGN  |PARTITIONED|
+                assign [$$18] <- [cast({"id": numeric-add($$19, 1)})] project: [$$18]
                 -- ASSIGN  |PARTITIONED|
+                  project ([$$19])
                   -- STREAM_PROJECT  |PARTITIONED|
+                    exchange
                     -- ONE_TO_ONE_EXCHANGE  |PARTITIONED|
-                      -- DATASOURCE_SCAN (test.myData)  |PARTITIONED|
+                      data-scan []<-[$$19, $$x] <- test.myData
+                      -- DATASOURCE_SCAN  |PARTITIONED|
+                        exchange
                         -- ONE_TO_ONE_EXCHANGE  |PARTITIONED|
-                          -- EMPTY_TUPLE_SOURCE  |PARTITIONED|
-=======
-            exchange
-            -- HASH_PARTITION_EXCHANGE [$$16]  |PARTITIONED|
-              assign [$$16] <- [$$17.getField(0)]
-              -- ASSIGN  |PARTITIONED|
-                project ([$$17])
-                -- STREAM_PROJECT  |PARTITIONED|
-                  assign [$$17] <- [cast({"id": numeric-add($$18, 1)})]
-                  -- ASSIGN  |PARTITIONED|
-                    project ([$$18])
-                    -- STREAM_PROJECT  |PARTITIONED|
-                      exchange
-                      -- ONE_TO_ONE_EXCHANGE  |PARTITIONED|
-                        data-scan []<-[$$18, $$x] <- test.myData
-                        -- DATASOURCE_SCAN  |PARTITIONED|
-                          exchange
-                          -- ONE_TO_ONE_EXCHANGE  |PARTITIONED|
-                            empty-tuple-source
-                            -- EMPTY_TUPLE_SOURCE  |PARTITIONED|
->>>>>>> 86e6336f
+                          empty-tuple-source
+                          -- EMPTY_TUPLE_SOURCE  |PARTITIONED|