distribute result [$$13]
-- DISTRIBUTE_RESULT  |UNPARTITIONED|
  exchange
  -- ONE_TO_ONE_EXCHANGE  |UNPARTITIONED|
    limit 0
    -- STREAM_LIMIT  |UNPARTITIONED|
<<<<<<< HEAD
      -- ASSIGN  |PARTITIONED|
        -- STREAM_PROJECT  |PARTITIONED|
          -- SORT_MERGE_EXCHANGE [$$20(ASC), $$21(ASC) ]  |PARTITIONED|
            -- STREAM_LIMIT  |PARTITIONED|
              -- ONE_TO_ONE_EXCHANGE  |PARTITIONED|
                -- STABLE_SORT [topK: 0] [$$20(ASC), $$21(ASC)]  |PARTITIONED|
                  -- ONE_TO_ONE_EXCHANGE  |PARTITIONED|
                    -- ASSIGN  |PARTITIONED|
                      -- STREAM_PROJECT  |PARTITIONED|
                        -- ONE_TO_ONE_EXCHANGE  |PARTITIONED|
                          -- DATASOURCE_SCAN (tpch.LineItem)  |PARTITIONED|
                            -- ONE_TO_ONE_EXCHANGE  |PARTITIONED|
                              -- EMPTY_TUPLE_SOURCE  |PARTITIONED|
=======
      project ([$$13])
      -- STREAM_PROJECT  |PARTITIONED|
        assign [$$13] <- [{"l": $$l}]
        -- ASSIGN  |PARTITIONED|
          project ([$$l])
          -- STREAM_PROJECT  |PARTITIONED|
            exchange
            -- SORT_MERGE_EXCHANGE [$$19(ASC), $$20(ASC) ]  |PARTITIONED|
              limit 0
              -- STREAM_LIMIT  |PARTITIONED|
                exchange
                -- ONE_TO_ONE_EXCHANGE  |PARTITIONED|
                  order (topK: 0) (ASC, $$19) (ASC, $$20)
                  -- STABLE_SORT [topK: 0] [$$19(ASC), $$20(ASC)]  |PARTITIONED|
                    exchange
                    -- ONE_TO_ONE_EXCHANGE  |PARTITIONED|
                      assign [$$20, $$19] <- [$$l.getField("l_linestatus"), $$l.getField("l_returnflag")]
                      -- ASSIGN  |PARTITIONED|
                        project ([$$l])
                        -- STREAM_PROJECT  |PARTITIONED|
                          exchange
                          -- ONE_TO_ONE_EXCHANGE  |PARTITIONED|
                            data-scan []<-[$$17, $$18, $$l] <- tpch.LineItem
                            -- DATASOURCE_SCAN  |PARTITIONED|
                              exchange
                              -- ONE_TO_ONE_EXCHANGE  |PARTITIONED|
                                empty-tuple-source
                                -- EMPTY_TUPLE_SOURCE  |PARTITIONED|
>>>>>>> 86e6336f
<|MERGE_RESOLUTION|>--- conflicted
+++ resolved
@@ -1,50 +1,32 @@
-distribute result [$$13]
+distribute result [$$14]
 -- DISTRIBUTE_RESULT  |UNPARTITIONED|
   exchange
   -- ONE_TO_ONE_EXCHANGE  |UNPARTITIONED|
     limit 0
     -- STREAM_LIMIT  |UNPARTITIONED|
-<<<<<<< HEAD
+      assign [$$14] <- [{"l": $$l}] project: [$$14]
       -- ASSIGN  |PARTITIONED|
+        project ([$$l])
         -- STREAM_PROJECT  |PARTITIONED|
+          exchange
           -- SORT_MERGE_EXCHANGE [$$20(ASC), $$21(ASC) ]  |PARTITIONED|
+            limit 0
             -- STREAM_LIMIT  |PARTITIONED|
+              exchange
               -- ONE_TO_ONE_EXCHANGE  |PARTITIONED|
+                order (topK: 0) (ASC, $$20) (ASC, $$21)
                 -- STABLE_SORT [topK: 0] [$$20(ASC), $$21(ASC)]  |PARTITIONED|
+                  exchange
                   -- ONE_TO_ONE_EXCHANGE  |PARTITIONED|
+                    assign [$$21, $$20] <- [$$l.getField("l_linestatus"), $$l.getField("l_returnflag")]
                     -- ASSIGN  |PARTITIONED|
+                      project ([$$l])
                       -- STREAM_PROJECT  |PARTITIONED|
+                        exchange
                         -- ONE_TO_ONE_EXCHANGE  |PARTITIONED|
-                          -- DATASOURCE_SCAN (tpch.LineItem)  |PARTITIONED|
+                          data-scan []<-[$$18, $$19, $$l] <- tpch.LineItem
+                          -- DATASOURCE_SCAN  |PARTITIONED|
+                            exchange
                             -- ONE_TO_ONE_EXCHANGE  |PARTITIONED|
-                              -- EMPTY_TUPLE_SOURCE  |PARTITIONED|
-=======
-      project ([$$13])
-      -- STREAM_PROJECT  |PARTITIONED|
-        assign [$$13] <- [{"l": $$l}]
-        -- ASSIGN  |PARTITIONED|
-          project ([$$l])
-          -- STREAM_PROJECT  |PARTITIONED|
-            exchange
-            -- SORT_MERGE_EXCHANGE [$$19(ASC), $$20(ASC) ]  |PARTITIONED|
-              limit 0
-              -- STREAM_LIMIT  |PARTITIONED|
-                exchange
-                -- ONE_TO_ONE_EXCHANGE  |PARTITIONED|
-                  order (topK: 0) (ASC, $$19) (ASC, $$20)
-                  -- STABLE_SORT [topK: 0] [$$19(ASC), $$20(ASC)]  |PARTITIONED|
-                    exchange
-                    -- ONE_TO_ONE_EXCHANGE  |PARTITIONED|
-                      assign [$$20, $$19] <- [$$l.getField("l_linestatus"), $$l.getField("l_returnflag")]
-                      -- ASSIGN  |PARTITIONED|
-                        project ([$$l])
-                        -- STREAM_PROJECT  |PARTITIONED|
-                          exchange
-                          -- ONE_TO_ONE_EXCHANGE  |PARTITIONED|
-                            data-scan []<-[$$17, $$18, $$l] <- tpch.LineItem
-                            -- DATASOURCE_SCAN  |PARTITIONED|
-                              exchange
-                              -- ONE_TO_ONE_EXCHANGE  |PARTITIONED|
-                                empty-tuple-source
-                                -- EMPTY_TUPLE_SOURCE  |PARTITIONED|
->>>>>>> 86e6336f
+                              empty-tuple-source
+                              -- EMPTY_TUPLE_SOURCE  |PARTITIONED|