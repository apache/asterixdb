--- conflicted
+++ resolved
@@ -1,160 +1,120 @@
-distribute result [$$220]
+distribute result [$$240]
 -- DISTRIBUTE_RESULT  |UNPARTITIONED|
   exchange
   -- ONE_TO_ONE_EXCHANGE  |UNPARTITIONED|
     limit 100
     -- STREAM_LIMIT  |UNPARTITIONED|
-<<<<<<< HEAD
+      assign [$$240] <- [{"su_suppkey": $$249, "su_name": $$281, "n_name": $$280, "i_id": $$247, "i_name": $$285, "su_address": $$286, "su_phone": $$287, "su_comment": $$288}] project: [$$240]
       -- ASSIGN  |PARTITIONED|
+        exchange
         -- SORT_MERGE_EXCHANGE [$$280(ASC), $$281(ASC), $$247(ASC) ]  |PARTITIONED|
+          limit 100
           -- STREAM_LIMIT  |PARTITIONED|
+            exchange
             -- ONE_TO_ONE_EXCHANGE  |PARTITIONED|
+              order (topK: 100) (ASC, $$280) (ASC, $$281) (ASC, $$247)
               -- STABLE_SORT [topK: 100] [$$280(ASC), $$281(ASC), $$247(ASC)]  |PARTITIONED|
+                exchange
                 -- ONE_TO_ONE_EXCHANGE  |PARTITIONED|
+                  project ([$$249, $$281, $$280, $$247, $$285, $$286, $$287, $$288])
                   -- STREAM_PROJECT  |PARTITIONED|
+                    exchange
                     -- ONE_TO_ONE_EXCHANGE  |PARTITIONED|
+                      join (eq($$260, $$261))
                       -- HYBRID_HASH_JOIN [$$260][$$261]  |PARTITIONED|
+                        exchange
                         -- HASH_PARTITION_EXCHANGE [$$260]  |PARTITIONED|
+                          project ([$$249, $$281, $$280, $$247, $$285, $$286, $$287, $$288, $$260])
                           -- STREAM_PROJECT  |PARTITIONED|
+                            exchange
                             -- ONE_TO_ONE_EXCHANGE  |PARTITIONED|
+                              join (eq($$267, $$268))
                               -- HYBRID_HASH_JOIN [$$267][$$268]  |PARTITIONED|
+                                exchange
                                 -- HASH_PARTITION_EXCHANGE [$$267]  |PARTITIONED|
+                                  project ([$$249, $$281, $$247, $$285, $$286, $$287, $$288, $$267])
                                   -- STREAM_PROJECT  |PARTITIONED|
+                                    exchange
                                     -- ONE_TO_ONE_EXCHANGE  |PARTITIONED|
+                                      join (eq($$273, $$249))
                                       -- HYBRID_HASH_JOIN [$$273][$$249]  |PARTITIONED|
+                                        exchange
                                         -- HASH_PARTITION_EXCHANGE [$$273]  |PARTITIONED|
+                                          assign [$$273] <- [numeric-mod(numeric-multiply($$279, $$248), 10000)] project: [$$247, $$285, $$273]
                                           -- ASSIGN  |PARTITIONED|
+                                            project ([$$247, $$285, $$279, $$248])
                                             -- STREAM_PROJECT  |PARTITIONED|
+                                              exchange
                                               -- ONE_TO_ONE_EXCHANGE  |PARTITIONED|
+                                                join (and(eq($$247, $$248), eq($$271, $$262)))
                                                 -- HYBRID_HASH_JOIN [$$247, $$262][$$248, $$271]  |PARTITIONED|
+                                                  exchange
                                                   -- HASH_PARTITION_EXCHANGE [$$247, $$262]  |PARTITIONED|
+                                                    project ([$$247, $$285, $$262])
                                                     -- STREAM_PROJECT  |PARTITIONED|
+                                                      exchange
                                                       -- ONE_TO_ONE_EXCHANGE  |PARTITIONED|
+                                                        join (eq($$247, $$s_i_id))
                                                         -- HYBRID_HASH_JOIN [$$s_i_id][$$247]  |PARTITIONED|
-                                                          -- ONE_TO_ONE_EXCHANGE  |PARTITIONED|
-                                                            -- SORT_GROUP_BY[$$291]  |PARTITIONED|
-                                                                    {
-                                                                      -- AGGREGATE  |LOCAL|
-                                                                        -- NESTED_TUPLE_SOURCE  |LOCAL|
-                                                                    }
-                                                              -- HASH_PARTITION_EXCHANGE [$$291]  |PARTITIONED|
-                                                                -- SORT_GROUP_BY[$$245]  |PARTITIONED|
-                                                                        {
-=======
-      project ([$$220])
-      -- STREAM_PROJECT  |PARTITIONED|
-        assign [$$220] <- [{"su_suppkey": $$228, "su_name": $$261, "n_name": $$260, "i_id": $$226, "i_name": $$265, "su_address": $$266, "su_phone": $$267, "su_comment": $$268}]
-        -- ASSIGN  |PARTITIONED|
-          exchange
-          -- SORT_MERGE_EXCHANGE [$$260(ASC), $$261(ASC), $$226(ASC) ]  |PARTITIONED|
-            limit 100
-            -- STREAM_LIMIT  |PARTITIONED|
-              exchange
-              -- ONE_TO_ONE_EXCHANGE  |PARTITIONED|
-                order (topK: 100) (ASC, $$260) (ASC, $$261) (ASC, $$226)
-                -- STABLE_SORT [topK: 100] [$$260(ASC), $$261(ASC), $$226(ASC)]  |PARTITIONED|
-                  exchange
-                  -- ONE_TO_ONE_EXCHANGE  |PARTITIONED|
-                    project ([$$228, $$261, $$260, $$226, $$265, $$266, $$267, $$268])
-                    -- STREAM_PROJECT  |PARTITIONED|
-                      exchange
-                      -- ONE_TO_ONE_EXCHANGE  |PARTITIONED|
-                        join (eq($$238, $$239))
-                        -- HYBRID_HASH_JOIN [$$238][$$239]  |PARTITIONED|
-                          exchange
-                          -- HASH_PARTITION_EXCHANGE [$$238]  |PARTITIONED|
-                            project ([$$228, $$261, $$260, $$226, $$265, $$266, $$267, $$268, $$238])
-                            -- STREAM_PROJECT  |PARTITIONED|
-                              exchange
-                              -- ONE_TO_ONE_EXCHANGE  |PARTITIONED|
-                                join (eq($$245, $$246))
-                                -- HYBRID_HASH_JOIN [$$245][$$246]  |PARTITIONED|
-                                  exchange
-                                  -- HASH_PARTITION_EXCHANGE [$$245]  |PARTITIONED|
-                                    project ([$$228, $$261, $$226, $$265, $$266, $$267, $$268, $$245])
-                                    -- STREAM_PROJECT  |PARTITIONED|
-                                      exchange
-                                      -- ONE_TO_ONE_EXCHANGE  |PARTITIONED|
-                                        join (eq($$251, $$228))
-                                        -- HYBRID_HASH_JOIN [$$251][$$228]  |PARTITIONED|
-                                          exchange
-                                          -- HASH_PARTITION_EXCHANGE [$$251]  |PARTITIONED|
-                                            project ([$$226, $$265, $$251])
-                                            -- STREAM_PROJECT  |PARTITIONED|
-                                              assign [$$251] <- [numeric-mod(numeric-multiply($$258, $$227), 10000)]
-                                              -- ASSIGN  |PARTITIONED|
-                                                project ([$$226, $$265, $$258, $$227])
-                                                -- STREAM_PROJECT  |PARTITIONED|
-                                                  exchange
-                                                  -- ONE_TO_ONE_EXCHANGE  |PARTITIONED|
-                                                    join (and(eq($$226, $$227), eq($$249, $$240)))
-                                                    -- HYBRID_HASH_JOIN [$$226, $$240][$$227, $$249]  |PARTITIONED|
-                                                      exchange
-                                                      -- HASH_PARTITION_EXCHANGE [$$226, $$240]  |PARTITIONED|
-                                                        project ([$$226, $$265, $$240])
-                                                        -- STREAM_PROJECT  |PARTITIONED|
                                                           exchange
                                                           -- ONE_TO_ONE_EXCHANGE  |PARTITIONED|
-                                                            join (eq($$226, $$s_i_id))
-                                                            -- HYBRID_HASH_JOIN [$$s_i_id][$$226]  |PARTITIONED|
+                                                            group by ([$$s_i_id := $$291]) decor ([]) {
+                                                                      aggregate [$$262] <- [agg-global-sql-min($$290)]
+                                                                      -- AGGREGATE  |LOCAL|
+                                                                        nested tuple source
+                                                                        -- NESTED_TUPLE_SOURCE  |LOCAL|
+                                                                   }
+                                                            -- SORT_GROUP_BY[$$291]  |PARTITIONED|
                                                               exchange
-                                                              -- ONE_TO_ONE_EXCHANGE  |PARTITIONED|
-                                                                group by ([$$s_i_id := $$271]) decor ([]) {
-                                                                          aggregate [$$240] <- [agg-global-sql-min($$270)]
->>>>>>> 86e6336f
+                                                              -- HASH_PARTITION_EXCHANGE [$$291]  |PARTITIONED|
+                                                                group by ([$$291 := $$245]) decor ([]) {
+                                                                          aggregate [$$290] <- [agg-local-sql-min($$194)]
                                                                           -- AGGREGATE  |LOCAL|
                                                                             nested tuple source
                                                                             -- NESTED_TUPLE_SOURCE  |LOCAL|
-<<<<<<< HEAD
-                                                                        }
+                                                                       }
+                                                                -- SORT_GROUP_BY[$$245]  |PARTITIONED|
+                                                                  exchange
                                                                   -- ONE_TO_ONE_EXCHANGE  |PARTITIONED|
+                                                                    project ([$$194, $$245])
                                                                     -- STREAM_PROJECT  |PARTITIONED|
-                                                                      -- ONE_TO_ONE_EXCHANGE  |PARTITIONED|
-                                                                        -- HYBRID_HASH_JOIN [$$269][$$277]  |PARTITIONED|
-                                                                          -- HASH_PARTITION_EXCHANGE [$$269]  |PARTITIONED|
-                                                                            -- ASSIGN  |PARTITIONED|
-                                                                              -- ASSIGN  |PARTITIONED|
-                                                                                -- ONE_TO_ONE_EXCHANGE  |PARTITIONED|
-                                                                                  -- REPLICATE  |PARTITIONED|
-                                                                                    -- ONE_TO_ONE_EXCHANGE  |PARTITIONED|
-                                                                                      -- STREAM_PROJECT  |PARTITIONED|
-                                                                                        -- ONE_TO_ONE_EXCHANGE  |PARTITIONED|
-                                                                                          -- DATASOURCE_SCAN (test.stock)  |PARTITIONED|
-                                                                                            -- ONE_TO_ONE_EXCHANGE  |PARTITIONED|
-                                                                                              -- EMPTY_TUPLE_SOURCE  |PARTITIONED|
-                                                                          -- HASH_PARTITION_EXCHANGE [$$277]  |PARTITIONED|
-                                                                            -- STREAM_PROJECT  |PARTITIONED|
-                                                                              -- ONE_TO_ONE_EXCHANGE  |PARTITIONED|
-                                                                                -- HYBRID_HASH_JOIN [$$265][$$276]  |PARTITIONED|
-                                                                                  -- HASH_PARTITION_EXCHANGE [$$265]  |PARTITIONED|
-=======
-                                                                       }
-                                                                -- SORT_GROUP_BY[$$271]  |PARTITIONED|
-                                                                  exchange
-                                                                  -- HASH_PARTITION_EXCHANGE [$$271]  |PARTITIONED|
-                                                                    group by ([$$271 := $$225]) decor ([]) {
-                                                                              aggregate [$$270] <- [agg-local-sql-min($$177)]
-                                                                              -- AGGREGATE  |LOCAL|
-                                                                                nested tuple source
-                                                                                -- NESTED_TUPLE_SOURCE  |LOCAL|
-                                                                           }
-                                                                    -- SORT_GROUP_BY[$$225]  |PARTITIONED|
                                                                       exchange
                                                                       -- ONE_TO_ONE_EXCHANGE  |PARTITIONED|
-                                                                        project ([$$177, $$225])
-                                                                        -- STREAM_PROJECT  |PARTITIONED|
+                                                                        join (eq($$269, $$277))
+                                                                        -- HYBRID_HASH_JOIN [$$269][$$277]  |PARTITIONED|
                                                                           exchange
-                                                                          -- ONE_TO_ONE_EXCHANGE  |PARTITIONED|
-                                                                            join (eq($$247, $$256))
-                                                                            -- HYBRID_HASH_JOIN [$$247][$$256]  |PARTITIONED|
+                                                                          -- HASH_PARTITION_EXCHANGE [$$269]  |PARTITIONED|
+                                                                            assign [$$269] <- [numeric-mod(numeric-multiply($$s1.getField("s_w_id"), $$245), 10000)] project: [$$194, $$245, $$269]
+                                                                            -- ASSIGN  |PARTITIONED|
+                                                                              assign [$$245, $$194] <- [$$s1.getField("s_i_id"), $$s1.getField("s_quantity")]
+                                                                              -- ASSIGN  |PARTITIONED|
+                                                                                exchange
+                                                                                -- ONE_TO_ONE_EXCHANGE  |PARTITIONED|
+                                                                                  replicate
+                                                                                  -- REPLICATE  |PARTITIONED|
+                                                                                    exchange
+                                                                                    -- ONE_TO_ONE_EXCHANGE  |PARTITIONED|
+                                                                                      project ([$$s1])
+                                                                                      -- STREAM_PROJECT  |PARTITIONED|
+                                                                                        exchange
+                                                                                        -- ONE_TO_ONE_EXCHANGE  |PARTITIONED|
+                                                                                          data-scan []<-[$$250, $$s1] <- test.stock
+                                                                                          -- DATASOURCE_SCAN  |PARTITIONED|
+                                                                                            exchange
+                                                                                            -- ONE_TO_ONE_EXCHANGE  |PARTITIONED|
+                                                                                              empty-tuple-source
+                                                                                              -- EMPTY_TUPLE_SOURCE  |PARTITIONED|
+                                                                          exchange
+                                                                          -- HASH_PARTITION_EXCHANGE [$$277]  |PARTITIONED|
+                                                                            project ([$$277])
+                                                                            -- STREAM_PROJECT  |PARTITIONED|
                                                                               exchange
-                                                                              -- HASH_PARTITION_EXCHANGE [$$247]  |PARTITIONED|
-                                                                                project ([$$177, $$225, $$247])
-                                                                                -- STREAM_PROJECT  |PARTITIONED|
-                                                                                  assign [$$247] <- [numeric-mod(numeric-multiply($$s1.getField("s_w_id"), $$225), 10000)]
-                                                                                  -- ASSIGN  |PARTITIONED|
-                                                                                    assign [$$225, $$177] <- [$$s1.getField("s_i_id"), $$s1.getField("s_quantity")]
->>>>>>> 86e6336f
+                                                                              -- ONE_TO_ONE_EXCHANGE  |PARTITIONED|
+                                                                                join (eq($$265, $$276))
+                                                                                -- HYBRID_HASH_JOIN [$$265][$$276]  |PARTITIONED|
+                                                                                  exchange
+                                                                                  -- HASH_PARTITION_EXCHANGE [$$265]  |PARTITIONED|
+                                                                                    assign [$$277, $$265] <- [$$su1.getField("su_suppkey"), $$su1.getField("su_nationkey")] project: [$$277, $$265]
                                                                                     -- ASSIGN  |PARTITIONED|
                                                                                       exchange
                                                                                       -- ONE_TO_ONE_EXCHANGE  |PARTITIONED|
@@ -162,305 +122,167 @@
                                                                                         -- REPLICATE  |PARTITIONED|
                                                                                           exchange
                                                                                           -- ONE_TO_ONE_EXCHANGE  |PARTITIONED|
-                                                                                            project ([$$s1])
+                                                                                            project ([$$su1])
                                                                                             -- STREAM_PROJECT  |PARTITIONED|
                                                                                               exchange
                                                                                               -- ONE_TO_ONE_EXCHANGE  |PARTITIONED|
-<<<<<<< HEAD
-                                                                                                -- DATASOURCE_SCAN (test.supplier)  |PARTITIONED|
-=======
-                                                                                                data-scan []<-[$$229, $$s1] <- test.stock
+                                                                                                data-scan []<-[$$251, $$su1] <- test.supplier
                                                                                                 -- DATASOURCE_SCAN  |PARTITIONED|
                                                                                                   exchange
->>>>>>> 86e6336f
                                                                                                   -- ONE_TO_ONE_EXCHANGE  |PARTITIONED|
                                                                                                     empty-tuple-source
                                                                                                     -- EMPTY_TUPLE_SOURCE  |PARTITIONED|
-<<<<<<< HEAD
+                                                                                  exchange
                                                                                   -- HASH_PARTITION_EXCHANGE [$$276]  |PARTITIONED|
+                                                                                    project ([$$276])
                                                                                     -- STREAM_PROJECT  |PARTITIONED|
+                                                                                      exchange
                                                                                       -- ONE_TO_ONE_EXCHANGE  |PARTITIONED|
+                                                                                        join (eq($$263, $$264))
                                                                                         -- HYBRID_HASH_JOIN [$$263][$$264]  |PARTITIONED|
+                                                                                          exchange
                                                                                           -- HASH_PARTITION_EXCHANGE [$$263]  |PARTITIONED|
+                                                                                            assign [$$276, $$263] <- [$$n1.getField("n_nationkey"), $$n1.getField("n_regionkey")] project: [$$276, $$263]
                                                                                             -- ASSIGN  |PARTITIONED|
-=======
-                                                                              exchange
-                                                                              -- HASH_PARTITION_EXCHANGE [$$256]  |PARTITIONED|
-                                                                                project ([$$256])
-                                                                                -- STREAM_PROJECT  |PARTITIONED|
-                                                                                  exchange
-                                                                                  -- ONE_TO_ONE_EXCHANGE  |PARTITIONED|
-                                                                                    join (eq($$243, $$255))
-                                                                                    -- HYBRID_HASH_JOIN [$$243][$$255]  |PARTITIONED|
-                                                                                      exchange
-                                                                                      -- HASH_PARTITION_EXCHANGE [$$243]  |PARTITIONED|
-                                                                                        project ([$$256, $$243])
-                                                                                        -- STREAM_PROJECT  |PARTITIONED|
-                                                                                          assign [$$256, $$243] <- [$$su1.getField("su_suppkey"), $$su1.getField("su_nationkey")]
-                                                                                          -- ASSIGN  |PARTITIONED|
-                                                                                            exchange
-                                                                                            -- ONE_TO_ONE_EXCHANGE  |PARTITIONED|
-                                                                                              replicate
-                                                                                              -- REPLICATE  |PARTITIONED|
-                                                                                                exchange
-                                                                                                -- ONE_TO_ONE_EXCHANGE  |PARTITIONED|
-                                                                                                  project ([$$su1])
-                                                                                                  -- STREAM_PROJECT  |PARTITIONED|
-                                                                                                    exchange
-                                                                                                    -- ONE_TO_ONE_EXCHANGE  |PARTITIONED|
-                                                                                                      data-scan []<-[$$230, $$su1] <- test.supplier
-                                                                                                      -- DATASOURCE_SCAN  |PARTITIONED|
-                                                                                                        exchange
-                                                                                                        -- ONE_TO_ONE_EXCHANGE  |PARTITIONED|
-                                                                                                          empty-tuple-source
-                                                                                                          -- EMPTY_TUPLE_SOURCE  |PARTITIONED|
-                                                                                      exchange
-                                                                                      -- HASH_PARTITION_EXCHANGE [$$255]  |PARTITIONED|
-                                                                                        project ([$$255])
-                                                                                        -- STREAM_PROJECT  |PARTITIONED|
-                                                                                          exchange
-                                                                                          -- ONE_TO_ONE_EXCHANGE  |PARTITIONED|
-                                                                                            join (eq($$241, $$242))
-                                                                                            -- HYBRID_HASH_JOIN [$$241][$$242]  |PARTITIONED|
                                                                                               exchange
-                                                                                              -- HASH_PARTITION_EXCHANGE [$$241]  |PARTITIONED|
-                                                                                                project ([$$255, $$241])
-                                                                                                -- STREAM_PROJECT  |PARTITIONED|
-                                                                                                  assign [$$255, $$241] <- [$$n1.getField("n_nationkey"), $$n1.getField("n_regionkey")]
-                                                                                                  -- ASSIGN  |PARTITIONED|
-                                                                                                    exchange
-                                                                                                    -- ONE_TO_ONE_EXCHANGE  |PARTITIONED|
-                                                                                                      replicate
-                                                                                                      -- REPLICATE  |PARTITIONED|
-                                                                                                        exchange
-                                                                                                        -- ONE_TO_ONE_EXCHANGE  |PARTITIONED|
-                                                                                                          project ([$$n1])
-                                                                                                          -- STREAM_PROJECT  |PARTITIONED|
-                                                                                                            exchange
-                                                                                                            -- ONE_TO_ONE_EXCHANGE  |PARTITIONED|
-                                                                                                              data-scan []<-[$$231, $$n1] <- test.nation
-                                                                                                              -- DATASOURCE_SCAN  |PARTITIONED|
-                                                                                                                exchange
-                                                                                                                -- ONE_TO_ONE_EXCHANGE  |PARTITIONED|
-                                                                                                                  empty-tuple-source
-                                                                                                                  -- EMPTY_TUPLE_SOURCE  |PARTITIONED|
-                                                                                              exchange
->>>>>>> 86e6336f
                                                                                               -- ONE_TO_ONE_EXCHANGE  |PARTITIONED|
                                                                                                 replicate
                                                                                                 -- REPLICATE  |PARTITIONED|
-<<<<<<< HEAD
+                                                                                                  exchange
                                                                                                   -- ONE_TO_ONE_EXCHANGE  |PARTITIONED|
+                                                                                                    project ([$$n1])
                                                                                                     -- STREAM_PROJECT  |PARTITIONED|
+                                                                                                      exchange
                                                                                                       -- ONE_TO_ONE_EXCHANGE  |PARTITIONED|
-                                                                                                        -- DATASOURCE_SCAN (test.nation)  |PARTITIONED|
+                                                                                                        data-scan []<-[$$252, $$n1] <- test.nation
+                                                                                                        -- DATASOURCE_SCAN  |PARTITIONED|
+                                                                                                          exchange
                                                                                                           -- ONE_TO_ONE_EXCHANGE  |PARTITIONED|
+                                                                                                            empty-tuple-source
                                                                                                             -- EMPTY_TUPLE_SOURCE  |PARTITIONED|
+                                                                                          exchange
                                                                                           -- ONE_TO_ONE_EXCHANGE  |PARTITIONED|
+                                                                                            replicate
                                                                                             -- REPLICATE  |PARTITIONED|
+                                                                                              exchange
                                                                                               -- HASH_PARTITION_EXCHANGE [$$264]  |PARTITIONED|
+                                                                                                select (and(ge($$259, "Europ"), lt($$259, "Euroq"))) project: [$$264]
                                                                                                 -- STREAM_SELECT  |PARTITIONED|
+                                                                                                  assign [$$264, $$259] <- [$$r1.getField("r_regionkey"), $$r1.getField("r_name")] project: [$$264, $$259]
                                                                                                   -- ASSIGN  |PARTITIONED|
+                                                                                                    project ([$$r1])
                                                                                                     -- STREAM_PROJECT  |PARTITIONED|
+                                                                                                      exchange
                                                                                                       -- ONE_TO_ONE_EXCHANGE  |PARTITIONED|
-                                                                                                        -- DATASOURCE_SCAN (test.region)  |PARTITIONED|
+                                                                                                        data-scan []<-[$$253, $$r1] <- test.region
+                                                                                                        -- DATASOURCE_SCAN  |PARTITIONED|
+                                                                                                          exchange
                                                                                                           -- ONE_TO_ONE_EXCHANGE  |PARTITIONED|
+                                                                                                            empty-tuple-source
                                                                                                             -- EMPTY_TUPLE_SOURCE  |PARTITIONED|
+                                                          exchange
                                                           -- HASH_PARTITION_EXCHANGE [$$247]  |PARTITIONED|
+                                                            select (like($$i.getField("i_data"), "%b")) project: [$$247, $$285]
                                                             -- STREAM_SELECT  |PARTITIONED|
+                                                              assign [$$285, $$247] <- [$$i.getField("i_name"), $$i.getField("i_id")]
                                                               -- ASSIGN  |PARTITIONED|
+                                                                project ([$$i])
                                                                 -- STREAM_PROJECT  |PARTITIONED|
+                                                                  exchange
                                                                   -- ONE_TO_ONE_EXCHANGE  |PARTITIONED|
-                                                                    -- DATASOURCE_SCAN (test.item)  |PARTITIONED|
+                                                                    data-scan []<-[$$254, $$i] <- test.item
+                                                                    -- DATASOURCE_SCAN  |PARTITIONED|
+                                                                      exchange
                                                                       -- ONE_TO_ONE_EXCHANGE  |PARTITIONED|
+                                                                        empty-tuple-source
                                                                         -- EMPTY_TUPLE_SOURCE  |PARTITIONED|
+                                                  exchange
                                                   -- HASH_PARTITION_EXCHANGE [$$248, $$271]  |PARTITIONED|
+                                                    assign [$$279, $$271, $$248] <- [$$s.getField("s_w_id"), $$s.getField("s_quantity"), $$s.getField("s_i_id")] project: [$$279, $$248, $$271]
                                                     -- ASSIGN  |PARTITIONED|
+                                                      assign [$$s] <- [$$s1] project: [$$s]
                                                       -- ASSIGN  |PARTITIONED|
+                                                        exchange
                                                         -- ONE_TO_ONE_EXCHANGE  |PARTITIONED|
+                                                          replicate
                                                           -- REPLICATE  |PARTITIONED|
+                                                            exchange
                                                             -- ONE_TO_ONE_EXCHANGE  |PARTITIONED|
+                                                              project ([$$s1])
                                                               -- STREAM_PROJECT  |PARTITIONED|
-                                                                -- ONE_TO_ONE_EXCHANGE  |PARTITIONED|
-                                                                  -- DATASOURCE_SCAN (test.stock)  |PARTITIONED|
-                                                                    -- ONE_TO_ONE_EXCHANGE  |PARTITIONED|
-                                                                      -- EMPTY_TUPLE_SOURCE  |PARTITIONED|
-                                        -- HASH_PARTITION_EXCHANGE [$$249]  |PARTITIONED|
-                                          -- ASSIGN  |PARTITIONED|
-                                            -- ASSIGN  |PARTITIONED|
-                                              -- ONE_TO_ONE_EXCHANGE  |PARTITIONED|
-                                                -- REPLICATE  |PARTITIONED|
-                                                  -- ONE_TO_ONE_EXCHANGE  |PARTITIONED|
-                                                    -- STREAM_PROJECT  |PARTITIONED|
-                                                      -- ONE_TO_ONE_EXCHANGE  |PARTITIONED|
-                                                        -- DATASOURCE_SCAN (test.supplier)  |PARTITIONED|
-                                                          -- ONE_TO_ONE_EXCHANGE  |PARTITIONED|
-                                                            -- EMPTY_TUPLE_SOURCE  |PARTITIONED|
-                                -- HASH_PARTITION_EXCHANGE [$$268]  |PARTITIONED|
-                                  -- ASSIGN  |PARTITIONED|
-                                    -- ASSIGN  |PARTITIONED|
-                                      -- ONE_TO_ONE_EXCHANGE  |PARTITIONED|
-                                        -- REPLICATE  |PARTITIONED|
-                                          -- ONE_TO_ONE_EXCHANGE  |PARTITIONED|
-=======
-                                                                                                  exchange
-                                                                                                  -- HASH_PARTITION_EXCHANGE [$$242]  |PARTITIONED|
-                                                                                                    project ([$$242])
-                                                                                                    -- STREAM_PROJECT  |PARTITIONED|
-                                                                                                      select (like($$r1.getField("r_name"), "Europ%"))
-                                                                                                      -- STREAM_SELECT  |PARTITIONED|
-                                                                                                        assign [$$242] <- [$$r1.getField("r_regionkey")]
-                                                                                                        -- ASSIGN  |PARTITIONED|
-                                                                                                          project ([$$r1])
-                                                                                                          -- STREAM_PROJECT  |PARTITIONED|
-                                                                                                            exchange
-                                                                                                            -- ONE_TO_ONE_EXCHANGE  |PARTITIONED|
-                                                                                                              data-scan []<-[$$232, $$r1] <- test.region
-                                                                                                              -- DATASOURCE_SCAN  |PARTITIONED|
-                                                                                                                exchange
-                                                                                                                -- ONE_TO_ONE_EXCHANGE  |PARTITIONED|
-                                                                                                                  empty-tuple-source
-                                                                                                                  -- EMPTY_TUPLE_SOURCE  |PARTITIONED|
-                                                              exchange
-                                                              -- HASH_PARTITION_EXCHANGE [$$226]  |PARTITIONED|
-                                                                project ([$$226, $$265])
-                                                                -- STREAM_PROJECT  |PARTITIONED|
-                                                                  select (like($$i.getField("i_data"), "%b"))
-                                                                  -- STREAM_SELECT  |PARTITIONED|
-                                                                    assign [$$265, $$226] <- [$$i.getField("i_name"), $$i.getField("i_id")]
-                                                                    -- ASSIGN  |PARTITIONED|
-                                                                      project ([$$i])
-                                                                      -- STREAM_PROJECT  |PARTITIONED|
-                                                                        exchange
-                                                                        -- ONE_TO_ONE_EXCHANGE  |PARTITIONED|
-                                                                          data-scan []<-[$$233, $$i] <- test.item
-                                                                          -- DATASOURCE_SCAN  |PARTITIONED|
-                                                                            exchange
-                                                                            -- ONE_TO_ONE_EXCHANGE  |PARTITIONED|
-                                                                              empty-tuple-source
-                                                                              -- EMPTY_TUPLE_SOURCE  |PARTITIONED|
-                                                      exchange
-                                                      -- HASH_PARTITION_EXCHANGE [$$227, $$249]  |PARTITIONED|
-                                                        project ([$$258, $$227, $$249])
-                                                        -- STREAM_PROJECT  |PARTITIONED|
-                                                          assign [$$258, $$249, $$227] <- [$$s.getField("s_w_id"), $$s.getField("s_quantity"), $$s.getField("s_i_id")]
-                                                          -- ASSIGN  |PARTITIONED|
-                                                            project ([$$s])
-                                                            -- STREAM_PROJECT  |PARTITIONED|
-                                                              assign [$$s] <- [$$s1]
-                                                              -- ASSIGN  |PARTITIONED|
                                                                 exchange
                                                                 -- ONE_TO_ONE_EXCHANGE  |PARTITIONED|
-                                                                  replicate
-                                                                  -- REPLICATE  |PARTITIONED|
+                                                                  data-scan []<-[$$250, $$s1] <- test.stock
+                                                                  -- DATASOURCE_SCAN  |PARTITIONED|
                                                                     exchange
                                                                     -- ONE_TO_ONE_EXCHANGE  |PARTITIONED|
-                                                                      project ([$$s1])
-                                                                      -- STREAM_PROJECT  |PARTITIONED|
-                                                                        exchange
-                                                                        -- ONE_TO_ONE_EXCHANGE  |PARTITIONED|
-                                                                          data-scan []<-[$$229, $$s1] <- test.stock
-                                                                          -- DATASOURCE_SCAN  |PARTITIONED|
-                                                                            exchange
-                                                                            -- ONE_TO_ONE_EXCHANGE  |PARTITIONED|
-                                                                              empty-tuple-source
-                                                                              -- EMPTY_TUPLE_SOURCE  |PARTITIONED|
+                                                                      empty-tuple-source
+                                                                      -- EMPTY_TUPLE_SOURCE  |PARTITIONED|
+                                        exchange
+                                        -- HASH_PARTITION_EXCHANGE [$$249]  |PARTITIONED|
+                                          assign [$$288, $$287, $$286, $$281, $$267, $$249] <- [$$su.getField("su_comment"), $$su.getField("su_phone"), $$su.getField("su_address"), $$su.getField("su_name"), $$su.getField("su_nationkey"), $$su.getField("su_suppkey")] project: [$$249, $$281, $$286, $$287, $$288, $$267]
+                                          -- ASSIGN  |PARTITIONED|
+                                            assign [$$su] <- [$$su1] project: [$$su]
+                                            -- ASSIGN  |PARTITIONED|
+                                              exchange
+                                              -- ONE_TO_ONE_EXCHANGE  |PARTITIONED|
+                                                replicate
+                                                -- REPLICATE  |PARTITIONED|
+                                                  exchange
+                                                  -- ONE_TO_ONE_EXCHANGE  |PARTITIONED|
+                                                    project ([$$su1])
+                                                    -- STREAM_PROJECT  |PARTITIONED|
+                                                      exchange
+                                                      -- ONE_TO_ONE_EXCHANGE  |PARTITIONED|
+                                                        data-scan []<-[$$251, $$su1] <- test.supplier
+                                                        -- DATASOURCE_SCAN  |PARTITIONED|
+                                                          exchange
+                                                          -- ONE_TO_ONE_EXCHANGE  |PARTITIONED|
+                                                            empty-tuple-source
+                                                            -- EMPTY_TUPLE_SOURCE  |PARTITIONED|
+                                exchange
+                                -- HASH_PARTITION_EXCHANGE [$$268]  |PARTITIONED|
+                                  assign [$$280, $$260, $$268] <- [$$n.getField("n_name"), $$n.getField("n_regionkey"), $$n.getField("n_nationkey")] project: [$$280, $$260, $$268]
+                                  -- ASSIGN  |PARTITIONED|
+                                    assign [$$n] <- [$$n1] project: [$$n]
+                                    -- ASSIGN  |PARTITIONED|
+                                      exchange
+                                      -- ONE_TO_ONE_EXCHANGE  |PARTITIONED|
+                                        replicate
+                                        -- REPLICATE  |PARTITIONED|
                                           exchange
-                                          -- HASH_PARTITION_EXCHANGE [$$228]  |PARTITIONED|
-                                            project ([$$228, $$261, $$266, $$267, $$268, $$245])
-                                            -- STREAM_PROJECT  |PARTITIONED|
-                                              assign [$$268, $$267, $$266, $$261, $$245, $$228] <- [$$su.getField("su_comment"), $$su.getField("su_phone"), $$su.getField("su_address"), $$su.getField("su_name"), $$su.getField("su_nationkey"), $$su.getField("su_suppkey")]
-                                              -- ASSIGN  |PARTITIONED|
-                                                project ([$$su])
-                                                -- STREAM_PROJECT  |PARTITIONED|
-                                                  assign [$$su] <- [$$su1]
-                                                  -- ASSIGN  |PARTITIONED|
-                                                    exchange
-                                                    -- ONE_TO_ONE_EXCHANGE  |PARTITIONED|
-                                                      replicate
-                                                      -- REPLICATE  |PARTITIONED|
-                                                        exchange
-                                                        -- ONE_TO_ONE_EXCHANGE  |PARTITIONED|
-                                                          project ([$$su1])
-                                                          -- STREAM_PROJECT  |PARTITIONED|
-                                                            exchange
-                                                            -- ONE_TO_ONE_EXCHANGE  |PARTITIONED|
-                                                              data-scan []<-[$$230, $$su1] <- test.supplier
-                                                              -- DATASOURCE_SCAN  |PARTITIONED|
-                                                                exchange
-                                                                -- ONE_TO_ONE_EXCHANGE  |PARTITIONED|
-                                                                  empty-tuple-source
-                                                                  -- EMPTY_TUPLE_SOURCE  |PARTITIONED|
-                                  exchange
-                                  -- HASH_PARTITION_EXCHANGE [$$246]  |PARTITIONED|
-                                    project ([$$260, $$238, $$246])
-                                    -- STREAM_PROJECT  |PARTITIONED|
-                                      assign [$$260, $$238, $$246] <- [$$n.getField("n_name"), $$n.getField("n_regionkey"), $$n.getField("n_nationkey")]
-                                      -- ASSIGN  |PARTITIONED|
-                                        project ([$$n])
-                                        -- STREAM_PROJECT  |PARTITIONED|
-                                          assign [$$n] <- [$$n1]
-                                          -- ASSIGN  |PARTITIONED|
-                                            exchange
-                                            -- ONE_TO_ONE_EXCHANGE  |PARTITIONED|
-                                              replicate
-                                              -- REPLICATE  |PARTITIONED|
-                                                exchange
-                                                -- ONE_TO_ONE_EXCHANGE  |PARTITIONED|
-                                                  project ([$$n1])
-                                                  -- STREAM_PROJECT  |PARTITIONED|
-                                                    exchange
-                                                    -- ONE_TO_ONE_EXCHANGE  |PARTITIONED|
-                                                      data-scan []<-[$$231, $$n1] <- test.nation
-                                                      -- DATASOURCE_SCAN  |PARTITIONED|
-                                                        exchange
-                                                        -- ONE_TO_ONE_EXCHANGE  |PARTITIONED|
-                                                          empty-tuple-source
-                                                          -- EMPTY_TUPLE_SOURCE  |PARTITIONED|
-                          exchange
-                          -- ONE_TO_ONE_EXCHANGE  |PARTITIONED|
-                            project ([$$239])
-                            -- STREAM_PROJECT  |PARTITIONED|
-                              assign [$$239] <- [$$242]
-                              -- ASSIGN  |PARTITIONED|
-                                exchange
-                                -- ONE_TO_ONE_EXCHANGE  |PARTITIONED|
-                                  replicate
-                                  -- REPLICATE  |PARTITIONED|
-                                    exchange
-                                    -- HASH_PARTITION_EXCHANGE [$$242]  |PARTITIONED|
-                                      project ([$$242])
-                                      -- STREAM_PROJECT  |PARTITIONED|
-                                        select (like($$r1.getField("r_name"), "Europ%"))
-                                        -- STREAM_SELECT  |PARTITIONED|
-                                          assign [$$242] <- [$$r1.getField("r_regionkey")]
-                                          -- ASSIGN  |PARTITIONED|
-                                            project ([$$r1])
->>>>>>> 86e6336f
+                                          -- ONE_TO_ONE_EXCHANGE  |PARTITIONED|
+                                            project ([$$n1])
                                             -- STREAM_PROJECT  |PARTITIONED|
                                               exchange
                                               -- ONE_TO_ONE_EXCHANGE  |PARTITIONED|
-<<<<<<< HEAD
-                                                -- DATASOURCE_SCAN (test.nation)  |PARTITIONED|
-                                                  -- ONE_TO_ONE_EXCHANGE  |PARTITIONED|
-                                                    -- EMPTY_TUPLE_SOURCE  |PARTITIONED|
-                        -- ONE_TO_ONE_EXCHANGE  |PARTITIONED|
-                          -- ASSIGN  |PARTITIONED|
-                            -- ONE_TO_ONE_EXCHANGE  |PARTITIONED|
-                              -- REPLICATE  |PARTITIONED|
-                                -- HASH_PARTITION_EXCHANGE [$$264]  |PARTITIONED|
-                                  -- STREAM_SELECT  |PARTITIONED|
-                                    -- ASSIGN  |PARTITIONED|
-                                      -- STREAM_PROJECT  |PARTITIONED|
-                                        -- ONE_TO_ONE_EXCHANGE  |PARTITIONED|
-                                          -- DATASOURCE_SCAN (test.region)  |PARTITIONED|
-                                            -- ONE_TO_ONE_EXCHANGE  |PARTITIONED|
-                                              -- EMPTY_TUPLE_SOURCE  |PARTITIONED|
-=======
-                                                data-scan []<-[$$232, $$r1] <- test.region
+                                                data-scan []<-[$$252, $$n1] <- test.nation
                                                 -- DATASOURCE_SCAN  |PARTITIONED|
                                                   exchange
                                                   -- ONE_TO_ONE_EXCHANGE  |PARTITIONED|
                                                     empty-tuple-source
                                                     -- EMPTY_TUPLE_SOURCE  |PARTITIONED|
->>>>>>> 86e6336f
+                        exchange
+                        -- ONE_TO_ONE_EXCHANGE  |PARTITIONED|
+                          assign [$$261] <- [$$264] project: [$$261]
+                          -- ASSIGN  |PARTITIONED|
+                            exchange
+                            -- ONE_TO_ONE_EXCHANGE  |PARTITIONED|
+                              replicate
+                              -- REPLICATE  |PARTITIONED|
+                                exchange
+                                -- HASH_PARTITION_EXCHANGE [$$264]  |PARTITIONED|
+                                  select (and(ge($$259, "Europ"), lt($$259, "Euroq"))) project: [$$264]
+                                  -- STREAM_SELECT  |PARTITIONED|
+                                    assign [$$264, $$259] <- [$$r1.getField("r_regionkey"), $$r1.getField("r_name")] project: [$$264, $$259]
+                                    -- ASSIGN  |PARTITIONED|
+                                      project ([$$r1])
+                                      -- STREAM_PROJECT  |PARTITIONED|
+                                        exchange
+                                        -- ONE_TO_ONE_EXCHANGE  |PARTITIONED|
+                                          data-scan []<-[$$253, $$r1] <- test.region
+                                          -- DATASOURCE_SCAN  |PARTITIONED|
+                                            exchange
+                                            -- ONE_TO_ONE_EXCHANGE  |PARTITIONED|
+                                              empty-tuple-source
+                                              -- EMPTY_TUPLE_SOURCE  |PARTITIONED|