distribute result [$$135]
-- DISTRIBUTE_RESULT  |UNPARTITIONED|
  exchange
  -- ONE_TO_ONE_EXCHANGE  |UNPARTITIONED|
<<<<<<< HEAD
    -- ASSIGN  |UNPARTITIONED|
      -- AGGREGATE  |UNPARTITIONED|
        -- RANDOM_MERGE_EXCHANGE  |PARTITIONED|
          -- AGGREGATE  |PARTITIONED|
            -- STREAM_SELECT  |PARTITIONED|
              -- STREAM_PROJECT  |PARTITIONED|
                -- ONE_TO_ONE_EXCHANGE  |PARTITIONED|
                  -- HYBRID_HASH_JOIN [$$i_id][$$152]  |PARTITIONED|
                    -- ONE_TO_ONE_EXCHANGE  |PARTITIONED|
                      -- PRE_CLUSTERED_GROUP_BY[$$163]  |PARTITIONED|
                              {
                                -- AGGREGATE  |LOCAL|
                                  -- NESTED_TUPLE_SOURCE  |LOCAL|
                              }
                        -- ONE_TO_ONE_EXCHANGE  |PARTITIONED|
                          -- SORT_GROUP_BY[$$146]  |PARTITIONED|
                                  {
=======
    project ([$$135])
    -- STREAM_PROJECT  |UNPARTITIONED|
      assign [$$135] <- [{"AVG_yearly": numeric-divide($$146, 2.0)}]
      -- ASSIGN  |UNPARTITIONED|
        aggregate [$$146] <- [agg-global-sql-sum($$155)]
        -- AGGREGATE  |UNPARTITIONED|
          exchange
          -- RANDOM_MERGE_EXCHANGE  |PARTITIONED|
            aggregate [$$155] <- [agg-local-sql-sum($$132)]
            -- AGGREGATE  |PARTITIONED|
              project ([$$132])
              -- STREAM_PROJECT  |PARTITIONED|
                select (lt($$141, $$145))
                -- STREAM_SELECT  |PARTITIONED|
                  project ([$$145, $$132, $$141])
                  -- STREAM_PROJECT  |PARTITIONED|
                    exchange
                    -- ONE_TO_ONE_EXCHANGE  |PARTITIONED|
                      join (eq($$143, $$i_id))
                      -- HYBRID_HASH_JOIN [$$i_id][$$143]  |PARTITIONED|
                        exchange
                        -- ONE_TO_ONE_EXCHANGE  |PARTITIONED|
                          group by ([$$i_id := $$154]) decor ([]) {
                                    aggregate [$$145] <- [agg-global-sql-avg($$153)]
>>>>>>> 86e6336f
                                    -- AGGREGATE  |LOCAL|
                                      nested tuple source
                                      -- NESTED_TUPLE_SOURCE  |LOCAL|
                                 }
                          -- PRE_CLUSTERED_GROUP_BY[$$154]  |PARTITIONED|
                            exchange
                            -- ONE_TO_ONE_EXCHANGE  |PARTITIONED|
<<<<<<< HEAD
                              -- STREAM_PROJECT  |PARTITIONED|
                                -- ONE_TO_ONE_EXCHANGE  |PARTITIONED|
                                  -- HYBRID_HASH_JOIN [$$146][$$156]  |PARTITIONED|
                                    -- HASH_PARTITION_EXCHANGE [$$146]  |PARTITIONED|
                                      -- STREAM_SELECT  |PARTITIONED|
                                        -- ASSIGN  |PARTITIONED|
                                          -- STREAM_PROJECT  |PARTITIONED|
                                            -- ONE_TO_ONE_EXCHANGE  |PARTITIONED|
                                              -- DATASOURCE_SCAN (test.item)  |PARTITIONED|
                                                -- ONE_TO_ONE_EXCHANGE  |PARTITIONED|
                                                  -- EMPTY_TUPLE_SOURCE  |PARTITIONED|
                                    -- HASH_PARTITION_EXCHANGE [$$156]  |PARTITIONED|
                                      -- ASSIGN  |PARTITIONED|
                                        -- ONE_TO_ONE_EXCHANGE  |PARTITIONED|
                                          -- REPLICATE  |PARTITIONED|
                                            -- ONE_TO_ONE_EXCHANGE  |PARTITIONED|
                                              -- UNNEST  |PARTITIONED|
                                                -- ASSIGN  |PARTITIONED|
                                                  -- STREAM_PROJECT  |PARTITIONED|
                                                    -- ONE_TO_ONE_EXCHANGE  |PARTITIONED|
                                                      -- DATASOURCE_SCAN (test.orders)  |PARTITIONED|
                                                        -- ONE_TO_ONE_EXCHANGE  |PARTITIONED|
                                                          -- EMPTY_TUPLE_SOURCE  |PARTITIONED|
                    -- HASH_PARTITION_EXCHANGE [$$152]  |PARTITIONED|
                      -- ASSIGN  |PARTITIONED|
                        -- ASSIGN  |PARTITIONED|
                          -- ONE_TO_ONE_EXCHANGE  |PARTITIONED|
                            -- REPLICATE  |PARTITIONED|
                              -- ONE_TO_ONE_EXCHANGE  |PARTITIONED|
                                -- UNNEST  |PARTITIONED|
                                  -- ASSIGN  |PARTITIONED|
                                    -- STREAM_PROJECT  |PARTITIONED|
                                      -- ONE_TO_ONE_EXCHANGE  |PARTITIONED|
                                        -- DATASOURCE_SCAN (test.orders)  |PARTITIONED|
                                          -- ONE_TO_ONE_EXCHANGE  |PARTITIONED|
                                            -- EMPTY_TUPLE_SOURCE  |PARTITIONED|
=======
                              group by ([$$154 := $$137]) decor ([]) {
                                        aggregate [$$153] <- [agg-local-sql-avg($$113)]
                                        -- AGGREGATE  |LOCAL|
                                          nested tuple source
                                          -- NESTED_TUPLE_SOURCE  |LOCAL|
                                     }
                              -- SORT_GROUP_BY[$$137]  |PARTITIONED|
                                exchange
                                -- ONE_TO_ONE_EXCHANGE  |PARTITIONED|
                                  project ([$$113, $$137])
                                  -- STREAM_PROJECT  |PARTITIONED|
                                    exchange
                                    -- ONE_TO_ONE_EXCHANGE  |PARTITIONED|
                                      join (eq($$147, $$137))
                                      -- HYBRID_HASH_JOIN [$$137][$$147]  |PARTITIONED|
                                        exchange
                                        -- HASH_PARTITION_EXCHANGE [$$137]  |PARTITIONED|
                                          project ([$$137])
                                          -- STREAM_PROJECT  |PARTITIONED|
                                            select (like($$i.getField("i_data"), "%b"))
                                            -- STREAM_SELECT  |PARTITIONED|
                                              assign [$$137] <- [$$i.getField("i_id")]
                                              -- ASSIGN  |PARTITIONED|
                                                project ([$$i])
                                                -- STREAM_PROJECT  |PARTITIONED|
                                                  exchange
                                                  -- ONE_TO_ONE_EXCHANGE  |PARTITIONED|
                                                    data-scan []<-[$$138, $$i] <- test.item
                                                    -- DATASOURCE_SCAN  |PARTITIONED|
                                                      exchange
                                                      -- ONE_TO_ONE_EXCHANGE  |PARTITIONED|
                                                        empty-tuple-source
                                                        -- EMPTY_TUPLE_SOURCE  |PARTITIONED|
                                        exchange
                                        -- HASH_PARTITION_EXCHANGE [$$147]  |PARTITIONED|
                                          project ([$$113, $$147])
                                          -- STREAM_PROJECT  |PARTITIONED|
                                            assign [$$113, $$147] <- [$$ol1.getField("ol_quantity"), $$ol1.getField("ol_i_id")]
                                            -- ASSIGN  |PARTITIONED|
                                              exchange
                                              -- ONE_TO_ONE_EXCHANGE  |PARTITIONED|
                                                replicate
                                                -- REPLICATE  |PARTITIONED|
                                                  exchange
                                                  -- ONE_TO_ONE_EXCHANGE  |PARTITIONED|
                                                    project ([$$ol1])
                                                    -- STREAM_PROJECT  |PARTITIONED|
                                                      unnest $$ol1 <- scan-collection($$149)
                                                      -- UNNEST  |PARTITIONED|
                                                        project ([$$149])
                                                        -- STREAM_PROJECT  |PARTITIONED|
                                                          assign [$$149] <- [$$o1.getField("o_orderline")]
                                                          -- ASSIGN  |PARTITIONED|
                                                            project ([$$o1])
                                                            -- STREAM_PROJECT  |PARTITIONED|
                                                              exchange
                                                              -- ONE_TO_ONE_EXCHANGE  |PARTITIONED|
                                                                data-scan []<-[$$139, $$o1] <- test.orders
                                                                -- DATASOURCE_SCAN  |PARTITIONED|
                                                                  exchange
                                                                  -- ONE_TO_ONE_EXCHANGE  |PARTITIONED|
                                                                    empty-tuple-source
                                                                    -- EMPTY_TUPLE_SOURCE  |PARTITIONED|
                        exchange
                        -- HASH_PARTITION_EXCHANGE [$$143]  |PARTITIONED|
                          project ([$$132, $$141, $$143])
                          -- STREAM_PROJECT  |PARTITIONED|
                            assign [$$132, $$143, $$141] <- [$$ol.getField("ol_amount"), $$ol.getField("ol_i_id"), $$ol.getField("ol_quantity")]
                            -- ASSIGN  |PARTITIONED|
                              project ([$$ol])
                              -- STREAM_PROJECT  |PARTITIONED|
                                assign [$$ol] <- [$$ol1]
                                -- ASSIGN  |PARTITIONED|
                                  exchange
                                  -- ONE_TO_ONE_EXCHANGE  |PARTITIONED|
                                    replicate
                                    -- REPLICATE  |PARTITIONED|
                                      exchange
                                      -- ONE_TO_ONE_EXCHANGE  |PARTITIONED|
                                        project ([$$ol1])
                                        -- STREAM_PROJECT  |PARTITIONED|
                                          unnest $$ol1 <- scan-collection($$149)
                                          -- UNNEST  |PARTITIONED|
                                            project ([$$149])
                                            -- STREAM_PROJECT  |PARTITIONED|
                                              assign [$$149] <- [$$o1.getField("o_orderline")]
                                              -- ASSIGN  |PARTITIONED|
                                                project ([$$o1])
                                                -- STREAM_PROJECT  |PARTITIONED|
                                                  exchange
                                                  -- ONE_TO_ONE_EXCHANGE  |PARTITIONED|
                                                    data-scan []<-[$$139, $$o1] <- test.orders
                                                    -- DATASOURCE_SCAN  |PARTITIONED|
                                                      exchange
                                                      -- ONE_TO_ONE_EXCHANGE  |PARTITIONED|
                                                        empty-tuple-source
                                                        -- EMPTY_TUPLE_SOURCE  |PARTITIONED|
>>>>>>> 86e6336f
<|MERGE_RESOLUTION|>--- conflicted
+++ resolved
@@ -1,191 +1,112 @@
-distribute result [$$135]
+distribute result [$$144]
 -- DISTRIBUTE_RESULT  |UNPARTITIONED|
   exchange
   -- ONE_TO_ONE_EXCHANGE  |UNPARTITIONED|
-<<<<<<< HEAD
+    assign [$$144] <- [{"AVG_yearly": numeric-divide($$155, 2.0)}] project: [$$144]
     -- ASSIGN  |UNPARTITIONED|
+      aggregate [$$155] <- [agg-global-sql-sum($$164)]
       -- AGGREGATE  |UNPARTITIONED|
+        exchange
         -- RANDOM_MERGE_EXCHANGE  |PARTITIONED|
+          aggregate [$$164] <- [agg-local-sql-sum($$141)]
           -- AGGREGATE  |PARTITIONED|
+            select (lt($$150, $$154)) project: [$$141]
             -- STREAM_SELECT  |PARTITIONED|
+              project ([$$154, $$141, $$150])
               -- STREAM_PROJECT  |PARTITIONED|
+                exchange
                 -- ONE_TO_ONE_EXCHANGE  |PARTITIONED|
+                  join (eq($$152, $$i_id))
                   -- HYBRID_HASH_JOIN [$$i_id][$$152]  |PARTITIONED|
-                    -- ONE_TO_ONE_EXCHANGE  |PARTITIONED|
-                      -- PRE_CLUSTERED_GROUP_BY[$$163]  |PARTITIONED|
-                              {
-                                -- AGGREGATE  |LOCAL|
-                                  -- NESTED_TUPLE_SOURCE  |LOCAL|
-                              }
-                        -- ONE_TO_ONE_EXCHANGE  |PARTITIONED|
-                          -- SORT_GROUP_BY[$$146]  |PARTITIONED|
-                                  {
-=======
-    project ([$$135])
-    -- STREAM_PROJECT  |UNPARTITIONED|
-      assign [$$135] <- [{"AVG_yearly": numeric-divide($$146, 2.0)}]
-      -- ASSIGN  |UNPARTITIONED|
-        aggregate [$$146] <- [agg-global-sql-sum($$155)]
-        -- AGGREGATE  |UNPARTITIONED|
-          exchange
-          -- RANDOM_MERGE_EXCHANGE  |PARTITIONED|
-            aggregate [$$155] <- [agg-local-sql-sum($$132)]
-            -- AGGREGATE  |PARTITIONED|
-              project ([$$132])
-              -- STREAM_PROJECT  |PARTITIONED|
-                select (lt($$141, $$145))
-                -- STREAM_SELECT  |PARTITIONED|
-                  project ([$$145, $$132, $$141])
-                  -- STREAM_PROJECT  |PARTITIONED|
                     exchange
                     -- ONE_TO_ONE_EXCHANGE  |PARTITIONED|
-                      join (eq($$143, $$i_id))
-                      -- HYBRID_HASH_JOIN [$$i_id][$$143]  |PARTITIONED|
+                      group by ([$$i_id := $$163]) decor ([]) {
+                                aggregate [$$154] <- [agg-global-sql-avg($$162)]
+                                -- AGGREGATE  |LOCAL|
+                                  nested tuple source
+                                  -- NESTED_TUPLE_SOURCE  |LOCAL|
+                             }
+                      -- PRE_CLUSTERED_GROUP_BY[$$163]  |PARTITIONED|
                         exchange
                         -- ONE_TO_ONE_EXCHANGE  |PARTITIONED|
-                          group by ([$$i_id := $$154]) decor ([]) {
-                                    aggregate [$$145] <- [agg-global-sql-avg($$153)]
->>>>>>> 86e6336f
+                          group by ([$$163 := $$146]) decor ([]) {
+                                    aggregate [$$162] <- [agg-local-sql-avg($$122)]
                                     -- AGGREGATE  |LOCAL|
                                       nested tuple source
                                       -- NESTED_TUPLE_SOURCE  |LOCAL|
                                  }
-                          -- PRE_CLUSTERED_GROUP_BY[$$154]  |PARTITIONED|
+                          -- SORT_GROUP_BY[$$146]  |PARTITIONED|
                             exchange
                             -- ONE_TO_ONE_EXCHANGE  |PARTITIONED|
-<<<<<<< HEAD
+                              project ([$$122, $$146])
                               -- STREAM_PROJECT  |PARTITIONED|
-                                -- ONE_TO_ONE_EXCHANGE  |PARTITIONED|
-                                  -- HYBRID_HASH_JOIN [$$146][$$156]  |PARTITIONED|
-                                    -- HASH_PARTITION_EXCHANGE [$$146]  |PARTITIONED|
-                                      -- STREAM_SELECT  |PARTITIONED|
-                                        -- ASSIGN  |PARTITIONED|
-                                          -- STREAM_PROJECT  |PARTITIONED|
-                                            -- ONE_TO_ONE_EXCHANGE  |PARTITIONED|
-                                              -- DATASOURCE_SCAN (test.item)  |PARTITIONED|
-                                                -- ONE_TO_ONE_EXCHANGE  |PARTITIONED|
-                                                  -- EMPTY_TUPLE_SOURCE  |PARTITIONED|
-                                    -- HASH_PARTITION_EXCHANGE [$$156]  |PARTITIONED|
-                                      -- ASSIGN  |PARTITIONED|
-                                        -- ONE_TO_ONE_EXCHANGE  |PARTITIONED|
-                                          -- REPLICATE  |PARTITIONED|
-                                            -- ONE_TO_ONE_EXCHANGE  |PARTITIONED|
-                                              -- UNNEST  |PARTITIONED|
-                                                -- ASSIGN  |PARTITIONED|
-                                                  -- STREAM_PROJECT  |PARTITIONED|
-                                                    -- ONE_TO_ONE_EXCHANGE  |PARTITIONED|
-                                                      -- DATASOURCE_SCAN (test.orders)  |PARTITIONED|
-                                                        -- ONE_TO_ONE_EXCHANGE  |PARTITIONED|
-                                                          -- EMPTY_TUPLE_SOURCE  |PARTITIONED|
-                    -- HASH_PARTITION_EXCHANGE [$$152]  |PARTITIONED|
-                      -- ASSIGN  |PARTITIONED|
-                        -- ASSIGN  |PARTITIONED|
-                          -- ONE_TO_ONE_EXCHANGE  |PARTITIONED|
-                            -- REPLICATE  |PARTITIONED|
-                              -- ONE_TO_ONE_EXCHANGE  |PARTITIONED|
-                                -- UNNEST  |PARTITIONED|
-                                  -- ASSIGN  |PARTITIONED|
-                                    -- STREAM_PROJECT  |PARTITIONED|
-                                      -- ONE_TO_ONE_EXCHANGE  |PARTITIONED|
-                                        -- DATASOURCE_SCAN (test.orders)  |PARTITIONED|
-                                          -- ONE_TO_ONE_EXCHANGE  |PARTITIONED|
-                                            -- EMPTY_TUPLE_SOURCE  |PARTITIONED|
-=======
-                              group by ([$$154 := $$137]) decor ([]) {
-                                        aggregate [$$153] <- [agg-local-sql-avg($$113)]
-                                        -- AGGREGATE  |LOCAL|
-                                          nested tuple source
-                                          -- NESTED_TUPLE_SOURCE  |LOCAL|
-                                     }
-                              -- SORT_GROUP_BY[$$137]  |PARTITIONED|
                                 exchange
                                 -- ONE_TO_ONE_EXCHANGE  |PARTITIONED|
-                                  project ([$$113, $$137])
-                                  -- STREAM_PROJECT  |PARTITIONED|
+                                  join (eq($$156, $$146))
+                                  -- HYBRID_HASH_JOIN [$$146][$$156]  |PARTITIONED|
                                     exchange
-                                    -- ONE_TO_ONE_EXCHANGE  |PARTITIONED|
-                                      join (eq($$147, $$137))
-                                      -- HYBRID_HASH_JOIN [$$137][$$147]  |PARTITIONED|
+                                    -- HASH_PARTITION_EXCHANGE [$$146]  |PARTITIONED|
+                                      select (like($$i.getField("i_data"), "%b")) project: [$$146]
+                                      -- STREAM_SELECT  |PARTITIONED|
+                                        assign [$$146] <- [$$i.getField("i_id")]
+                                        -- ASSIGN  |PARTITIONED|
+                                          project ([$$i])
+                                          -- STREAM_PROJECT  |PARTITIONED|
+                                            exchange
+                                            -- ONE_TO_ONE_EXCHANGE  |PARTITIONED|
+                                              data-scan []<-[$$147, $$i] <- test.item
+                                              -- DATASOURCE_SCAN  |PARTITIONED|
+                                                exchange
+                                                -- ONE_TO_ONE_EXCHANGE  |PARTITIONED|
+                                                  empty-tuple-source
+                                                  -- EMPTY_TUPLE_SOURCE  |PARTITIONED|
+                                    exchange
+                                    -- HASH_PARTITION_EXCHANGE [$$156]  |PARTITIONED|
+                                      assign [$$122, $$156] <- [$$ol1.getField("ol_quantity"), $$ol1.getField("ol_i_id")] project: [$$122, $$156]
+                                      -- ASSIGN  |PARTITIONED|
                                         exchange
-                                        -- HASH_PARTITION_EXCHANGE [$$137]  |PARTITIONED|
-                                          project ([$$137])
-                                          -- STREAM_PROJECT  |PARTITIONED|
-                                            select (like($$i.getField("i_data"), "%b"))
-                                            -- STREAM_SELECT  |PARTITIONED|
-                                              assign [$$137] <- [$$i.getField("i_id")]
-                                              -- ASSIGN  |PARTITIONED|
-                                                project ([$$i])
-                                                -- STREAM_PROJECT  |PARTITIONED|
-                                                  exchange
-                                                  -- ONE_TO_ONE_EXCHANGE  |PARTITIONED|
-                                                    data-scan []<-[$$138, $$i] <- test.item
-                                                    -- DATASOURCE_SCAN  |PARTITIONED|
-                                                      exchange
-                                                      -- ONE_TO_ONE_EXCHANGE  |PARTITIONED|
-                                                        empty-tuple-source
-                                                        -- EMPTY_TUPLE_SOURCE  |PARTITIONED|
-                                        exchange
-                                        -- HASH_PARTITION_EXCHANGE [$$147]  |PARTITIONED|
-                                          project ([$$113, $$147])
-                                          -- STREAM_PROJECT  |PARTITIONED|
-                                            assign [$$113, $$147] <- [$$ol1.getField("ol_quantity"), $$ol1.getField("ol_i_id")]
-                                            -- ASSIGN  |PARTITIONED|
-                                              exchange
-                                              -- ONE_TO_ONE_EXCHANGE  |PARTITIONED|
-                                                replicate
-                                                -- REPLICATE  |PARTITIONED|
-                                                  exchange
-                                                  -- ONE_TO_ONE_EXCHANGE  |PARTITIONED|
-                                                    project ([$$ol1])
-                                                    -- STREAM_PROJECT  |PARTITIONED|
-                                                      unnest $$ol1 <- scan-collection($$149)
-                                                      -- UNNEST  |PARTITIONED|
-                                                        project ([$$149])
-                                                        -- STREAM_PROJECT  |PARTITIONED|
-                                                          assign [$$149] <- [$$o1.getField("o_orderline")]
-                                                          -- ASSIGN  |PARTITIONED|
-                                                            project ([$$o1])
-                                                            -- STREAM_PROJECT  |PARTITIONED|
-                                                              exchange
-                                                              -- ONE_TO_ONE_EXCHANGE  |PARTITIONED|
-                                                                data-scan []<-[$$139, $$o1] <- test.orders
-                                                                -- DATASOURCE_SCAN  |PARTITIONED|
-                                                                  exchange
-                                                                  -- ONE_TO_ONE_EXCHANGE  |PARTITIONED|
-                                                                    empty-tuple-source
-                                                                    -- EMPTY_TUPLE_SOURCE  |PARTITIONED|
-                        exchange
-                        -- HASH_PARTITION_EXCHANGE [$$143]  |PARTITIONED|
-                          project ([$$132, $$141, $$143])
-                          -- STREAM_PROJECT  |PARTITIONED|
-                            assign [$$132, $$143, $$141] <- [$$ol.getField("ol_amount"), $$ol.getField("ol_i_id"), $$ol.getField("ol_quantity")]
-                            -- ASSIGN  |PARTITIONED|
-                              project ([$$ol])
-                              -- STREAM_PROJECT  |PARTITIONED|
-                                assign [$$ol] <- [$$ol1]
-                                -- ASSIGN  |PARTITIONED|
-                                  exchange
-                                  -- ONE_TO_ONE_EXCHANGE  |PARTITIONED|
-                                    replicate
-                                    -- REPLICATE  |PARTITIONED|
+                                        -- ONE_TO_ONE_EXCHANGE  |PARTITIONED|
+                                          replicate
+                                          -- REPLICATE  |PARTITIONED|
+                                            exchange
+                                            -- ONE_TO_ONE_EXCHANGE  |PARTITIONED|
+                                              unnest $$ol1 <- scan-collection($$158) project: [$$ol1]
+                                              -- UNNEST  |PARTITIONED|
+                                                assign [$$158] <- [$$o1.getField("o_orderline")] project: [$$158]
+                                                -- ASSIGN  |PARTITIONED|
+                                                  project ([$$o1])
+                                                  -- STREAM_PROJECT  |PARTITIONED|
+                                                    exchange
+                                                    -- ONE_TO_ONE_EXCHANGE  |PARTITIONED|
+                                                      data-scan []<-[$$148, $$o1] <- test.orders
+                                                      -- DATASOURCE_SCAN  |PARTITIONED|
+                                                        exchange
+                                                        -- ONE_TO_ONE_EXCHANGE  |PARTITIONED|
+                                                          empty-tuple-source
+                                                          -- EMPTY_TUPLE_SOURCE  |PARTITIONED|
+                    exchange
+                    -- HASH_PARTITION_EXCHANGE [$$152]  |PARTITIONED|
+                      assign [$$141, $$152, $$150] <- [$$ol.getField("ol_amount"), $$ol.getField("ol_i_id"), $$ol.getField("ol_quantity")] project: [$$141, $$150, $$152]
+                      -- ASSIGN  |PARTITIONED|
+                        assign [$$ol] <- [$$ol1] project: [$$ol]
+                        -- ASSIGN  |PARTITIONED|
+                          exchange
+                          -- ONE_TO_ONE_EXCHANGE  |PARTITIONED|
+                            replicate
+                            -- REPLICATE  |PARTITIONED|
+                              exchange
+                              -- ONE_TO_ONE_EXCHANGE  |PARTITIONED|
+                                unnest $$ol1 <- scan-collection($$158) project: [$$ol1]
+                                -- UNNEST  |PARTITIONED|
+                                  assign [$$158] <- [$$o1.getField("o_orderline")] project: [$$158]
+                                  -- ASSIGN  |PARTITIONED|
+                                    project ([$$o1])
+                                    -- STREAM_PROJECT  |PARTITIONED|
                                       exchange
                                       -- ONE_TO_ONE_EXCHANGE  |PARTITIONED|
-                                        project ([$$ol1])
-                                        -- STREAM_PROJECT  |PARTITIONED|
-                                          unnest $$ol1 <- scan-collection($$149)
-                                          -- UNNEST  |PARTITIONED|
-                                            project ([$$149])
-                                            -- STREAM_PROJECT  |PARTITIONED|
-                                              assign [$$149] <- [$$o1.getField("o_orderline")]
-                                              -- ASSIGN  |PARTITIONED|
-                                                project ([$$o1])
-                                                -- STREAM_PROJECT  |PARTITIONED|
-                                                  exchange
-                                                  -- ONE_TO_ONE_EXCHANGE  |PARTITIONED|
-                                                    data-scan []<-[$$139, $$o1] <- test.orders
-                                                    -- DATASOURCE_SCAN  |PARTITIONED|
-                                                      exchange
-                                                      -- ONE_TO_ONE_EXCHANGE  |PARTITIONED|
-                                                        empty-tuple-source
-                                                        -- EMPTY_TUPLE_SOURCE  |PARTITIONED|
->>>>>>> 86e6336f
+                                        data-scan []<-[$$148, $$o1] <- test.orders
+                                        -- DATASOURCE_SCAN  |PARTITIONED|
+                                          exchange
+                                          -- ONE_TO_ONE_EXCHANGE  |PARTITIONED|
+                                            empty-tuple-source
+                                            -- EMPTY_TUPLE_SOURCE  |PARTITIONED|