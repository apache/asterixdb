distribute result [$$148]
-- DISTRIBUTE_RESULT  |UNPARTITIONED|
  exchange
  -- ONE_TO_ONE_EXCHANGE  |UNPARTITIONED|
    limit 20
    -- STREAM_LIMIT  |UNPARTITIONED|
<<<<<<< HEAD
      -- ASSIGN  |PARTITIONED|
        -- SORT_MERGE_EXCHANGE [$$175(DESC) ]  |PARTITIONED|
          -- STREAM_LIMIT  |PARTITIONED|
            -- ONE_TO_ONE_EXCHANGE  |PARTITIONED|
              -- STABLE_SORT [topK: 20] [$$175(DESC)]  |PARTITIONED|
                -- ONE_TO_ONE_EXCHANGE  |PARTITIONED|
                  -- SORT_GROUP_BY[$$182, $$183, $$184, $$185, $$186]  |PARTITIONED|
                          {
                            -- AGGREGATE  |LOCAL|
                              -- NESTED_TUPLE_SOURCE  |LOCAL|
                          }
                    -- HASH_PARTITION_EXCHANGE [$$182, $$183, $$184, $$185, $$186]  |PARTITIONED|
                      -- SORT_GROUP_BY[$$166, $$161, $$162, $$163, $$164]  |PARTITIONED|
                              {
                                -- AGGREGATE  |LOCAL|
                                  -- NESTED_TUPLE_SOURCE  |LOCAL|
                              }
                        -- ONE_TO_ONE_EXCHANGE  |PARTITIONED|
                          -- STREAM_PROJECT  |PARTITIONED|
                            -- ONE_TO_ONE_EXCHANGE  |PARTITIONED|
                              -- HYBRID_HASH_JOIN [$$166, $$171, $$173][$$170, $$172, $$174]  |PARTITIONED|
                                -- HASH_PARTITION_EXCHANGE [$$166, $$171, $$173]  |PARTITIONED|
                                  -- STREAM_PROJECT  |PARTITIONED|
                                    -- ONE_TO_ONE_EXCHANGE  |PARTITIONED|
                                      -- HYBRID_HASH_JOIN [$$176][$$177]  |PARTITIONED|
                                        -- HASH_PARTITION_EXCHANGE [$$176]  |PARTITIONED|
                                          -- ASSIGN  |PARTITIONED|
                                            -- STREAM_PROJECT  |PARTITIONED|
                                              -- ONE_TO_ONE_EXCHANGE  |PARTITIONED|
                                                -- DATASOURCE_SCAN (test.nation)  |PARTITIONED|
                                                  -- ONE_TO_ONE_EXCHANGE  |PARTITIONED|
                                                    -- EMPTY_TUPLE_SOURCE  |PARTITIONED|
                                        -- HASH_PARTITION_EXCHANGE [$$177]  |PARTITIONED|
                                          -- ASSIGN  |PARTITIONED|
                                            -- STREAM_PROJECT  |PARTITIONED|
                                              -- ONE_TO_ONE_EXCHANGE  |PARTITIONED|
                                                -- DATASOURCE_SCAN (test.customer)  |PARTITIONED|
                                                  -- ONE_TO_ONE_EXCHANGE  |PARTITIONED|
                                                    -- EMPTY_TUPLE_SOURCE  |PARTITIONED|
                                -- HASH_PARTITION_EXCHANGE [$$170, $$172, $$174]  |PARTITIONED|
                                  -- ASSIGN  |PARTITIONED|
                                    -- UNNEST  |PARTITIONED|
                                      -- STREAM_SELECT  |PARTITIONED|
                                        -- ASSIGN  |PARTITIONED|
                                          -- STREAM_PROJECT  |PARTITIONED|
                                            -- ONE_TO_ONE_EXCHANGE  |PARTITIONED|
                                              -- DATASOURCE_SCAN (test.orders)  |PARTITIONED|
                                                -- ONE_TO_ONE_EXCHANGE  |PARTITIONED|
                                                  -- EMPTY_TUPLE_SOURCE  |PARTITIONED|
=======
      project ([$$148])
      -- STREAM_PROJECT  |PARTITIONED|
        assign [$$148] <- [{"c_id": $$c_id, "c_last": $$c_last, "revenue": $$164, "c_city": $$c_city, "c_phone": $$c_phone, "n_name": $$n_name}]
        -- ASSIGN  |PARTITIONED|
          exchange
          -- SORT_MERGE_EXCHANGE [$$164(DESC) ]  |PARTITIONED|
            limit 20
            -- STREAM_LIMIT  |PARTITIONED|
              exchange
              -- ONE_TO_ONE_EXCHANGE  |PARTITIONED|
                order (topK: 20) (DESC, $$164)
                -- STABLE_SORT [topK: 20] [$$164(DESC)]  |PARTITIONED|
                  exchange
                  -- ONE_TO_ONE_EXCHANGE  |PARTITIONED|
                    group by ([$$c_id := $$171; $$c_last := $$172; $$c_city := $$173; $$c_phone := $$174; $$n_name := $$175]) decor ([]) {
                              aggregate [$$164] <- [agg-global-sql-sum($$170)]
                              -- AGGREGATE  |LOCAL|
                                nested tuple source
                                -- NESTED_TUPLE_SOURCE  |LOCAL|
                           }
                    -- SORT_GROUP_BY[$$171, $$172, $$173, $$174, $$175]  |PARTITIONED|
                      exchange
                      -- HASH_PARTITION_EXCHANGE [$$171, $$172, $$173, $$174, $$175]  |PARTITIONED|
                        group by ([$$171 := $$155; $$172 := $$150; $$173 := $$151; $$174 := $$152; $$175 := $$153]) decor ([]) {
                                  aggregate [$$170] <- [agg-local-sql-sum($$145)]
                                  -- AGGREGATE  |LOCAL|
                                    nested tuple source
                                    -- NESTED_TUPLE_SOURCE  |LOCAL|
                               }
                        -- SORT_GROUP_BY[$$155, $$150, $$151, $$152, $$153]  |PARTITIONED|
                          exchange
                          -- ONE_TO_ONE_EXCHANGE  |PARTITIONED|
                            project ([$$145, $$155, $$150, $$151, $$152, $$153])
                            -- STREAM_PROJECT  |PARTITIONED|
                              exchange
                              -- ONE_TO_ONE_EXCHANGE  |PARTITIONED|
                                join (and(eq($$155, $$159), eq($$160, $$161), eq($$162, $$163)))
                                -- HYBRID_HASH_JOIN [$$155, $$160, $$162][$$159, $$161, $$163]  |PARTITIONED|
                                  exchange
                                  -- HASH_PARTITION_EXCHANGE [$$155, $$160, $$162]  |PARTITIONED|
                                    project ([$$155, $$150, $$151, $$152, $$153, $$160, $$162])
                                    -- STREAM_PROJECT  |PARTITIONED|
                                      exchange
                                      -- ONE_TO_ONE_EXCHANGE  |PARTITIONED|
                                        join (eq($$165, $$166))
                                        -- HYBRID_HASH_JOIN [$$165][$$166]  |PARTITIONED|
                                          exchange
                                          -- HASH_PARTITION_EXCHANGE [$$165]  |PARTITIONED|
                                            project ([$$153, $$165])
                                            -- STREAM_PROJECT  |PARTITIONED|
                                              assign [$$153, $$165] <- [$$n.getField("n_name"), $$n.getField("n_nationkey")]
                                              -- ASSIGN  |PARTITIONED|
                                                project ([$$n])
                                                -- STREAM_PROJECT  |PARTITIONED|
                                                  exchange
                                                  -- ONE_TO_ONE_EXCHANGE  |PARTITIONED|
                                                    data-scan []<-[$$156, $$n] <- test.nation
                                                    -- DATASOURCE_SCAN  |PARTITIONED|
                                                      exchange
                                                      -- ONE_TO_ONE_EXCHANGE  |PARTITIONED|
                                                        empty-tuple-source
                                                        -- EMPTY_TUPLE_SOURCE  |PARTITIONED|
                                          exchange
                                          -- HASH_PARTITION_EXCHANGE [$$166]  |PARTITIONED|
                                            project ([$$155, $$150, $$151, $$152, $$160, $$162, $$166])
                                            -- STREAM_PROJECT  |PARTITIONED|
                                              assign [$$166, $$152, $$151, $$150, $$162, $$160, $$155] <- [get-item(string-to-codepoint($$c.getField("c_state")), 0), $$c.getField("c_phone"), $$c.getField("c_city"), $$c.getField("c_last"), $$c.getField("c_w_id"), $$c.getField("c_d_id"), $$c.getField("c_id")]
                                              -- ASSIGN  |PARTITIONED|
                                                project ([$$c])
                                                -- STREAM_PROJECT  |PARTITIONED|
                                                  exchange
                                                  -- ONE_TO_ONE_EXCHANGE  |PARTITIONED|
                                                    data-scan []<-[$$157, $$c] <- test.customer
                                                    -- DATASOURCE_SCAN  |PARTITIONED|
                                                      exchange
                                                      -- ONE_TO_ONE_EXCHANGE  |PARTITIONED|
                                                        empty-tuple-source
                                                        -- EMPTY_TUPLE_SOURCE  |PARTITIONED|
                                  exchange
                                  -- HASH_PARTITION_EXCHANGE [$$159, $$161, $$163]  |PARTITIONED|
                                    project ([$$145, $$159, $$161, $$163])
                                    -- STREAM_PROJECT  |PARTITIONED|
                                      assign [$$145] <- [$$ol.getField("ol_amount")]
                                      -- ASSIGN  |PARTITIONED|
                                        project ([$$163, $$161, $$159, $$ol])
                                        -- STREAM_PROJECT  |PARTITIONED|
                                          unnest $$ol <- scan-collection($$168)
                                          -- UNNEST  |PARTITIONED|
                                            project ([$$163, $$161, $$159, $$168])
                                            -- STREAM_PROJECT  |PARTITIONED|
                                              select (and(lt($$154, "2016-01-01 00:00:00.000000"), ge($$154, "2015-10-01 00:00:00.000000")))
                                              -- STREAM_SELECT  |PARTITIONED|
                                                project ([$$163, $$161, $$159, $$154, $$168])
                                                -- STREAM_PROJECT  |PARTITIONED|
                                                  assign [$$163, $$161, $$159, $$154, $$168] <- [$$o.getField("o_w_id"), $$o.getField("o_d_id"), $$o.getField("o_c_id"), $$o.getField("o_entry_d"), $$o.getField("o_orderline")]
                                                  -- ASSIGN  |PARTITIONED|
                                                    project ([$$o])
                                                    -- STREAM_PROJECT  |PARTITIONED|
                                                      exchange
                                                      -- ONE_TO_ONE_EXCHANGE  |PARTITIONED|
                                                        data-scan []<-[$$158, $$o] <- test.orders
                                                        -- DATASOURCE_SCAN  |PARTITIONED|
                                                          exchange
                                                          -- ONE_TO_ONE_EXCHANGE  |PARTITIONED|
                                                            empty-tuple-source
                                                            -- EMPTY_TUPLE_SOURCE  |PARTITIONED|
>>>>>>> 86e6336f
<|MERGE_RESOLUTION|>--- conflicted
+++ resolved
@@ -1,164 +1,98 @@
-distribute result [$$148]
+distribute result [$$159]
 -- DISTRIBUTE_RESULT  |UNPARTITIONED|
   exchange
   -- ONE_TO_ONE_EXCHANGE  |UNPARTITIONED|
     limit 20
     -- STREAM_LIMIT  |UNPARTITIONED|
-<<<<<<< HEAD
+      assign [$$159] <- [{"c_id": $$c_id, "c_last": $$c_last, "revenue": $$175, "c_city": $$c_city, "c_phone": $$c_phone, "n_name": $$n_name}] project: [$$159]
       -- ASSIGN  |PARTITIONED|
+        exchange
         -- SORT_MERGE_EXCHANGE [$$175(DESC) ]  |PARTITIONED|
+          limit 20
           -- STREAM_LIMIT  |PARTITIONED|
+            exchange
             -- ONE_TO_ONE_EXCHANGE  |PARTITIONED|
+              order (topK: 20) (DESC, $$175)
               -- STABLE_SORT [topK: 20] [$$175(DESC)]  |PARTITIONED|
+                exchange
                 -- ONE_TO_ONE_EXCHANGE  |PARTITIONED|
+                  group by ([$$c_id := $$182; $$c_last := $$183; $$c_city := $$184; $$c_phone := $$185; $$n_name := $$186]) decor ([]) {
+                            aggregate [$$175] <- [agg-global-sql-sum($$181)]
+                            -- AGGREGATE  |LOCAL|
+                              nested tuple source
+                              -- NESTED_TUPLE_SOURCE  |LOCAL|
+                         }
                   -- SORT_GROUP_BY[$$182, $$183, $$184, $$185, $$186]  |PARTITIONED|
-                          {
-                            -- AGGREGATE  |LOCAL|
-                              -- NESTED_TUPLE_SOURCE  |LOCAL|
-                          }
+                    exchange
                     -- HASH_PARTITION_EXCHANGE [$$182, $$183, $$184, $$185, $$186]  |PARTITIONED|
+                      group by ([$$182 := $$166; $$183 := $$161; $$184 := $$162; $$185 := $$163; $$186 := $$164]) decor ([]) {
+                                aggregate [$$181] <- [agg-local-sql-sum($$156)]
+                                -- AGGREGATE  |LOCAL|
+                                  nested tuple source
+                                  -- NESTED_TUPLE_SOURCE  |LOCAL|
+                             }
                       -- SORT_GROUP_BY[$$166, $$161, $$162, $$163, $$164]  |PARTITIONED|
-                              {
-                                -- AGGREGATE  |LOCAL|
-                                  -- NESTED_TUPLE_SOURCE  |LOCAL|
-                              }
+                        exchange
                         -- ONE_TO_ONE_EXCHANGE  |PARTITIONED|
+                          project ([$$156, $$166, $$161, $$162, $$163, $$164])
                           -- STREAM_PROJECT  |PARTITIONED|
+                            exchange
                             -- ONE_TO_ONE_EXCHANGE  |PARTITIONED|
+                              join (and(eq($$166, $$170), eq($$171, $$172), eq($$173, $$174)))
                               -- HYBRID_HASH_JOIN [$$166, $$171, $$173][$$170, $$172, $$174]  |PARTITIONED|
+                                exchange
                                 -- HASH_PARTITION_EXCHANGE [$$166, $$171, $$173]  |PARTITIONED|
+                                  project ([$$166, $$161, $$162, $$163, $$164, $$171, $$173])
                                   -- STREAM_PROJECT  |PARTITIONED|
+                                    exchange
                                     -- ONE_TO_ONE_EXCHANGE  |PARTITIONED|
+                                      join (eq($$176, $$177))
                                       -- HYBRID_HASH_JOIN [$$176][$$177]  |PARTITIONED|
+                                        exchange
                                         -- HASH_PARTITION_EXCHANGE [$$176]  |PARTITIONED|
+                                          assign [$$164, $$176] <- [$$n.getField("n_name"), $$n.getField("n_nationkey")] project: [$$164, $$176]
                                           -- ASSIGN  |PARTITIONED|
+                                            project ([$$n])
                                             -- STREAM_PROJECT  |PARTITIONED|
+                                              exchange
                                               -- ONE_TO_ONE_EXCHANGE  |PARTITIONED|
-                                                -- DATASOURCE_SCAN (test.nation)  |PARTITIONED|
-                                                  -- ONE_TO_ONE_EXCHANGE  |PARTITIONED|
-                                                    -- EMPTY_TUPLE_SOURCE  |PARTITIONED|
-                                        -- HASH_PARTITION_EXCHANGE [$$177]  |PARTITIONED|
-                                          -- ASSIGN  |PARTITIONED|
-                                            -- STREAM_PROJECT  |PARTITIONED|
-                                              -- ONE_TO_ONE_EXCHANGE  |PARTITIONED|
-                                                -- DATASOURCE_SCAN (test.customer)  |PARTITIONED|
-                                                  -- ONE_TO_ONE_EXCHANGE  |PARTITIONED|
-                                                    -- EMPTY_TUPLE_SOURCE  |PARTITIONED|
-                                -- HASH_PARTITION_EXCHANGE [$$170, $$172, $$174]  |PARTITIONED|
-                                  -- ASSIGN  |PARTITIONED|
-                                    -- UNNEST  |PARTITIONED|
-                                      -- STREAM_SELECT  |PARTITIONED|
-                                        -- ASSIGN  |PARTITIONED|
-                                          -- STREAM_PROJECT  |PARTITIONED|
-                                            -- ONE_TO_ONE_EXCHANGE  |PARTITIONED|
-                                              -- DATASOURCE_SCAN (test.orders)  |PARTITIONED|
-                                                -- ONE_TO_ONE_EXCHANGE  |PARTITIONED|
-                                                  -- EMPTY_TUPLE_SOURCE  |PARTITIONED|
-=======
-      project ([$$148])
-      -- STREAM_PROJECT  |PARTITIONED|
-        assign [$$148] <- [{"c_id": $$c_id, "c_last": $$c_last, "revenue": $$164, "c_city": $$c_city, "c_phone": $$c_phone, "n_name": $$n_name}]
-        -- ASSIGN  |PARTITIONED|
-          exchange
-          -- SORT_MERGE_EXCHANGE [$$164(DESC) ]  |PARTITIONED|
-            limit 20
-            -- STREAM_LIMIT  |PARTITIONED|
-              exchange
-              -- ONE_TO_ONE_EXCHANGE  |PARTITIONED|
-                order (topK: 20) (DESC, $$164)
-                -- STABLE_SORT [topK: 20] [$$164(DESC)]  |PARTITIONED|
-                  exchange
-                  -- ONE_TO_ONE_EXCHANGE  |PARTITIONED|
-                    group by ([$$c_id := $$171; $$c_last := $$172; $$c_city := $$173; $$c_phone := $$174; $$n_name := $$175]) decor ([]) {
-                              aggregate [$$164] <- [agg-global-sql-sum($$170)]
-                              -- AGGREGATE  |LOCAL|
-                                nested tuple source
-                                -- NESTED_TUPLE_SOURCE  |LOCAL|
-                           }
-                    -- SORT_GROUP_BY[$$171, $$172, $$173, $$174, $$175]  |PARTITIONED|
-                      exchange
-                      -- HASH_PARTITION_EXCHANGE [$$171, $$172, $$173, $$174, $$175]  |PARTITIONED|
-                        group by ([$$171 := $$155; $$172 := $$150; $$173 := $$151; $$174 := $$152; $$175 := $$153]) decor ([]) {
-                                  aggregate [$$170] <- [agg-local-sql-sum($$145)]
-                                  -- AGGREGATE  |LOCAL|
-                                    nested tuple source
-                                    -- NESTED_TUPLE_SOURCE  |LOCAL|
-                               }
-                        -- SORT_GROUP_BY[$$155, $$150, $$151, $$152, $$153]  |PARTITIONED|
-                          exchange
-                          -- ONE_TO_ONE_EXCHANGE  |PARTITIONED|
-                            project ([$$145, $$155, $$150, $$151, $$152, $$153])
-                            -- STREAM_PROJECT  |PARTITIONED|
-                              exchange
-                              -- ONE_TO_ONE_EXCHANGE  |PARTITIONED|
-                                join (and(eq($$155, $$159), eq($$160, $$161), eq($$162, $$163)))
-                                -- HYBRID_HASH_JOIN [$$155, $$160, $$162][$$159, $$161, $$163]  |PARTITIONED|
-                                  exchange
-                                  -- HASH_PARTITION_EXCHANGE [$$155, $$160, $$162]  |PARTITIONED|
-                                    project ([$$155, $$150, $$151, $$152, $$153, $$160, $$162])
-                                    -- STREAM_PROJECT  |PARTITIONED|
-                                      exchange
-                                      -- ONE_TO_ONE_EXCHANGE  |PARTITIONED|
-                                        join (eq($$165, $$166))
-                                        -- HYBRID_HASH_JOIN [$$165][$$166]  |PARTITIONED|
-                                          exchange
-                                          -- HASH_PARTITION_EXCHANGE [$$165]  |PARTITIONED|
-                                            project ([$$153, $$165])
-                                            -- STREAM_PROJECT  |PARTITIONED|
-                                              assign [$$153, $$165] <- [$$n.getField("n_name"), $$n.getField("n_nationkey")]
-                                              -- ASSIGN  |PARTITIONED|
-                                                project ([$$n])
-                                                -- STREAM_PROJECT  |PARTITIONED|
+                                                data-scan []<-[$$167, $$n] <- test.nation
+                                                -- DATASOURCE_SCAN  |PARTITIONED|
                                                   exchange
                                                   -- ONE_TO_ONE_EXCHANGE  |PARTITIONED|
-                                                    data-scan []<-[$$156, $$n] <- test.nation
-                                                    -- DATASOURCE_SCAN  |PARTITIONED|
-                                                      exchange
-                                                      -- ONE_TO_ONE_EXCHANGE  |PARTITIONED|
-                                                        empty-tuple-source
-                                                        -- EMPTY_TUPLE_SOURCE  |PARTITIONED|
-                                          exchange
-                                          -- HASH_PARTITION_EXCHANGE [$$166]  |PARTITIONED|
-                                            project ([$$155, $$150, $$151, $$152, $$160, $$162, $$166])
+                                                    empty-tuple-source
+                                                    -- EMPTY_TUPLE_SOURCE  |PARTITIONED|
+                                        exchange
+                                        -- HASH_PARTITION_EXCHANGE [$$177]  |PARTITIONED|
+                                          assign [$$177, $$163, $$162, $$161, $$173, $$171, $$166] <- [get-item(string-to-codepoint($$c.getField("c_state")), 0), $$c.getField("c_phone"), $$c.getField("c_city"), $$c.getField("c_last"), $$c.getField("c_w_id"), $$c.getField("c_d_id"), $$c.getField("c_id")] project: [$$166, $$161, $$162, $$163, $$171, $$173, $$177]
+                                          -- ASSIGN  |PARTITIONED|
+                                            project ([$$c])
                                             -- STREAM_PROJECT  |PARTITIONED|
-                                              assign [$$166, $$152, $$151, $$150, $$162, $$160, $$155] <- [get-item(string-to-codepoint($$c.getField("c_state")), 0), $$c.getField("c_phone"), $$c.getField("c_city"), $$c.getField("c_last"), $$c.getField("c_w_id"), $$c.getField("c_d_id"), $$c.getField("c_id")]
-                                              -- ASSIGN  |PARTITIONED|
-                                                project ([$$c])
-                                                -- STREAM_PROJECT  |PARTITIONED|
+                                              exchange
+                                              -- ONE_TO_ONE_EXCHANGE  |PARTITIONED|
+                                                data-scan []<-[$$168, $$c] <- test.customer
+                                                -- DATASOURCE_SCAN  |PARTITIONED|
                                                   exchange
                                                   -- ONE_TO_ONE_EXCHANGE  |PARTITIONED|
-                                                    data-scan []<-[$$157, $$c] <- test.customer
-                                                    -- DATASOURCE_SCAN  |PARTITIONED|
-                                                      exchange
-                                                      -- ONE_TO_ONE_EXCHANGE  |PARTITIONED|
-                                                        empty-tuple-source
-                                                        -- EMPTY_TUPLE_SOURCE  |PARTITIONED|
-                                  exchange
-                                  -- HASH_PARTITION_EXCHANGE [$$159, $$161, $$163]  |PARTITIONED|
-                                    project ([$$145, $$159, $$161, $$163])
-                                    -- STREAM_PROJECT  |PARTITIONED|
-                                      assign [$$145] <- [$$ol.getField("ol_amount")]
-                                      -- ASSIGN  |PARTITIONED|
-                                        project ([$$163, $$161, $$159, $$ol])
-                                        -- STREAM_PROJECT  |PARTITIONED|
-                                          unnest $$ol <- scan-collection($$168)
-                                          -- UNNEST  |PARTITIONED|
-                                            project ([$$163, $$161, $$159, $$168])
-                                            -- STREAM_PROJECT  |PARTITIONED|
-                                              select (and(lt($$154, "2016-01-01 00:00:00.000000"), ge($$154, "2015-10-01 00:00:00.000000")))
-                                              -- STREAM_SELECT  |PARTITIONED|
-                                                project ([$$163, $$161, $$159, $$154, $$168])
-                                                -- STREAM_PROJECT  |PARTITIONED|
-                                                  assign [$$163, $$161, $$159, $$154, $$168] <- [$$o.getField("o_w_id"), $$o.getField("o_d_id"), $$o.getField("o_c_id"), $$o.getField("o_entry_d"), $$o.getField("o_orderline")]
-                                                  -- ASSIGN  |PARTITIONED|
-                                                    project ([$$o])
-                                                    -- STREAM_PROJECT  |PARTITIONED|
-                                                      exchange
-                                                      -- ONE_TO_ONE_EXCHANGE  |PARTITIONED|
-                                                        data-scan []<-[$$158, $$o] <- test.orders
-                                                        -- DATASOURCE_SCAN  |PARTITIONED|
-                                                          exchange
-                                                          -- ONE_TO_ONE_EXCHANGE  |PARTITIONED|
-                                                            empty-tuple-source
-                                                            -- EMPTY_TUPLE_SOURCE  |PARTITIONED|
->>>>>>> 86e6336f
+                                                    empty-tuple-source
+                                                    -- EMPTY_TUPLE_SOURCE  |PARTITIONED|
+                                exchange
+                                -- HASH_PARTITION_EXCHANGE [$$170, $$172, $$174]  |PARTITIONED|
+                                  assign [$$156] <- [$$ol.getField("ol_amount")] project: [$$156, $$170, $$172, $$174]
+                                  -- ASSIGN  |PARTITIONED|
+                                    unnest $$ol <- scan-collection($$179) project: [$$174, $$172, $$170, $$ol]
+                                    -- UNNEST  |PARTITIONED|
+                                      select (and(lt($$165, "2016-01-01 00:00:00.000000"), ge($$165, "2015-10-01 00:00:00.000000"))) project: [$$174, $$172, $$170, $$179]
+                                      -- STREAM_SELECT  |PARTITIONED|
+                                        assign [$$174, $$172, $$170, $$165, $$179] <- [$$o.getField("o_w_id"), $$o.getField("o_d_id"), $$o.getField("o_c_id"), $$o.getField("o_entry_d"), $$o.getField("o_orderline")] project: [$$174, $$172, $$170, $$165, $$179]
+                                        -- ASSIGN  |PARTITIONED|
+                                          project ([$$o])
+                                          -- STREAM_PROJECT  |PARTITIONED|
+                                            exchange
+                                            -- ONE_TO_ONE_EXCHANGE  |PARTITIONED|
+                                              data-scan []<-[$$169, $$o] <- test.orders
+                                              -- DATASOURCE_SCAN  |PARTITIONED|
+                                                exchange
+                                                -- ONE_TO_ONE_EXCHANGE  |PARTITIONED|
+                                                  empty-tuple-source
+                                                  -- EMPTY_TUPLE_SOURCE  |PARTITIONED|