--- conflicted
+++ resolved
@@ -1,139 +1,82 @@
-distribute result [$$158]
+distribute result [$$169]
 -- DISTRIBUTE_RESULT  |UNPARTITIONED|
   exchange
   -- ONE_TO_ONE_EXCHANGE  |UNPARTITIONED|
     limit 100
     -- STREAM_LIMIT  |UNPARTITIONED|
-<<<<<<< HEAD
+      assign [$$169] <- [{"c_last": $$c_last, "o_id": $$c_id, "o_entry_d": $$o_entry_d, "o_ol_cnt": $$o_ol_cnt, "$1": $$192}] project: [$$169]
       -- ASSIGN  |PARTITIONED|
+        project ([$$c_last, $$c_id, $$o_entry_d, $$o_ol_cnt, $$192])
         -- STREAM_PROJECT  |PARTITIONED|
+          exchange
           -- SORT_MERGE_EXCHANGE [$$193(DESC), $$o_entry_d(ASC) ]  |PARTITIONED|
+            limit 100
             -- STREAM_LIMIT  |PARTITIONED|
+              exchange
               -- ONE_TO_ONE_EXCHANGE  |PARTITIONED|
+                order (topK: 100) (DESC, $$193) (ASC, $$o_entry_d)
                 -- STABLE_SORT [topK: 100] [$$193(DESC), $$o_entry_d(ASC)]  |PARTITIONED|
+                  exchange
                   -- ONE_TO_ONE_EXCHANGE  |PARTITIONED|
+                    select (gt($$191, 200)) project: [$$c_last, $$c_id, $$o_entry_d, $$o_ol_cnt, $$192, $$193]
                     -- STREAM_SELECT  |PARTITIONED|
+                      project ([$$191, $$192, $$193, $$c_id, $$c_last, $$o_entry_d, $$o_ol_cnt])
                       -- STREAM_PROJECT  |PARTITIONED|
+                        exchange
                         -- ONE_TO_ONE_EXCHANGE  |PARTITIONED|
+                          group by ([$$o_id := $$199; $$o_w_id := $$200; $$o_d_id := $$201; $$c_id := $$202; $$c_last := $$203; $$o_entry_d := $$204; $$o_ol_cnt := $$205]) decor ([]) {
+                                    aggregate [$$191, $$192, $$193] <- [agg-global-sql-sum($$196), agg-global-sql-sum($$197), agg-global-sql-sum($$198)]
+                                    -- AGGREGATE  |LOCAL|
+                                      nested tuple source
+                                      -- NESTED_TUPLE_SOURCE  |LOCAL|
+                                 }
                           -- SORT_GROUP_BY[$$199, $$200, $$201, $$202, $$203, $$204, $$205]  |PARTITIONED|
-                                  {
-                                    -- AGGREGATE  |LOCAL|
-                                      -- NESTED_TUPLE_SOURCE  |LOCAL|
-                                  }
+                            exchange
                             -- HASH_PARTITION_EXCHANGE [$$199, $$200, $$201, $$202, $$203, $$204, $$205]  |PARTITIONED|
-                              -- SORT_GROUP_BY[$$175, $$183, $$184, $$185, $$179, $$180, $$181]  |PARTITIONED|
-                                      {
-=======
-      project ([$$158])
-      -- STREAM_PROJECT  |PARTITIONED|
-        assign [$$158] <- [{"c_last": $$c_last, "o_id": $$c_id, "o_entry_d": $$o_entry_d, "o_ol_cnt": $$o_ol_cnt, "$1": $$181}]
-        -- ASSIGN  |PARTITIONED|
-          project ([$$c_last, $$c_id, $$o_entry_d, $$o_ol_cnt, $$181])
-          -- STREAM_PROJECT  |PARTITIONED|
-            exchange
-            -- SORT_MERGE_EXCHANGE [$$182(DESC), $$o_entry_d(ASC) ]  |PARTITIONED|
-              limit 100
-              -- STREAM_LIMIT  |PARTITIONED|
-                exchange
-                -- ONE_TO_ONE_EXCHANGE  |PARTITIONED|
-                  order (topK: 100) (DESC, $$182) (ASC, $$o_entry_d)
-                  -- STABLE_SORT [topK: 100] [$$182(DESC), $$o_entry_d(ASC)]  |PARTITIONED|
-                    exchange
-                    -- ONE_TO_ONE_EXCHANGE  |PARTITIONED|
-                      project ([$$c_last, $$c_id, $$o_entry_d, $$o_ol_cnt, $$181, $$182])
-                      -- STREAM_PROJECT  |PARTITIONED|
-                        select (gt($$180, 200))
-                        -- STREAM_SELECT  |PARTITIONED|
-                          project ([$$180, $$181, $$182, $$c_id, $$c_last, $$o_entry_d, $$o_ol_cnt])
-                          -- STREAM_PROJECT  |PARTITIONED|
-                            exchange
-                            -- ONE_TO_ONE_EXCHANGE  |PARTITIONED|
-                              group by ([$$o_id := $$188; $$o_w_id := $$189; $$o_d_id := $$190; $$c_id := $$191; $$c_last := $$192; $$o_entry_d := $$193; $$o_ol_cnt := $$194]) decor ([]) {
-                                        aggregate [$$180, $$181, $$182] <- [agg-global-sql-sum($$185), agg-global-sql-sum($$186), agg-global-sql-sum($$187)]
->>>>>>> 86e6336f
+                              group by ([$$199 := $$175; $$200 := $$183; $$201 := $$184; $$202 := $$185; $$203 := $$179; $$204 := $$180; $$205 := $$181]) decor ([]) {
+                                        aggregate [$$196, $$197, $$198] <- [agg-local-sql-sum($$160), agg-local-sql-sum($$160), agg-local-sql-sum($$160)]
                                         -- AGGREGATE  |LOCAL|
                                           nested tuple source
                                           -- NESTED_TUPLE_SOURCE  |LOCAL|
-<<<<<<< HEAD
-                                      }
+                                     }
+                              -- SORT_GROUP_BY[$$175, $$183, $$184, $$185, $$179, $$180, $$181]  |PARTITIONED|
+                                exchange
                                 -- ONE_TO_ONE_EXCHANGE  |PARTITIONED|
+                                  project ([$$160, $$175, $$183, $$184, $$185, $$179, $$180, $$181])
                                   -- STREAM_PROJECT  |PARTITIONED|
-                                    -- ONE_TO_ONE_EXCHANGE  |PARTITIONED|
-                                      -- HYBRID_HASH_JOIN [$$188, $$183, $$184][$$185, $$189, $$190]  |PARTITIONED|
-                                        -- HASH_PARTITION_EXCHANGE [$$188, $$183, $$184]  |PARTITIONED|
-                                          -- ASSIGN  |PARTITIONED|
-                                            -- UNNEST  |PARTITIONED|
-                                              -- ASSIGN  |PARTITIONED|
-                                                -- STREAM_PROJECT  |PARTITIONED|
-                                                  -- ONE_TO_ONE_EXCHANGE  |PARTITIONED|
-                                                    -- DATASOURCE_SCAN (test.orders)  |PARTITIONED|
-                                                      -- ONE_TO_ONE_EXCHANGE  |PARTITIONED|
-                                                        -- EMPTY_TUPLE_SOURCE  |PARTITIONED|
-                                        -- HASH_PARTITION_EXCHANGE [$$185, $$189, $$190]  |PARTITIONED|
-                                          -- ASSIGN  |PARTITIONED|
-                                            -- STREAM_PROJECT  |PARTITIONED|
-                                              -- ONE_TO_ONE_EXCHANGE  |PARTITIONED|
-                                                -- DATASOURCE_SCAN (test.customer)  |PARTITIONED|
-                                                  -- ONE_TO_ONE_EXCHANGE  |PARTITIONED|
-                                                    -- EMPTY_TUPLE_SOURCE  |PARTITIONED|
-=======
-                                     }
-                              -- SORT_GROUP_BY[$$188, $$189, $$190, $$191, $$192, $$193, $$194]  |PARTITIONED|
-                                exchange
-                                -- HASH_PARTITION_EXCHANGE [$$188, $$189, $$190, $$191, $$192, $$193, $$194]  |PARTITIONED|
-                                  group by ([$$188 := $$164; $$189 := $$172; $$190 := $$173; $$191 := $$174; $$192 := $$168; $$193 := $$169; $$194 := $$170]) decor ([]) {
-                                            aggregate [$$185, $$186, $$187] <- [agg-local-sql-sum($$149), agg-local-sql-sum($$149), agg-local-sql-sum($$149)]
-                                            -- AGGREGATE  |LOCAL|
-                                              nested tuple source
-                                              -- NESTED_TUPLE_SOURCE  |LOCAL|
-                                         }
-                                  -- SORT_GROUP_BY[$$164, $$172, $$173, $$174, $$168, $$169, $$170]  |PARTITIONED|
                                     exchange
                                     -- ONE_TO_ONE_EXCHANGE  |PARTITIONED|
-                                      project ([$$149, $$164, $$172, $$173, $$174, $$168, $$169, $$170])
-                                      -- STREAM_PROJECT  |PARTITIONED|
+                                      join (and(eq($$185, $$188), eq($$189, $$183), eq($$190, $$184)))
+                                      -- HYBRID_HASH_JOIN [$$188, $$183, $$184][$$185, $$189, $$190]  |PARTITIONED|
                                         exchange
-                                        -- ONE_TO_ONE_EXCHANGE  |PARTITIONED|
-                                          join (and(eq($$174, $$177), eq($$178, $$172), eq($$179, $$173)))
-                                          -- HYBRID_HASH_JOIN [$$177, $$172, $$173][$$174, $$178, $$179]  |PARTITIONED|
-                                            exchange
-                                            -- HASH_PARTITION_EXCHANGE [$$177, $$172, $$173]  |PARTITIONED|
-                                              project ([$$149, $$164, $$172, $$173, $$169, $$170, $$177])
-                                              -- STREAM_PROJECT  |PARTITIONED|
-                                                assign [$$149] <- [$$ol.getField("ol_amount")]
-                                                -- ASSIGN  |PARTITIONED|
-                                                  project ([$$170, $$169, $$164, $$177, $$172, $$173, $$ol])
-                                                  -- STREAM_PROJECT  |PARTITIONED|
-                                                    unnest $$ol <- scan-collection($$183)
-                                                    -- UNNEST  |PARTITIONED|
-                                                      project ([$$170, $$169, $$164, $$177, $$172, $$173, $$183])
-                                                      -- STREAM_PROJECT  |PARTITIONED|
-                                                        assign [$$170, $$169, $$164, $$177, $$172, $$173, $$183] <- [$$o.getField("o_ol_cnt"), $$o.getField("o_entry_d"), $$o.getField("o_id"), $$o.getField("o_c_id"), $$o.getField("o_w_id"), $$o.getField("o_d_id"), $$o.getField("o_orderline")]
-                                                        -- ASSIGN  |PARTITIONED|
-                                                          project ([$$o])
-                                                          -- STREAM_PROJECT  |PARTITIONED|
-                                                            exchange
-                                                            -- ONE_TO_ONE_EXCHANGE  |PARTITIONED|
-                                                              data-scan []<-[$$175, $$o] <- test.orders
-                                                              -- DATASOURCE_SCAN  |PARTITIONED|
-                                                                exchange
-                                                                -- ONE_TO_ONE_EXCHANGE  |PARTITIONED|
-                                                                  empty-tuple-source
-                                                                  -- EMPTY_TUPLE_SOURCE  |PARTITIONED|
-                                            exchange
-                                            -- HASH_PARTITION_EXCHANGE [$$174, $$178, $$179]  |PARTITIONED|
-                                              project ([$$174, $$168, $$178, $$179])
-                                              -- STREAM_PROJECT  |PARTITIONED|
-                                                assign [$$168, $$179, $$178, $$174] <- [$$c.getField("c_last"), $$c.getField("c_d_id"), $$c.getField("c_w_id"), $$c.getField("c_id")]
-                                                -- ASSIGN  |PARTITIONED|
-                                                  project ([$$c])
-                                                  -- STREAM_PROJECT  |PARTITIONED|
-                                                    exchange
-                                                    -- ONE_TO_ONE_EXCHANGE  |PARTITIONED|
-                                                      data-scan []<-[$$176, $$c] <- test.customer
-                                                      -- DATASOURCE_SCAN  |PARTITIONED|
-                                                        exchange
-                                                        -- ONE_TO_ONE_EXCHANGE  |PARTITIONED|
-                                                          empty-tuple-source
-                                                          -- EMPTY_TUPLE_SOURCE  |PARTITIONED|
->>>>>>> 86e6336f
+                                        -- HASH_PARTITION_EXCHANGE [$$188, $$183, $$184]  |PARTITIONED|
+                                          assign [$$160] <- [$$ol.getField("ol_amount")] project: [$$160, $$175, $$183, $$184, $$180, $$181, $$188]
+                                          -- ASSIGN  |PARTITIONED|
+                                            unnest $$ol <- scan-collection($$194) project: [$$181, $$180, $$175, $$188, $$183, $$184, $$ol]
+                                            -- UNNEST  |PARTITIONED|
+                                              assign [$$181, $$180, $$175, $$188, $$183, $$184, $$194] <- [$$o.getField("o_ol_cnt"), $$o.getField("o_entry_d"), $$o.getField("o_id"), $$o.getField("o_c_id"), $$o.getField("o_w_id"), $$o.getField("o_d_id"), $$o.getField("o_orderline")] project: [$$181, $$180, $$175, $$188, $$183, $$184, $$194]
+                                              -- ASSIGN  |PARTITIONED|
+                                                project ([$$o])
+                                                -- STREAM_PROJECT  |PARTITIONED|
+                                                  exchange
+                                                  -- ONE_TO_ONE_EXCHANGE  |PARTITIONED|
+                                                    data-scan []<-[$$186, $$o] <- test.orders
+                                                    -- DATASOURCE_SCAN  |PARTITIONED|
+                                                      exchange
+                                                      -- ONE_TO_ONE_EXCHANGE  |PARTITIONED|
+                                                        empty-tuple-source
+                                                        -- EMPTY_TUPLE_SOURCE  |PARTITIONED|
+                                        exchange
+                                        -- HASH_PARTITION_EXCHANGE [$$185, $$189, $$190]  |PARTITIONED|
+                                          assign [$$179, $$190, $$189, $$185] <- [$$c.getField("c_last"), $$c.getField("c_d_id"), $$c.getField("c_w_id"), $$c.getField("c_id")] project: [$$185, $$179, $$189, $$190]
+                                          -- ASSIGN  |PARTITIONED|
+                                            project ([$$c])
+                                            -- STREAM_PROJECT  |PARTITIONED|
+                                              exchange
+                                              -- ONE_TO_ONE_EXCHANGE  |PARTITIONED|
+                                                data-scan []<-[$$187, $$c] <- test.customer
+                                                -- DATASOURCE_SCAN  |PARTITIONED|
+                                                  exchange
+                                                  -- ONE_TO_ONE_EXCHANGE  |PARTITIONED|
+                                                    empty-tuple-source
+                                                    -- EMPTY_TUPLE_SOURCE  |PARTITIONED|