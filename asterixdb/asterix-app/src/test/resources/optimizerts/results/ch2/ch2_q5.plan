--- conflicted
+++ resolved
@@ -1,280 +1,166 @@
-distribute result [$$229]
+distribute result [$$243]
 -- DISTRIBUTE_RESULT  |PARTITIONED|
   exchange
   -- ONE_TO_ONE_EXCHANGE  |PARTITIONED|
-<<<<<<< HEAD
+    assign [$$243] <- [{"n_name": $$n_name, "revenue": $#2}] project: [$$243]
     -- ASSIGN  |PARTITIONED|
+      exchange
       -- SORT_MERGE_EXCHANGE [$#2(DESC) ]  |PARTITIONED|
+        order (DESC, $#2)
         -- STABLE_SORT [$#2(DESC)]  |PARTITIONED|
+          exchange
           -- ONE_TO_ONE_EXCHANGE  |PARTITIONED|
+            assign [$#2] <- [round($$270, 2)] project: [$$n_name, $#2]
             -- ASSIGN  |PARTITIONED|
+              exchange
               -- ONE_TO_ONE_EXCHANGE  |PARTITIONED|
+                group by ([$$n_name := $$291]) decor ([]) {
+                          aggregate [$$270] <- [agg-global-sql-sum($$290)]
+                          -- AGGREGATE  |LOCAL|
+                            nested tuple source
+                            -- NESTED_TUPLE_SOURCE  |LOCAL|
+                       }
                 -- SORT_GROUP_BY[$$291]  |PARTITIONED|
-                        {
-                          -- AGGREGATE  |LOCAL|
-                            -- NESTED_TUPLE_SOURCE  |LOCAL|
-                        }
+                  exchange
                   -- HASH_PARTITION_EXCHANGE [$$291]  |PARTITIONED|
-                    -- SORT_GROUP_BY[$$275]  |PARTITIONED|
-                            {
-=======
-    project ([$$229])
-    -- STREAM_PROJECT  |PARTITIONED|
-      assign [$$229] <- [{"n_name": $$n_name, "revenue": $#2}]
-      -- ASSIGN  |PARTITIONED|
-        exchange
-        -- SORT_MERGE_EXCHANGE [$#2(DESC) ]  |PARTITIONED|
-          order (DESC, $#2)
-          -- STABLE_SORT [$#2(DESC)]  |PARTITIONED|
-            exchange
-            -- ONE_TO_ONE_EXCHANGE  |PARTITIONED|
-              project ([$$n_name, $#2])
-              -- STREAM_PROJECT  |PARTITIONED|
-                assign [$#2] <- [round($$256, 2)]
-                -- ASSIGN  |PARTITIONED|
-                  exchange
-                  -- ONE_TO_ONE_EXCHANGE  |PARTITIONED|
-                    group by ([$$n_name := $$277]) decor ([]) {
-                              aggregate [$$256] <- [agg-global-sql-sum($$276)]
->>>>>>> 86e6336f
+                    group by ([$$291 := $$275]) decor ([]) {
+                              aggregate [$$290] <- [agg-local-sql-sum($$280)]
                               -- AGGREGATE  |LOCAL|
                                 nested tuple source
                                 -- NESTED_TUPLE_SOURCE  |LOCAL|
-<<<<<<< HEAD
-                            }
+                           }
+                    -- SORT_GROUP_BY[$$275]  |PARTITIONED|
+                      exchange
                       -- ONE_TO_ONE_EXCHANGE  |PARTITIONED|
+                        project ([$$280, $$275])
                         -- STREAM_PROJECT  |PARTITIONED|
-                          -- ONE_TO_ONE_EXCHANGE  |PARTITIONED|
-                            -- HYBRID_HASH_JOIN [$$274, $$268][$$266, $$269]  |PARTITIONED|
-                              -- HASH_PARTITION_EXCHANGE [$$274, $$268]  |PARTITIONED|
-                                -- ASSIGN  |PARTITIONED|
-                                  -- STREAM_PROJECT  |PARTITIONED|
-                                    -- ONE_TO_ONE_EXCHANGE  |PARTITIONED|
-                                      -- HYBRID_HASH_JOIN [$$245, $$246][$$254, $$281]  |PARTITIONED|
-                                        -- HASH_PARTITION_EXCHANGE [$$245, $$246]  |PARTITIONED|
-                                          -- ASSIGN  |PARTITIONED|
-                                            -- STREAM_PROJECT  |PARTITIONED|
-                                              -- ONE_TO_ONE_EXCHANGE  |PARTITIONED|
-                                                -- DATASOURCE_SCAN (test.stock)  |PARTITIONED|
-                                                  -- ONE_TO_ONE_EXCHANGE  |PARTITIONED|
-                                                    -- EMPTY_TUPLE_SOURCE  |PARTITIONED|
-                                        -- HASH_PARTITION_EXCHANGE [$$254, $$281]  |PARTITIONED|
-                                          -- STREAM_PROJECT  |PARTITIONED|
-                                            -- ONE_TO_ONE_EXCHANGE  |PARTITIONED|
-                                              -- HYBRID_HASH_JOIN [$$260, $$254, $$263][$$276, $$277, $$278]  |PARTITIONED|
-                                                -- HASH_PARTITION_EXCHANGE [$$260, $$254, $$263]  |PARTITIONED|
-                                                  -- ASSIGN  |PARTITIONED|
-                                                    -- UNNEST  |PARTITIONED|
-                                                      -- STREAM_SELECT  |PARTITIONED|
-                                                        -- ASSIGN  |PARTITIONED|
-                                                          -- STREAM_PROJECT  |PARTITIONED|
-                                                            -- ONE_TO_ONE_EXCHANGE  |PARTITIONED|
-                                                              -- DATASOURCE_SCAN (test.orders)  |PARTITIONED|
-                                                                -- ONE_TO_ONE_EXCHANGE  |PARTITIONED|
-                                                                  -- EMPTY_TUPLE_SOURCE  |PARTITIONED|
-                                                -- HASH_PARTITION_EXCHANGE [$$276, $$277, $$278]  |PARTITIONED|
-                                                  -- STREAM_PROJECT  |PARTITIONED|
-                                                    -- ONE_TO_ONE_EXCHANGE  |PARTITIONED|
-                                                      -- HYBRID_HASH_JOIN [$$258][$$274]  |PARTITIONED|
-                                                        -- HASH_PARTITION_EXCHANGE [$$258]  |PARTITIONED|
-=======
-                           }
-                    -- SORT_GROUP_BY[$$277]  |PARTITIONED|
-                      exchange
-                      -- HASH_PARTITION_EXCHANGE [$$277]  |PARTITIONED|
-                        group by ([$$277 := $$261]) decor ([]) {
-                                  aggregate [$$276] <- [agg-local-sql-sum($$266)]
-                                  -- AGGREGATE  |LOCAL|
-                                    nested tuple source
-                                    -- NESTED_TUPLE_SOURCE  |LOCAL|
-                               }
-                        -- SORT_GROUP_BY[$$261]  |PARTITIONED|
                           exchange
                           -- ONE_TO_ONE_EXCHANGE  |PARTITIONED|
-                            project ([$$266, $$261])
-                            -- STREAM_PROJECT  |PARTITIONED|
+                            join (and(eq($$266, $$274), eq($$268, $$269)))
+                            -- HYBRID_HASH_JOIN [$$274, $$268][$$266, $$269]  |PARTITIONED|
                               exchange
-                              -- ONE_TO_ONE_EXCHANGE  |PARTITIONED|
-                                join (and(eq($$252, $$260), eq($$254, $$255)))
-                                -- HYBRID_HASH_JOIN [$$260, $$254][$$252, $$255]  |PARTITIONED|
-                                  exchange
-                                  -- HASH_PARTITION_EXCHANGE [$$260, $$254]  |PARTITIONED|
-                                    project ([$$266, $$261, $$260, $$254])
-                                    -- STREAM_PROJECT  |PARTITIONED|
-                                      assign [$$254] <- [numeric-mod(numeric-multiply($$231, $$232), 10000)]
-                                      -- ASSIGN  |PARTITIONED|
-                                        project ([$$231, $$232, $$266, $$261, $$260])
-                                        -- STREAM_PROJECT  |PARTITIONED|
-                                          exchange
-                                          -- ONE_TO_ONE_EXCHANGE  |PARTITIONED|
-                                            join (and(eq($$240, $$231), eq($$267, $$232)))
-                                            -- HYBRID_HASH_JOIN [$$231, $$232][$$240, $$267]  |PARTITIONED|
+                              -- HASH_PARTITION_EXCHANGE [$$274, $$268]  |PARTITIONED|
+                                assign [$$268] <- [numeric-mod(numeric-multiply($$245, $$246), 10000)] project: [$$280, $$275, $$274, $$268]
+                                -- ASSIGN  |PARTITIONED|
+                                  project ([$$245, $$246, $$280, $$275, $$274])
+                                  -- STREAM_PROJECT  |PARTITIONED|
+                                    exchange
+                                    -- ONE_TO_ONE_EXCHANGE  |PARTITIONED|
+                                      join (and(eq($$254, $$245), eq($$281, $$246)))
+                                      -- HYBRID_HASH_JOIN [$$245, $$246][$$254, $$281]  |PARTITIONED|
+                                        exchange
+                                        -- HASH_PARTITION_EXCHANGE [$$245, $$246]  |PARTITIONED|
+                                          assign [$$246, $$245] <- [$$s.getField("s_i_id"), $$s.getField("s_w_id")] project: [$$245, $$246]
+                                          -- ASSIGN  |PARTITIONED|
+                                            project ([$$s])
+                                            -- STREAM_PROJECT  |PARTITIONED|
                                               exchange
-                                              -- HASH_PARTITION_EXCHANGE [$$231, $$232]  |PARTITIONED|
-                                                project ([$$231, $$232])
-                                                -- STREAM_PROJECT  |PARTITIONED|
-                                                  assign [$$232, $$231] <- [$$s.getField("s_i_id"), $$s.getField("s_w_id")]
-                                                  -- ASSIGN  |PARTITIONED|
-                                                    project ([$$s])
-                                                    -- STREAM_PROJECT  |PARTITIONED|
-                                                      exchange
-                                                      -- ONE_TO_ONE_EXCHANGE  |PARTITIONED|
-                                                        data-scan []<-[$$233, $$s] <- test.stock
-                                                        -- DATASOURCE_SCAN  |PARTITIONED|
-                                                          exchange
-                                                          -- ONE_TO_ONE_EXCHANGE  |PARTITIONED|
-                                                            empty-tuple-source
-                                                            -- EMPTY_TUPLE_SOURCE  |PARTITIONED|
-                                              exchange
-                                              -- HASH_PARTITION_EXCHANGE [$$240, $$267]  |PARTITIONED|
-                                                project ([$$266, $$261, $$260, $$240, $$267])
-                                                -- STREAM_PROJECT  |PARTITIONED|
+                                              -- ONE_TO_ONE_EXCHANGE  |PARTITIONED|
+                                                data-scan []<-[$$247, $$s] <- test.stock
+                                                -- DATASOURCE_SCAN  |PARTITIONED|
                                                   exchange
                                                   -- ONE_TO_ONE_EXCHANGE  |PARTITIONED|
-                                                    join (and(eq($$262, $$246), eq($$263, $$240), eq($$264, $$249)))
-                                                    -- HYBRID_HASH_JOIN [$$246, $$240, $$249][$$262, $$263, $$264]  |PARTITIONED|
-                                                      exchange
-                                                      -- HASH_PARTITION_EXCHANGE [$$246, $$240, $$249]  |PARTITIONED|
-                                                        project ([$$266, $$240, $$267, $$246, $$249])
-                                                        -- STREAM_PROJECT  |PARTITIONED|
-                                                          assign [$$267, $$266] <- [$$ol.getField("ol_i_id"), $$ol.getField("ol_amount")]
->>>>>>> 86e6336f
+                                                    empty-tuple-source
+                                                    -- EMPTY_TUPLE_SOURCE  |PARTITIONED|
+                                        exchange
+                                        -- HASH_PARTITION_EXCHANGE [$$254, $$281]  |PARTITIONED|
+                                          project ([$$280, $$275, $$274, $$254, $$281])
+                                          -- STREAM_PROJECT  |PARTITIONED|
+                                            exchange
+                                            -- ONE_TO_ONE_EXCHANGE  |PARTITIONED|
+                                              join (and(eq($$276, $$260), eq($$277, $$254), eq($$278, $$263)))
+                                              -- HYBRID_HASH_JOIN [$$260, $$254, $$263][$$276, $$277, $$278]  |PARTITIONED|
+                                                exchange
+                                                -- HASH_PARTITION_EXCHANGE [$$260, $$254, $$263]  |PARTITIONED|
+                                                  assign [$$281, $$280] <- [$$ol.getField("ol_i_id"), $$ol.getField("ol_amount")] project: [$$280, $$254, $$281, $$260, $$263]
+                                                  -- ASSIGN  |PARTITIONED|
+                                                    unnest $$ol <- scan-collection($$271) project: [$$263, $$260, $$254, $$ol]
+                                                    -- UNNEST  |PARTITIONED|
+                                                      select (and(ge($$253, "2016-01-01 00:00:00.000000"), lt($$253, "2017-01-01 00:00:00.000000"))) project: [$$263, $$260, $$254, $$271]
+                                                      -- STREAM_SELECT  |PARTITIONED|
+                                                        assign [$$263, $$260, $$254, $$253, $$271] <- [$$o.getField("o_d_id"), $$o.getField("o_c_id"), $$o.getField("o_w_id"), $$o.getField("o_entry_d"), $$o.getField("o_orderline")] project: [$$263, $$260, $$254, $$253, $$271]
+                                                        -- ASSIGN  |PARTITIONED|
+                                                          project ([$$o])
+                                                          -- STREAM_PROJECT  |PARTITIONED|
+                                                            exchange
+                                                            -- ONE_TO_ONE_EXCHANGE  |PARTITIONED|
+                                                              data-scan []<-[$$248, $$o] <- test.orders
+                                                              -- DATASOURCE_SCAN  |PARTITIONED|
+                                                                exchange
+                                                                -- ONE_TO_ONE_EXCHANGE  |PARTITIONED|
+                                                                  empty-tuple-source
+                                                                  -- EMPTY_TUPLE_SOURCE  |PARTITIONED|
+                                                exchange
+                                                -- HASH_PARTITION_EXCHANGE [$$276, $$277, $$278]  |PARTITIONED|
+                                                  project ([$$275, $$274, $$276, $$277, $$278])
+                                                  -- STREAM_PROJECT  |PARTITIONED|
+                                                    exchange
+                                                    -- ONE_TO_ONE_EXCHANGE  |PARTITIONED|
+                                                      join (eq($$258, $$274))
+                                                      -- HYBRID_HASH_JOIN [$$258][$$274]  |PARTITIONED|
+                                                        exchange
+                                                        -- HASH_PARTITION_EXCHANGE [$$258]  |PARTITIONED|
+                                                          assign [$$258, $$278, $$277, $$276] <- [get-item(string-to-codepoint($$c.getField("c_state")), 0), $$c.getField("c_d_id"), $$c.getField("c_w_id"), $$c.getField("c_id")] project: [$$276, $$277, $$278, $$258]
                                                           -- ASSIGN  |PARTITIONED|
-                                                            project ([$$249, $$246, $$240, $$ol])
+                                                            project ([$$c])
                                                             -- STREAM_PROJECT  |PARTITIONED|
-<<<<<<< HEAD
+                                                              exchange
                                                               -- ONE_TO_ONE_EXCHANGE  |PARTITIONED|
-                                                                -- DATASOURCE_SCAN (test.customer)  |PARTITIONED|
+                                                                data-scan []<-[$$249, $$c] <- test.customer
+                                                                -- DATASOURCE_SCAN  |PARTITIONED|
+                                                                  exchange
                                                                   -- ONE_TO_ONE_EXCHANGE  |PARTITIONED|
+                                                                    empty-tuple-source
                                                                     -- EMPTY_TUPLE_SOURCE  |PARTITIONED|
+                                                        exchange
                                                         -- HASH_PARTITION_EXCHANGE [$$274]  |PARTITIONED|
+                                                          project ([$$275, $$274])
                                                           -- STREAM_PROJECT  |PARTITIONED|
+                                                            exchange
                                                             -- ONE_TO_ONE_EXCHANGE  |PARTITIONED|
+                                                              join (eq($$256, $$257))
                                                               -- HYBRID_HASH_JOIN [$$256][$$257]  |PARTITIONED|
+                                                                exchange
                                                                 -- HASH_PARTITION_EXCHANGE [$$256]  |PARTITIONED|
-=======
-                                                              unnest $$ol <- scan-collection($$257)
-                                                              -- UNNEST  |PARTITIONED|
-                                                                project ([$$249, $$246, $$240, $$257])
-                                                                -- STREAM_PROJECT  |PARTITIONED|
-                                                                  select (and(ge($$239, "2016-01-01 00:00:00.000000"), lt($$239, "2017-01-01 00:00:00.000000")))
-                                                                  -- STREAM_SELECT  |PARTITIONED|
-                                                                    project ([$$249, $$246, $$240, $$239, $$257])
-                                                                    -- STREAM_PROJECT  |PARTITIONED|
-                                                                      assign [$$249, $$246, $$240, $$239, $$257] <- [$$o.getField("o_d_id"), $$o.getField("o_c_id"), $$o.getField("o_w_id"), $$o.getField("o_entry_d"), $$o.getField("o_orderline")]
-                                                                      -- ASSIGN  |PARTITIONED|
-                                                                        project ([$$o])
-                                                                        -- STREAM_PROJECT  |PARTITIONED|
-                                                                          exchange
-                                                                          -- ONE_TO_ONE_EXCHANGE  |PARTITIONED|
-                                                                            data-scan []<-[$$234, $$o] <- test.orders
-                                                                            -- DATASOURCE_SCAN  |PARTITIONED|
-                                                                              exchange
-                                                                              -- ONE_TO_ONE_EXCHANGE  |PARTITIONED|
-                                                                                empty-tuple-source
-                                                                                -- EMPTY_TUPLE_SOURCE  |PARTITIONED|
-                                                      exchange
-                                                      -- HASH_PARTITION_EXCHANGE [$$262, $$263, $$264]  |PARTITIONED|
-                                                        project ([$$261, $$260, $$262, $$263, $$264])
-                                                        -- STREAM_PROJECT  |PARTITIONED|
-                                                          exchange
-                                                          -- ONE_TO_ONE_EXCHANGE  |PARTITIONED|
-                                                            join (eq($$244, $$260))
-                                                            -- HYBRID_HASH_JOIN [$$244][$$260]  |PARTITIONED|
-                                                              exchange
-                                                              -- HASH_PARTITION_EXCHANGE [$$244]  |PARTITIONED|
-                                                                project ([$$262, $$263, $$264, $$244])
-                                                                -- STREAM_PROJECT  |PARTITIONED|
-                                                                  assign [$$244, $$264, $$263, $$262] <- [get-item(string-to-codepoint($$c.getField("c_state")), 0), $$c.getField("c_d_id"), $$c.getField("c_w_id"), $$c.getField("c_id")]
->>>>>>> 86e6336f
+                                                                  assign [$$275, $$274, $$256] <- [$$n.getField("n_name"), $$n.getField("n_nationkey"), $$n.getField("n_regionkey")] project: [$$275, $$274, $$256]
                                                                   -- ASSIGN  |PARTITIONED|
-                                                                    project ([$$c])
+                                                                    project ([$$n])
                                                                     -- STREAM_PROJECT  |PARTITIONED|
                                                                       exchange
                                                                       -- ONE_TO_ONE_EXCHANGE  |PARTITIONED|
-<<<<<<< HEAD
-                                                                        -- DATASOURCE_SCAN (test.nation)  |PARTITIONED|
-=======
-                                                                        data-scan []<-[$$235, $$c] <- test.customer
+                                                                        data-scan []<-[$$250, $$n] <- test.nation
                                                                         -- DATASOURCE_SCAN  |PARTITIONED|
                                                                           exchange
->>>>>>> 86e6336f
                                                                           -- ONE_TO_ONE_EXCHANGE  |PARTITIONED|
                                                                             empty-tuple-source
                                                                             -- EMPTY_TUPLE_SOURCE  |PARTITIONED|
-<<<<<<< HEAD
+                                                                exchange
                                                                 -- HASH_PARTITION_EXCHANGE [$$257]  |PARTITIONED|
+                                                                  select (eq($$r.getField("r_name"), "Asia")) project: [$$257]
                                                                   -- STREAM_SELECT  |PARTITIONED|
+                                                                    assign [$$257] <- [$$r.getField("r_regionkey")]
                                                                     -- ASSIGN  |PARTITIONED|
+                                                                      project ([$$r])
                                                                       -- STREAM_PROJECT  |PARTITIONED|
+                                                                        exchange
                                                                         -- ONE_TO_ONE_EXCHANGE  |PARTITIONED|
-                                                                          -- DATASOURCE_SCAN (test.region)  |PARTITIONED|
+                                                                          data-scan []<-[$$251, $$r] <- test.region
+                                                                          -- DATASOURCE_SCAN  |PARTITIONED|
+                                                                            exchange
                                                                             -- ONE_TO_ONE_EXCHANGE  |PARTITIONED|
+                                                                              empty-tuple-source
                                                                               -- EMPTY_TUPLE_SOURCE  |PARTITIONED|
+                              exchange
                               -- HASH_PARTITION_EXCHANGE [$$266, $$269]  |PARTITIONED|
+                                assign [$$269, $$266] <- [$$su.getField("su_suppkey"), $$su.getField("su_nationkey")] project: [$$266, $$269]
                                 -- ASSIGN  |PARTITIONED|
+                                  project ([$$su])
                                   -- STREAM_PROJECT  |PARTITIONED|
+                                    exchange
                                     -- ONE_TO_ONE_EXCHANGE  |PARTITIONED|
-                                      -- DATASOURCE_SCAN (test.supplier)  |PARTITIONED|
+                                      data-scan []<-[$$252, $$su] <- test.supplier
+                                      -- DATASOURCE_SCAN  |PARTITIONED|
+                                        exchange
                                         -- ONE_TO_ONE_EXCHANGE  |PARTITIONED|
-                                          -- EMPTY_TUPLE_SOURCE  |PARTITIONED|
-=======
-                                                              exchange
-                                                              -- HASH_PARTITION_EXCHANGE [$$260]  |PARTITIONED|
-                                                                project ([$$261, $$260])
-                                                                -- STREAM_PROJECT  |PARTITIONED|
-                                                                  exchange
-                                                                  -- ONE_TO_ONE_EXCHANGE  |PARTITIONED|
-                                                                    join (eq($$242, $$243))
-                                                                    -- HYBRID_HASH_JOIN [$$242][$$243]  |PARTITIONED|
-                                                                      exchange
-                                                                      -- HASH_PARTITION_EXCHANGE [$$242]  |PARTITIONED|
-                                                                        project ([$$261, $$260, $$242])
-                                                                        -- STREAM_PROJECT  |PARTITIONED|
-                                                                          assign [$$261, $$260, $$242] <- [$$n.getField("n_name"), $$n.getField("n_nationkey"), $$n.getField("n_regionkey")]
-                                                                          -- ASSIGN  |PARTITIONED|
-                                                                            project ([$$n])
-                                                                            -- STREAM_PROJECT  |PARTITIONED|
-                                                                              exchange
-                                                                              -- ONE_TO_ONE_EXCHANGE  |PARTITIONED|
-                                                                                data-scan []<-[$$236, $$n] <- test.nation
-                                                                                -- DATASOURCE_SCAN  |PARTITIONED|
-                                                                                  exchange
-                                                                                  -- ONE_TO_ONE_EXCHANGE  |PARTITIONED|
-                                                                                    empty-tuple-source
-                                                                                    -- EMPTY_TUPLE_SOURCE  |PARTITIONED|
-                                                                      exchange
-                                                                      -- HASH_PARTITION_EXCHANGE [$$243]  |PARTITIONED|
-                                                                        project ([$$243])
-                                                                        -- STREAM_PROJECT  |PARTITIONED|
-                                                                          select (eq($$r.getField("r_name"), "Asia"))
-                                                                          -- STREAM_SELECT  |PARTITIONED|
-                                                                            assign [$$243] <- [$$r.getField("r_regionkey")]
-                                                                            -- ASSIGN  |PARTITIONED|
-                                                                              project ([$$r])
-                                                                              -- STREAM_PROJECT  |PARTITIONED|
-                                                                                exchange
-                                                                                -- ONE_TO_ONE_EXCHANGE  |PARTITIONED|
-                                                                                  data-scan []<-[$$237, $$r] <- test.region
-                                                                                  -- DATASOURCE_SCAN  |PARTITIONED|
-                                                                                    exchange
-                                                                                    -- ONE_TO_ONE_EXCHANGE  |PARTITIONED|
-                                                                                      empty-tuple-source
-                                                                                      -- EMPTY_TUPLE_SOURCE  |PARTITIONED|
-                                  exchange
-                                  -- HASH_PARTITION_EXCHANGE [$$252, $$255]  |PARTITIONED|
-                                    project ([$$252, $$255])
-                                    -- STREAM_PROJECT  |PARTITIONED|
-                                      assign [$$255, $$252] <- [$$su.getField("su_suppkey"), $$su.getField("su_nationkey")]
-                                      -- ASSIGN  |PARTITIONED|
-                                        project ([$$su])
-                                        -- STREAM_PROJECT  |PARTITIONED|
-                                          exchange
-                                          -- ONE_TO_ONE_EXCHANGE  |PARTITIONED|
-                                            data-scan []<-[$$238, $$su] <- test.supplier
-                                            -- DATASOURCE_SCAN  |PARTITIONED|
-                                              exchange
-                                              -- ONE_TO_ONE_EXCHANGE  |PARTITIONED|
-                                                empty-tuple-source
-                                                -- EMPTY_TUPLE_SOURCE  |PARTITIONED|
->>>>>>> 86e6336f
+                                          empty-tuple-source
+                                          -- EMPTY_TUPLE_SOURCE  |PARTITIONED|