distribute result [$$68]
-- DISTRIBUTE_RESULT  |PARTITIONED|
  exchange
  -- ONE_TO_ONE_EXCHANGE  |PARTITIONED|
<<<<<<< HEAD
    -- ASSIGN  |PARTITIONED|
      -- SORT_MERGE_EXCHANGE [$$o_ol_cnt(ASC) ]  |PARTITIONED|
        -- SORT_GROUP_BY[$$82]  |PARTITIONED|
                {
                  -- AGGREGATE  |LOCAL|
                    -- NESTED_TUPLE_SOURCE  |LOCAL|
                }
          -- HASH_PARTITION_EXCHANGE [$$82]  |PARTITIONED|
            -- SORT_GROUP_BY[$$73]  |PARTITIONED|
                    {
                      -- AGGREGATE  |LOCAL|
                        -- NESTED_TUPLE_SOURCE  |LOCAL|
                    }
              -- ONE_TO_ONE_EXCHANGE  |PARTITIONED|
                -- STREAM_SELECT  |PARTITIONED|
                  -- STREAM_PROJECT  |PARTITIONED|
                    -- SUBPLAN  |PARTITIONED|
                            {
                              -- AGGREGATE  |LOCAL|
                                -- STREAM_SELECT  |LOCAL|
                                  -- ASSIGN  |LOCAL|
                                    -- UNNEST  |LOCAL|
                                      -- NESTED_TUPLE_SOURCE  |LOCAL|
                            }
                      -- STREAM_SELECT  |PARTITIONED|
                        -- ASSIGN  |PARTITIONED|
                          -- STREAM_PROJECT  |PARTITIONED|
                            -- ONE_TO_ONE_EXCHANGE  |PARTITIONED|
                              -- DATASOURCE_SCAN (test.orders)  |PARTITIONED|
                                -- ONE_TO_ONE_EXCHANGE  |PARTITIONED|
                                  -- EMPTY_TUPLE_SOURCE  |PARTITIONED|
=======
    project ([$$68])
    -- STREAM_PROJECT  |PARTITIONED|
      assign [$$68] <- [{"o_ol_cnt": $$o_ol_cnt, "order_COUNT": $$73}]
      -- ASSIGN  |PARTITIONED|
        exchange
        -- SORT_MERGE_EXCHANGE [$$o_ol_cnt(ASC) ]  |PARTITIONED|
          group by ([$$o_ol_cnt := $$78]) decor ([]) {
                    aggregate [$$73] <- [agg-sql-sum($$77)]
                    -- AGGREGATE  |LOCAL|
                      nested tuple source
                      -- NESTED_TUPLE_SOURCE  |LOCAL|
                 }
          -- SORT_GROUP_BY[$$78]  |PARTITIONED|
            exchange
            -- HASH_PARTITION_EXCHANGE [$$78]  |PARTITIONED|
              group by ([$$78 := $$69]) decor ([]) {
                        aggregate [$$77] <- [agg-sql-count(1)]
                        -- AGGREGATE  |LOCAL|
                          nested tuple source
                          -- NESTED_TUPLE_SOURCE  |LOCAL|
                     }
              -- SORT_GROUP_BY[$$69]  |PARTITIONED|
                exchange
                -- ONE_TO_ONE_EXCHANGE  |PARTITIONED|
                  project ([$$69])
                  -- STREAM_PROJECT  |PARTITIONED|
                    select (neq($$72, 0))
                    -- STREAM_SELECT  |PARTITIONED|
                      project ([$$69, $$72])
                      -- STREAM_PROJECT  |PARTITIONED|
                        subplan {
                                  aggregate [$$72] <- [agg-count(1)]
                                  -- AGGREGATE  |LOCAL|
                                    select (ge($$75, string(numeric-add(date($$76), duration: {P7D }))))
                                    -- STREAM_SELECT  |LOCAL|
                                      assign [$$75] <- [$$ol.getField("ol_delivery_d")]
                                      -- ASSIGN  |LOCAL|
                                        unnest $$ol <- scan-collection($$74)
                                        -- UNNEST  |LOCAL|
                                          nested tuple source
                                          -- NESTED_TUPLE_SOURCE  |LOCAL|
                               }
                        -- SUBPLAN  |PARTITIONED|
                          select (and(lt($$76, "2015-10-01 00:00:00.000000"), ge($$76, "2015-07-01 00:00:00.000000")))
                          -- STREAM_SELECT  |PARTITIONED|
                            project ([$$69, $$76, $$74])
                            -- STREAM_PROJECT  |PARTITIONED|
                              assign [$$69, $$76, $$74] <- [$$o.getField("o_ol_cnt"), $$o.getField("o_entry_d"), $$o.getField("o_orderline")]
                              -- ASSIGN  |PARTITIONED|
                                project ([$$o])
                                -- STREAM_PROJECT  |PARTITIONED|
                                  exchange
                                  -- ONE_TO_ONE_EXCHANGE  |PARTITIONED|
                                    data-scan []<-[$$71, $$o] <- test.orders
                                    -- DATASOURCE_SCAN  |PARTITIONED|
                                      exchange
                                      -- ONE_TO_ONE_EXCHANGE  |PARTITIONED|
                                        empty-tuple-source
                                        -- EMPTY_TUPLE_SOURCE  |PARTITIONED|
>>>>>>> 86e6336f
<|MERGE_RESOLUTION|>--- conflicted
+++ resolved
@@ -1,97 +1,57 @@
-distribute result [$$68]
+distribute result [$$72]
 -- DISTRIBUTE_RESULT  |PARTITIONED|
   exchange
   -- ONE_TO_ONE_EXCHANGE  |PARTITIONED|
-<<<<<<< HEAD
+    assign [$$72] <- [{"o_ol_cnt": $$o_ol_cnt, "order_COUNT": $$77}] project: [$$72]
     -- ASSIGN  |PARTITIONED|
+      exchange
       -- SORT_MERGE_EXCHANGE [$$o_ol_cnt(ASC) ]  |PARTITIONED|
+        group by ([$$o_ol_cnt := $$82]) decor ([]) {
+                  aggregate [$$77] <- [agg-sql-sum($$81)]
+                  -- AGGREGATE  |LOCAL|
+                    nested tuple source
+                    -- NESTED_TUPLE_SOURCE  |LOCAL|
+               }
         -- SORT_GROUP_BY[$$82]  |PARTITIONED|
-                {
-                  -- AGGREGATE  |LOCAL|
-                    -- NESTED_TUPLE_SOURCE  |LOCAL|
-                }
+          exchange
           -- HASH_PARTITION_EXCHANGE [$$82]  |PARTITIONED|
+            group by ([$$82 := $$73]) decor ([]) {
+                      aggregate [$$81] <- [agg-sql-count(1)]
+                      -- AGGREGATE  |LOCAL|
+                        nested tuple source
+                        -- NESTED_TUPLE_SOURCE  |LOCAL|
+                   }
             -- SORT_GROUP_BY[$$73]  |PARTITIONED|
-                    {
-                      -- AGGREGATE  |LOCAL|
-                        -- NESTED_TUPLE_SOURCE  |LOCAL|
-                    }
+              exchange
               -- ONE_TO_ONE_EXCHANGE  |PARTITIONED|
+                select (neq($$76, 0)) project: [$$73]
                 -- STREAM_SELECT  |PARTITIONED|
+                  project ([$$73, $$76])
                   -- STREAM_PROJECT  |PARTITIONED|
+                    subplan {
+                              aggregate [$$76] <- [agg-count(1)]
+                              -- AGGREGATE  |LOCAL|
+                                select (ge($$79, string(numeric-add(date($$80), duration: {P7D }))))
+                                -- STREAM_SELECT  |LOCAL|
+                                  assign [$$79] <- [$$ol.getField("ol_delivery_d")]
+                                  -- ASSIGN  |LOCAL|
+                                    unnest $$ol <- scan-collection($$78)
+                                    -- UNNEST  |LOCAL|
+                                      nested tuple source
+                                      -- NESTED_TUPLE_SOURCE  |LOCAL|
+                           }
                     -- SUBPLAN  |PARTITIONED|
-                            {
-                              -- AGGREGATE  |LOCAL|
-                                -- STREAM_SELECT  |LOCAL|
-                                  -- ASSIGN  |LOCAL|
-                                    -- UNNEST  |LOCAL|
-                                      -- NESTED_TUPLE_SOURCE  |LOCAL|
-                            }
+                      select (and(lt($$80, "2015-10-01 00:00:00.000000"), ge($$80, "2015-07-01 00:00:00.000000")))
                       -- STREAM_SELECT  |PARTITIONED|
+                        assign [$$73, $$80, $$78] <- [$$o.getField("o_ol_cnt"), $$o.getField("o_entry_d"), $$o.getField("o_orderline")] project: [$$73, $$80, $$78]
                         -- ASSIGN  |PARTITIONED|
+                          project ([$$o])
                           -- STREAM_PROJECT  |PARTITIONED|
+                            exchange
                             -- ONE_TO_ONE_EXCHANGE  |PARTITIONED|
-                              -- DATASOURCE_SCAN (test.orders)  |PARTITIONED|
+                              data-scan []<-[$$75, $$o] <- test.orders
+                              -- DATASOURCE_SCAN  |PARTITIONED|
+                                exchange
                                 -- ONE_TO_ONE_EXCHANGE  |PARTITIONED|
-                                  -- EMPTY_TUPLE_SOURCE  |PARTITIONED|
-=======
-    project ([$$68])
-    -- STREAM_PROJECT  |PARTITIONED|
-      assign [$$68] <- [{"o_ol_cnt": $$o_ol_cnt, "order_COUNT": $$73}]
-      -- ASSIGN  |PARTITIONED|
-        exchange
-        -- SORT_MERGE_EXCHANGE [$$o_ol_cnt(ASC) ]  |PARTITIONED|
-          group by ([$$o_ol_cnt := $$78]) decor ([]) {
-                    aggregate [$$73] <- [agg-sql-sum($$77)]
-                    -- AGGREGATE  |LOCAL|
-                      nested tuple source
-                      -- NESTED_TUPLE_SOURCE  |LOCAL|
-                 }
-          -- SORT_GROUP_BY[$$78]  |PARTITIONED|
-            exchange
-            -- HASH_PARTITION_EXCHANGE [$$78]  |PARTITIONED|
-              group by ([$$78 := $$69]) decor ([]) {
-                        aggregate [$$77] <- [agg-sql-count(1)]
-                        -- AGGREGATE  |LOCAL|
-                          nested tuple source
-                          -- NESTED_TUPLE_SOURCE  |LOCAL|
-                     }
-              -- SORT_GROUP_BY[$$69]  |PARTITIONED|
-                exchange
-                -- ONE_TO_ONE_EXCHANGE  |PARTITIONED|
-                  project ([$$69])
-                  -- STREAM_PROJECT  |PARTITIONED|
-                    select (neq($$72, 0))
-                    -- STREAM_SELECT  |PARTITIONED|
-                      project ([$$69, $$72])
-                      -- STREAM_PROJECT  |PARTITIONED|
-                        subplan {
-                                  aggregate [$$72] <- [agg-count(1)]
-                                  -- AGGREGATE  |LOCAL|
-                                    select (ge($$75, string(numeric-add(date($$76), duration: {P7D }))))
-                                    -- STREAM_SELECT  |LOCAL|
-                                      assign [$$75] <- [$$ol.getField("ol_delivery_d")]
-                                      -- ASSIGN  |LOCAL|
-                                        unnest $$ol <- scan-collection($$74)
-                                        -- UNNEST  |LOCAL|
-                                          nested tuple source
-                                          -- NESTED_TUPLE_SOURCE  |LOCAL|
-                               }
-                        -- SUBPLAN  |PARTITIONED|
-                          select (and(lt($$76, "2015-10-01 00:00:00.000000"), ge($$76, "2015-07-01 00:00:00.000000")))
-                          -- STREAM_SELECT  |PARTITIONED|
-                            project ([$$69, $$76, $$74])
-                            -- STREAM_PROJECT  |PARTITIONED|
-                              assign [$$69, $$76, $$74] <- [$$o.getField("o_ol_cnt"), $$o.getField("o_entry_d"), $$o.getField("o_orderline")]
-                              -- ASSIGN  |PARTITIONED|
-                                project ([$$o])
-                                -- STREAM_PROJECT  |PARTITIONED|
-                                  exchange
-                                  -- ONE_TO_ONE_EXCHANGE  |PARTITIONED|
-                                    data-scan []<-[$$71, $$o] <- test.orders
-                                    -- DATASOURCE_SCAN  |PARTITIONED|
-                                      exchange
-                                      -- ONE_TO_ONE_EXCHANGE  |PARTITIONED|
-                                        empty-tuple-source
-                                        -- EMPTY_TUPLE_SOURCE  |PARTITIONED|
->>>>>>> 86e6336f
+                                  empty-tuple-source
+                                  -- EMPTY_TUPLE_SOURCE  |PARTITIONED|