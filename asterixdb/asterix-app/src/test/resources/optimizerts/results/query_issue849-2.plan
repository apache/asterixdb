--- conflicted
+++ resolved
@@ -10,13 +10,9 @@
         -- STREAM_PROJECT  |PARTITIONED|
           exchange
           -- ONE_TO_ONE_EXCHANGE  |PARTITIONED|
-<<<<<<< HEAD
-            -- HYBRID_HASH_JOIN [$$47][$$49]  |PARTITIONED|
-=======
             join (eq($$44, $$46))
             -- HYBRID_HASH_JOIN [$$44][$$46]  |PARTITIONED|
               exchange
->>>>>>> 3d3ece6e
               -- ONE_TO_ONE_EXCHANGE  |PARTITIONED|
                 data-scan []<-[$$44, $$x] <- test.s
                 -- DATASOURCE_SCAN  |PARTITIONED|
@@ -24,13 +20,9 @@
                   -- ONE_TO_ONE_EXCHANGE  |PARTITIONED|
                     empty-tuple-source
                     -- EMPTY_TUPLE_SOURCE  |PARTITIONED|
-<<<<<<< HEAD
-              -- HASH_PARTITION_EXCHANGE [$$49]  |PARTITIONED|
-=======
               exchange
               -- HASH_PARTITION_EXCHANGE [$$46]  |PARTITIONED|
                 project ([$$40, $$46])
->>>>>>> 3d3ece6e
                 -- STREAM_PROJECT  |UNPARTITIONED|
                   assign [$$40, $$46] <- [$$z.getField("c"), $$z.getField("a")]
                   -- ASSIGN  |UNPARTITIONED|
