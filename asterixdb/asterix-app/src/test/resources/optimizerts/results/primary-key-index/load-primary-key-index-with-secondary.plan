sink
-- SINK  |PARTITIONED|
  exchange
  -- ONE_TO_ONE_EXCHANGE  |PARTITIONED|
    project ([])
    -- STREAM_PROJECT  |PARTITIONED|
      exchange
      -- ONE_TO_ONE_EXCHANGE  |PARTITIONED|
        insert into kwds_index on test.MyData from [$$3] [bulkload]
        -- INDEX_BULKLOAD  |PARTITIONED|
          exchange
          -- ONE_TO_ONE_EXCHANGE  |PARTITIONED|
            order (ASC, $$3) (ASC, $$2)
            -- STABLE_SORT [$$3(ASC), $$2(ASC)]  |PARTITIONED|
              exchange
              -- ONE_TO_ONE_EXCHANGE  |PARTITIONED|
                project ([$$3, $$2])
                -- STREAM_PROJECT  |PARTITIONED|
                  exchange
                  -- ONE_TO_ONE_EXCHANGE  |PARTITIONED|
                    replicate
                    -- REPLICATE  |PARTITIONED|
                      exchange
                      -- ONE_TO_ONE_EXCHANGE  |PARTITIONED|
                        project ([$$3, $$4, $$2])
                        -- STREAM_PROJECT  |PARTITIONED|
                          exchange
                          -- ONE_TO_ONE_EXCHANGE  |PARTITIONED|
                            insert into test.MyData from record: $$1 partitioned by [$$2] [bulkload]
                            -- BULKLOAD  |PARTITIONED|
                              exchange
                              -- ONE_TO_ONE_EXCHANGE  |PARTITIONED|
                                order (ASC, $$2)
                                -- STABLE_SORT [$$2(ASC)]  |PARTITIONED|
                                  exchange
                                  -- HASH_PARTITION_EXCHANGE [$$2]  |PARTITIONED|
                                    assign [$$3, $$4, $$2] <- [$$1.getField(2), $$1.getField(1), $$1.getField(0)]
                                    -- ASSIGN  |PARTITIONED|
                                      exchange
                                      -- ONE_TO_ONE_EXCHANGE  |PARTITIONED|
                                        data-scan []<-[$$1] <- loadable_dv.loadable_ds
                                        -- DATASOURCE_SCAN  |PARTITIONED|
                                          exchange
                                          -- ONE_TO_ONE_EXCHANGE  |PARTITIONED|
                                            empty-tuple-source
                                            -- EMPTY_TUPLE_SOURCE  |PARTITIONED|
  exchange
  -- ONE_TO_ONE_EXCHANGE  |PARTITIONED|
    project ([])
    -- STREAM_PROJECT  |PARTITIONED|
      exchange
      -- ONE_TO_ONE_EXCHANGE  |PARTITIONED|
        insert into pkIndex on test.MyData from [] [bulkload]
        -- INDEX_BULKLOAD  |PARTITIONED|
          exchange
          -- ONE_TO_ONE_EXCHANGE  |PARTITIONED|
            project ([$$2])
            -- STREAM_PROJECT  |PARTITIONED|
              exchange
              -- ONE_TO_ONE_EXCHANGE  |PARTITIONED|
                replicate
                -- REPLICATE  |PARTITIONED|
                  exchange
                  -- ONE_TO_ONE_EXCHANGE  |PARTITIONED|
                    project ([$$3, $$4, $$2])
                    -- STREAM_PROJECT  |PARTITIONED|
                      exchange
                      -- ONE_TO_ONE_EXCHANGE  |PARTITIONED|
                        insert into test.MyData from record: $$1 partitioned by [$$2] [bulkload]
                        -- BULKLOAD  |PARTITIONED|
                          exchange
                          -- ONE_TO_ONE_EXCHANGE  |PARTITIONED|
                            order (ASC, $$2)
                            -- STABLE_SORT [$$2(ASC)]  |PARTITIONED|
                              exchange
                              -- HASH_PARTITION_EXCHANGE [$$2]  |PARTITIONED|
                                assign [$$3, $$4, $$2] <- [$$1.getField(2), $$1.getField(1), $$1.getField(0)]
                                -- ASSIGN  |PARTITIONED|
                                  exchange
                                  -- ONE_TO_ONE_EXCHANGE  |PARTITIONED|
                                    data-scan []<-[$$1] <- loadable_dv.loadable_ds
                                    -- DATASOURCE_SCAN  |PARTITIONED|
                                      exchange
                                      -- ONE_TO_ONE_EXCHANGE  |PARTITIONED|
                                        empty-tuple-source
                                        -- EMPTY_TUPLE_SOURCE  |PARTITIONED|
  exchange
  -- ONE_TO_ONE_EXCHANGE  |PARTITIONED|
    project ([])
    -- STREAM_PROJECT  |PARTITIONED|
      exchange
      -- ONE_TO_ONE_EXCHANGE  |PARTITIONED|
        insert into rtree_index_point on test.MyData from [$$5, $$6, $$5, $$6] [bulkload]
        -- INDEX_BULKLOAD  |PARTITIONED|
          exchange
          -- ONE_TO_ONE_EXCHANGE  |PARTITIONED|
            order (ASC, $$5) (ASC, $$6) (ASC, $$2)
            -- STABLE_SORT [$$5(ASC), $$6(ASC), $$2(ASC)]  |PARTITIONED|
              exchange
              -- ONE_TO_ONE_EXCHANGE  |PARTITIONED|
<<<<<<< HEAD
                -- ASSIGN  |PARTITIONED|
                  -- STREAM_PROJECT  |PARTITIONED|
                    -- ONE_TO_ONE_EXCHANGE  |PARTITIONED|
                      -- REPLICATE  |PARTITIONED|
                        -- ONE_TO_ONE_EXCHANGE  |PARTITIONED|
                          -- STREAM_PROJECT  |PARTITIONED|
                            -- ONE_TO_ONE_EXCHANGE  |PARTITIONED|
                              -- BULKLOAD  |PARTITIONED|
                                -- ONE_TO_ONE_EXCHANGE  |PARTITIONED|
                                  -- STABLE_SORT [$$2(ASC)]  |PARTITIONED|
                                    -- HASH_PARTITION_EXCHANGE [$$2]  |PARTITIONED|
                                      -- ASSIGN  |PARTITIONED|
                                        -- ONE_TO_ONE_EXCHANGE  |PARTITIONED|
                                          -- DATASOURCE_SCAN (loadable_dv.loadable_ds)  |PARTITIONED|
                                            -- ONE_TO_ONE_EXCHANGE  |PARTITIONED|
                                              -- EMPTY_TUPLE_SOURCE  |PARTITIONED|
=======
                project ([$$2, $$5, $$6])
                -- STREAM_PROJECT  |PARTITIONED|
                  assign [$$5, $$6] <- [create-mbr($$4, 2, 0), create-mbr($$4, 2, 1)]
                  -- ASSIGN  |PARTITIONED|
                    project ([$$4, $$2])
                    -- STREAM_PROJECT  |PARTITIONED|
                      exchange
                      -- ONE_TO_ONE_EXCHANGE  |PARTITIONED|
                        replicate
                        -- REPLICATE  |PARTITIONED|
                          exchange
                          -- ONE_TO_ONE_EXCHANGE  |PARTITIONED|
                            project ([$$3, $$4, $$2])
                            -- STREAM_PROJECT  |PARTITIONED|
                              exchange
                              -- ONE_TO_ONE_EXCHANGE  |PARTITIONED|
                                insert into test.MyData from record: $$1 partitioned by [$$2] [bulkload]
                                -- BULKLOAD  |PARTITIONED|
                                  exchange
                                  -- ONE_TO_ONE_EXCHANGE  |PARTITIONED|
                                    order (ASC, $$2)
                                    -- STABLE_SORT [$$2(ASC)]  |PARTITIONED|
                                      exchange
                                      -- HASH_PARTITION_EXCHANGE [$$2]  |PARTITIONED|
                                        assign [$$3, $$4, $$2] <- [$$1.getField(2), $$1.getField(1), $$1.getField(0)]
                                        -- ASSIGN  |PARTITIONED|
                                          exchange
                                          -- ONE_TO_ONE_EXCHANGE  |PARTITIONED|
                                            data-scan []<-[$$1] <- loadable_dv.loadable_ds
                                            -- DATASOURCE_SCAN  |PARTITIONED|
                                              exchange
                                              -- ONE_TO_ONE_EXCHANGE  |PARTITIONED|
                                                empty-tuple-source
                                                -- EMPTY_TUPLE_SOURCE  |PARTITIONED|
>>>>>>> 86e6336f
<|MERGE_RESOLUTION|>--- conflicted
+++ resolved
@@ -98,56 +98,35 @@
             -- STABLE_SORT [$$5(ASC), $$6(ASC), $$2(ASC)]  |PARTITIONED|
               exchange
               -- ONE_TO_ONE_EXCHANGE  |PARTITIONED|
-<<<<<<< HEAD
+                assign [$$5, $$6] <- [create-mbr($$4, 2, 0), create-mbr($$4, 2, 1)] project: [$$2, $$5, $$6]
                 -- ASSIGN  |PARTITIONED|
+                  project ([$$4, $$2])
                   -- STREAM_PROJECT  |PARTITIONED|
+                    exchange
                     -- ONE_TO_ONE_EXCHANGE  |PARTITIONED|
+                      replicate
                       -- REPLICATE  |PARTITIONED|
+                        exchange
                         -- ONE_TO_ONE_EXCHANGE  |PARTITIONED|
+                          project ([$$3, $$4, $$2])
                           -- STREAM_PROJECT  |PARTITIONED|
+                            exchange
                             -- ONE_TO_ONE_EXCHANGE  |PARTITIONED|
+                              insert into test.MyData from record: $$1 partitioned by [$$2] [bulkload]
                               -- BULKLOAD  |PARTITIONED|
+                                exchange
                                 -- ONE_TO_ONE_EXCHANGE  |PARTITIONED|
+                                  order (ASC, $$2)
                                   -- STABLE_SORT [$$2(ASC)]  |PARTITIONED|
+                                    exchange
                                     -- HASH_PARTITION_EXCHANGE [$$2]  |PARTITIONED|
+                                      assign [$$3, $$4, $$2] <- [$$1.getField(2), $$1.getField(1), $$1.getField(0)]
                                       -- ASSIGN  |PARTITIONED|
+                                        exchange
                                         -- ONE_TO_ONE_EXCHANGE  |PARTITIONED|
-                                          -- DATASOURCE_SCAN (loadable_dv.loadable_ds)  |PARTITIONED|
+                                          data-scan []<-[$$1] <- loadable_dv.loadable_ds
+                                          -- DATASOURCE_SCAN  |PARTITIONED|
+                                            exchange
                                             -- ONE_TO_ONE_EXCHANGE  |PARTITIONED|
-                                              -- EMPTY_TUPLE_SOURCE  |PARTITIONED|
-=======
-                project ([$$2, $$5, $$6])
-                -- STREAM_PROJECT  |PARTITIONED|
-                  assign [$$5, $$6] <- [create-mbr($$4, 2, 0), create-mbr($$4, 2, 1)]
-                  -- ASSIGN  |PARTITIONED|
-                    project ([$$4, $$2])
-                    -- STREAM_PROJECT  |PARTITIONED|
-                      exchange
-                      -- ONE_TO_ONE_EXCHANGE  |PARTITIONED|
-                        replicate
-                        -- REPLICATE  |PARTITIONED|
-                          exchange
-                          -- ONE_TO_ONE_EXCHANGE  |PARTITIONED|
-                            project ([$$3, $$4, $$2])
-                            -- STREAM_PROJECT  |PARTITIONED|
-                              exchange
-                              -- ONE_TO_ONE_EXCHANGE  |PARTITIONED|
-                                insert into test.MyData from record: $$1 partitioned by [$$2] [bulkload]
-                                -- BULKLOAD  |PARTITIONED|
-                                  exchange
-                                  -- ONE_TO_ONE_EXCHANGE  |PARTITIONED|
-                                    order (ASC, $$2)
-                                    -- STABLE_SORT [$$2(ASC)]  |PARTITIONED|
-                                      exchange
-                                      -- HASH_PARTITION_EXCHANGE [$$2]  |PARTITIONED|
-                                        assign [$$3, $$4, $$2] <- [$$1.getField(2), $$1.getField(1), $$1.getField(0)]
-                                        -- ASSIGN  |PARTITIONED|
-                                          exchange
-                                          -- ONE_TO_ONE_EXCHANGE  |PARTITIONED|
-                                            data-scan []<-[$$1] <- loadable_dv.loadable_ds
-                                            -- DATASOURCE_SCAN  |PARTITIONED|
-                                              exchange
-                                              -- ONE_TO_ONE_EXCHANGE  |PARTITIONED|
-                                                empty-tuple-source
-                                                -- EMPTY_TUPLE_SOURCE  |PARTITIONED|
->>>>>>> 86e6336f
+                                              empty-tuple-source
+                                              -- EMPTY_TUPLE_SOURCE  |PARTITIONED|