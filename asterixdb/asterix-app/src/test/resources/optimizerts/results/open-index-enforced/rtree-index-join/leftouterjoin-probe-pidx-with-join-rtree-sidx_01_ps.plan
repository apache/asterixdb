--- conflicted
+++ resolved
@@ -1,237 +1,146 @@
-distribute result [$$50]
+distribute result [$$53]
 -- DISTRIBUTE_RESULT  |PARTITIONED|
   exchange
   -- ONE_TO_ONE_EXCHANGE  |PARTITIONED|
-<<<<<<< HEAD
+    assign [$$53] <- [{"tweetid1": $$64, "loc1": $$56, "nearby-message": $$52}] project: [$$53]
     -- ASSIGN  |PARTITIONED|
+      exchange
       -- ONE_TO_ONE_EXCHANGE  |PARTITIONED|
+        order (ASC, $$64)
         -- STABLE_SORT [$$64(ASC)]  |PARTITIONED|
+          exchange
           -- RANGE_PARTITION_EXCHANGE [$$64(ASC)]  |PARTITIONED|
+            forward: shared-variable = $$79
             -- FORWARD  |PARTITIONED|
+              exchange
               -- ONE_TO_ONE_EXCHANGE  |PARTITIONED|
+                replicate
                 -- REPLICATE  |PARTITIONED|
+                  exchange
                   -- ONE_TO_ONE_EXCHANGE  |PARTITIONED|
+                    group by ([$$64 := $$57]) decor ([$$56]) {
+                              aggregate [$$52] <- [listify({"tweetid2": $$58, "loc2": $$59})]
+                              -- AGGREGATE  |LOCAL|
+                                select (not(is-missing($$58)))
+                                -- STREAM_SELECT  |LOCAL|
+                                  nested tuple source
+                                  -- NESTED_TUPLE_SOURCE  |LOCAL|
+                           }
                     -- PRE_CLUSTERED_GROUP_BY[$$57]  |PARTITIONED|
-                            {
-                              -- AGGREGATE  |LOCAL|
-                                -- STREAM_SELECT  |LOCAL|
-                                  -- NESTED_TUPLE_SOURCE  |LOCAL|
-                            }
+                      exchange
                       -- ONE_TO_ONE_EXCHANGE  |PARTITIONED|
+                        order (ASC, $$57) (ASC, $$58)
                         -- STABLE_SORT [$$57(ASC), $$58(ASC)]  |PARTITIONED|
+                          exchange
                           -- HASH_PARTITION_EXCHANGE [$$57]  |PARTITIONED|
+                            select (spatial-intersect($$59, $$n)) retain-untrue ($$58 <- missing) project: [$$56, $$58, $$59, $$57]
                             -- STREAM_SELECT  |PARTITIONED|
+                              assign [$$59] <- [$$t2.getField("sender-location")] project: [$$56, $$57, $$n, $$58, $$59]
                               -- ASSIGN  |PARTITIONED|
+                                project ([$$56, $$57, $$n, $$58, $$t2])
                                 -- STREAM_PROJECT  |PARTITIONED|
+                                  exchange
                                   -- ONE_TO_ONE_EXCHANGE  |PARTITIONED|
-                                    -- BTREE_SEARCH (test.TweetMessages.TweetMessages)  |PARTITIONED|
+                                    left-outer-unnest-map [$$58, $$t2] <- index-search("TweetMessages", 0, "Default", "test", "TweetMessages", true, false, 1, $$76, 1, $$76, true, true, true)
+                                    -- BTREE_SEARCH  |PARTITIONED|
+                                      exchange
                                       -- ONE_TO_ONE_EXCHANGE  |PARTITIONED|
+                                        order (ASC, $$76)
                                         -- STABLE_SORT [$$76(ASC)]  |PARTITIONED|
+                                          exchange
                                           -- ONE_TO_ONE_EXCHANGE  |PARTITIONED|
+                                            project ([$$56, $$57, $$n, $$76])
                                             -- STREAM_PROJECT  |PARTITIONED|
+                                              exchange
                                               -- ONE_TO_ONE_EXCHANGE  |PARTITIONED|
-                                                -- RTREE_SEARCH (test.TweetMessages.twmSndLocIx)  |PARTITIONED|
+                                                left-outer-unnest-map [$$72, $$73, $$74, $$75, $$76] <- index-search("twmSndLocIx", 1, "Default", "test", "TweetMessages", true, true, 4, $$68, $$69, $$70, $$71)
+                                                -- RTREE_SEARCH  |PARTITIONED|
+                                                  exchange
                                                   -- BROADCAST_EXCHANGE  |PARTITIONED|
+                                                    assign [$$68, $$69, $$70, $$71] <- [create-mbr($$n, 2, 0), create-mbr($$n, 2, 1), create-mbr($$n, 2, 2), create-mbr($$n, 2, 3)]
                                                     -- ASSIGN  |PARTITIONED|
+                                                      assign [$$n] <- [create-circle($$56, 0.5)]
                                                       -- ASSIGN  |PARTITIONED|
+                                                        assign [$$56] <- [$$t1.getField("sender-location")] project: [$$57, $$56]
                                                         -- ASSIGN  |PARTITIONED|
+                                                          exchange
                                                           -- ONE_TO_ONE_EXCHANGE  |PARTITIONED|
-                                                            -- BTREE_SEARCH (test.TweetMessages.TweetMessages)  |PARTITIONED|
+                                                            unnest-map [$$57, $$t1] <- index-search("TweetMessages", 0, "Default", "test", "TweetMessages", false, false, 0, 1, $$65, true, false, false)
+                                                            -- BTREE_SEARCH  |PARTITIONED|
+                                                              exchange
                                                               -- ONE_TO_ONE_EXCHANGE  |PARTITIONED|
+                                                                assign [$$65] <- [10]
                                                                 -- ASSIGN  |PARTITIONED|
+                                                                  empty-tuple-source
                                                                   -- EMPTY_TUPLE_SOURCE  |PARTITIONED|
+              exchange
               -- BROADCAST_EXCHANGE  |PARTITIONED|
+                aggregate [$$79] <- [agg-range-map($$77, $$78)]
                 -- AGGREGATE  |UNPARTITIONED|
+                  exchange
                   -- RANDOM_MERGE_EXCHANGE  |PARTITIONED|
+                    aggregate [$$77, $$78] <- [agg-local-sampling($$64), agg-null-writer($$64)]
                     -- AGGREGATE  |PARTITIONED|
+                      project ([$$64])
                       -- STREAM_PROJECT  |PARTITIONED|
-                        -- ONE_TO_ONE_EXCHANGE  |PARTITIONED|
-                          -- REPLICATE  |PARTITIONED|
-                            -- ONE_TO_ONE_EXCHANGE  |PARTITIONED|
-                              -- PRE_CLUSTERED_GROUP_BY[$$57]  |PARTITIONED|
-                                      {
-                                        -- AGGREGATE  |LOCAL|
-                                          -- STREAM_SELECT  |LOCAL|
-                                            -- NESTED_TUPLE_SOURCE  |LOCAL|
-                                      }
-                                -- ONE_TO_ONE_EXCHANGE  |PARTITIONED|
-                                  -- STABLE_SORT [$$57(ASC), $$58(ASC)]  |PARTITIONED|
-                                    -- HASH_PARTITION_EXCHANGE [$$57]  |PARTITIONED|
-                                      -- STREAM_SELECT  |PARTITIONED|
-                                        -- ASSIGN  |PARTITIONED|
-                                          -- STREAM_PROJECT  |PARTITIONED|
-                                            -- ONE_TO_ONE_EXCHANGE  |PARTITIONED|
-                                              -- BTREE_SEARCH (test.TweetMessages.TweetMessages)  |PARTITIONED|
-                                                -- ONE_TO_ONE_EXCHANGE  |PARTITIONED|
-                                                  -- STABLE_SORT [$$76(ASC)]  |PARTITIONED|
-                                                    -- ONE_TO_ONE_EXCHANGE  |PARTITIONED|
-                                                      -- STREAM_PROJECT  |PARTITIONED|
-                                                        -- ONE_TO_ONE_EXCHANGE  |PARTITIONED|
-                                                          -- RTREE_SEARCH (test.TweetMessages.twmSndLocIx)  |PARTITIONED|
-                                                            -- BROADCAST_EXCHANGE  |PARTITIONED|
-                                                              -- ASSIGN  |PARTITIONED|
-                                                                -- ASSIGN  |PARTITIONED|
-                                                                  -- ASSIGN  |PARTITIONED|
-                                                                    -- ONE_TO_ONE_EXCHANGE  |PARTITIONED|
-                                                                      -- BTREE_SEARCH (test.TweetMessages.TweetMessages)  |PARTITIONED|
-                                                                        -- ONE_TO_ONE_EXCHANGE  |PARTITIONED|
-                                                                          -- ASSIGN  |PARTITIONED|
-                                                                            -- EMPTY_TUPLE_SOURCE  |PARTITIONED|
-=======
-    project ([$$50])
-    -- STREAM_PROJECT  |PARTITIONED|
-      assign [$$50] <- [{"tweetid1": $$61, "loc1": $$53, "nearby-message": $$49}]
-      -- ASSIGN  |PARTITIONED|
-        exchange
-        -- ONE_TO_ONE_EXCHANGE  |PARTITIONED|
-          order (ASC, $$61)
-          -- STABLE_SORT [$$61(ASC)]  |PARTITIONED|
-            exchange
-            -- RANGE_PARTITION_EXCHANGE [$$61(ASC)]  |PARTITIONED|
-              forward: shared-variable = $$76
-              -- FORWARD  |PARTITIONED|
-                exchange
-                -- ONE_TO_ONE_EXCHANGE  |PARTITIONED|
-                  replicate
-                  -- REPLICATE  |PARTITIONED|
-                    exchange
-                    -- ONE_TO_ONE_EXCHANGE  |PARTITIONED|
-                      group by ([$$61 := $$54]) decor ([$$53]) {
-                                aggregate [$$49] <- [listify({"tweetid2": $$55, "loc2": $$56})]
-                                -- AGGREGATE  |LOCAL|
-                                  select (not(is-missing($$55)))
-                                  -- STREAM_SELECT  |LOCAL|
-                                    nested tuple source
-                                    -- NESTED_TUPLE_SOURCE  |LOCAL|
-                             }
-                      -- PRE_CLUSTERED_GROUP_BY[$$54]  |PARTITIONED|
                         exchange
                         -- ONE_TO_ONE_EXCHANGE  |PARTITIONED|
-                          order (ASC, $$54) (ASC, $$55)
-                          -- STABLE_SORT [$$54(ASC), $$55(ASC)]  |PARTITIONED|
+                          replicate
+                          -- REPLICATE  |PARTITIONED|
                             exchange
-                            -- HASH_PARTITION_EXCHANGE [$$54]  |PARTITIONED|
-                              project ([$$53, $$55, $$56, $$54])
-                              -- STREAM_PROJECT  |PARTITIONED|
-                                select (spatial-intersect($$56, $$n)) retain-untrue ($$55 <- missing)
-                                -- STREAM_SELECT  |PARTITIONED|
-                                  project ([$$53, $$54, $$n, $$55, $$56])
-                                  -- STREAM_PROJECT  |PARTITIONED|
-                                    assign [$$56] <- [$$t2.getField("sender-location")]
-                                    -- ASSIGN  |PARTITIONED|
-                                      project ([$$53, $$54, $$n, $$55, $$t2])
-                                      -- STREAM_PROJECT  |PARTITIONED|
-                                        exchange
-                                        -- ONE_TO_ONE_EXCHANGE  |PARTITIONED|
-                                          left-outer-unnest-map [$$55, $$t2] <- index-search("TweetMessages", 0, "test", "TweetMessages", true, false, 1, $$73, 1, $$73, true, true, true)
-                                          -- BTREE_SEARCH  |PARTITIONED|
+                            -- ONE_TO_ONE_EXCHANGE  |PARTITIONED|
+                              group by ([$$64 := $$57]) decor ([$$56]) {
+                                        aggregate [$$52] <- [listify({"tweetid2": $$58, "loc2": $$59})]
+                                        -- AGGREGATE  |LOCAL|
+                                          select (not(is-missing($$58)))
+                                          -- STREAM_SELECT  |LOCAL|
+                                            nested tuple source
+                                            -- NESTED_TUPLE_SOURCE  |LOCAL|
+                                     }
+                              -- PRE_CLUSTERED_GROUP_BY[$$57]  |PARTITIONED|
+                                exchange
+                                -- ONE_TO_ONE_EXCHANGE  |PARTITIONED|
+                                  order (ASC, $$57) (ASC, $$58)
+                                  -- STABLE_SORT [$$57(ASC), $$58(ASC)]  |PARTITIONED|
+                                    exchange
+                                    -- HASH_PARTITION_EXCHANGE [$$57]  |PARTITIONED|
+                                      select (spatial-intersect($$59, $$n)) retain-untrue ($$58 <- missing) project: [$$56, $$58, $$59, $$57]
+                                      -- STREAM_SELECT  |PARTITIONED|
+                                        assign [$$59] <- [$$t2.getField("sender-location")] project: [$$56, $$57, $$n, $$58, $$59]
+                                        -- ASSIGN  |PARTITIONED|
+                                          project ([$$56, $$57, $$n, $$58, $$t2])
+                                          -- STREAM_PROJECT  |PARTITIONED|
                                             exchange
                                             -- ONE_TO_ONE_EXCHANGE  |PARTITIONED|
-                                              order (ASC, $$73)
-                                              -- STABLE_SORT [$$73(ASC)]  |PARTITIONED|
+                                              left-outer-unnest-map [$$58, $$t2] <- index-search("TweetMessages", 0, "Default", "test", "TweetMessages", true, false, 1, $$76, 1, $$76, true, true, true)
+                                              -- BTREE_SEARCH  |PARTITIONED|
                                                 exchange
                                                 -- ONE_TO_ONE_EXCHANGE  |PARTITIONED|
-                                                  project ([$$53, $$54, $$n, $$73])
-                                                  -- STREAM_PROJECT  |PARTITIONED|
+                                                  order (ASC, $$76)
+                                                  -- STABLE_SORT [$$76(ASC)]  |PARTITIONED|
                                                     exchange
                                                     -- ONE_TO_ONE_EXCHANGE  |PARTITIONED|
-                                                      left-outer-unnest-map [$$69, $$70, $$71, $$72, $$73] <- index-search("twmSndLocIx", 1, "test", "TweetMessages", true, true, 4, $$65, $$66, $$67, $$68)
-                                                      -- RTREE_SEARCH  |PARTITIONED|
+                                                      project ([$$56, $$57, $$n, $$76])
+                                                      -- STREAM_PROJECT  |PARTITIONED|
                                                         exchange
-                                                        -- BROADCAST_EXCHANGE  |PARTITIONED|
-                                                          assign [$$65, $$66, $$67, $$68] <- [create-mbr($$n, 2, 0), create-mbr($$n, 2, 1), create-mbr($$n, 2, 2), create-mbr($$n, 2, 3)]
-                                                          -- ASSIGN  |PARTITIONED|
-                                                            assign [$$n] <- [create-circle($$53, 0.5)]
-                                                            -- ASSIGN  |PARTITIONED|
-                                                              project ([$$54, $$53])
-                                                              -- STREAM_PROJECT  |PARTITIONED|
-                                                                assign [$$53] <- [$$t1.getField("sender-location")]
+                                                        -- ONE_TO_ONE_EXCHANGE  |PARTITIONED|
+                                                          left-outer-unnest-map [$$72, $$73, $$74, $$75, $$76] <- index-search("twmSndLocIx", 1, "Default", "test", "TweetMessages", true, true, 4, $$68, $$69, $$70, $$71)
+                                                          -- RTREE_SEARCH  |PARTITIONED|
+                                                            exchange
+                                                            -- BROADCAST_EXCHANGE  |PARTITIONED|
+                                                              assign [$$68, $$69, $$70, $$71] <- [create-mbr($$n, 2, 0), create-mbr($$n, 2, 1), create-mbr($$n, 2, 2), create-mbr($$n, 2, 3)]
+                                                              -- ASSIGN  |PARTITIONED|
+                                                                assign [$$n] <- [create-circle($$56, 0.5)]
                                                                 -- ASSIGN  |PARTITIONED|
-                                                                  exchange
-                                                                  -- ONE_TO_ONE_EXCHANGE  |PARTITIONED|
-                                                                    unnest-map [$$54, $$t1] <- index-search("TweetMessages", 0, "test", "TweetMessages", false, false, 0, 1, $$62, true, false, false)
-                                                                    -- BTREE_SEARCH  |PARTITIONED|
-                                                                      exchange
-                                                                      -- ONE_TO_ONE_EXCHANGE  |PARTITIONED|
-                                                                        assign [$$62] <- [10]
-                                                                        -- ASSIGN  |PARTITIONED|
-                                                                          empty-tuple-source
-                                                                          -- EMPTY_TUPLE_SOURCE  |PARTITIONED|
-                exchange
-                -- BROADCAST_EXCHANGE  |PARTITIONED|
-                  aggregate [$$76] <- [agg-range-map($$74, $$75)]
-                  -- AGGREGATE  |UNPARTITIONED|
-                    exchange
-                    -- RANDOM_MERGE_EXCHANGE  |PARTITIONED|
-                      aggregate [$$74, $$75] <- [agg-local-sampling($$61), agg-null-writer($$61)]
-                      -- AGGREGATE  |PARTITIONED|
-                        project ([$$61])
-                        -- STREAM_PROJECT  |PARTITIONED|
-                          exchange
-                          -- ONE_TO_ONE_EXCHANGE  |PARTITIONED|
-                            replicate
-                            -- REPLICATE  |PARTITIONED|
-                              exchange
-                              -- ONE_TO_ONE_EXCHANGE  |PARTITIONED|
-                                group by ([$$61 := $$54]) decor ([$$53]) {
-                                          aggregate [$$49] <- [listify({"tweetid2": $$55, "loc2": $$56})]
-                                          -- AGGREGATE  |LOCAL|
-                                            select (not(is-missing($$55)))
-                                            -- STREAM_SELECT  |LOCAL|
-                                              nested tuple source
-                                              -- NESTED_TUPLE_SOURCE  |LOCAL|
-                                       }
-                                -- PRE_CLUSTERED_GROUP_BY[$$54]  |PARTITIONED|
-                                  exchange
-                                  -- ONE_TO_ONE_EXCHANGE  |PARTITIONED|
-                                    order (ASC, $$54) (ASC, $$55)
-                                    -- STABLE_SORT [$$54(ASC), $$55(ASC)]  |PARTITIONED|
-                                      exchange
-                                      -- HASH_PARTITION_EXCHANGE [$$54]  |PARTITIONED|
-                                        project ([$$53, $$55, $$56, $$54])
-                                        -- STREAM_PROJECT  |PARTITIONED|
-                                          select (spatial-intersect($$56, $$n)) retain-untrue ($$55 <- missing)
-                                          -- STREAM_SELECT  |PARTITIONED|
-                                            project ([$$53, $$54, $$n, $$55, $$56])
-                                            -- STREAM_PROJECT  |PARTITIONED|
-                                              assign [$$56] <- [$$t2.getField("sender-location")]
-                                              -- ASSIGN  |PARTITIONED|
-                                                project ([$$53, $$54, $$n, $$55, $$t2])
-                                                -- STREAM_PROJECT  |PARTITIONED|
-                                                  exchange
-                                                  -- ONE_TO_ONE_EXCHANGE  |PARTITIONED|
-                                                    left-outer-unnest-map [$$55, $$t2] <- index-search("TweetMessages", 0, "test", "TweetMessages", true, false, 1, $$73, 1, $$73, true, true, true)
-                                                    -- BTREE_SEARCH  |PARTITIONED|
-                                                      exchange
-                                                      -- ONE_TO_ONE_EXCHANGE  |PARTITIONED|
-                                                        order (ASC, $$73)
-                                                        -- STABLE_SORT [$$73(ASC)]  |PARTITIONED|
-                                                          exchange
-                                                          -- ONE_TO_ONE_EXCHANGE  |PARTITIONED|
-                                                            project ([$$53, $$54, $$n, $$73])
-                                                            -- STREAM_PROJECT  |PARTITIONED|
-                                                              exchange
-                                                              -- ONE_TO_ONE_EXCHANGE  |PARTITIONED|
-                                                                left-outer-unnest-map [$$69, $$70, $$71, $$72, $$73] <- index-search("twmSndLocIx", 1, "test", "TweetMessages", true, true, 4, $$65, $$66, $$67, $$68)
-                                                                -- RTREE_SEARCH  |PARTITIONED|
-                                                                  exchange
-                                                                  -- BROADCAST_EXCHANGE  |PARTITIONED|
-                                                                    assign [$$65, $$66, $$67, $$68] <- [create-mbr($$n, 2, 0), create-mbr($$n, 2, 1), create-mbr($$n, 2, 2), create-mbr($$n, 2, 3)]
-                                                                    -- ASSIGN  |PARTITIONED|
-                                                                      assign [$$n] <- [create-circle($$53, 0.5)]
-                                                                      -- ASSIGN  |PARTITIONED|
-                                                                        project ([$$54, $$53])
-                                                                        -- STREAM_PROJECT  |PARTITIONED|
-                                                                          assign [$$53] <- [$$t1.getField("sender-location")]
+                                                                  assign [$$56] <- [$$t1.getField("sender-location")] project: [$$57, $$56]
+                                                                  -- ASSIGN  |PARTITIONED|
+                                                                    exchange
+                                                                    -- ONE_TO_ONE_EXCHANGE  |PARTITIONED|
+                                                                      unnest-map [$$57, $$t1] <- index-search("TweetMessages", 0, "Default", "test", "TweetMessages", false, false, 0, 1, $$65, true, false, false)
+                                                                      -- BTREE_SEARCH  |PARTITIONED|
+                                                                        exchange
+                                                                        -- ONE_TO_ONE_EXCHANGE  |PARTITIONED|
+                                                                          assign [$$65] <- [10]
                                                                           -- ASSIGN  |PARTITIONED|
-                                                                            exchange
-                                                                            -- ONE_TO_ONE_EXCHANGE  |PARTITIONED|
-                                                                              unnest-map [$$54, $$t1] <- index-search("TweetMessages", 0, "test", "TweetMessages", false, false, 0, 1, $$62, true, false, false)
-                                                                              -- BTREE_SEARCH  |PARTITIONED|
-                                                                                exchange
-                                                                                -- ONE_TO_ONE_EXCHANGE  |PARTITIONED|
-                                                                                  assign [$$62] <- [10]
-                                                                                  -- ASSIGN  |PARTITIONED|
-                                                                                    empty-tuple-source
-                                                                                    -- EMPTY_TUPLE_SOURCE  |PARTITIONED|
->>>>>>> 86e6336f
+                                                                            empty-tuple-source
+                                                                            -- EMPTY_TUPLE_SOURCE  |PARTITIONED|