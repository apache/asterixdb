--- conflicted
+++ resolved
@@ -1,237 +1,146 @@
-distribute result [$$54]
+distribute result [$$57]
 -- DISTRIBUTE_RESULT  |PARTITIONED|
   exchange
   -- ONE_TO_ONE_EXCHANGE  |PARTITIONED|
-<<<<<<< HEAD
+    assign [$$57] <- [{"tweetid1": $$69, "loc1": $$60, "nearby-message": $$56}] project: [$$57]
     -- ASSIGN  |PARTITIONED|
+      exchange
       -- ONE_TO_ONE_EXCHANGE  |PARTITIONED|
+        order (ASC, $$69)
         -- STABLE_SORT [$$69(ASC)]  |PARTITIONED|
+          exchange
           -- RANGE_PARTITION_EXCHANGE [$$69(ASC)]  |PARTITIONED|
+            forward: shared-variable = $$84
             -- FORWARD  |PARTITIONED|
+              exchange
               -- ONE_TO_ONE_EXCHANGE  |PARTITIONED|
+                replicate
                 -- REPLICATE  |PARTITIONED|
+                  exchange
                   -- ONE_TO_ONE_EXCHANGE  |PARTITIONED|
+                    group by ([$$69 := $$61]) decor ([$$60]) {
+                              aggregate [$$56] <- [listify({"tweetid2": $$62, "loc2": $$64})]
+                              -- AGGREGATE  |LOCAL|
+                                select (not(is-missing($$62)))
+                                -- STREAM_SELECT  |LOCAL|
+                                  nested tuple source
+                                  -- NESTED_TUPLE_SOURCE  |LOCAL|
+                           }
                     -- PRE_CLUSTERED_GROUP_BY[$$61]  |PARTITIONED|
-                            {
-                              -- AGGREGATE  |LOCAL|
-                                -- STREAM_SELECT  |LOCAL|
-                                  -- NESTED_TUPLE_SOURCE  |LOCAL|
-                            }
+                      exchange
                       -- ONE_TO_ONE_EXCHANGE  |PARTITIONED|
+                        order (ASC, $$61) (ASC, $$62)
                         -- STABLE_SORT [$$61(ASC), $$62(ASC)]  |PARTITIONED|
+                          exchange
                           -- HASH_PARTITION_EXCHANGE [$$61]  |PARTITIONED|
+                            select (and(spatial-intersect($$64, $$n), neq($$61, $$62))) retain-untrue ($$62 <- missing) project: [$$60, $$62, $$64, $$61]
                             -- STREAM_SELECT  |PARTITIONED|
+                              assign [$$64] <- [$$t2.getField("sender-location")] project: [$$60, $$61, $$n, $$62, $$64]
                               -- ASSIGN  |PARTITIONED|
+                                project ([$$60, $$61, $$n, $$62, $$t2])
                                 -- STREAM_PROJECT  |PARTITIONED|
+                                  exchange
                                   -- ONE_TO_ONE_EXCHANGE  |PARTITIONED|
-                                    -- BTREE_SEARCH (test.TweetMessages.TweetMessages)  |PARTITIONED|
+                                    left-outer-unnest-map [$$62, $$t2] <- index-search("TweetMessages", 0, "Default", "test", "TweetMessages", true, false, 1, $$81, 1, $$81, true, true, true)
+                                    -- BTREE_SEARCH  |PARTITIONED|
+                                      exchange
                                       -- ONE_TO_ONE_EXCHANGE  |PARTITIONED|
+                                        order (ASC, $$81)
                                         -- STABLE_SORT [$$81(ASC)]  |PARTITIONED|
+                                          exchange
                                           -- ONE_TO_ONE_EXCHANGE  |PARTITIONED|
+                                            project ([$$60, $$61, $$n, $$81])
                                             -- STREAM_PROJECT  |PARTITIONED|
+                                              exchange
                                               -- ONE_TO_ONE_EXCHANGE  |PARTITIONED|
-                                                -- RTREE_SEARCH (test.TweetMessages.twmSndLocIx)  |PARTITIONED|
+                                                left-outer-unnest-map [$$77, $$78, $$79, $$80, $$81] <- index-search("twmSndLocIx", 1, "Default", "test", "TweetMessages", true, true, 4, $$73, $$74, $$75, $$76)
+                                                -- RTREE_SEARCH  |PARTITIONED|
+                                                  exchange
                                                   -- BROADCAST_EXCHANGE  |PARTITIONED|
+                                                    assign [$$73, $$74, $$75, $$76] <- [create-mbr($$n, 2, 0), create-mbr($$n, 2, 1), create-mbr($$n, 2, 2), create-mbr($$n, 2, 3)]
                                                     -- ASSIGN  |PARTITIONED|
+                                                      assign [$$n] <- [create-circle($$60, 0.5)]
                                                       -- ASSIGN  |PARTITIONED|
+                                                        assign [$$60] <- [$$t1.getField("sender-location")] project: [$$61, $$60]
                                                         -- ASSIGN  |PARTITIONED|
+                                                          exchange
                                                           -- ONE_TO_ONE_EXCHANGE  |PARTITIONED|
-                                                            -- BTREE_SEARCH (test.TweetMessages.TweetMessages)  |PARTITIONED|
+                                                            unnest-map [$$61, $$t1] <- index-search("TweetMessages", 0, "Default", "test", "TweetMessages", false, false, 0, 1, $$70, true, false, false)
+                                                            -- BTREE_SEARCH  |PARTITIONED|
+                                                              exchange
                                                               -- ONE_TO_ONE_EXCHANGE  |PARTITIONED|
+                                                                assign [$$70] <- [10]
                                                                 -- ASSIGN  |PARTITIONED|
+                                                                  empty-tuple-source
                                                                   -- EMPTY_TUPLE_SOURCE  |PARTITIONED|
+              exchange
               -- BROADCAST_EXCHANGE  |PARTITIONED|
+                aggregate [$$84] <- [agg-range-map($$82, $$83)]
                 -- AGGREGATE  |UNPARTITIONED|
+                  exchange
                   -- RANDOM_MERGE_EXCHANGE  |PARTITIONED|
+                    aggregate [$$82, $$83] <- [agg-local-sampling($$69), agg-null-writer($$69)]
                     -- AGGREGATE  |PARTITIONED|
+                      project ([$$69])
                       -- STREAM_PROJECT  |PARTITIONED|
-                        -- ONE_TO_ONE_EXCHANGE  |PARTITIONED|
-                          -- REPLICATE  |PARTITIONED|
-                            -- ONE_TO_ONE_EXCHANGE  |PARTITIONED|
-                              -- PRE_CLUSTERED_GROUP_BY[$$61]  |PARTITIONED|
-                                      {
-                                        -- AGGREGATE  |LOCAL|
-                                          -- STREAM_SELECT  |LOCAL|
-                                            -- NESTED_TUPLE_SOURCE  |LOCAL|
-                                      }
-                                -- ONE_TO_ONE_EXCHANGE  |PARTITIONED|
-                                  -- STABLE_SORT [$$61(ASC), $$62(ASC)]  |PARTITIONED|
-                                    -- HASH_PARTITION_EXCHANGE [$$61]  |PARTITIONED|
-                                      -- STREAM_SELECT  |PARTITIONED|
-                                        -- ASSIGN  |PARTITIONED|
-                                          -- STREAM_PROJECT  |PARTITIONED|
-                                            -- ONE_TO_ONE_EXCHANGE  |PARTITIONED|
-                                              -- BTREE_SEARCH (test.TweetMessages.TweetMessages)  |PARTITIONED|
-                                                -- ONE_TO_ONE_EXCHANGE  |PARTITIONED|
-                                                  -- STABLE_SORT [$$81(ASC)]  |PARTITIONED|
-                                                    -- ONE_TO_ONE_EXCHANGE  |PARTITIONED|
-                                                      -- STREAM_PROJECT  |PARTITIONED|
-                                                        -- ONE_TO_ONE_EXCHANGE  |PARTITIONED|
-                                                          -- RTREE_SEARCH (test.TweetMessages.twmSndLocIx)  |PARTITIONED|
-                                                            -- BROADCAST_EXCHANGE  |PARTITIONED|
-                                                              -- ASSIGN  |PARTITIONED|
-                                                                -- ASSIGN  |PARTITIONED|
-                                                                  -- ASSIGN  |PARTITIONED|
-                                                                    -- ONE_TO_ONE_EXCHANGE  |PARTITIONED|
-                                                                      -- BTREE_SEARCH (test.TweetMessages.TweetMessages)  |PARTITIONED|
-                                                                        -- ONE_TO_ONE_EXCHANGE  |PARTITIONED|
-                                                                          -- ASSIGN  |PARTITIONED|
-                                                                            -- EMPTY_TUPLE_SOURCE  |PARTITIONED|
-=======
-    project ([$$54])
-    -- STREAM_PROJECT  |PARTITIONED|
-      assign [$$54] <- [{"tweetid1": $$66, "loc1": $$57, "nearby-message": $$53}]
-      -- ASSIGN  |PARTITIONED|
-        exchange
-        -- ONE_TO_ONE_EXCHANGE  |PARTITIONED|
-          order (ASC, $$66)
-          -- STABLE_SORT [$$66(ASC)]  |PARTITIONED|
-            exchange
-            -- RANGE_PARTITION_EXCHANGE [$$66(ASC)]  |PARTITIONED|
-              forward: shared-variable = $$81
-              -- FORWARD  |PARTITIONED|
-                exchange
-                -- ONE_TO_ONE_EXCHANGE  |PARTITIONED|
-                  replicate
-                  -- REPLICATE  |PARTITIONED|
-                    exchange
-                    -- ONE_TO_ONE_EXCHANGE  |PARTITIONED|
-                      group by ([$$66 := $$58]) decor ([$$57]) {
-                                aggregate [$$53] <- [listify({"tweetid2": $$59, "loc2": $$61})]
-                                -- AGGREGATE  |LOCAL|
-                                  select (not(is-missing($$59)))
-                                  -- STREAM_SELECT  |LOCAL|
-                                    nested tuple source
-                                    -- NESTED_TUPLE_SOURCE  |LOCAL|
-                             }
-                      -- PRE_CLUSTERED_GROUP_BY[$$58]  |PARTITIONED|
                         exchange
                         -- ONE_TO_ONE_EXCHANGE  |PARTITIONED|
-                          order (ASC, $$58) (ASC, $$59)
-                          -- STABLE_SORT [$$58(ASC), $$59(ASC)]  |PARTITIONED|
+                          replicate
+                          -- REPLICATE  |PARTITIONED|
                             exchange
-                            -- HASH_PARTITION_EXCHANGE [$$58]  |PARTITIONED|
-                              project ([$$57, $$59, $$61, $$58])
-                              -- STREAM_PROJECT  |PARTITIONED|
-                                select (and(spatial-intersect($$61, $$n), neq($$58, $$59))) retain-untrue ($$59 <- missing)
-                                -- STREAM_SELECT  |PARTITIONED|
-                                  project ([$$57, $$58, $$n, $$59, $$61])
-                                  -- STREAM_PROJECT  |PARTITIONED|
-                                    assign [$$61] <- [$$t2.getField("sender-location")]
-                                    -- ASSIGN  |PARTITIONED|
-                                      project ([$$57, $$58, $$n, $$59, $$t2])
-                                      -- STREAM_PROJECT  |PARTITIONED|
-                                        exchange
-                                        -- ONE_TO_ONE_EXCHANGE  |PARTITIONED|
-                                          left-outer-unnest-map [$$59, $$t2] <- index-search("TweetMessages", 0, "test", "TweetMessages", true, false, 1, $$78, 1, $$78, true, true, true)
-                                          -- BTREE_SEARCH  |PARTITIONED|
+                            -- ONE_TO_ONE_EXCHANGE  |PARTITIONED|
+                              group by ([$$69 := $$61]) decor ([$$60]) {
+                                        aggregate [$$56] <- [listify({"tweetid2": $$62, "loc2": $$64})]
+                                        -- AGGREGATE  |LOCAL|
+                                          select (not(is-missing($$62)))
+                                          -- STREAM_SELECT  |LOCAL|
+                                            nested tuple source
+                                            -- NESTED_TUPLE_SOURCE  |LOCAL|
+                                     }
+                              -- PRE_CLUSTERED_GROUP_BY[$$61]  |PARTITIONED|
+                                exchange
+                                -- ONE_TO_ONE_EXCHANGE  |PARTITIONED|
+                                  order (ASC, $$61) (ASC, $$62)
+                                  -- STABLE_SORT [$$61(ASC), $$62(ASC)]  |PARTITIONED|
+                                    exchange
+                                    -- HASH_PARTITION_EXCHANGE [$$61]  |PARTITIONED|
+                                      select (and(spatial-intersect($$64, $$n), neq($$61, $$62))) retain-untrue ($$62 <- missing) project: [$$60, $$62, $$64, $$61]
+                                      -- STREAM_SELECT  |PARTITIONED|
+                                        assign [$$64] <- [$$t2.getField("sender-location")] project: [$$60, $$61, $$n, $$62, $$64]
+                                        -- ASSIGN  |PARTITIONED|
+                                          project ([$$60, $$61, $$n, $$62, $$t2])
+                                          -- STREAM_PROJECT  |PARTITIONED|
                                             exchange
                                             -- ONE_TO_ONE_EXCHANGE  |PARTITIONED|
-                                              order (ASC, $$78)
-                                              -- STABLE_SORT [$$78(ASC)]  |PARTITIONED|
+                                              left-outer-unnest-map [$$62, $$t2] <- index-search("TweetMessages", 0, "Default", "test", "TweetMessages", true, false, 1, $$81, 1, $$81, true, true, true)
+                                              -- BTREE_SEARCH  |PARTITIONED|
                                                 exchange
                                                 -- ONE_TO_ONE_EXCHANGE  |PARTITIONED|
-                                                  project ([$$57, $$58, $$n, $$78])
-                                                  -- STREAM_PROJECT  |PARTITIONED|
+                                                  order (ASC, $$81)
+                                                  -- STABLE_SORT [$$81(ASC)]  |PARTITIONED|
                                                     exchange
                                                     -- ONE_TO_ONE_EXCHANGE  |PARTITIONED|
-                                                      left-outer-unnest-map [$$74, $$75, $$76, $$77, $$78] <- index-search("twmSndLocIx", 1, "test", "TweetMessages", true, true, 4, $$70, $$71, $$72, $$73)
-                                                      -- RTREE_SEARCH  |PARTITIONED|
+                                                      project ([$$60, $$61, $$n, $$81])
+                                                      -- STREAM_PROJECT  |PARTITIONED|
                                                         exchange
-                                                        -- BROADCAST_EXCHANGE  |PARTITIONED|
-                                                          assign [$$70, $$71, $$72, $$73] <- [create-mbr($$n, 2, 0), create-mbr($$n, 2, 1), create-mbr($$n, 2, 2), create-mbr($$n, 2, 3)]
-                                                          -- ASSIGN  |PARTITIONED|
-                                                            assign [$$n] <- [create-circle($$57, 0.5)]
-                                                            -- ASSIGN  |PARTITIONED|
-                                                              project ([$$58, $$57])
-                                                              -- STREAM_PROJECT  |PARTITIONED|
-                                                                assign [$$57] <- [$$t1.getField("sender-location")]
+                                                        -- ONE_TO_ONE_EXCHANGE  |PARTITIONED|
+                                                          left-outer-unnest-map [$$77, $$78, $$79, $$80, $$81] <- index-search("twmSndLocIx", 1, "Default", "test", "TweetMessages", true, true, 4, $$73, $$74, $$75, $$76)
+                                                          -- RTREE_SEARCH  |PARTITIONED|
+                                                            exchange
+                                                            -- BROADCAST_EXCHANGE  |PARTITIONED|
+                                                              assign [$$73, $$74, $$75, $$76] <- [create-mbr($$n, 2, 0), create-mbr($$n, 2, 1), create-mbr($$n, 2, 2), create-mbr($$n, 2, 3)]
+                                                              -- ASSIGN  |PARTITIONED|
+                                                                assign [$$n] <- [create-circle($$60, 0.5)]
                                                                 -- ASSIGN  |PARTITIONED|
-                                                                  exchange
-                                                                  -- ONE_TO_ONE_EXCHANGE  |PARTITIONED|
-                                                                    unnest-map [$$58, $$t1] <- index-search("TweetMessages", 0, "test", "TweetMessages", false, false, 0, 1, $$67, true, false, false)
-                                                                    -- BTREE_SEARCH  |PARTITIONED|
-                                                                      exchange
-                                                                      -- ONE_TO_ONE_EXCHANGE  |PARTITIONED|
-                                                                        assign [$$67] <- [10]
-                                                                        -- ASSIGN  |PARTITIONED|
-                                                                          empty-tuple-source
-                                                                          -- EMPTY_TUPLE_SOURCE  |PARTITIONED|
-                exchange
-                -- BROADCAST_EXCHANGE  |PARTITIONED|
-                  aggregate [$$81] <- [agg-range-map($$79, $$80)]
-                  -- AGGREGATE  |UNPARTITIONED|
-                    exchange
-                    -- RANDOM_MERGE_EXCHANGE  |PARTITIONED|
-                      aggregate [$$79, $$80] <- [agg-local-sampling($$66), agg-null-writer($$66)]
-                      -- AGGREGATE  |PARTITIONED|
-                        project ([$$66])
-                        -- STREAM_PROJECT  |PARTITIONED|
-                          exchange
-                          -- ONE_TO_ONE_EXCHANGE  |PARTITIONED|
-                            replicate
-                            -- REPLICATE  |PARTITIONED|
-                              exchange
-                              -- ONE_TO_ONE_EXCHANGE  |PARTITIONED|
-                                group by ([$$66 := $$58]) decor ([$$57]) {
-                                          aggregate [$$53] <- [listify({"tweetid2": $$59, "loc2": $$61})]
-                                          -- AGGREGATE  |LOCAL|
-                                            select (not(is-missing($$59)))
-                                            -- STREAM_SELECT  |LOCAL|
-                                              nested tuple source
-                                              -- NESTED_TUPLE_SOURCE  |LOCAL|
-                                       }
-                                -- PRE_CLUSTERED_GROUP_BY[$$58]  |PARTITIONED|
-                                  exchange
-                                  -- ONE_TO_ONE_EXCHANGE  |PARTITIONED|
-                                    order (ASC, $$58) (ASC, $$59)
-                                    -- STABLE_SORT [$$58(ASC), $$59(ASC)]  |PARTITIONED|
-                                      exchange
-                                      -- HASH_PARTITION_EXCHANGE [$$58]  |PARTITIONED|
-                                        project ([$$57, $$59, $$61, $$58])
-                                        -- STREAM_PROJECT  |PARTITIONED|
-                                          select (and(spatial-intersect($$61, $$n), neq($$58, $$59))) retain-untrue ($$59 <- missing)
-                                          -- STREAM_SELECT  |PARTITIONED|
-                                            project ([$$57, $$58, $$n, $$59, $$61])
-                                            -- STREAM_PROJECT  |PARTITIONED|
-                                              assign [$$61] <- [$$t2.getField("sender-location")]
-                                              -- ASSIGN  |PARTITIONED|
-                                                project ([$$57, $$58, $$n, $$59, $$t2])
-                                                -- STREAM_PROJECT  |PARTITIONED|
-                                                  exchange
-                                                  -- ONE_TO_ONE_EXCHANGE  |PARTITIONED|
-                                                    left-outer-unnest-map [$$59, $$t2] <- index-search("TweetMessages", 0, "test", "TweetMessages", true, false, 1, $$78, 1, $$78, true, true, true)
-                                                    -- BTREE_SEARCH  |PARTITIONED|
-                                                      exchange
-                                                      -- ONE_TO_ONE_EXCHANGE  |PARTITIONED|
-                                                        order (ASC, $$78)
-                                                        -- STABLE_SORT [$$78(ASC)]  |PARTITIONED|
-                                                          exchange
-                                                          -- ONE_TO_ONE_EXCHANGE  |PARTITIONED|
-                                                            project ([$$57, $$58, $$n, $$78])
-                                                            -- STREAM_PROJECT  |PARTITIONED|
-                                                              exchange
-                                                              -- ONE_TO_ONE_EXCHANGE  |PARTITIONED|
-                                                                left-outer-unnest-map [$$74, $$75, $$76, $$77, $$78] <- index-search("twmSndLocIx", 1, "test", "TweetMessages", true, true, 4, $$70, $$71, $$72, $$73)
-                                                                -- RTREE_SEARCH  |PARTITIONED|
-                                                                  exchange
-                                                                  -- BROADCAST_EXCHANGE  |PARTITIONED|
-                                                                    assign [$$70, $$71, $$72, $$73] <- [create-mbr($$n, 2, 0), create-mbr($$n, 2, 1), create-mbr($$n, 2, 2), create-mbr($$n, 2, 3)]
-                                                                    -- ASSIGN  |PARTITIONED|
-                                                                      assign [$$n] <- [create-circle($$57, 0.5)]
-                                                                      -- ASSIGN  |PARTITIONED|
-                                                                        project ([$$58, $$57])
-                                                                        -- STREAM_PROJECT  |PARTITIONED|
-                                                                          assign [$$57] <- [$$t1.getField("sender-location")]
+                                                                  assign [$$60] <- [$$t1.getField("sender-location")] project: [$$61, $$60]
+                                                                  -- ASSIGN  |PARTITIONED|
+                                                                    exchange
+                                                                    -- ONE_TO_ONE_EXCHANGE  |PARTITIONED|
+                                                                      unnest-map [$$61, $$t1] <- index-search("TweetMessages", 0, "Default", "test", "TweetMessages", false, false, 0, 1, $$70, true, false, false)
+                                                                      -- BTREE_SEARCH  |PARTITIONED|
+                                                                        exchange
+                                                                        -- ONE_TO_ONE_EXCHANGE  |PARTITIONED|
+                                                                          assign [$$70] <- [10]
                                                                           -- ASSIGN  |PARTITIONED|
-                                                                            exchange
-                                                                            -- ONE_TO_ONE_EXCHANGE  |PARTITIONED|
-                                                                              unnest-map [$$58, $$t1] <- index-search("TweetMessages", 0, "test", "TweetMessages", false, false, 0, 1, $$67, true, false, false)
-                                                                              -- BTREE_SEARCH  |PARTITIONED|
-                                                                                exchange
-                                                                                -- ONE_TO_ONE_EXCHANGE  |PARTITIONED|
-                                                                                  assign [$$67] <- [10]
-                                                                                  -- ASSIGN  |PARTITIONED|
-                                                                                    empty-tuple-source
-                                                                                    -- EMPTY_TUPLE_SOURCE  |PARTITIONED|
->>>>>>> 86e6336f
+                                                                            empty-tuple-source
+                                                                            -- EMPTY_TUPLE_SOURCE  |PARTITIONED|