--- conflicted
+++ resolved
@@ -1,30 +1,22 @@
-distribute result [$$21]
+distribute result [$$22] [cardinality: 1000000.0, op-cost: 0.0, total-cost: 1000000.0]
 -- DISTRIBUTE_RESULT  |PARTITIONED|
-  exchange
+  exchange [cardinality: 1000000.0, op-cost: 0.0, total-cost: 1000000.0]
   -- ONE_TO_ONE_EXCHANGE  |PARTITIONED|
-<<<<<<< HEAD
+    assign [$$22] <- [{"o_orderkey": $$26, "o_custkey": $$24, "o_totalprice": $$25}] project: [$$22] [cardinality: 1000000.0, op-cost: 0.0, total-cost: 1000000.0]
     -- ASSIGN  |PARTITIONED|
+      exchange [cardinality: 1000000.0, op-cost: 0.0, total-cost: 1000000.0]
       -- SORT_MERGE_EXCHANGE [$$26(ASC) ]  |PARTITIONED|
+        order (ASC, $$26) [cardinality: 1000000.0, op-cost: 0.0, total-cost: 1000000.0]
         -- STABLE_SORT [$$26(ASC)]  |PARTITIONED|
+          exchange [cardinality: 1000000.0, op-cost: 0.0, total-cost: 1000000.0]
           -- ONE_TO_ONE_EXCHANGE  |PARTITIONED|
+            select (and(gt($$25, 150000.0), eq($$24, 40))) [cardinality: 1000000.0, op-cost: 0.0, total-cost: 1000000.0]
             -- STREAM_SELECT  |PARTITIONED|
-=======
-    project ([$$21])
-    -- STREAM_PROJECT  |PARTITIONED|
-      assign [$$21] <- [{"o_orderkey": $$25, "o_custkey": $$23, "o_totalprice": $$24}]
-      -- ASSIGN  |PARTITIONED|
-        exchange
-        -- SORT_MERGE_EXCHANGE [$$25(ASC) ]  |PARTITIONED|
-          select (and(gt($$24, 150000.0), eq($$23, 40)))
-          -- STREAM_SELECT  |PARTITIONED|
-            project ([$$25, $$23, $$24])
-            -- STREAM_PROJECT  |PARTITIONED|
-              assign [$$23, $$24] <- [$$o.getField(1), $$o.getField(3)]
->>>>>>> 86e6336f
+              assign [$$24, $$25] <- [$$o.getField(1), $$o.getField(3)] project: [$$26, $$24, $$25] [cardinality: 1000000.0, op-cost: 0.0, total-cost: 1000000.0]
               -- ASSIGN  |PARTITIONED|
-                exchange
+                exchange [cardinality: 1000000.0, op-cost: 0.0, total-cost: 1000000.0]
                 -- ONE_TO_ONE_EXCHANGE  |PARTITIONED|
-                  data-scan []<-[$$25, $$o] <- tpch.Orders
+                  data-scan []<-[$$26, $$o] <- tpch.Orders [cardinality: 1000000.0, op-cost: 1000000.0, total-cost: 1000000.0]
                   -- DATASOURCE_SCAN  |PARTITIONED|
                     exchange
                     -- ONE_TO_ONE_EXCHANGE  |PARTITIONED|
