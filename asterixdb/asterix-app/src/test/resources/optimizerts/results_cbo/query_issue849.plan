distribute result [$$42]
-- DISTRIBUTE_RESULT  |PARTITIONED|
  exchange
  -- ONE_TO_ONE_EXCHANGE  |PARTITIONED|
    project ([$$42])
    -- STREAM_PROJECT  |PARTITIONED|
      assign [$$42] <- [{"x": $$x, "y": $$44}]
      -- ASSIGN  |PARTITIONED|
        project ([$$x, $$44])
        -- STREAM_PROJECT  |PARTITIONED|
          exchange
          -- ONE_TO_ONE_EXCHANGE  |PARTITIONED|
            unnest-map [$$44, $$z] <- index-search("s", 0, "test", "s", true, true, 1, $$52, 1, $$52, true, true, true)
            -- BTREE_SEARCH  |PARTITIONED|
              exchange
              -- ONE_TO_ONE_EXCHANGE  |PARTITIONED|
<<<<<<< HEAD
                -- STABLE_SORT [$$55(ASC)]  |PARTITIONED|
                  -- HASH_PARTITION_EXCHANGE [$$55]  |PARTITIONED|
=======
                order (ASC, $$52)
                -- STABLE_SORT [$$52(ASC)]  |PARTITIONED|
                  exchange
                  -- HASH_PARTITION_EXCHANGE [$$52]  |PARTITIONED|
                    assign [$$52] <- [cast-lax($$x.getField(0))]
>>>>>>> 3d3ece6e
                    -- ASSIGN  |UNPARTITIONED|
                      unnest $$x <- scan-collection(multiset: {{ { "a": 1 }, { "a": 2 } }})
                      -- UNNEST  |UNPARTITIONED|
                        empty-tuple-source
                        -- EMPTY_TUPLE_SOURCE  |UNPARTITIONED|<|MERGE_RESOLUTION|>--- conflicted
+++ resolved
@@ -14,16 +14,11 @@
             -- BTREE_SEARCH  |PARTITIONED|
               exchange
               -- ONE_TO_ONE_EXCHANGE  |PARTITIONED|
-<<<<<<< HEAD
-                -- STABLE_SORT [$$55(ASC)]  |PARTITIONED|
-                  -- HASH_PARTITION_EXCHANGE [$$55]  |PARTITIONED|
-=======
                 order (ASC, $$52)
                 -- STABLE_SORT [$$52(ASC)]  |PARTITIONED|
                   exchange
                   -- HASH_PARTITION_EXCHANGE [$$52]  |PARTITIONED|
                     assign [$$52] <- [cast-lax($$x.getField(0))]
->>>>>>> 3d3ece6e
                     -- ASSIGN  |UNPARTITIONED|
                       unnest $$x <- scan-collection(multiset: {{ { "a": 1 }, { "a": 2 } }})
                       -- UNNEST  |UNPARTITIONED|
