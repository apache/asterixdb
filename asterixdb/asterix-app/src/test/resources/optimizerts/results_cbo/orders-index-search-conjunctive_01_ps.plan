--- conflicted
+++ resolved
@@ -8,16 +8,11 @@
       -- ASSIGN  |PARTITIONED|
         exchange
         -- ONE_TO_ONE_EXCHANGE  |PARTITIONED|
-<<<<<<< HEAD
-          -- STABLE_SORT [$$24(ASC)]  |PARTITIONED|
-            -- RANGE_PARTITION_EXCHANGE [$$24(ASC)]  |PARTITIONED|
-=======
           order (ASC, $$23)
           -- STABLE_SORT [$$23(ASC)]  |PARTITIONED|
             exchange
             -- RANGE_PARTITION_EXCHANGE [$$23(ASC)]  |PARTITIONED|
               forward: shared-variable = $$29
->>>>>>> 3d3ece6e
               -- FORWARD  |PARTITIONED|
                 exchange
                 -- ONE_TO_ONE_EXCHANGE  |PARTITIONED|
