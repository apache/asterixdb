distribute result [$$229]
-- DISTRIBUTE_RESULT  |PARTITIONED|
  exchange
  -- ONE_TO_ONE_EXCHANGE  |PARTITIONED|
<<<<<<< HEAD
    -- ASSIGN  |PARTITIONED|
      -- SORT_MERGE_EXCHANGE [$#2(DESC) ]  |PARTITIONED|
        -- STABLE_SORT [$#2(DESC)]  |PARTITIONED|
          -- ONE_TO_ONE_EXCHANGE  |PARTITIONED|
            -- ASSIGN  |PARTITIONED|
              -- ONE_TO_ONE_EXCHANGE  |PARTITIONED|
                -- SORT_GROUP_BY[$$292]  |PARTITIONED|
                        {
                          -- AGGREGATE  |LOCAL|
                            -- NESTED_TUPLE_SOURCE  |LOCAL|
                        }
                  -- HASH_PARTITION_EXCHANGE [$$292]  |PARTITIONED|
                    -- SORT_GROUP_BY[$$275]  |PARTITIONED|
                            {
=======
    project ([$$229])
    -- STREAM_PROJECT  |PARTITIONED|
      assign [$$229] <- [{"n_name": $$n_name, "revenue": $#2}]
      -- ASSIGN  |PARTITIONED|
        exchange
        -- SORT_MERGE_EXCHANGE [$#2(DESC) ]  |PARTITIONED|
          order (DESC, $#2)
          -- STABLE_SORT [$#2(DESC)]  |PARTITIONED|
            exchange
            -- ONE_TO_ONE_EXCHANGE  |PARTITIONED|
              project ([$$n_name, $#2])
              -- STREAM_PROJECT  |PARTITIONED|
                assign [$#2] <- [round($$256, 2)]
                -- ASSIGN  |PARTITIONED|
                  exchange
                  -- ONE_TO_ONE_EXCHANGE  |PARTITIONED|
                    group by ([$$n_name := $$277]) decor ([]) {
                              aggregate [$$256] <- [agg-global-sql-sum($$276)]
>>>>>>> 86e6336f
                              -- AGGREGATE  |LOCAL|
                                nested tuple source
                                -- NESTED_TUPLE_SOURCE  |LOCAL|
<<<<<<< HEAD
                            }
                      -- ONE_TO_ONE_EXCHANGE  |PARTITIONED|
                        -- STREAM_PROJECT  |PARTITIONED|
                          -- ONE_TO_ONE_EXCHANGE  |PARTITIONED|
                            -- HYBRID_HASH_JOIN [$$274, $$290][$$266, $$269]  |PARTITIONED|
                              -- ONE_TO_ONE_EXCHANGE  |PARTITIONED|
                                -- ASSIGN  |PARTITIONED|
                                  -- STREAM_PROJECT  |PARTITIONED|
                                    -- ONE_TO_ONE_EXCHANGE  |PARTITIONED|
                                      -- HYBRID_HASH_JOIN [$$256][$$257]  |PARTITIONED|
                                        -- ONE_TO_ONE_EXCHANGE  |PARTITIONED|
=======
                           }
                    -- SORT_GROUP_BY[$$277]  |PARTITIONED|
                      exchange
                      -- HASH_PARTITION_EXCHANGE [$$277]  |PARTITIONED|
                        group by ([$$277 := $$261]) decor ([]) {
                                  aggregate [$$276] <- [agg-local-sql-sum($$266)]
                                  -- AGGREGATE  |LOCAL|
                                    nested tuple source
                                    -- NESTED_TUPLE_SOURCE  |LOCAL|
                               }
                        -- SORT_GROUP_BY[$$261]  |PARTITIONED|
                          exchange
                          -- ONE_TO_ONE_EXCHANGE  |PARTITIONED|
                            project ([$$266, $$261])
                            -- STREAM_PROJECT  |PARTITIONED|
                              exchange
                              -- ONE_TO_ONE_EXCHANGE  |PARTITIONED|
                                join (eq($$242, $$243))
                                -- HYBRID_HASH_JOIN [$$243][$$242]  |PARTITIONED|
                                  exchange
                                  -- HASH_PARTITION_EXCHANGE [$$243]  |PARTITIONED|
                                    project ([$$243])
                                    -- STREAM_PROJECT  |PARTITIONED|
                                      select (eq($$r.getField("r_name"), "Asia"))
                                      -- STREAM_SELECT  |PARTITIONED|
                                        assign [$$243] <- [$$r.getField("r_regionkey")]
                                        -- ASSIGN  |PARTITIONED|
                                          project ([$$r])
>>>>>>> 86e6336f
                                          -- STREAM_PROJECT  |PARTITIONED|
                                            exchange
                                            -- ONE_TO_ONE_EXCHANGE  |PARTITIONED|
<<<<<<< HEAD
                                              -- HYBRID_HASH_JOIN [$$258][$$274]  |PARTITIONED|
                                                -- HASH_PARTITION_EXCHANGE [$$258]  |PARTITIONED|
                                                  -- STREAM_PROJECT  |PARTITIONED|
                                                    -- ONE_TO_ONE_EXCHANGE  |PARTITIONED|
                                                      -- HYBRID_HASH_JOIN [$$260, $$254, $$263][$$276, $$277, $$278]  |PARTITIONED|
                                                        -- HASH_PARTITION_EXCHANGE [$$260, $$254, $$263]  |PARTITIONED|
                                                          -- STREAM_PROJECT  |PARTITIONED|
                                                            -- ONE_TO_ONE_EXCHANGE  |PARTITIONED|
                                                              -- HYBRID_HASH_JOIN [$$245, $$246][$$254, $$281]  |PARTITIONED|
                                                                -- HASH_PARTITION_EXCHANGE [$$245, $$246]  |PARTITIONED|
                                                                  -- ASSIGN  |PARTITIONED|
                                                                    -- STREAM_PROJECT  |PARTITIONED|
                                                                      -- ONE_TO_ONE_EXCHANGE  |PARTITIONED|
                                                                        -- DATASOURCE_SCAN (test.stock)  |PARTITIONED|
                                                                          -- ONE_TO_ONE_EXCHANGE  |PARTITIONED|
                                                                            -- EMPTY_TUPLE_SOURCE  |PARTITIONED|
                                                                -- HASH_PARTITION_EXCHANGE [$$254, $$281]  |PARTITIONED|
                                                                  -- ASSIGN  |PARTITIONED|
                                                                    -- UNNEST  |PARTITIONED|
                                                                      -- STREAM_SELECT  |PARTITIONED|
=======
                                              data-scan []<-[$$237, $$r] <- test.region
                                              -- DATASOURCE_SCAN  |PARTITIONED|
                                                exchange
                                                -- ONE_TO_ONE_EXCHANGE  |PARTITIONED|
                                                  empty-tuple-source
                                                  -- EMPTY_TUPLE_SOURCE  |PARTITIONED|
                                  exchange
                                  -- HASH_PARTITION_EXCHANGE [$$242]  |PARTITIONED|
                                    project ([$$266, $$261, $$242])
                                    -- STREAM_PROJECT  |PARTITIONED|
                                      exchange
                                      -- ONE_TO_ONE_EXCHANGE  |PARTITIONED|
                                        join (and(eq($$252, $$260), eq($$254, $$255)))
                                        -- HYBRID_HASH_JOIN [$$260, $$254][$$252, $$255]  |PARTITIONED|
                                          exchange
                                          -- HASH_PARTITION_EXCHANGE [$$260, $$254]  |PARTITIONED|
                                            project ([$$266, $$261, $$242, $$260, $$254])
                                            -- STREAM_PROJECT  |PARTITIONED|
                                              exchange
                                              -- ONE_TO_ONE_EXCHANGE  |PARTITIONED|
                                                join (eq($$244, $$260))
                                                -- HYBRID_HASH_JOIN [$$244][$$260]  |PARTITIONED|
                                                  exchange
                                                  -- HASH_PARTITION_EXCHANGE [$$244]  |PARTITIONED|
                                                    project ([$$266, $$254, $$244])
                                                    -- STREAM_PROJECT  |PARTITIONED|
                                                      exchange
                                                      -- ONE_TO_ONE_EXCHANGE  |PARTITIONED|
                                                        join (and(eq($$262, $$246), eq($$263, $$240), eq($$264, $$249)))
                                                        -- HYBRID_HASH_JOIN [$$246, $$240, $$249][$$262, $$263, $$264]  |PARTITIONED|
                                                          exchange
                                                          -- HASH_PARTITION_EXCHANGE [$$246, $$240, $$249]  |PARTITIONED|
                                                            project ([$$266, $$254, $$246, $$240, $$249])
                                                            -- STREAM_PROJECT  |PARTITIONED|
                                                              exchange
                                                              -- ONE_TO_ONE_EXCHANGE  |PARTITIONED|
                                                                join (and(eq($$240, $$231), eq($$267, $$232)))
                                                                -- HYBRID_HASH_JOIN [$$231, $$232][$$240, $$267]  |PARTITIONED|
                                                                  exchange
                                                                  -- HASH_PARTITION_EXCHANGE [$$231, $$232]  |PARTITIONED|
                                                                    assign [$$254] <- [numeric-mod(numeric-multiply($$231, $$232), 10000)]
                                                                    -- ASSIGN  |PARTITIONED|
                                                                      project ([$$232, $$231])
                                                                      -- STREAM_PROJECT  |PARTITIONED|
                                                                        assign [$$232, $$231] <- [$$s.getField("s_i_id"), $$s.getField("s_w_id")]
>>>>>>> 86e6336f
                                                                        -- ASSIGN  |PARTITIONED|
                                                                          project ([$$s])
                                                                          -- STREAM_PROJECT  |PARTITIONED|
                                                                            exchange
                                                                            -- ONE_TO_ONE_EXCHANGE  |PARTITIONED|
<<<<<<< HEAD
                                                                              -- DATASOURCE_SCAN (test.orders)  |PARTITIONED|
=======
                                                                              data-scan []<-[$$233, $$s] <- test.stock
                                                                              -- DATASOURCE_SCAN  |PARTITIONED|
                                                                                exchange
>>>>>>> 86e6336f
                                                                                -- ONE_TO_ONE_EXCHANGE  |PARTITIONED|
                                                                                  empty-tuple-source
                                                                                  -- EMPTY_TUPLE_SOURCE  |PARTITIONED|
<<<<<<< HEAD
                                                        -- HASH_PARTITION_EXCHANGE [$$276, $$277, $$278]  |PARTITIONED|
                                                          -- ASSIGN  |PARTITIONED|
                                                            -- STREAM_PROJECT  |PARTITIONED|
                                                              -- ONE_TO_ONE_EXCHANGE  |PARTITIONED|
                                                                -- DATASOURCE_SCAN (test.customer)  |PARTITIONED|
                                                                  -- ONE_TO_ONE_EXCHANGE  |PARTITIONED|
                                                                    -- EMPTY_TUPLE_SOURCE  |PARTITIONED|
                                                -- HASH_PARTITION_EXCHANGE [$$274]  |PARTITIONED|
                                                  -- ASSIGN  |PARTITIONED|
                                                    -- STREAM_PROJECT  |PARTITIONED|
                                                      -- ONE_TO_ONE_EXCHANGE  |PARTITIONED|
                                                        -- DATASOURCE_SCAN (test.nation)  |PARTITIONED|
                                                          -- ONE_TO_ONE_EXCHANGE  |PARTITIONED|
                                                            -- EMPTY_TUPLE_SOURCE  |PARTITIONED|
                                        -- BROADCAST_EXCHANGE  |PARTITIONED|
                                          -- STREAM_SELECT  |PARTITIONED|
                                            -- ASSIGN  |PARTITIONED|
                                              -- STREAM_PROJECT  |PARTITIONED|
                                                -- ONE_TO_ONE_EXCHANGE  |PARTITIONED|
                                                  -- DATASOURCE_SCAN (test.region)  |PARTITIONED|
                                                    -- ONE_TO_ONE_EXCHANGE  |PARTITIONED|
                                                      -- EMPTY_TUPLE_SOURCE  |PARTITIONED|
                              -- BROADCAST_EXCHANGE  |PARTITIONED|
                                -- ASSIGN  |PARTITIONED|
                                  -- STREAM_PROJECT  |PARTITIONED|
                                    -- ONE_TO_ONE_EXCHANGE  |PARTITIONED|
                                      -- DATASOURCE_SCAN (test.supplier)  |PARTITIONED|
                                        -- ONE_TO_ONE_EXCHANGE  |PARTITIONED|
                                          -- EMPTY_TUPLE_SOURCE  |PARTITIONED|
=======
                                                                  exchange
                                                                  -- HASH_PARTITION_EXCHANGE [$$240, $$267]  |PARTITIONED|
                                                                    project ([$$266, $$246, $$240, $$249, $$267])
                                                                    -- STREAM_PROJECT  |PARTITIONED|
                                                                      assign [$$267, $$266] <- [$$ol.getField("ol_i_id"), $$ol.getField("ol_amount")]
                                                                      -- ASSIGN  |PARTITIONED|
                                                                        project ([$$249, $$246, $$240, $$ol])
                                                                        -- STREAM_PROJECT  |PARTITIONED|
                                                                          unnest $$ol <- scan-collection($$257)
                                                                          -- UNNEST  |PARTITIONED|
                                                                            project ([$$249, $$246, $$240, $$257])
                                                                            -- STREAM_PROJECT  |PARTITIONED|
                                                                              select (and(ge($$239, "2016-01-01 00:00:00.000000"), lt($$239, "2017-01-01 00:00:00.000000")))
                                                                              -- STREAM_SELECT  |PARTITIONED|
                                                                                project ([$$249, $$246, $$240, $$239, $$257])
                                                                                -- STREAM_PROJECT  |PARTITIONED|
                                                                                  assign [$$249, $$246, $$240, $$239, $$257] <- [$$o.getField("o_d_id"), $$o.getField("o_c_id"), $$o.getField("o_w_id"), $$o.getField("o_entry_d"), $$o.getField("o_orderline")]
                                                                                  -- ASSIGN  |PARTITIONED|
                                                                                    project ([$$o])
                                                                                    -- STREAM_PROJECT  |PARTITIONED|
                                                                                      exchange
                                                                                      -- ONE_TO_ONE_EXCHANGE  |PARTITIONED|
                                                                                        data-scan []<-[$$234, $$o] <- test.orders
                                                                                        -- DATASOURCE_SCAN  |PARTITIONED|
                                                                                          exchange
                                                                                          -- ONE_TO_ONE_EXCHANGE  |PARTITIONED|
                                                                                            empty-tuple-source
                                                                                            -- EMPTY_TUPLE_SOURCE  |PARTITIONED|
                                                          exchange
                                                          -- HASH_PARTITION_EXCHANGE [$$262, $$263, $$264]  |PARTITIONED|
                                                            project ([$$244, $$262, $$263, $$264])
                                                            -- STREAM_PROJECT  |PARTITIONED|
                                                              assign [$$244, $$264, $$263, $$262] <- [get-item(string-to-codepoint($$c.getField("c_state")), 0), $$c.getField("c_d_id"), $$c.getField("c_w_id"), $$c.getField("c_id")]
                                                              -- ASSIGN  |PARTITIONED|
                                                                project ([$$c])
                                                                -- STREAM_PROJECT  |PARTITIONED|
                                                                  exchange
                                                                  -- ONE_TO_ONE_EXCHANGE  |PARTITIONED|
                                                                    data-scan []<-[$$235, $$c] <- test.customer
                                                                    -- DATASOURCE_SCAN  |PARTITIONED|
                                                                      exchange
                                                                      -- ONE_TO_ONE_EXCHANGE  |PARTITIONED|
                                                                        empty-tuple-source
                                                                        -- EMPTY_TUPLE_SOURCE  |PARTITIONED|
                                                  exchange
                                                  -- HASH_PARTITION_EXCHANGE [$$260]  |PARTITIONED|
                                                    project ([$$261, $$242, $$260])
                                                    -- STREAM_PROJECT  |PARTITIONED|
                                                      assign [$$261, $$260, $$242] <- [$$n.getField("n_name"), $$n.getField("n_nationkey"), $$n.getField("n_regionkey")]
                                                      -- ASSIGN  |PARTITIONED|
                                                        project ([$$n])
                                                        -- STREAM_PROJECT  |PARTITIONED|
                                                          exchange
                                                          -- ONE_TO_ONE_EXCHANGE  |PARTITIONED|
                                                            data-scan []<-[$$236, $$n] <- test.nation
                                                            -- DATASOURCE_SCAN  |PARTITIONED|
                                                              exchange
                                                              -- ONE_TO_ONE_EXCHANGE  |PARTITIONED|
                                                                empty-tuple-source
                                                                -- EMPTY_TUPLE_SOURCE  |PARTITIONED|
                                          exchange
                                          -- HASH_PARTITION_EXCHANGE [$$252, $$255]  |PARTITIONED|
                                            project ([$$252, $$255])
                                            -- STREAM_PROJECT  |PARTITIONED|
                                              assign [$$255, $$252] <- [$$su.getField("su_suppkey"), $$su.getField("su_nationkey")]
                                              -- ASSIGN  |PARTITIONED|
                                                project ([$$su])
                                                -- STREAM_PROJECT  |PARTITIONED|
                                                  exchange
                                                  -- ONE_TO_ONE_EXCHANGE  |PARTITIONED|
                                                    data-scan []<-[$$238, $$su] <- test.supplier
                                                    -- DATASOURCE_SCAN  |PARTITIONED|
                                                      exchange
                                                      -- ONE_TO_ONE_EXCHANGE  |PARTITIONED|
                                                        empty-tuple-source
                                                        -- EMPTY_TUPLE_SOURCE  |PARTITIONED|
>>>>>>> 86e6336f
<|MERGE_RESOLUTION|>--- conflicted
+++ resolved
@@ -1,278 +1,166 @@
-distribute result [$$229]
+distribute result [$$243] [cardinality: 9.223372036854776E16, op-cost: 0.0, total-cost: 9.223372036854776E16]
 -- DISTRIBUTE_RESULT  |PARTITIONED|
-  exchange
+  exchange [cardinality: 9.223372036854776E16, op-cost: 0.0, total-cost: 9.223372036854776E16]
   -- ONE_TO_ONE_EXCHANGE  |PARTITIONED|
-<<<<<<< HEAD
+    assign [$$243] <- [{"n_name": $$n_name, "revenue": $#2}] project: [$$243] [cardinality: 9.223372036854776E16, op-cost: 0.0, total-cost: 9.223372036854776E16]
     -- ASSIGN  |PARTITIONED|
+      exchange [cardinality: 9.223372036854776E16, op-cost: 0.0, total-cost: 9.223372036854776E16]
       -- SORT_MERGE_EXCHANGE [$#2(DESC) ]  |PARTITIONED|
+        order (DESC, $#2) [cardinality: 9.223372036854776E16, op-cost: 0.0, total-cost: 9.223372036854776E16]
         -- STABLE_SORT [$#2(DESC)]  |PARTITIONED|
+          exchange [cardinality: 9.223372036854776E16, op-cost: 0.0, total-cost: 9.223372036854776E16]
           -- ONE_TO_ONE_EXCHANGE  |PARTITIONED|
+            assign [$#2] <- [round($$270, 2)] project: [$$n_name, $#2] [cardinality: 9.223372036854776E16, op-cost: 0.0, total-cost: 9.223372036854776E16]
             -- ASSIGN  |PARTITIONED|
+              exchange [cardinality: 9.223372036854776E16, op-cost: 0.0, total-cost: 9.223372036854776E16]
               -- ONE_TO_ONE_EXCHANGE  |PARTITIONED|
+                group by ([$$n_name := $$292]) decor ([]) {
+                          aggregate [$$270] <- [agg-global-sql-sum($$291)]
+                          -- AGGREGATE  |LOCAL|
+                            nested tuple source
+                            -- NESTED_TUPLE_SOURCE  |LOCAL|
+                       } [cardinality: 0.0, op-cost: 0.0, total-cost: 9.223372036854776E16]
                 -- SORT_GROUP_BY[$$292]  |PARTITIONED|
-                        {
-                          -- AGGREGATE  |LOCAL|
-                            -- NESTED_TUPLE_SOURCE  |LOCAL|
-                        }
+                  exchange [cardinality: 9.223372036854776E16, op-cost: 0.0, total-cost: 9.223372036854776E16]
                   -- HASH_PARTITION_EXCHANGE [$$292]  |PARTITIONED|
-                    -- SORT_GROUP_BY[$$275]  |PARTITIONED|
-                            {
-=======
-    project ([$$229])
-    -- STREAM_PROJECT  |PARTITIONED|
-      assign [$$229] <- [{"n_name": $$n_name, "revenue": $#2}]
-      -- ASSIGN  |PARTITIONED|
-        exchange
-        -- SORT_MERGE_EXCHANGE [$#2(DESC) ]  |PARTITIONED|
-          order (DESC, $#2)
-          -- STABLE_SORT [$#2(DESC)]  |PARTITIONED|
-            exchange
-            -- ONE_TO_ONE_EXCHANGE  |PARTITIONED|
-              project ([$$n_name, $#2])
-              -- STREAM_PROJECT  |PARTITIONED|
-                assign [$#2] <- [round($$256, 2)]
-                -- ASSIGN  |PARTITIONED|
-                  exchange
-                  -- ONE_TO_ONE_EXCHANGE  |PARTITIONED|
-                    group by ([$$n_name := $$277]) decor ([]) {
-                              aggregate [$$256] <- [agg-global-sql-sum($$276)]
->>>>>>> 86e6336f
+                    group by ([$$292 := $$275]) decor ([]) {
+                              aggregate [$$291] <- [agg-local-sql-sum($$280)]
                               -- AGGREGATE  |LOCAL|
                                 nested tuple source
                                 -- NESTED_TUPLE_SOURCE  |LOCAL|
-<<<<<<< HEAD
-                            }
+                           } [cardinality: 0.0, op-cost: 0.0, total-cost: 9.223372036854776E16]
+                    -- SORT_GROUP_BY[$$275]  |PARTITIONED|
+                      exchange [cardinality: 9.223372036854776E16, op-cost: 0.0, total-cost: 9.223372036854776E16]
                       -- ONE_TO_ONE_EXCHANGE  |PARTITIONED|
+                        project ([$$280, $$275]) [cardinality: 9.223372036854776E16, op-cost: 0.0, total-cost: 9.223372036854776E16]
                         -- STREAM_PROJECT  |PARTITIONED|
+                          exchange [cardinality: 9.223372036854776E16, op-cost: 0.0, total-cost: 9.223372036854776E16]
                           -- ONE_TO_ONE_EXCHANGE  |PARTITIONED|
+                            join (and(eq($$266, $$274), eq($$290, $$269))) [cardinality: 9.223372036854776E16, op-cost: 9.223372036854776E16, total-cost: 9.223372036854776E16]
                             -- HYBRID_HASH_JOIN [$$274, $$290][$$266, $$269]  |PARTITIONED|
+                              exchange [cardinality: 9.223372036854776E16, op-cost: 0.0, total-cost: 5.00025E11]
                               -- ONE_TO_ONE_EXCHANGE  |PARTITIONED|
+                                assign [$$290] <- [numeric-mod(numeric-multiply($$245, $$246), 10000)] project: [$$280, $$275, $$274, $$290] [cardinality: 9.223372036854776E16, op-cost: 0.0, total-cost: 5.00025E11]
                                 -- ASSIGN  |PARTITIONED|
+                                  project ([$$280, $$275, $$274, $$245, $$246]) [cardinality: 9.223372036854776E16, op-cost: 0.0, total-cost: 5.00025E11]
                                   -- STREAM_PROJECT  |PARTITIONED|
+                                    exchange [cardinality: 9.223372036854776E16, op-cost: 0.0, total-cost: 5.00025E11]
                                     -- ONE_TO_ONE_EXCHANGE  |PARTITIONED|
+                                      join (eq($$256, $$257)) [cardinality: 9.223372036854776E16, op-cost: 5.00004E11, total-cost: 5.00025E11]
                                       -- HYBRID_HASH_JOIN [$$256][$$257]  |PARTITIONED|
+                                        exchange [cardinality: 5.0E11, op-cost: 0.0, total-cost: 1.6E7]
                                         -- ONE_TO_ONE_EXCHANGE  |PARTITIONED|
-=======
-                           }
-                    -- SORT_GROUP_BY[$$277]  |PARTITIONED|
-                      exchange
-                      -- HASH_PARTITION_EXCHANGE [$$277]  |PARTITIONED|
-                        group by ([$$277 := $$261]) decor ([]) {
-                                  aggregate [$$276] <- [agg-local-sql-sum($$266)]
-                                  -- AGGREGATE  |LOCAL|
-                                    nested tuple source
-                                    -- NESTED_TUPLE_SOURCE  |LOCAL|
-                               }
-                        -- SORT_GROUP_BY[$$261]  |PARTITIONED|
-                          exchange
-                          -- ONE_TO_ONE_EXCHANGE  |PARTITIONED|
-                            project ([$$266, $$261])
-                            -- STREAM_PROJECT  |PARTITIONED|
-                              exchange
-                              -- ONE_TO_ONE_EXCHANGE  |PARTITIONED|
-                                join (eq($$242, $$243))
-                                -- HYBRID_HASH_JOIN [$$243][$$242]  |PARTITIONED|
-                                  exchange
-                                  -- HASH_PARTITION_EXCHANGE [$$243]  |PARTITIONED|
-                                    project ([$$243])
-                                    -- STREAM_PROJECT  |PARTITIONED|
-                                      select (eq($$r.getField("r_name"), "Asia"))
-                                      -- STREAM_SELECT  |PARTITIONED|
-                                        assign [$$243] <- [$$r.getField("r_regionkey")]
-                                        -- ASSIGN  |PARTITIONED|
-                                          project ([$$r])
->>>>>>> 86e6336f
+                                          project ([$$280, $$275, $$274, $$245, $$246, $$256]) [cardinality: 5.0E11, op-cost: 0.0, total-cost: 1.6E7]
                                           -- STREAM_PROJECT  |PARTITIONED|
-                                            exchange
+                                            exchange [cardinality: 5.0E11, op-cost: 0.0, total-cost: 1.6E7]
                                             -- ONE_TO_ONE_EXCHANGE  |PARTITIONED|
-<<<<<<< HEAD
+                                              join (eq($$258, $$274)) [cardinality: 5.0E11, op-cost: 2000000.0, total-cost: 1.6E7]
                                               -- HYBRID_HASH_JOIN [$$258][$$274]  |PARTITIONED|
+                                                exchange [cardinality: 1000000.0, op-cost: 1000000.0, total-cost: 1.2E7]
                                                 -- HASH_PARTITION_EXCHANGE [$$258]  |PARTITIONED|
+                                                  project ([$$280, $$245, $$246, $$258]) [cardinality: 1000000.0, op-cost: 0.0, total-cost: 1.1E7]
                                                   -- STREAM_PROJECT  |PARTITIONED|
+                                                    exchange [cardinality: 1000000.0, op-cost: 1000000.0, total-cost: 1.2E7]
                                                     -- ONE_TO_ONE_EXCHANGE  |PARTITIONED|
+                                                      join (and(eq($$276, $$260), eq($$277, $$254), eq($$278, $$263))) [cardinality: 1000000.0, op-cost: 2000000.0, total-cost: 1.1E7]
                                                       -- HYBRID_HASH_JOIN [$$260, $$254, $$263][$$276, $$277, $$278]  |PARTITIONED|
+                                                        exchange [cardinality: 1000000.0, op-cost: 1000000.0, total-cost: 7000000.0]
                                                         -- HASH_PARTITION_EXCHANGE [$$260, $$254, $$263]  |PARTITIONED|
+                                                          project ([$$280, $$245, $$246, $$260, $$254, $$263]) [cardinality: 1000000.0, op-cost: 0.0, total-cost: 6000000.0]
                                                           -- STREAM_PROJECT  |PARTITIONED|
+                                                            exchange [cardinality: 1000000.0, op-cost: 1000000.0, total-cost: 7000000.0]
                                                             -- ONE_TO_ONE_EXCHANGE  |PARTITIONED|
+                                                              join (and(eq($$254, $$245), eq($$281, $$246))) [cardinality: 1000000.0, op-cost: 2000000.0, total-cost: 6000000.0]
                                                               -- HYBRID_HASH_JOIN [$$245, $$246][$$254, $$281]  |PARTITIONED|
+                                                                exchange [cardinality: 1000000.0, op-cost: 1000000.0, total-cost: 2000000.0]
                                                                 -- HASH_PARTITION_EXCHANGE [$$245, $$246]  |PARTITIONED|
+                                                                  assign [$$246, $$245] <- [$$s.getField("s_i_id"), $$s.getField("s_w_id")] project: [$$245, $$246] [cardinality: 1000000.0, op-cost: 0.0, total-cost: 1000000.0]
                                                                   -- ASSIGN  |PARTITIONED|
+                                                                    project ([$$s]) [cardinality: 1000000.0, op-cost: 0.0, total-cost: 1000000.0]
                                                                     -- STREAM_PROJECT  |PARTITIONED|
+                                                                      exchange [cardinality: 1000000.0, op-cost: 1000000.0, total-cost: 2000000.0]
                                                                       -- ONE_TO_ONE_EXCHANGE  |PARTITIONED|
-                                                                        -- DATASOURCE_SCAN (test.stock)  |PARTITIONED|
+                                                                        data-scan []<-[$$247, $$s] <- test.stock [cardinality: 1000000.0, op-cost: 1000000.0, total-cost: 1000000.0]
+                                                                        -- DATASOURCE_SCAN  |PARTITIONED|
+                                                                          exchange
                                                                           -- ONE_TO_ONE_EXCHANGE  |PARTITIONED|
+                                                                            empty-tuple-source
                                                                             -- EMPTY_TUPLE_SOURCE  |PARTITIONED|
+                                                                exchange [cardinality: 1000000.0, op-cost: 1000000.0, total-cost: 2000000.0]
                                                                 -- HASH_PARTITION_EXCHANGE [$$254, $$281]  |PARTITIONED|
+                                                                  assign [$$281, $$280] <- [$$ol.getField("ol_i_id"), $$ol.getField("ol_amount")] project: [$$280, $$260, $$254, $$263, $$281] [cardinality: 1000000.0, op-cost: 0.0, total-cost: 1000000.0]
                                                                   -- ASSIGN  |PARTITIONED|
+                                                                    unnest $$ol <- scan-collection($$271) project: [$$263, $$260, $$254, $$ol] [cardinality: 1000000.0, op-cost: 0.0, total-cost: 1000000.0]
                                                                     -- UNNEST  |PARTITIONED|
+                                                                      select (and(ge($$253, "2016-01-01 00:00:00.000000"), lt($$253, "2017-01-01 00:00:00.000000"))) project: [$$263, $$260, $$254, $$271]
                                                                       -- STREAM_SELECT  |PARTITIONED|
-=======
-                                              data-scan []<-[$$237, $$r] <- test.region
-                                              -- DATASOURCE_SCAN  |PARTITIONED|
-                                                exchange
-                                                -- ONE_TO_ONE_EXCHANGE  |PARTITIONED|
-                                                  empty-tuple-source
-                                                  -- EMPTY_TUPLE_SOURCE  |PARTITIONED|
-                                  exchange
-                                  -- HASH_PARTITION_EXCHANGE [$$242]  |PARTITIONED|
-                                    project ([$$266, $$261, $$242])
-                                    -- STREAM_PROJECT  |PARTITIONED|
-                                      exchange
-                                      -- ONE_TO_ONE_EXCHANGE  |PARTITIONED|
-                                        join (and(eq($$252, $$260), eq($$254, $$255)))
-                                        -- HYBRID_HASH_JOIN [$$260, $$254][$$252, $$255]  |PARTITIONED|
-                                          exchange
-                                          -- HASH_PARTITION_EXCHANGE [$$260, $$254]  |PARTITIONED|
-                                            project ([$$266, $$261, $$242, $$260, $$254])
-                                            -- STREAM_PROJECT  |PARTITIONED|
-                                              exchange
-                                              -- ONE_TO_ONE_EXCHANGE  |PARTITIONED|
-                                                join (eq($$244, $$260))
-                                                -- HYBRID_HASH_JOIN [$$244][$$260]  |PARTITIONED|
-                                                  exchange
-                                                  -- HASH_PARTITION_EXCHANGE [$$244]  |PARTITIONED|
-                                                    project ([$$266, $$254, $$244])
-                                                    -- STREAM_PROJECT  |PARTITIONED|
-                                                      exchange
-                                                      -- ONE_TO_ONE_EXCHANGE  |PARTITIONED|
-                                                        join (and(eq($$262, $$246), eq($$263, $$240), eq($$264, $$249)))
-                                                        -- HYBRID_HASH_JOIN [$$246, $$240, $$249][$$262, $$263, $$264]  |PARTITIONED|
-                                                          exchange
-                                                          -- HASH_PARTITION_EXCHANGE [$$246, $$240, $$249]  |PARTITIONED|
-                                                            project ([$$266, $$254, $$246, $$240, $$249])
-                                                            -- STREAM_PROJECT  |PARTITIONED|
-                                                              exchange
-                                                              -- ONE_TO_ONE_EXCHANGE  |PARTITIONED|
-                                                                join (and(eq($$240, $$231), eq($$267, $$232)))
-                                                                -- HYBRID_HASH_JOIN [$$231, $$232][$$240, $$267]  |PARTITIONED|
-                                                                  exchange
-                                                                  -- HASH_PARTITION_EXCHANGE [$$231, $$232]  |PARTITIONED|
-                                                                    assign [$$254] <- [numeric-mod(numeric-multiply($$231, $$232), 10000)]
-                                                                    -- ASSIGN  |PARTITIONED|
-                                                                      project ([$$232, $$231])
-                                                                      -- STREAM_PROJECT  |PARTITIONED|
-                                                                        assign [$$232, $$231] <- [$$s.getField("s_i_id"), $$s.getField("s_w_id")]
->>>>>>> 86e6336f
+                                                                        assign [$$263, $$260, $$254, $$253, $$271] <- [$$o.getField("o_d_id"), $$o.getField("o_c_id"), $$o.getField("o_w_id"), $$o.getField("o_entry_d"), $$o.getField("o_orderline")] project: [$$263, $$260, $$254, $$253, $$271] [cardinality: 1000000.0, op-cost: 0.0, total-cost: 1000000.0]
                                                                         -- ASSIGN  |PARTITIONED|
-                                                                          project ([$$s])
+                                                                          project ([$$o]) [cardinality: 1000000.0, op-cost: 0.0, total-cost: 1000000.0]
                                                                           -- STREAM_PROJECT  |PARTITIONED|
-                                                                            exchange
+                                                                            exchange [cardinality: 1000000.0, op-cost: 1000000.0, total-cost: 2000000.0]
                                                                             -- ONE_TO_ONE_EXCHANGE  |PARTITIONED|
-<<<<<<< HEAD
-                                                                              -- DATASOURCE_SCAN (test.orders)  |PARTITIONED|
-=======
-                                                                              data-scan []<-[$$233, $$s] <- test.stock
+                                                                              data-scan []<-[$$248, $$o] <- test.orders [cardinality: 1000000.0, op-cost: 1000000.0, total-cost: 1000000.0]
                                                                               -- DATASOURCE_SCAN  |PARTITIONED|
                                                                                 exchange
->>>>>>> 86e6336f
                                                                                 -- ONE_TO_ONE_EXCHANGE  |PARTITIONED|
                                                                                   empty-tuple-source
                                                                                   -- EMPTY_TUPLE_SOURCE  |PARTITIONED|
-<<<<<<< HEAD
+                                                        exchange [cardinality: 1000000.0, op-cost: 1000000.0, total-cost: 2000000.0]
                                                         -- HASH_PARTITION_EXCHANGE [$$276, $$277, $$278]  |PARTITIONED|
+                                                          assign [$$258, $$278, $$277, $$276] <- [get-item(string-to-codepoint($$c.getField("c_state")), 0), $$c.getField("c_d_id"), $$c.getField("c_w_id"), $$c.getField("c_id")] project: [$$258, $$276, $$277, $$278] [cardinality: 1000000.0, op-cost: 0.0, total-cost: 1000000.0]
                                                           -- ASSIGN  |PARTITIONED|
+                                                            project ([$$c]) [cardinality: 1000000.0, op-cost: 0.0, total-cost: 1000000.0]
                                                             -- STREAM_PROJECT  |PARTITIONED|
+                                                              exchange [cardinality: 1000000.0, op-cost: 1000000.0, total-cost: 2000000.0]
                                                               -- ONE_TO_ONE_EXCHANGE  |PARTITIONED|
-                                                                -- DATASOURCE_SCAN (test.customer)  |PARTITIONED|
-                                                                  -- ONE_TO_ONE_EXCHANGE  |PARTITIONED|
-                                                                    -- EMPTY_TUPLE_SOURCE  |PARTITIONED|
-                                                -- HASH_PARTITION_EXCHANGE [$$274]  |PARTITIONED|
-                                                  -- ASSIGN  |PARTITIONED|
-                                                    -- STREAM_PROJECT  |PARTITIONED|
-                                                      -- ONE_TO_ONE_EXCHANGE  |PARTITIONED|
-                                                        -- DATASOURCE_SCAN (test.nation)  |PARTITIONED|
-                                                          -- ONE_TO_ONE_EXCHANGE  |PARTITIONED|
-                                                            -- EMPTY_TUPLE_SOURCE  |PARTITIONED|
-                                        -- BROADCAST_EXCHANGE  |PARTITIONED|
-                                          -- STREAM_SELECT  |PARTITIONED|
-                                            -- ASSIGN  |PARTITIONED|
-                                              -- STREAM_PROJECT  |PARTITIONED|
-                                                -- ONE_TO_ONE_EXCHANGE  |PARTITIONED|
-                                                  -- DATASOURCE_SCAN (test.region)  |PARTITIONED|
-                                                    -- ONE_TO_ONE_EXCHANGE  |PARTITIONED|
-                                                      -- EMPTY_TUPLE_SOURCE  |PARTITIONED|
-                              -- BROADCAST_EXCHANGE  |PARTITIONED|
-                                -- ASSIGN  |PARTITIONED|
-                                  -- STREAM_PROJECT  |PARTITIONED|
-                                    -- ONE_TO_ONE_EXCHANGE  |PARTITIONED|
-                                      -- DATASOURCE_SCAN (test.supplier)  |PARTITIONED|
-                                        -- ONE_TO_ONE_EXCHANGE  |PARTITIONED|
-                                          -- EMPTY_TUPLE_SOURCE  |PARTITIONED|
-=======
-                                                                  exchange
-                                                                  -- HASH_PARTITION_EXCHANGE [$$240, $$267]  |PARTITIONED|
-                                                                    project ([$$266, $$246, $$240, $$249, $$267])
-                                                                    -- STREAM_PROJECT  |PARTITIONED|
-                                                                      assign [$$267, $$266] <- [$$ol.getField("ol_i_id"), $$ol.getField("ol_amount")]
-                                                                      -- ASSIGN  |PARTITIONED|
-                                                                        project ([$$249, $$246, $$240, $$ol])
-                                                                        -- STREAM_PROJECT  |PARTITIONED|
-                                                                          unnest $$ol <- scan-collection($$257)
-                                                                          -- UNNEST  |PARTITIONED|
-                                                                            project ([$$249, $$246, $$240, $$257])
-                                                                            -- STREAM_PROJECT  |PARTITIONED|
-                                                                              select (and(ge($$239, "2016-01-01 00:00:00.000000"), lt($$239, "2017-01-01 00:00:00.000000")))
-                                                                              -- STREAM_SELECT  |PARTITIONED|
-                                                                                project ([$$249, $$246, $$240, $$239, $$257])
-                                                                                -- STREAM_PROJECT  |PARTITIONED|
-                                                                                  assign [$$249, $$246, $$240, $$239, $$257] <- [$$o.getField("o_d_id"), $$o.getField("o_c_id"), $$o.getField("o_w_id"), $$o.getField("o_entry_d"), $$o.getField("o_orderline")]
-                                                                                  -- ASSIGN  |PARTITIONED|
-                                                                                    project ([$$o])
-                                                                                    -- STREAM_PROJECT  |PARTITIONED|
-                                                                                      exchange
-                                                                                      -- ONE_TO_ONE_EXCHANGE  |PARTITIONED|
-                                                                                        data-scan []<-[$$234, $$o] <- test.orders
-                                                                                        -- DATASOURCE_SCAN  |PARTITIONED|
-                                                                                          exchange
-                                                                                          -- ONE_TO_ONE_EXCHANGE  |PARTITIONED|
-                                                                                            empty-tuple-source
-                                                                                            -- EMPTY_TUPLE_SOURCE  |PARTITIONED|
-                                                          exchange
-                                                          -- HASH_PARTITION_EXCHANGE [$$262, $$263, $$264]  |PARTITIONED|
-                                                            project ([$$244, $$262, $$263, $$264])
-                                                            -- STREAM_PROJECT  |PARTITIONED|
-                                                              assign [$$244, $$264, $$263, $$262] <- [get-item(string-to-codepoint($$c.getField("c_state")), 0), $$c.getField("c_d_id"), $$c.getField("c_w_id"), $$c.getField("c_id")]
-                                                              -- ASSIGN  |PARTITIONED|
-                                                                project ([$$c])
-                                                                -- STREAM_PROJECT  |PARTITIONED|
+                                                                data-scan []<-[$$249, $$c] <- test.customer [cardinality: 1000000.0, op-cost: 1000000.0, total-cost: 1000000.0]
+                                                                -- DATASOURCE_SCAN  |PARTITIONED|
                                                                   exchange
                                                                   -- ONE_TO_ONE_EXCHANGE  |PARTITIONED|
-                                                                    data-scan []<-[$$235, $$c] <- test.customer
-                                                                    -- DATASOURCE_SCAN  |PARTITIONED|
-                                                                      exchange
-                                                                      -- ONE_TO_ONE_EXCHANGE  |PARTITIONED|
-                                                                        empty-tuple-source
-                                                                        -- EMPTY_TUPLE_SOURCE  |PARTITIONED|
-                                                  exchange
-                                                  -- HASH_PARTITION_EXCHANGE [$$260]  |PARTITIONED|
-                                                    project ([$$261, $$242, $$260])
+                                                                    empty-tuple-source
+                                                                    -- EMPTY_TUPLE_SOURCE  |PARTITIONED|
+                                                exchange [cardinality: 1000000.0, op-cost: 1000000.0, total-cost: 2000000.0]
+                                                -- HASH_PARTITION_EXCHANGE [$$274]  |PARTITIONED|
+                                                  assign [$$275, $$274, $$256] <- [$$n.getField("n_name"), $$n.getField("n_nationkey"), $$n.getField("n_regionkey")] project: [$$275, $$274, $$256] [cardinality: 1000000.0, op-cost: 0.0, total-cost: 1000000.0]
+                                                  -- ASSIGN  |PARTITIONED|
+                                                    project ([$$n]) [cardinality: 1000000.0, op-cost: 0.0, total-cost: 1000000.0]
                                                     -- STREAM_PROJECT  |PARTITIONED|
-                                                      assign [$$261, $$260, $$242] <- [$$n.getField("n_name"), $$n.getField("n_nationkey"), $$n.getField("n_regionkey")]
-                                                      -- ASSIGN  |PARTITIONED|
-                                                        project ([$$n])
-                                                        -- STREAM_PROJECT  |PARTITIONED|
+                                                      exchange [cardinality: 1000000.0, op-cost: 1000000.0, total-cost: 2000000.0]
+                                                      -- ONE_TO_ONE_EXCHANGE  |PARTITIONED|
+                                                        data-scan []<-[$$250, $$n] <- test.nation [cardinality: 1000000.0, op-cost: 1000000.0, total-cost: 1000000.0]
+                                                        -- DATASOURCE_SCAN  |PARTITIONED|
                                                           exchange
                                                           -- ONE_TO_ONE_EXCHANGE  |PARTITIONED|
-                                                            data-scan []<-[$$236, $$n] <- test.nation
-                                                            -- DATASOURCE_SCAN  |PARTITIONED|
-                                                              exchange
-                                                              -- ONE_TO_ONE_EXCHANGE  |PARTITIONED|
-                                                                empty-tuple-source
-                                                                -- EMPTY_TUPLE_SOURCE  |PARTITIONED|
-                                          exchange
-                                          -- HASH_PARTITION_EXCHANGE [$$252, $$255]  |PARTITIONED|
-                                            project ([$$252, $$255])
-                                            -- STREAM_PROJECT  |PARTITIONED|
-                                              assign [$$255, $$252] <- [$$su.getField("su_suppkey"), $$su.getField("su_nationkey")]
-                                              -- ASSIGN  |PARTITIONED|
-                                                project ([$$su])
-                                                -- STREAM_PROJECT  |PARTITIONED|
-                                                  exchange
-                                                  -- ONE_TO_ONE_EXCHANGE  |PARTITIONED|
-                                                    data-scan []<-[$$238, $$su] <- test.supplier
-                                                    -- DATASOURCE_SCAN  |PARTITIONED|
-                                                      exchange
-                                                      -- ONE_TO_ONE_EXCHANGE  |PARTITIONED|
-                                                        empty-tuple-source
-                                                        -- EMPTY_TUPLE_SOURCE  |PARTITIONED|
->>>>>>> 86e6336f
+                                                            empty-tuple-source
+                                                            -- EMPTY_TUPLE_SOURCE  |PARTITIONED|
+                                        exchange [cardinality: 1000000.0, op-cost: 4000000.0, total-cost: 5000000.0]
+                                        -- BROADCAST_EXCHANGE  |PARTITIONED|
+                                          select (eq($$r.getField("r_name"), "Asia")) project: [$$257] [cardinality: 1000000.0, op-cost: 0.0, total-cost: 1000000.0]
+                                          -- STREAM_SELECT  |PARTITIONED|
+                                            assign [$$257] <- [$$r.getField("r_regionkey")] [cardinality: 1000000.0, op-cost: 0.0, total-cost: 1000000.0]
+                                            -- ASSIGN  |PARTITIONED|
+                                              project ([$$r]) [cardinality: 1000000.0, op-cost: 0.0, total-cost: 1000000.0]
+                                              -- STREAM_PROJECT  |PARTITIONED|
+                                                exchange [cardinality: 1000000.0, op-cost: 4000000.0, total-cost: 5000000.0]
+                                                -- ONE_TO_ONE_EXCHANGE  |PARTITIONED|
+                                                  data-scan []<-[$$251, $$r] <- test.region [cardinality: 1000000.0, op-cost: 1000000.0, total-cost: 1000000.0]
+                                                  -- DATASOURCE_SCAN  |PARTITIONED|
+                                                    exchange
+                                                    -- ONE_TO_ONE_EXCHANGE  |PARTITIONED|
+                                                      empty-tuple-source
+                                                      -- EMPTY_TUPLE_SOURCE  |PARTITIONED|
+                              exchange [cardinality: 1000000.0, op-cost: 4000000.0, total-cost: 5000000.0]
+                              -- BROADCAST_EXCHANGE  |PARTITIONED|
+                                assign [$$269, $$266] <- [$$su.getField("su_suppkey"), $$su.getField("su_nationkey")] project: [$$266, $$269] [cardinality: 1000000.0, op-cost: 0.0, total-cost: 1000000.0]
+                                -- ASSIGN  |PARTITIONED|
+                                  project ([$$su]) [cardinality: 1000000.0, op-cost: 0.0, total-cost: 1000000.0]
+                                  -- STREAM_PROJECT  |PARTITIONED|
+                                    exchange [cardinality: 1000000.0, op-cost: 4000000.0, total-cost: 5000000.0]
+                                    -- ONE_TO_ONE_EXCHANGE  |PARTITIONED|
+                                      data-scan []<-[$$252, $$su] <- test.supplier [cardinality: 1000000.0, op-cost: 1000000.0, total-cost: 1000000.0]
+                                      -- DATASOURCE_SCAN  |PARTITIONED|
+                                        exchange
+                                        -- ONE_TO_ONE_EXCHANGE  |PARTITIONED|
+                                          empty-tuple-source
+                                          -- EMPTY_TUPLE_SOURCE  |PARTITIONED|