--- conflicted
+++ resolved
@@ -1,292 +1,174 @@
-distribute result [$$256]
+distribute result [$$271] [cardinality: 9.223372036854776E16, op-cost: 0.0, total-cost: 9.223372036854776E16]
 -- DISTRIBUTE_RESULT  |PARTITIONED|
-  exchange
+  exchange [cardinality: 9.223372036854776E16, op-cost: 0.0, total-cost: 9.223372036854776E16]
   -- ONE_TO_ONE_EXCHANGE  |PARTITIONED|
-<<<<<<< HEAD
+    assign [$$271] <- [{"supp_nation": $$su_nationkey, "cust_nation": $#1, "l_year": $#2, "revenue": round($$301, 2)}] project: [$$271] [cardinality: 9.223372036854776E16, op-cost: 0.0, total-cost: 9.223372036854776E16]
     -- ASSIGN  |PARTITIONED|
+      exchange [cardinality: 9.223372036854776E16, op-cost: 0.0, total-cost: 9.223372036854776E16]
       -- SORT_MERGE_EXCHANGE [$$su_nationkey(ASC), $#1(ASC), $#2(ASC) ]  |PARTITIONED|
+        group by ([$$su_nationkey := $$328; $#1 := $$329; $#2 := $$330]) decor ([]) {
+                  aggregate [$$301] <- [agg-global-sql-sum($$327)]
+                  -- AGGREGATE  |LOCAL|
+                    nested tuple source
+                    -- NESTED_TUPLE_SOURCE  |LOCAL|
+               } [cardinality: 0.0, op-cost: 0.0, total-cost: 9.223372036854776E16]
         -- SORT_GROUP_BY[$$328, $$329, $$330]  |PARTITIONED|
-                {
-                  -- AGGREGATE  |LOCAL|
-                    -- NESTED_TUPLE_SOURCE  |LOCAL|
-                }
+          exchange [cardinality: 9.223372036854776E16, op-cost: 0.0, total-cost: 9.223372036854776E16]
           -- HASH_PARTITION_EXCHANGE [$$328, $$329, $$330]  |PARTITIONED|
+            group by ([$$328 := $$277; $$329 := $$273; $$330 := $$274]) decor ([]) {
+                      aggregate [$$327] <- [agg-local-sql-sum($$313)]
+                      -- AGGREGATE  |LOCAL|
+                        nested tuple source
+                        -- NESTED_TUPLE_SOURCE  |LOCAL|
+                   } [cardinality: 0.0, op-cost: 0.0, total-cost: 9.223372036854776E16]
             -- SORT_GROUP_BY[$$277, $$273, $$274]  |PARTITIONED|
-                    {
-                      -- AGGREGATE  |LOCAL|
-                        -- NESTED_TUPLE_SOURCE  |LOCAL|
-                    }
+              exchange [cardinality: 9.223372036854776E16, op-cost: 0.0, total-cost: 9.223372036854776E16]
               -- ONE_TO_ONE_EXCHANGE  |PARTITIONED|
+                assign [$$274, $$273] <- [get-year(date($$309)), substring1($$285, 1, 1)] project: [$$313, $$277, $$273, $$274] [cardinality: 9.223372036854776E16, op-cost: 0.0, total-cost: 9.223372036854776E16]
                 -- ASSIGN  |PARTITIONED|
+                  select (or(and(eq($$286, "Germany"), eq($$287, "Cambodia")), and(eq($$286, "Cambodia"), eq($$287, "Germany")))) project: [$$313, $$277, $$309, $$285]
                   -- STREAM_SELECT  |PARTITIONED|
+                    project ([$$313, $$277, $$309, $$285, $$287, $$286]) [cardinality: 9.223372036854776E16, op-cost: 0.0, total-cost: 9.223372036854776E16]
                     -- STREAM_PROJECT  |PARTITIONED|
+                      exchange [cardinality: 9.223372036854776E16, op-cost: 0.0, total-cost: 9.223372036854776E16]
                       -- ONE_TO_ONE_EXCHANGE  |PARTITIONED|
+                        join (eq($$277, $$303)) [cardinality: 9.223372036854776E16, op-cost: 9.223372036854776E16, total-cost: 9.223372036854776E16]
                         -- HYBRID_HASH_JOIN [$$277][$$303]  |PARTITIONED|
+                          exchange [cardinality: 9.223372036854776E16, op-cost: 0.0, total-cost: 5.00025E11]
                           -- ONE_TO_ONE_EXCHANGE  |PARTITIONED|
+                            project ([$$313, $$277, $$309, $$285, $$287]) [cardinality: 9.223372036854776E16, op-cost: 0.0, total-cost: 5.00025E11]
                             -- STREAM_PROJECT  |PARTITIONED|
+                              exchange [cardinality: 9.223372036854776E16, op-cost: 0.0, total-cost: 5.00025E11]
                               -- ONE_TO_ONE_EXCHANGE  |PARTITIONED|
+                                join (eq($$326, $$300)) [cardinality: 9.223372036854776E16, op-cost: 5.00004E11, total-cost: 5.00025E11]
                                 -- HYBRID_HASH_JOIN [$$326][$$300]  |PARTITIONED|
+                                  exchange [cardinality: 5.0E11, op-cost: 0.0, total-cost: 1.6E7]
                                   -- ONE_TO_ONE_EXCHANGE  |PARTITIONED|
+                                    assign [$$326] <- [numeric-mod(numeric-multiply($$275, $$276), 10000)] project: [$$313, $$309, $$285, $$287, $$326] [cardinality: 5.0E11, op-cost: 0.0, total-cost: 1.6E7]
                                     -- ASSIGN  |PARTITIONED|
+                                      project ([$$313, $$309, $$285, $$275, $$276, $$287]) [cardinality: 5.0E11, op-cost: 0.0, total-cost: 1.6E7]
                                       -- STREAM_PROJECT  |PARTITIONED|
+                                        exchange [cardinality: 5.0E11, op-cost: 0.0, total-cost: 1.6E7]
                                         -- ONE_TO_ONE_EXCHANGE  |PARTITIONED|
+                                          join (eq($$288, $$304)) [cardinality: 5.0E11, op-cost: 2000000.0, total-cost: 1.6E7]
                                           -- HYBRID_HASH_JOIN [$$288][$$304]  |PARTITIONED|
+                                            exchange [cardinality: 1000000.0, op-cost: 1000000.0, total-cost: 1.2E7]
                                             -- HASH_PARTITION_EXCHANGE [$$288]  |PARTITIONED|
+                                              project ([$$313, $$309, $$285, $$275, $$276, $$288]) [cardinality: 1000000.0, op-cost: 0.0, total-cost: 1.1E7]
                                               -- STREAM_PROJECT  |PARTITIONED|
+                                                exchange [cardinality: 1000000.0, op-cost: 1000000.0, total-cost: 1.2E7]
                                                 -- ONE_TO_ONE_EXCHANGE  |PARTITIONED|
+                                                  join (and(eq($$305, $$291), eq($$306, $$293), eq($$307, $$295))) [cardinality: 1000000.0, op-cost: 2000000.0, total-cost: 1.1E7]
                                                   -- HYBRID_HASH_JOIN [$$291, $$293, $$295][$$305, $$306, $$307]  |PARTITIONED|
+                                                    exchange [cardinality: 1000000.0, op-cost: 1000000.0, total-cost: 7000000.0]
                                                     -- HASH_PARTITION_EXCHANGE [$$291, $$293, $$295]  |PARTITIONED|
+                                                      project ([$$313, $$309, $$275, $$276, $$291, $$293, $$295]) [cardinality: 1000000.0, op-cost: 0.0, total-cost: 6000000.0]
                                                       -- STREAM_PROJECT  |PARTITIONED|
+                                                        exchange [cardinality: 1000000.0, op-cost: 1000000.0, total-cost: 7000000.0]
                                                         -- ONE_TO_ONE_EXCHANGE  |PARTITIONED|
+                                                          join (and(eq($$310, $$275), eq($$311, $$276))) [cardinality: 1000000.0, op-cost: 2000000.0, total-cost: 6000000.0]
                                                           -- HYBRID_HASH_JOIN [$$275, $$276][$$310, $$311]  |PARTITIONED|
+                                                            exchange [cardinality: 1000000.0, op-cost: 1000000.0, total-cost: 2000000.0]
                                                             -- HASH_PARTITION_EXCHANGE [$$275, $$276]  |PARTITIONED|
-=======
-    project ([$$256])
-    -- STREAM_PROJECT  |PARTITIONED|
-      assign [$$256] <- [{"supp_nation": $$su_nationkey, "cust_nation": $#1, "l_year": $#2, "revenue": round($$286, 2)}]
-      -- ASSIGN  |PARTITIONED|
-        exchange
-        -- SORT_MERGE_EXCHANGE [$$su_nationkey(ASC), $#1(ASC), $#2(ASC) ]  |PARTITIONED|
-          group by ([$$su_nationkey := $$310; $#1 := $$311; $#2 := $$312]) decor ([]) {
-                    aggregate [$$286] <- [agg-global-sql-sum($$309)]
-                    -- AGGREGATE  |LOCAL|
-                      nested tuple source
-                      -- NESTED_TUPLE_SOURCE  |LOCAL|
-                 }
-          -- SORT_GROUP_BY[$$310, $$311, $$312]  |PARTITIONED|
-            exchange
-            -- HASH_PARTITION_EXCHANGE [$$310, $$311, $$312]  |PARTITIONED|
-              group by ([$$310 := $$262; $$311 := $$258; $$312 := $$259]) decor ([]) {
-                        aggregate [$$309] <- [agg-local-sql-sum($$298)]
-                        -- AGGREGATE  |LOCAL|
-                          nested tuple source
-                          -- NESTED_TUPLE_SOURCE  |LOCAL|
-                     }
-              -- SORT_GROUP_BY[$$262, $$258, $$259]  |PARTITIONED|
-                exchange
-                -- ONE_TO_ONE_EXCHANGE  |PARTITIONED|
-                  project ([$$298, $$262, $$258, $$259])
-                  -- STREAM_PROJECT  |PARTITIONED|
-                    assign [$$259, $$258] <- [get-year(date($$294)), substring1($$270, 1, 1)]
-                    -- ASSIGN  |PARTITIONED|
-                      project ([$$298, $$262, $$294, $$270])
-                      -- STREAM_PROJECT  |PARTITIONED|
-                        select (or(and(eq($$271, "Germany"), eq($$272, "Cambodia")), and(eq($$271, "Cambodia"), eq($$272, "Germany"))))
-                        -- STREAM_SELECT  |PARTITIONED|
-                          project ([$$298, $$262, $$294, $$270, $$271, $$272])
-                          -- STREAM_PROJECT  |PARTITIONED|
-                            exchange
-                            -- ONE_TO_ONE_EXCHANGE  |PARTITIONED|
-                              join (eq($$273, $$289))
-                              -- HYBRID_HASH_JOIN [$$273][$$289]  |PARTITIONED|
-                                exchange
-                                -- HASH_PARTITION_EXCHANGE [$$273]  |PARTITIONED|
-                                  project ([$$298, $$262, $$294, $$270, $$273, $$271])
-                                  -- STREAM_PROJECT  |PARTITIONED|
-                                    exchange
-                                    -- ONE_TO_ONE_EXCHANGE  |PARTITIONED|
-                                      join (eq($$262, $$288))
-                                      -- HYBRID_HASH_JOIN [$$262][$$288]  |PARTITIONED|
-                                        exchange
-                                        -- HASH_PARTITION_EXCHANGE [$$262]  |PARTITIONED|
-                                          project ([$$298, $$262, $$294, $$270, $$273])
-                                          -- STREAM_PROJECT  |PARTITIONED|
-                                            exchange
-                                            -- ONE_TO_ONE_EXCHANGE  |PARTITIONED|
-                                              join (eq($$284, $$285))
-                                              -- HYBRID_HASH_JOIN [$$284][$$285]  |PARTITIONED|
-                                                exchange
-                                                -- HASH_PARTITION_EXCHANGE [$$284]  |PARTITIONED|
-                                                  project ([$$298, $$294, $$270, $$273, $$284])
-                                                  -- STREAM_PROJECT  |PARTITIONED|
-                                                    exchange
-                                                    -- ONE_TO_ONE_EXCHANGE  |PARTITIONED|
-                                                      join (and(eq($$290, $$276), eq($$291, $$278), eq($$292, $$280)))
-                                                      -- HYBRID_HASH_JOIN [$$276, $$278, $$280][$$290, $$291, $$292]  |PARTITIONED|
-                                                        exchange
-                                                        -- HASH_PARTITION_EXCHANGE [$$276, $$278, $$280]  |PARTITIONED|
-                                                          project ([$$298, $$294, $$284, $$276, $$278, $$280])
-                                                          -- STREAM_PROJECT  |PARTITIONED|
-                                                            exchange
-                                                            -- ONE_TO_ONE_EXCHANGE  |PARTITIONED|
-                                                              join (and(eq($$295, $$260), eq($$296, $$261)))
-                                                              -- HYBRID_HASH_JOIN [$$260, $$261][$$295, $$296]  |PARTITIONED|
-                                                                exchange
-                                                                -- HASH_PARTITION_EXCHANGE [$$260, $$261]  |PARTITIONED|
-                                                                  assign [$$284] <- [numeric-mod(numeric-multiply($$260, $$261), 10000)]
-                                                                  -- ASSIGN  |PARTITIONED|
-                                                                    project ([$$261, $$260])
-                                                                    -- STREAM_PROJECT  |PARTITIONED|
-                                                                      assign [$$261, $$260] <- [$$s.getField("s_i_id"), $$s.getField("s_w_id")]
-                                                                      -- ASSIGN  |PARTITIONED|
-                                                                        project ([$$s])
-                                                                        -- STREAM_PROJECT  |PARTITIONED|
-                                                                          exchange
-                                                                          -- ONE_TO_ONE_EXCHANGE  |PARTITIONED|
-                                                                            data-scan []<-[$$263, $$s] <- test.stock
-                                                                            -- DATASOURCE_SCAN  |PARTITIONED|
-                                                                              exchange
-                                                                              -- ONE_TO_ONE_EXCHANGE  |PARTITIONED|
-                                                                                empty-tuple-source
-                                                                                -- EMPTY_TUPLE_SOURCE  |PARTITIONED|
-                                                                exchange
-                                                                -- HASH_PARTITION_EXCHANGE [$$295, $$296]  |PARTITIONED|
-                                                                  project ([$$298, $$294, $$276, $$278, $$280, $$295, $$296])
-                                                                  -- STREAM_PROJECT  |PARTITIONED|
-                                                                    select (and(ge($$269, "2017-01-01 00:00:00.000000"), le($$269, "2018-12-31 00:00:00.000000")))
-                                                                    -- STREAM_SELECT  |PARTITIONED|
-                                                                      project ([$$294, $$280, $$278, $$276, $$298, $$296, $$295, $$269])
-                                                                      -- STREAM_PROJECT  |PARTITIONED|
-                                                                        assign [$$298, $$296, $$295, $$269] <- [$$ol.getField("ol_amount"), $$ol.getField("ol_i_id"), $$ol.getField("ol_supply_w_id"), $$ol.getField("ol_delivery_d")]
-                                                                        -- ASSIGN  |PARTITIONED|
-                                                                          project ([$$294, $$280, $$278, $$276, $$ol])
-                                                                          -- STREAM_PROJECT  |PARTITIONED|
-                                                                            unnest $$ol <- scan-collection($$287)
-                                                                            -- UNNEST  |PARTITIONED|
-                                                                              project ([$$294, $$280, $$278, $$276, $$287])
-                                                                              -- STREAM_PROJECT  |PARTITIONED|
-                                                                                assign [$$294, $$280, $$278, $$276, $$287] <- [$$o.getField("o_entry_d"), $$o.getField("o_d_id"), $$o.getField("o_w_id"), $$o.getField("o_c_id"), $$o.getField("o_orderline")]
-                                                                                -- ASSIGN  |PARTITIONED|
-                                                                                  project ([$$o])
-                                                                                  -- STREAM_PROJECT  |PARTITIONED|
-                                                                                    exchange
-                                                                                    -- ONE_TO_ONE_EXCHANGE  |PARTITIONED|
-                                                                                      data-scan []<-[$$264, $$o] <- test.orders
-                                                                                      -- DATASOURCE_SCAN  |PARTITIONED|
-                                                                                        exchange
-                                                                                        -- ONE_TO_ONE_EXCHANGE  |PARTITIONED|
-                                                                                          empty-tuple-source
-                                                                                          -- EMPTY_TUPLE_SOURCE  |PARTITIONED|
-                                                        exchange
-                                                        -- HASH_PARTITION_EXCHANGE [$$290, $$291, $$292]  |PARTITIONED|
-                                                          assign [$$273] <- [get-item(string-to-codepoint($$270), 0)]
-                                                          -- ASSIGN  |PARTITIONED|
-                                                            project ([$$292, $$291, $$290, $$270])
-                                                            -- STREAM_PROJECT  |PARTITIONED|
-                                                              assign [$$292, $$291, $$290, $$270] <- [$$c.getField("c_d_id"), $$c.getField("c_w_id"), $$c.getField("c_id"), $$c.getField("c_state")]
->>>>>>> 86e6336f
+                                                              assign [$$276, $$275] <- [$$s.getField("s_i_id"), $$s.getField("s_w_id")] project: [$$275, $$276] [cardinality: 1000000.0, op-cost: 0.0, total-cost: 1000000.0]
                                                               -- ASSIGN  |PARTITIONED|
-                                                                project ([$$c])
+                                                                project ([$$s]) [cardinality: 1000000.0, op-cost: 0.0, total-cost: 1000000.0]
                                                                 -- STREAM_PROJECT  |PARTITIONED|
-                                                                  exchange
+                                                                  exchange [cardinality: 1000000.0, op-cost: 1000000.0, total-cost: 2000000.0]
                                                                   -- ONE_TO_ONE_EXCHANGE  |PARTITIONED|
-<<<<<<< HEAD
-                                                                    -- DATASOURCE_SCAN (test.stock)  |PARTITIONED|
-=======
-                                                                    data-scan []<-[$$265, $$c] <- test.customer
+                                                                    data-scan []<-[$$278, $$s] <- test.stock [cardinality: 1000000.0, op-cost: 1000000.0, total-cost: 1000000.0]
                                                                     -- DATASOURCE_SCAN  |PARTITIONED|
                                                                       exchange
->>>>>>> 86e6336f
                                                                       -- ONE_TO_ONE_EXCHANGE  |PARTITIONED|
                                                                         empty-tuple-source
                                                                         -- EMPTY_TUPLE_SOURCE  |PARTITIONED|
-<<<<<<< HEAD
+                                                            exchange [cardinality: 1000000.0, op-cost: 1000000.0, total-cost: 2000000.0]
                                                             -- HASH_PARTITION_EXCHANGE [$$310, $$311]  |PARTITIONED|
+                                                              select (and(ge($$284, "2017-01-01 00:00:00.000000"), le($$284, "2018-12-31 00:00:00.000000"))) project: [$$313, $$309, $$291, $$293, $$295, $$310, $$311] [cardinality: 1000000.0, op-cost: 0.0, total-cost: 1000000.0]
                                                               -- STREAM_SELECT  |PARTITIONED|
+                                                                assign [$$313, $$311, $$310, $$284] <- [$$ol.getField("ol_amount"), $$ol.getField("ol_i_id"), $$ol.getField("ol_supply_w_id"), $$ol.getField("ol_delivery_d")] project: [$$309, $$295, $$293, $$291, $$313, $$311, $$310, $$284] [cardinality: 1000000.0, op-cost: 0.0, total-cost: 1000000.0]
                                                                 -- ASSIGN  |PARTITIONED|
+                                                                  unnest $$ol <- scan-collection($$302) project: [$$309, $$295, $$293, $$291, $$ol] [cardinality: 1000000.0, op-cost: 0.0, total-cost: 1000000.0]
                                                                   -- UNNEST  |PARTITIONED|
+                                                                    assign [$$309, $$295, $$293, $$291, $$302] <- [$$o.getField("o_entry_d"), $$o.getField("o_d_id"), $$o.getField("o_w_id"), $$o.getField("o_c_id"), $$o.getField("o_orderline")] project: [$$309, $$295, $$293, $$291, $$302] [cardinality: 1000000.0, op-cost: 0.0, total-cost: 1000000.0]
                                                                     -- ASSIGN  |PARTITIONED|
+                                                                      project ([$$o]) [cardinality: 1000000.0, op-cost: 0.0, total-cost: 1000000.0]
                                                                       -- STREAM_PROJECT  |PARTITIONED|
+                                                                        exchange [cardinality: 1000000.0, op-cost: 1000000.0, total-cost: 2000000.0]
                                                                         -- ONE_TO_ONE_EXCHANGE  |PARTITIONED|
-                                                                          -- DATASOURCE_SCAN (test.orders)  |PARTITIONED|
+                                                                          data-scan []<-[$$279, $$o] <- test.orders [cardinality: 1000000.0, op-cost: 1000000.0, total-cost: 1000000.0]
+                                                                          -- DATASOURCE_SCAN  |PARTITIONED|
+                                                                            exchange
                                                                             -- ONE_TO_ONE_EXCHANGE  |PARTITIONED|
+                                                                              empty-tuple-source
                                                                               -- EMPTY_TUPLE_SOURCE  |PARTITIONED|
+                                                    exchange [cardinality: 1000000.0, op-cost: 1000000.0, total-cost: 2000000.0]
                                                     -- HASH_PARTITION_EXCHANGE [$$305, $$306, $$307]  |PARTITIONED|
+                                                      assign [$$288] <- [get-item(string-to-codepoint($$285), 0)] [cardinality: 1000000.0, op-cost: 0.0, total-cost: 1000000.0]
                                                       -- ASSIGN  |PARTITIONED|
+                                                        assign [$$307, $$306, $$305, $$285] <- [$$c.getField("c_d_id"), $$c.getField("c_w_id"), $$c.getField("c_id"), $$c.getField("c_state")] project: [$$307, $$306, $$305, $$285] [cardinality: 1000000.0, op-cost: 0.0, total-cost: 1000000.0]
                                                         -- ASSIGN  |PARTITIONED|
+                                                          project ([$$c]) [cardinality: 1000000.0, op-cost: 0.0, total-cost: 1000000.0]
                                                           -- STREAM_PROJECT  |PARTITIONED|
+                                                            exchange [cardinality: 1000000.0, op-cost: 1000000.0, total-cost: 2000000.0]
                                                             -- ONE_TO_ONE_EXCHANGE  |PARTITIONED|
-                                                              -- DATASOURCE_SCAN (test.customer)  |PARTITIONED|
+                                                              data-scan []<-[$$280, $$c] <- test.customer [cardinality: 1000000.0, op-cost: 1000000.0, total-cost: 1000000.0]
+                                                              -- DATASOURCE_SCAN  |PARTITIONED|
+                                                                exchange
                                                                 -- ONE_TO_ONE_EXCHANGE  |PARTITIONED|
+                                                                  empty-tuple-source
                                                                   -- EMPTY_TUPLE_SOURCE  |PARTITIONED|
+                                            exchange [cardinality: 1000000.0, op-cost: 1000000.0, total-cost: 2000000.0]
                                             -- HASH_PARTITION_EXCHANGE [$$304]  |PARTITIONED|
+                                              replicate [cardinality: 1000000.0, op-cost: 0.0, total-cost: 1000000.0]
                                               -- REPLICATE  |PARTITIONED|
+                                                exchange [cardinality: 1000000.0, op-cost: 4000000.0, total-cost: 5000000.0]
                                                 -- ONE_TO_ONE_EXCHANGE  |PARTITIONED|
+                                                  assign [$$304, $$287] <- [$$n2.getField("n_nationkey"), $$n2.getField("n_name")] project: [$$287, $$304] [cardinality: 1000000.0, op-cost: 0.0, total-cost: 1000000.0]
                                                   -- ASSIGN  |PARTITIONED|
+                                                    project ([$$n2]) [cardinality: 1000000.0, op-cost: 0.0, total-cost: 1000000.0]
                                                     -- STREAM_PROJECT  |PARTITIONED|
+                                                      exchange [cardinality: 1000000.0, op-cost: 4000000.0, total-cost: 5000000.0]
                                                       -- ONE_TO_ONE_EXCHANGE  |PARTITIONED|
-                                                        -- DATASOURCE_SCAN (test.nation)  |PARTITIONED|
+                                                        data-scan []<-[$$282, $$n2] <- test.nation [cardinality: 1000000.0, op-cost: 1000000.0, total-cost: 1000000.0]
+                                                        -- DATASOURCE_SCAN  |PARTITIONED|
+                                                          exchange
                                                           -- ONE_TO_ONE_EXCHANGE  |PARTITIONED|
+                                                            empty-tuple-source
                                                             -- EMPTY_TUPLE_SOURCE  |PARTITIONED|
+                                  exchange [cardinality: 1000000.0, op-cost: 4000000.0, total-cost: 5000000.0]
                                   -- BROADCAST_EXCHANGE  |PARTITIONED|
+                                    assign [$$300, $$277] <- [$$su.getField("su_suppkey"), $$su.getField("su_nationkey")] project: [$$277, $$300] [cardinality: 1000000.0, op-cost: 0.0, total-cost: 1000000.0]
                                     -- ASSIGN  |PARTITIONED|
+                                      project ([$$su]) [cardinality: 1000000.0, op-cost: 0.0, total-cost: 1000000.0]
                                       -- STREAM_PROJECT  |PARTITIONED|
+                                        exchange [cardinality: 1000000.0, op-cost: 4000000.0, total-cost: 5000000.0]
                                         -- ONE_TO_ONE_EXCHANGE  |PARTITIONED|
-                                          -- DATASOURCE_SCAN (test.supplier)  |PARTITIONED|
+                                          data-scan []<-[$$283, $$su] <- test.supplier [cardinality: 1000000.0, op-cost: 1000000.0, total-cost: 1000000.0]
+                                          -- DATASOURCE_SCAN  |PARTITIONED|
+                                            exchange
                                             -- ONE_TO_ONE_EXCHANGE  |PARTITIONED|
+                                              empty-tuple-source
                                               -- EMPTY_TUPLE_SOURCE  |PARTITIONED|
+                          exchange [cardinality: 1000000.0, op-cost: 4000000.0, total-cost: 5000000.0]
                           -- BROADCAST_EXCHANGE  |PARTITIONED|
+                            assign [$$286, $$303] <- [$$287, $$304] project: [$$286, $$303] [cardinality: 1000000.0, op-cost: 0.0, total-cost: 1000000.0]
                             -- ASSIGN  |PARTITIONED|
+                              exchange [cardinality: 1000000.0, op-cost: 4000000.0, total-cost: 5000000.0]
                               -- ONE_TO_ONE_EXCHANGE  |PARTITIONED|
+                                replicate [cardinality: 1000000.0, op-cost: 0.0, total-cost: 1000000.0]
                                 -- REPLICATE  |PARTITIONED|
+                                  exchange [cardinality: 1000000.0, op-cost: 4000000.0, total-cost: 5000000.0]
                                   -- ONE_TO_ONE_EXCHANGE  |PARTITIONED|
+                                    assign [$$304, $$287] <- [$$n2.getField("n_nationkey"), $$n2.getField("n_name")] project: [$$287, $$304] [cardinality: 1000000.0, op-cost: 0.0, total-cost: 1000000.0]
                                     -- ASSIGN  |PARTITIONED|
+                                      project ([$$n2]) [cardinality: 1000000.0, op-cost: 0.0, total-cost: 1000000.0]
                                       -- STREAM_PROJECT  |PARTITIONED|
+                                        exchange [cardinality: 1000000.0, op-cost: 4000000.0, total-cost: 5000000.0]
                                         -- ONE_TO_ONE_EXCHANGE  |PARTITIONED|
-                                          -- DATASOURCE_SCAN (test.nation)  |PARTITIONED|
+                                          data-scan []<-[$$282, $$n2] <- test.nation [cardinality: 1000000.0, op-cost: 1000000.0, total-cost: 1000000.0]
+                                          -- DATASOURCE_SCAN  |PARTITIONED|
+                                            exchange
                                             -- ONE_TO_ONE_EXCHANGE  |PARTITIONED|
-                                              -- EMPTY_TUPLE_SOURCE  |PARTITIONED|
-=======
-                                                exchange
-                                                -- HASH_PARTITION_EXCHANGE [$$285]  |PARTITIONED|
-                                                  project ([$$262, $$285])
-                                                  -- STREAM_PROJECT  |PARTITIONED|
-                                                    assign [$$285, $$262] <- [$$su.getField("su_suppkey"), $$su.getField("su_nationkey")]
-                                                    -- ASSIGN  |PARTITIONED|
-                                                      project ([$$su])
-                                                      -- STREAM_PROJECT  |PARTITIONED|
-                                                        exchange
-                                                        -- ONE_TO_ONE_EXCHANGE  |PARTITIONED|
-                                                          data-scan []<-[$$268, $$su] <- test.supplier
-                                                          -- DATASOURCE_SCAN  |PARTITIONED|
-                                                            exchange
-                                                            -- ONE_TO_ONE_EXCHANGE  |PARTITIONED|
-                                                              empty-tuple-source
-                                                              -- EMPTY_TUPLE_SOURCE  |PARTITIONED|
-                                        exchange
-                                        -- ONE_TO_ONE_EXCHANGE  |PARTITIONED|
-                                          replicate
-                                          -- REPLICATE  |PARTITIONED|
-                                            exchange
-                                            -- HASH_PARTITION_EXCHANGE [$$288]  |PARTITIONED|
-                                              project ([$$271, $$288])
-                                              -- STREAM_PROJECT  |PARTITIONED|
-                                                assign [$$288, $$271] <- [$$n1.getField("n_nationkey"), $$n1.getField("n_name")]
-                                                -- ASSIGN  |PARTITIONED|
-                                                  project ([$$n1])
-                                                  -- STREAM_PROJECT  |PARTITIONED|
-                                                    exchange
-                                                    -- ONE_TO_ONE_EXCHANGE  |PARTITIONED|
-                                                      data-scan []<-[$$266, $$n1] <- test.nation
-                                                      -- DATASOURCE_SCAN  |PARTITIONED|
-                                                        exchange
-                                                        -- ONE_TO_ONE_EXCHANGE  |PARTITIONED|
-                                                          empty-tuple-source
-                                                          -- EMPTY_TUPLE_SOURCE  |PARTITIONED|
-                                exchange
-                                -- ONE_TO_ONE_EXCHANGE  |PARTITIONED|
-                                  project ([$$272, $$289])
-                                  -- STREAM_PROJECT  |PARTITIONED|
-                                    assign [$$272, $$289] <- [$$271, $$288]
-                                    -- ASSIGN  |PARTITIONED|
-                                      exchange
-                                      -- ONE_TO_ONE_EXCHANGE  |PARTITIONED|
-                                        replicate
-                                        -- REPLICATE  |PARTITIONED|
-                                          exchange
-                                          -- HASH_PARTITION_EXCHANGE [$$288]  |PARTITIONED|
-                                            project ([$$271, $$288])
-                                            -- STREAM_PROJECT  |PARTITIONED|
-                                              assign [$$288, $$271] <- [$$n1.getField("n_nationkey"), $$n1.getField("n_name")]
-                                              -- ASSIGN  |PARTITIONED|
-                                                project ([$$n1])
-                                                -- STREAM_PROJECT  |PARTITIONED|
-                                                  exchange
-                                                  -- ONE_TO_ONE_EXCHANGE  |PARTITIONED|
-                                                    data-scan []<-[$$266, $$n1] <- test.nation
-                                                    -- DATASOURCE_SCAN  |PARTITIONED|
-                                                      exchange
-                                                      -- ONE_TO_ONE_EXCHANGE  |PARTITIONED|
-                                                        empty-tuple-source
-                                                        -- EMPTY_TUPLE_SOURCE  |PARTITIONED|
->>>>>>> 86e6336f
+                                              empty-tuple-source
+                                              -- EMPTY_TUPLE_SOURCE  |PARTITIONED|