distribute result [$$21]
-- DISTRIBUTE_RESULT  |PARTITIONED|
  exchange
  -- ONE_TO_ONE_EXCHANGE  |PARTITIONED|
    project ([$$21])
    -- STREAM_PROJECT  |PARTITIONED|
      assign [$$21] <- [{"o_orderkey": $$25, "o_custkey": $$23, "o_totalprice": $$24}]
      -- ASSIGN  |PARTITIONED|
        exchange
        -- ONE_TO_ONE_EXCHANGE  |PARTITIONED|
<<<<<<< HEAD
          -- STABLE_SORT [$$26(ASC)]  |PARTITIONED|
            -- RANGE_PARTITION_EXCHANGE [$$26(ASC)]  |PARTITIONED|
=======
          order (ASC, $$25)
          -- STABLE_SORT [$$25(ASC)]  |PARTITIONED|
            exchange
            -- RANGE_PARTITION_EXCHANGE [$$25(ASC)]  |PARTITIONED|
              forward: shared-variable = $$30
>>>>>>> 3d3ece6e
              -- FORWARD  |PARTITIONED|
                exchange
                -- ONE_TO_ONE_EXCHANGE  |PARTITIONED|
                  replicate
                  -- REPLICATE  |PARTITIONED|
                    exchange
                    -- ONE_TO_ONE_EXCHANGE  |PARTITIONED|
                      select (and(gt($$24, 150000.0), eq($$23, 40)))
                      -- STREAM_SELECT  |PARTITIONED|
                        project ([$$25, $$23, $$24])
                        -- STREAM_PROJECT  |PARTITIONED|
                          assign [$$23, $$24] <- [$$o.getField(1), $$o.getField(3)]
                          -- ASSIGN  |PARTITIONED|
                            exchange
                            -- ONE_TO_ONE_EXCHANGE  |PARTITIONED|
                              data-scan []<-[$$25, $$o] <- tpch.Orders
                              -- DATASOURCE_SCAN  |PARTITIONED|
                                exchange
                                -- ONE_TO_ONE_EXCHANGE  |PARTITIONED|
                                  empty-tuple-source
                                  -- EMPTY_TUPLE_SOURCE  |PARTITIONED|
                exchange
                -- BROADCAST_EXCHANGE  |PARTITIONED|
                  aggregate [$$30] <- [agg-range-map($$28, $$29)]
                  -- AGGREGATE  |UNPARTITIONED|
                    exchange
                    -- RANDOM_MERGE_EXCHANGE  |PARTITIONED|
                      aggregate [$$28, $$29] <- [agg-local-sampling($$25), agg-null-writer($$25)]
                      -- AGGREGATE  |PARTITIONED|
                        project ([$$25])
                        -- STREAM_PROJECT  |PARTITIONED|
                          exchange
                          -- ONE_TO_ONE_EXCHANGE  |PARTITIONED|
                            replicate
                            -- REPLICATE  |PARTITIONED|
                              exchange
                              -- ONE_TO_ONE_EXCHANGE  |PARTITIONED|
                                select (and(gt($$24, 150000.0), eq($$23, 40)))
                                -- STREAM_SELECT  |PARTITIONED|
                                  project ([$$25, $$23, $$24])
                                  -- STREAM_PROJECT  |PARTITIONED|
                                    assign [$$23, $$24] <- [$$o.getField(1), $$o.getField(3)]
                                    -- ASSIGN  |PARTITIONED|
                                      exchange
                                      -- ONE_TO_ONE_EXCHANGE  |PARTITIONED|
                                        data-scan []<-[$$25, $$o] <- tpch.Orders
                                        -- DATASOURCE_SCAN  |PARTITIONED|
                                          exchange
                                          -- ONE_TO_ONE_EXCHANGE  |PARTITIONED|
                                            empty-tuple-source
                                            -- EMPTY_TUPLE_SOURCE  |PARTITIONED|<|MERGE_RESOLUTION|>--- conflicted
+++ resolved
@@ -8,16 +8,11 @@
       -- ASSIGN  |PARTITIONED|
         exchange
         -- ONE_TO_ONE_EXCHANGE  |PARTITIONED|
-<<<<<<< HEAD
-          -- STABLE_SORT [$$26(ASC)]  |PARTITIONED|
-            -- RANGE_PARTITION_EXCHANGE [$$26(ASC)]  |PARTITIONED|
-=======
           order (ASC, $$25)
           -- STABLE_SORT [$$25(ASC)]  |PARTITIONED|
             exchange
             -- RANGE_PARTITION_EXCHANGE [$$25(ASC)]  |PARTITIONED|
               forward: shared-variable = $$30
->>>>>>> 3d3ece6e
               -- FORWARD  |PARTITIONED|
                 exchange
                 -- ONE_TO_ONE_EXCHANGE  |PARTITIONED|
