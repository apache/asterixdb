--- conflicted
+++ resolved
@@ -1,30 +1,18 @@
-distribute result [$$emp]
+distribute result [$$emp] [cardinality: 1000000.0, op-cost: 0.0, total-cost: 1000000.0]
 -- DISTRIBUTE_RESULT  |PARTITIONED|
-  exchange
+  exchange [cardinality: 1000000.0, op-cost: 0.0, total-cost: 1000000.0]
   -- ONE_TO_ONE_EXCHANGE  |PARTITIONED|
-<<<<<<< HEAD
+    select (and(gt($$18, "Neil"), lt($$18, "Roger"))) project: [$$emp] [cardinality: 1000000.0, op-cost: 0.0, total-cost: 1000000.0]
     -- STREAM_SELECT  |PARTITIONED|
+      assign [$$18] <- [$$emp.getField(1)] [cardinality: 1000000.0, op-cost: 0.0, total-cost: 1000000.0]
       -- ASSIGN  |PARTITIONED|
+        project ([$$emp]) [cardinality: 1000000.0, op-cost: 0.0, total-cost: 1000000.0]
         -- STREAM_PROJECT  |PARTITIONED|
+          exchange [cardinality: 1000000.0, op-cost: 0.0, total-cost: 1000000.0]
           -- ONE_TO_ONE_EXCHANGE  |PARTITIONED|
-            -- DATASOURCE_SCAN (test.testdst)  |PARTITIONED|
+            data-scan []<-[$$19, $$emp] <- test.testdst [cardinality: 1000000.0, op-cost: 1000000.0, total-cost: 1000000.0]
+            -- DATASOURCE_SCAN  |PARTITIONED|
+              exchange
               -- ONE_TO_ONE_EXCHANGE  |PARTITIONED|
-                -- EMPTY_TUPLE_SOURCE  |PARTITIONED|
-=======
-    project ([$$emp])
-    -- STREAM_PROJECT  |PARTITIONED|
-      select (and(gt($$17, "Neil"), lt($$17, "Roger")))
-      -- STREAM_SELECT  |PARTITIONED|
-        assign [$$17] <- [$$emp.getField(1)]
-        -- ASSIGN  |PARTITIONED|
-          project ([$$emp])
-          -- STREAM_PROJECT  |PARTITIONED|
-            exchange
-            -- ONE_TO_ONE_EXCHANGE  |PARTITIONED|
-              data-scan []<-[$$18, $$emp] <- test.testdst
-              -- DATASOURCE_SCAN  |PARTITIONED|
-                exchange
-                -- ONE_TO_ONE_EXCHANGE  |PARTITIONED|
-                  empty-tuple-source
-                  -- EMPTY_TUPLE_SOURCE  |PARTITIONED|
->>>>>>> 86e6336f
+                empty-tuple-source
+                -- EMPTY_TUPLE_SOURCE  |PARTITIONED|