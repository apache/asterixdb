distribute result [$$17]
-- DISTRIBUTE_RESULT  |PARTITIONED|
  exchange
  -- ONE_TO_ONE_EXCHANGE  |PARTITIONED|
<<<<<<< HEAD
    -- ASSIGN  |PARTITIONED|
      -- ONE_TO_ONE_EXCHANGE  |PARTITIONED|
        -- STABLE_SORT [$$21(ASC)]  |PARTITIONED|
          -- RANGE_PARTITION_EXCHANGE [$$21(ASC)]  |PARTITIONED|
            -- FORWARD  |PARTITIONED|
              -- ONE_TO_ONE_EXCHANGE  |PARTITIONED|
                -- REPLICATE  |PARTITIONED|
                  -- ONE_TO_ONE_EXCHANGE  |PARTITIONED|
                    -- STREAM_SELECT  |PARTITIONED|
                      -- ASSIGN  |PARTITIONED|
                        -- ONE_TO_ONE_EXCHANGE  |PARTITIONED|
                          -- DATASOURCE_SCAN (test.MyData)  |PARTITIONED|
                            -- ONE_TO_ONE_EXCHANGE  |PARTITIONED|
                              -- EMPTY_TUPLE_SOURCE  |PARTITIONED|
              -- BROADCAST_EXCHANGE  |PARTITIONED|
                -- AGGREGATE  |UNPARTITIONED|
                  -- RANDOM_MERGE_EXCHANGE  |PARTITIONED|
                    -- AGGREGATE  |PARTITIONED|
                      -- STREAM_PROJECT  |PARTITIONED|
                        -- ONE_TO_ONE_EXCHANGE  |PARTITIONED|
                          -- REPLICATE  |PARTITIONED|
                            -- ONE_TO_ONE_EXCHANGE  |PARTITIONED|
                              -- STREAM_SELECT  |PARTITIONED|
                                -- ASSIGN  |PARTITIONED|
                                  -- ONE_TO_ONE_EXCHANGE  |PARTITIONED|
                                    -- DATASOURCE_SCAN (test.MyData)  |PARTITIONED|
                                      -- ONE_TO_ONE_EXCHANGE  |PARTITIONED|
                                        -- EMPTY_TUPLE_SOURCE  |PARTITIONED|
=======
    project ([$$17])
    -- STREAM_PROJECT  |PARTITIONED|
      assign [$$17] <- [{"pk": $$20, "sk": $$19}]
      -- ASSIGN  |PARTITIONED|
        exchange
        -- ONE_TO_ONE_EXCHANGE  |PARTITIONED|
          order (ASC, $$20)
          -- STABLE_SORT [$$20(ASC)]  |PARTITIONED|
            exchange
            -- RANGE_PARTITION_EXCHANGE [$$20(ASC)]  |PARTITIONED|
              forward: shared-variable = $$25
              -- FORWARD  |PARTITIONED|
                exchange
                -- ONE_TO_ONE_EXCHANGE  |PARTITIONED|
                  replicate
                  -- REPLICATE  |PARTITIONED|
                    exchange
                    -- ONE_TO_ONE_EXCHANGE  |PARTITIONED|
                      select (lt($$19, 3))
                      -- STREAM_SELECT  |PARTITIONED|
                        project ([$$20, $$19])
                        -- STREAM_PROJECT  |PARTITIONED|
                          assign [$$19] <- [$$o.getField(1)]
                          -- ASSIGN  |PARTITIONED|
                            exchange
                            -- ONE_TO_ONE_EXCHANGE  |PARTITIONED|
                              data-scan []<-[$$20, $$o] <- test.MyData
                              -- DATASOURCE_SCAN  |PARTITIONED|
                                exchange
                                -- ONE_TO_ONE_EXCHANGE  |PARTITIONED|
                                  empty-tuple-source
                                  -- EMPTY_TUPLE_SOURCE  |PARTITIONED|
                exchange
                -- BROADCAST_EXCHANGE  |PARTITIONED|
                  aggregate [$$25] <- [agg-range-map($$23, $$24)]
                  -- AGGREGATE  |UNPARTITIONED|
                    exchange
                    -- RANDOM_MERGE_EXCHANGE  |PARTITIONED|
                      aggregate [$$23, $$24] <- [agg-local-sampling($$20), agg-null-writer($$20)]
                      -- AGGREGATE  |PARTITIONED|
                        project ([$$20])
                        -- STREAM_PROJECT  |PARTITIONED|
                          exchange
                          -- ONE_TO_ONE_EXCHANGE  |PARTITIONED|
                            replicate
                            -- REPLICATE  |PARTITIONED|
                              exchange
                              -- ONE_TO_ONE_EXCHANGE  |PARTITIONED|
                                select (lt($$19, 3))
                                -- STREAM_SELECT  |PARTITIONED|
                                  project ([$$20, $$19])
                                  -- STREAM_PROJECT  |PARTITIONED|
                                    assign [$$19] <- [$$o.getField(1)]
                                    -- ASSIGN  |PARTITIONED|
                                      exchange
                                      -- ONE_TO_ONE_EXCHANGE  |PARTITIONED|
                                        data-scan []<-[$$20, $$o] <- test.MyData
                                        -- DATASOURCE_SCAN  |PARTITIONED|
                                          exchange
                                          -- ONE_TO_ONE_EXCHANGE  |PARTITIONED|
                                            empty-tuple-source
                                            -- EMPTY_TUPLE_SOURCE  |PARTITIONED|
>>>>>>> 86e6336f
<|MERGE_RESOLUTION|>--- conflicted
+++ resolved
@@ -1,97 +1,60 @@
-distribute result [$$17]
+distribute result [$$18] [cardinality: 1000000.0, op-cost: 0.0, total-cost: 1000000.0]
 -- DISTRIBUTE_RESULT  |PARTITIONED|
-  exchange
+  exchange [cardinality: 1000000.0, op-cost: 0.0, total-cost: 1000000.0]
   -- ONE_TO_ONE_EXCHANGE  |PARTITIONED|
-<<<<<<< HEAD
+    assign [$$18] <- [{"pk": $$21, "sk": $$20}] project: [$$18] [cardinality: 1000000.0, op-cost: 0.0, total-cost: 1000000.0]
     -- ASSIGN  |PARTITIONED|
+      exchange [cardinality: 1000000.0, op-cost: 0.0, total-cost: 1000000.0]
       -- ONE_TO_ONE_EXCHANGE  |PARTITIONED|
+        order (ASC, $$21) [cardinality: 1000000.0, op-cost: 0.0, total-cost: 1000000.0]
         -- STABLE_SORT [$$21(ASC)]  |PARTITIONED|
+          exchange [cardinality: 1000000.0, op-cost: 0.0, total-cost: 1000000.0]
           -- RANGE_PARTITION_EXCHANGE [$$21(ASC)]  |PARTITIONED|
+            forward: shared-variable = $$26 [cardinality: 1000000.0, op-cost: 0.0, total-cost: 1000000.0]
             -- FORWARD  |PARTITIONED|
+              exchange [cardinality: 1000000.0, op-cost: 0.0, total-cost: 1000000.0]
               -- ONE_TO_ONE_EXCHANGE  |PARTITIONED|
+                replicate [cardinality: 1000000.0, op-cost: 0.0, total-cost: 1000000.0]
                 -- REPLICATE  |PARTITIONED|
+                  exchange [cardinality: 1000000.0, op-cost: 0.0, total-cost: 1000000.0]
                   -- ONE_TO_ONE_EXCHANGE  |PARTITIONED|
+                    select (lt($$20, 3)) [cardinality: 1000000.0, op-cost: 0.0, total-cost: 1000000.0]
                     -- STREAM_SELECT  |PARTITIONED|
+                      assign [$$20] <- [$$o.getField(1)] project: [$$21, $$20] [cardinality: 1000000.0, op-cost: 0.0, total-cost: 1000000.0]
                       -- ASSIGN  |PARTITIONED|
+                        exchange [cardinality: 1000000.0, op-cost: 0.0, total-cost: 1000000.0]
                         -- ONE_TO_ONE_EXCHANGE  |PARTITIONED|
-                          -- DATASOURCE_SCAN (test.MyData)  |PARTITIONED|
-                            -- ONE_TO_ONE_EXCHANGE  |PARTITIONED|
-                              -- EMPTY_TUPLE_SOURCE  |PARTITIONED|
-              -- BROADCAST_EXCHANGE  |PARTITIONED|
-                -- AGGREGATE  |UNPARTITIONED|
-                  -- RANDOM_MERGE_EXCHANGE  |PARTITIONED|
-                    -- AGGREGATE  |PARTITIONED|
-                      -- STREAM_PROJECT  |PARTITIONED|
-                        -- ONE_TO_ONE_EXCHANGE  |PARTITIONED|
-                          -- REPLICATE  |PARTITIONED|
-                            -- ONE_TO_ONE_EXCHANGE  |PARTITIONED|
-                              -- STREAM_SELECT  |PARTITIONED|
-                                -- ASSIGN  |PARTITIONED|
-                                  -- ONE_TO_ONE_EXCHANGE  |PARTITIONED|
-                                    -- DATASOURCE_SCAN (test.MyData)  |PARTITIONED|
-                                      -- ONE_TO_ONE_EXCHANGE  |PARTITIONED|
-                                        -- EMPTY_TUPLE_SOURCE  |PARTITIONED|
-=======
-    project ([$$17])
-    -- STREAM_PROJECT  |PARTITIONED|
-      assign [$$17] <- [{"pk": $$20, "sk": $$19}]
-      -- ASSIGN  |PARTITIONED|
-        exchange
-        -- ONE_TO_ONE_EXCHANGE  |PARTITIONED|
-          order (ASC, $$20)
-          -- STABLE_SORT [$$20(ASC)]  |PARTITIONED|
-            exchange
-            -- RANGE_PARTITION_EXCHANGE [$$20(ASC)]  |PARTITIONED|
-              forward: shared-variable = $$25
-              -- FORWARD  |PARTITIONED|
-                exchange
-                -- ONE_TO_ONE_EXCHANGE  |PARTITIONED|
-                  replicate
-                  -- REPLICATE  |PARTITIONED|
-                    exchange
-                    -- ONE_TO_ONE_EXCHANGE  |PARTITIONED|
-                      select (lt($$19, 3))
-                      -- STREAM_SELECT  |PARTITIONED|
-                        project ([$$20, $$19])
-                        -- STREAM_PROJECT  |PARTITIONED|
-                          assign [$$19] <- [$$o.getField(1)]
-                          -- ASSIGN  |PARTITIONED|
+                          data-scan []<-[$$21, $$o] <- test.MyData [cardinality: 1000000.0, op-cost: 1000000.0, total-cost: 1000000.0]
+                          -- DATASOURCE_SCAN  |PARTITIONED|
                             exchange
                             -- ONE_TO_ONE_EXCHANGE  |PARTITIONED|
-                              data-scan []<-[$$20, $$o] <- test.MyData
-                              -- DATASOURCE_SCAN  |PARTITIONED|
-                                exchange
-                                -- ONE_TO_ONE_EXCHANGE  |PARTITIONED|
-                                  empty-tuple-source
-                                  -- EMPTY_TUPLE_SOURCE  |PARTITIONED|
-                exchange
-                -- BROADCAST_EXCHANGE  |PARTITIONED|
-                  aggregate [$$25] <- [agg-range-map($$23, $$24)]
-                  -- AGGREGATE  |UNPARTITIONED|
-                    exchange
-                    -- RANDOM_MERGE_EXCHANGE  |PARTITIONED|
-                      aggregate [$$23, $$24] <- [agg-local-sampling($$20), agg-null-writer($$20)]
-                      -- AGGREGATE  |PARTITIONED|
-                        project ([$$20])
-                        -- STREAM_PROJECT  |PARTITIONED|
-                          exchange
-                          -- ONE_TO_ONE_EXCHANGE  |PARTITIONED|
-                            replicate
-                            -- REPLICATE  |PARTITIONED|
-                              exchange
-                              -- ONE_TO_ONE_EXCHANGE  |PARTITIONED|
-                                select (lt($$19, 3))
-                                -- STREAM_SELECT  |PARTITIONED|
-                                  project ([$$20, $$19])
-                                  -- STREAM_PROJECT  |PARTITIONED|
-                                    assign [$$19] <- [$$o.getField(1)]
-                                    -- ASSIGN  |PARTITIONED|
+                              empty-tuple-source
+                              -- EMPTY_TUPLE_SOURCE  |PARTITIONED|
+              exchange
+              -- BROADCAST_EXCHANGE  |PARTITIONED|
+                aggregate [$$26] <- [agg-range-map($$24, $$25)]
+                -- AGGREGATE  |UNPARTITIONED|
+                  exchange
+                  -- RANDOM_MERGE_EXCHANGE  |PARTITIONED|
+                    aggregate [$$24, $$25] <- [agg-local-sampling($$21), agg-null-writer($$21)]
+                    -- AGGREGATE  |PARTITIONED|
+                      project ([$$21])
+                      -- STREAM_PROJECT  |PARTITIONED|
+                        exchange
+                        -- ONE_TO_ONE_EXCHANGE  |PARTITIONED|
+                          replicate [cardinality: 1000000.0, op-cost: 0.0, total-cost: 1000000.0]
+                          -- REPLICATE  |PARTITIONED|
+                            exchange [cardinality: 1000000.0, op-cost: 0.0, total-cost: 1000000.0]
+                            -- ONE_TO_ONE_EXCHANGE  |PARTITIONED|
+                              select (lt($$20, 3)) [cardinality: 1000000.0, op-cost: 0.0, total-cost: 1000000.0]
+                              -- STREAM_SELECT  |PARTITIONED|
+                                assign [$$20] <- [$$o.getField(1)] project: [$$21, $$20] [cardinality: 1000000.0, op-cost: 0.0, total-cost: 1000000.0]
+                                -- ASSIGN  |PARTITIONED|
+                                  exchange [cardinality: 1000000.0, op-cost: 0.0, total-cost: 1000000.0]
+                                  -- ONE_TO_ONE_EXCHANGE  |PARTITIONED|
+                                    data-scan []<-[$$21, $$o] <- test.MyData [cardinality: 1000000.0, op-cost: 1000000.0, total-cost: 1000000.0]
+                                    -- DATASOURCE_SCAN  |PARTITIONED|
                                       exchange
                                       -- ONE_TO_ONE_EXCHANGE  |PARTITIONED|
-                                        data-scan []<-[$$20, $$o] <- test.MyData
-                                        -- DATASOURCE_SCAN  |PARTITIONED|
-                                          exchange
-                                          -- ONE_TO_ONE_EXCHANGE  |PARTITIONED|
-                                            empty-tuple-source
-                                            -- EMPTY_TUPLE_SOURCE  |PARTITIONED|
->>>>>>> 86e6336f
+                                        empty-tuple-source
+                                        -- EMPTY_TUPLE_SOURCE  |PARTITIONED|