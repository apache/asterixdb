distribute result [$$24]
-- DISTRIBUTE_RESULT  |PARTITIONED|
  exchange
  -- ONE_TO_ONE_EXCHANGE  |PARTITIONED|
<<<<<<< HEAD
    -- ASSIGN  |PARTITIONED|
      -- ONE_TO_ONE_EXCHANGE  |PARTITIONED|
        -- STABLE_SORT [$$28(ASC), $$29(ASC)]  |PARTITIONED|
          -- RANGE_PARTITION_EXCHANGE [$$28(ASC), $$29(ASC)]  |PARTITIONED|
            -- FORWARD  |PARTITIONED|
              -- ONE_TO_ONE_EXCHANGE  |PARTITIONED|
                -- REPLICATE  |PARTITIONED|
                  -- ONE_TO_ONE_EXCHANGE  |PARTITIONED|
                    -- STREAM_SELECT  |PARTITIONED|
                      -- ASSIGN  |PARTITIONED|
                        -- ONE_TO_ONE_EXCHANGE  |PARTITIONED|
                          -- DATASOURCE_SCAN (tpch.Orders)  |PARTITIONED|
                            -- ONE_TO_ONE_EXCHANGE  |PARTITIONED|
                              -- EMPTY_TUPLE_SOURCE  |PARTITIONED|
              -- BROADCAST_EXCHANGE  |PARTITIONED|
                -- AGGREGATE  |UNPARTITIONED|
                  -- RANDOM_MERGE_EXCHANGE  |PARTITIONED|
                    -- AGGREGATE  |PARTITIONED|
                      -- STREAM_PROJECT  |PARTITIONED|
                        -- ONE_TO_ONE_EXCHANGE  |PARTITIONED|
                          -- REPLICATE  |PARTITIONED|
                            -- ONE_TO_ONE_EXCHANGE  |PARTITIONED|
                              -- STREAM_SELECT  |PARTITIONED|
                                -- ASSIGN  |PARTITIONED|
                                  -- ONE_TO_ONE_EXCHANGE  |PARTITIONED|
                                    -- DATASOURCE_SCAN (tpch.Orders)  |PARTITIONED|
                                      -- ONE_TO_ONE_EXCHANGE  |PARTITIONED|
                                        -- EMPTY_TUPLE_SOURCE  |PARTITIONED|
=======
    project ([$$24])
    -- STREAM_PROJECT  |PARTITIONED|
      assign [$$24] <- [{"o_custkey": $$27, "o_orderkey": $$28, "o_orderstatus": $$33}]
      -- ASSIGN  |PARTITIONED|
        exchange
        -- ONE_TO_ONE_EXCHANGE  |PARTITIONED|
          order (ASC, $$27) (ASC, $$28)
          -- STABLE_SORT [$$27(ASC), $$28(ASC)]  |PARTITIONED|
            exchange
            -- RANGE_PARTITION_EXCHANGE [$$27(ASC), $$28(ASC)]  |PARTITIONED|
              forward: shared-variable = $$37
              -- FORWARD  |PARTITIONED|
                exchange
                -- ONE_TO_ONE_EXCHANGE  |PARTITIONED|
                  replicate
                  -- REPLICATE  |PARTITIONED|
                    exchange
                    -- ONE_TO_ONE_EXCHANGE  |PARTITIONED|
                      project ([$$27, $$28, $$33])
                      -- STREAM_PROJECT  |PARTITIONED|
                        select (and(eq($$Orders.getField(5), "1-URGENT"), le($$27, 43), ge($$27, 40)))
                        -- STREAM_SELECT  |PARTITIONED|
                          assign [$$33, $$27] <- [$$Orders.getField(2), $$Orders.getField(1)]
                          -- ASSIGN  |PARTITIONED|
                            exchange
                            -- ONE_TO_ONE_EXCHANGE  |PARTITIONED|
                              data-scan []<-[$$28, $$Orders] <- tpch.Orders
                              -- DATASOURCE_SCAN  |PARTITIONED|
                                exchange
                                -- ONE_TO_ONE_EXCHANGE  |PARTITIONED|
                                  empty-tuple-source
                                  -- EMPTY_TUPLE_SOURCE  |PARTITIONED|
                exchange
                -- BROADCAST_EXCHANGE  |PARTITIONED|
                  aggregate [$$37] <- [agg-range-map($$34, $$35, $$36)]
                  -- AGGREGATE  |UNPARTITIONED|
                    exchange
                    -- RANDOM_MERGE_EXCHANGE  |PARTITIONED|
                      aggregate [$$34, $$35, $$36] <- [agg-local-sampling($$27, $$28), agg-null-writer($$27), agg-null-writer($$28)]
                      -- AGGREGATE  |PARTITIONED|
                        project ([$$27, $$28])
                        -- STREAM_PROJECT  |PARTITIONED|
                          exchange
                          -- ONE_TO_ONE_EXCHANGE  |PARTITIONED|
                            replicate
                            -- REPLICATE  |PARTITIONED|
                              exchange
                              -- ONE_TO_ONE_EXCHANGE  |PARTITIONED|
                                project ([$$27, $$28, $$33])
                                -- STREAM_PROJECT  |PARTITIONED|
                                  select (and(eq($$Orders.getField(5), "1-URGENT"), le($$27, 43), ge($$27, 40)))
                                  -- STREAM_SELECT  |PARTITIONED|
                                    assign [$$33, $$27] <- [$$Orders.getField(2), $$Orders.getField(1)]
                                    -- ASSIGN  |PARTITIONED|
                                      exchange
                                      -- ONE_TO_ONE_EXCHANGE  |PARTITIONED|
                                        data-scan []<-[$$28, $$Orders] <- tpch.Orders
                                        -- DATASOURCE_SCAN  |PARTITIONED|
                                          exchange
                                          -- ONE_TO_ONE_EXCHANGE  |PARTITIONED|
                                            empty-tuple-source
                                            -- EMPTY_TUPLE_SOURCE  |PARTITIONED|
>>>>>>> 86e6336f
<|MERGE_RESOLUTION|>--- conflicted
+++ resolved
@@ -1,97 +1,60 @@
-distribute result [$$24]
+distribute result [$$25] [cardinality: 1000000.0, op-cost: 0.0, total-cost: 1000000.0]
 -- DISTRIBUTE_RESULT  |PARTITIONED|
-  exchange
+  exchange [cardinality: 1000000.0, op-cost: 0.0, total-cost: 1000000.0]
   -- ONE_TO_ONE_EXCHANGE  |PARTITIONED|
-<<<<<<< HEAD
+    assign [$$25] <- [{"o_custkey": $$28, "o_orderkey": $$29, "o_orderstatus": $$34}] project: [$$25] [cardinality: 1000000.0, op-cost: 0.0, total-cost: 1000000.0]
     -- ASSIGN  |PARTITIONED|
+      exchange [cardinality: 1000000.0, op-cost: 0.0, total-cost: 1000000.0]
       -- ONE_TO_ONE_EXCHANGE  |PARTITIONED|
+        order (ASC, $$28) (ASC, $$29) [cardinality: 1000000.0, op-cost: 0.0, total-cost: 1000000.0]
         -- STABLE_SORT [$$28(ASC), $$29(ASC)]  |PARTITIONED|
+          exchange [cardinality: 1000000.0, op-cost: 0.0, total-cost: 1000000.0]
           -- RANGE_PARTITION_EXCHANGE [$$28(ASC), $$29(ASC)]  |PARTITIONED|
+            forward: shared-variable = $$38 [cardinality: 1000000.0, op-cost: 0.0, total-cost: 1000000.0]
             -- FORWARD  |PARTITIONED|
+              exchange [cardinality: 1000000.0, op-cost: 0.0, total-cost: 1000000.0]
               -- ONE_TO_ONE_EXCHANGE  |PARTITIONED|
+                replicate [cardinality: 1000000.0, op-cost: 0.0, total-cost: 1000000.0]
                 -- REPLICATE  |PARTITIONED|
+                  exchange [cardinality: 1000000.0, op-cost: 0.0, total-cost: 1000000.0]
                   -- ONE_TO_ONE_EXCHANGE  |PARTITIONED|
+                    select (and(eq($$Orders.getField(5), "1-URGENT"), le($$28, 43), ge($$28, 40))) project: [$$28, $$29, $$34] [cardinality: 1000000.0, op-cost: 0.0, total-cost: 1000000.0]
                     -- STREAM_SELECT  |PARTITIONED|
+                      assign [$$34, $$28] <- [$$Orders.getField(2), $$Orders.getField(1)] [cardinality: 1000000.0, op-cost: 0.0, total-cost: 1000000.0]
                       -- ASSIGN  |PARTITIONED|
+                        exchange [cardinality: 1000000.0, op-cost: 0.0, total-cost: 1000000.0]
                         -- ONE_TO_ONE_EXCHANGE  |PARTITIONED|
-                          -- DATASOURCE_SCAN (tpch.Orders)  |PARTITIONED|
-                            -- ONE_TO_ONE_EXCHANGE  |PARTITIONED|
-                              -- EMPTY_TUPLE_SOURCE  |PARTITIONED|
-              -- BROADCAST_EXCHANGE  |PARTITIONED|
-                -- AGGREGATE  |UNPARTITIONED|
-                  -- RANDOM_MERGE_EXCHANGE  |PARTITIONED|
-                    -- AGGREGATE  |PARTITIONED|
-                      -- STREAM_PROJECT  |PARTITIONED|
-                        -- ONE_TO_ONE_EXCHANGE  |PARTITIONED|
-                          -- REPLICATE  |PARTITIONED|
-                            -- ONE_TO_ONE_EXCHANGE  |PARTITIONED|
-                              -- STREAM_SELECT  |PARTITIONED|
-                                -- ASSIGN  |PARTITIONED|
-                                  -- ONE_TO_ONE_EXCHANGE  |PARTITIONED|
-                                    -- DATASOURCE_SCAN (tpch.Orders)  |PARTITIONED|
-                                      -- ONE_TO_ONE_EXCHANGE  |PARTITIONED|
-                                        -- EMPTY_TUPLE_SOURCE  |PARTITIONED|
-=======
-    project ([$$24])
-    -- STREAM_PROJECT  |PARTITIONED|
-      assign [$$24] <- [{"o_custkey": $$27, "o_orderkey": $$28, "o_orderstatus": $$33}]
-      -- ASSIGN  |PARTITIONED|
-        exchange
-        -- ONE_TO_ONE_EXCHANGE  |PARTITIONED|
-          order (ASC, $$27) (ASC, $$28)
-          -- STABLE_SORT [$$27(ASC), $$28(ASC)]  |PARTITIONED|
-            exchange
-            -- RANGE_PARTITION_EXCHANGE [$$27(ASC), $$28(ASC)]  |PARTITIONED|
-              forward: shared-variable = $$37
-              -- FORWARD  |PARTITIONED|
-                exchange
-                -- ONE_TO_ONE_EXCHANGE  |PARTITIONED|
-                  replicate
-                  -- REPLICATE  |PARTITIONED|
-                    exchange
-                    -- ONE_TO_ONE_EXCHANGE  |PARTITIONED|
-                      project ([$$27, $$28, $$33])
-                      -- STREAM_PROJECT  |PARTITIONED|
-                        select (and(eq($$Orders.getField(5), "1-URGENT"), le($$27, 43), ge($$27, 40)))
-                        -- STREAM_SELECT  |PARTITIONED|
-                          assign [$$33, $$27] <- [$$Orders.getField(2), $$Orders.getField(1)]
-                          -- ASSIGN  |PARTITIONED|
+                          data-scan []<-[$$29, $$Orders] <- tpch.Orders [cardinality: 1000000.0, op-cost: 1000000.0, total-cost: 1000000.0]
+                          -- DATASOURCE_SCAN  |PARTITIONED|
                             exchange
                             -- ONE_TO_ONE_EXCHANGE  |PARTITIONED|
-                              data-scan []<-[$$28, $$Orders] <- tpch.Orders
-                              -- DATASOURCE_SCAN  |PARTITIONED|
-                                exchange
-                                -- ONE_TO_ONE_EXCHANGE  |PARTITIONED|
-                                  empty-tuple-source
-                                  -- EMPTY_TUPLE_SOURCE  |PARTITIONED|
-                exchange
-                -- BROADCAST_EXCHANGE  |PARTITIONED|
-                  aggregate [$$37] <- [agg-range-map($$34, $$35, $$36)]
-                  -- AGGREGATE  |UNPARTITIONED|
-                    exchange
-                    -- RANDOM_MERGE_EXCHANGE  |PARTITIONED|
-                      aggregate [$$34, $$35, $$36] <- [agg-local-sampling($$27, $$28), agg-null-writer($$27), agg-null-writer($$28)]
-                      -- AGGREGATE  |PARTITIONED|
-                        project ([$$27, $$28])
-                        -- STREAM_PROJECT  |PARTITIONED|
-                          exchange
-                          -- ONE_TO_ONE_EXCHANGE  |PARTITIONED|
-                            replicate
-                            -- REPLICATE  |PARTITIONED|
-                              exchange
-                              -- ONE_TO_ONE_EXCHANGE  |PARTITIONED|
-                                project ([$$27, $$28, $$33])
-                                -- STREAM_PROJECT  |PARTITIONED|
-                                  select (and(eq($$Orders.getField(5), "1-URGENT"), le($$27, 43), ge($$27, 40)))
-                                  -- STREAM_SELECT  |PARTITIONED|
-                                    assign [$$33, $$27] <- [$$Orders.getField(2), $$Orders.getField(1)]
-                                    -- ASSIGN  |PARTITIONED|
+                              empty-tuple-source
+                              -- EMPTY_TUPLE_SOURCE  |PARTITIONED|
+              exchange
+              -- BROADCAST_EXCHANGE  |PARTITIONED|
+                aggregate [$$38] <- [agg-range-map($$35, $$36, $$37)]
+                -- AGGREGATE  |UNPARTITIONED|
+                  exchange
+                  -- RANDOM_MERGE_EXCHANGE  |PARTITIONED|
+                    aggregate [$$35, $$36, $$37] <- [agg-local-sampling($$28, $$29), agg-null-writer($$28), agg-null-writer($$29)]
+                    -- AGGREGATE  |PARTITIONED|
+                      project ([$$28, $$29])
+                      -- STREAM_PROJECT  |PARTITIONED|
+                        exchange
+                        -- ONE_TO_ONE_EXCHANGE  |PARTITIONED|
+                          replicate [cardinality: 1000000.0, op-cost: 0.0, total-cost: 1000000.0]
+                          -- REPLICATE  |PARTITIONED|
+                            exchange [cardinality: 1000000.0, op-cost: 0.0, total-cost: 1000000.0]
+                            -- ONE_TO_ONE_EXCHANGE  |PARTITIONED|
+                              select (and(eq($$Orders.getField(5), "1-URGENT"), le($$28, 43), ge($$28, 40))) project: [$$28, $$29, $$34] [cardinality: 1000000.0, op-cost: 0.0, total-cost: 1000000.0]
+                              -- STREAM_SELECT  |PARTITIONED|
+                                assign [$$34, $$28] <- [$$Orders.getField(2), $$Orders.getField(1)] [cardinality: 1000000.0, op-cost: 0.0, total-cost: 1000000.0]
+                                -- ASSIGN  |PARTITIONED|
+                                  exchange [cardinality: 1000000.0, op-cost: 0.0, total-cost: 1000000.0]
+                                  -- ONE_TO_ONE_EXCHANGE  |PARTITIONED|
+                                    data-scan []<-[$$29, $$Orders] <- tpch.Orders [cardinality: 1000000.0, op-cost: 1000000.0, total-cost: 1000000.0]
+                                    -- DATASOURCE_SCAN  |PARTITIONED|
                                       exchange
                                       -- ONE_TO_ONE_EXCHANGE  |PARTITIONED|
-                                        data-scan []<-[$$28, $$Orders] <- tpch.Orders
-                                        -- DATASOURCE_SCAN  |PARTITIONED|
-                                          exchange
-                                          -- ONE_TO_ONE_EXCHANGE  |PARTITIONED|
-                                            empty-tuple-source
-                                            -- EMPTY_TUPLE_SOURCE  |PARTITIONED|
->>>>>>> 86e6336f
+                                        empty-tuple-source
+                                        -- EMPTY_TUPLE_SOURCE  |PARTITIONED|