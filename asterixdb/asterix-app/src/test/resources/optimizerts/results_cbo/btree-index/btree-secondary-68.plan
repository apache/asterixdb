--- conflicted
+++ resolved
@@ -1,41 +1,24 @@
-distribute result [$$24]
+distribute result [$$25] [cardinality: 1000000.0, op-cost: 0.0, total-cost: 1000000.0]
 -- DISTRIBUTE_RESULT  |PARTITIONED|
-  exchange
+  exchange [cardinality: 1000000.0, op-cost: 0.0, total-cost: 1000000.0]
   -- ONE_TO_ONE_EXCHANGE  |PARTITIONED|
-<<<<<<< HEAD
+    assign [$$25] <- [{"o_custkey": $$28, "o_orderkey": $$29, "o_orderstatus": $$34}] project: [$$25] [cardinality: 1000000.0, op-cost: 0.0, total-cost: 1000000.0]
     -- ASSIGN  |PARTITIONED|
+      exchange [cardinality: 1000000.0, op-cost: 0.0, total-cost: 1000000.0]
       -- SORT_MERGE_EXCHANGE [$$28(ASC), $$29(ASC) ]  |PARTITIONED|
+        order (ASC, $$28) (ASC, $$29) [cardinality: 1000000.0, op-cost: 0.0, total-cost: 1000000.0]
         -- STABLE_SORT [$$28(ASC), $$29(ASC)]  |PARTITIONED|
+          exchange [cardinality: 1000000.0, op-cost: 0.0, total-cost: 1000000.0]
           -- ONE_TO_ONE_EXCHANGE  |PARTITIONED|
+            select (and(eq($$Orders.getField(5), "1-URGENT"), le($$28, 43), ge($$28, 40))) project: [$$28, $$29, $$34] [cardinality: 1000000.0, op-cost: 0.0, total-cost: 1000000.0]
             -- STREAM_SELECT  |PARTITIONED|
+              assign [$$34, $$28] <- [$$Orders.getField(2), $$Orders.getField(1)] [cardinality: 1000000.0, op-cost: 0.0, total-cost: 1000000.0]
               -- ASSIGN  |PARTITIONED|
+                exchange [cardinality: 1000000.0, op-cost: 0.0, total-cost: 1000000.0]
                 -- ONE_TO_ONE_EXCHANGE  |PARTITIONED|
-                  -- DATASOURCE_SCAN (tpch.Orders)  |PARTITIONED|
-                    -- ONE_TO_ONE_EXCHANGE  |PARTITIONED|
-                      -- EMPTY_TUPLE_SOURCE  |PARTITIONED|
-=======
-    project ([$$24])
-    -- STREAM_PROJECT  |PARTITIONED|
-      assign [$$24] <- [{"o_custkey": $$27, "o_orderkey": $$28, "o_orderstatus": $$33}]
-      -- ASSIGN  |PARTITIONED|
-        exchange
-        -- SORT_MERGE_EXCHANGE [$$27(ASC), $$28(ASC) ]  |PARTITIONED|
-          order (ASC, $$27) (ASC, $$28)
-          -- STABLE_SORT [$$27(ASC), $$28(ASC)]  |PARTITIONED|
-            exchange
-            -- ONE_TO_ONE_EXCHANGE  |PARTITIONED|
-              project ([$$27, $$28, $$33])
-              -- STREAM_PROJECT  |PARTITIONED|
-                select (and(eq($$Orders.getField(5), "1-URGENT"), le($$27, 43), ge($$27, 40)))
-                -- STREAM_SELECT  |PARTITIONED|
-                  assign [$$33, $$27] <- [$$Orders.getField(2), $$Orders.getField(1)]
-                  -- ASSIGN  |PARTITIONED|
+                  data-scan []<-[$$29, $$Orders] <- tpch.Orders [cardinality: 1000000.0, op-cost: 1000000.0, total-cost: 1000000.0]
+                  -- DATASOURCE_SCAN  |PARTITIONED|
                     exchange
                     -- ONE_TO_ONE_EXCHANGE  |PARTITIONED|
-                      data-scan []<-[$$28, $$Orders] <- tpch.Orders
-                      -- DATASOURCE_SCAN  |PARTITIONED|
-                        exchange
-                        -- ONE_TO_ONE_EXCHANGE  |PARTITIONED|
-                          empty-tuple-source
-                          -- EMPTY_TUPLE_SOURCE  |PARTITIONED|
->>>>>>> 86e6336f
+                      empty-tuple-source
+                      -- EMPTY_TUPLE_SOURCE  |PARTITIONED|