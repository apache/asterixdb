--- conflicted
+++ resolved
@@ -2,32 +2,19 @@
 -- DISTRIBUTE_RESULT  |PARTITIONED|
   exchange [cardinality: 1000000.0, op-cost: 0.0, total-cost: 1000000.0]
   -- ONE_TO_ONE_EXCHANGE  |PARTITIONED|
-<<<<<<< HEAD
+    assign [$$29] <- [{"U": $$U, "augmentedUser": $$36}] project: [$$29] [cardinality: 1000000.0, op-cost: 0.0, total-cost: 1000000.0]
     -- ASSIGN  |PARTITIONED|
+      select (eq($$36.getField("name").getField("first"), "Glenn")) [cardinality: 1000000.0, op-cost: 0.0, total-cost: 1000000.0]
       -- STREAM_SELECT  |PARTITIONED|
+        assign [$$36] <- [object-add($$U, "favoriteColor", "Green")] [cardinality: 1000000.0, op-cost: 0.0, total-cost: 1000000.0]
         -- ASSIGN  |PARTITIONED|
+          project ([$$U]) [cardinality: 1000000.0, op-cost: 0.0, total-cost: 1000000.0]
           -- STREAM_PROJECT  |PARTITIONED|
+            exchange [cardinality: 1000000.0, op-cost: 0.0, total-cost: 1000000.0]
             -- ONE_TO_ONE_EXCHANGE  |PARTITIONED|
-              -- DATASOURCE_SCAN (test.Users)  |PARTITIONED|
+              data-scan []<-[$$30, $$U] <- test.Users [cardinality: 1000000.0, op-cost: 1000000.0, total-cost: 1000000.0]
+              -- DATASOURCE_SCAN  |PARTITIONED|
+                exchange
                 -- ONE_TO_ONE_EXCHANGE  |PARTITIONED|
-                  -- EMPTY_TUPLE_SOURCE  |PARTITIONED|
-=======
-    project ([$$29]) [cardinality: 1000000.0, op-cost: 0.0, total-cost: 1000000.0]
-    -- STREAM_PROJECT  |PARTITIONED|
-      assign [$$29] <- [{"U": $$U, "augmentedUser": $$36}] [cardinality: 1000000.0, op-cost: 0.0, total-cost: 1000000.0]
-      -- ASSIGN  |PARTITIONED|
-        select (eq($$36.getField("name").getField("first"), "Glenn")) [cardinality: 1000000.0, op-cost: 0.0, total-cost: 1000000.0]
-        -- STREAM_SELECT  |PARTITIONED|
-          assign [$$36] <- [object-add($$U, "favoriteColor", "Green")] [cardinality: 1000000.0, op-cost: 0.0, total-cost: 1000000.0]
-          -- ASSIGN  |PARTITIONED|
-            project ([$$U]) [cardinality: 1000000.0, op-cost: 0.0, total-cost: 1000000.0]
-            -- STREAM_PROJECT  |PARTITIONED|
-              exchange [cardinality: 1000000.0, op-cost: 0.0, total-cost: 1000000.0]
-              -- ONE_TO_ONE_EXCHANGE  |PARTITIONED|
-                data-scan []<-[$$30, $$U] <- test.Users [cardinality: 1000000.0, op-cost: 1000000.0, total-cost: 1000000.0]
-                -- DATASOURCE_SCAN  |PARTITIONED|
-                  exchange [cardinality: 0.0, op-cost: 0.0, total-cost: 0.0]
-                  -- ONE_TO_ONE_EXCHANGE  |PARTITIONED|
-                    empty-tuple-source [cardinality: 0.0, op-cost: 0.0, total-cost: 0.0]
-                    -- EMPTY_TUPLE_SOURCE  |PARTITIONED|
->>>>>>> 86e6336f
+                  empty-tuple-source
+                  -- EMPTY_TUPLE_SOURCE  |PARTITIONED|