distribute result [$$20]
-- DISTRIBUTE_RESULT  |PARTITIONED|
  exchange
  -- ONE_TO_ONE_EXCHANGE  |PARTITIONED|
<<<<<<< HEAD
    -- STREAM_SELECT  |PARTITIONED|
      -- ASSIGN  |PARTITIONED|
        -- STREAM_PROJECT  |PARTITIONED|
          -- ONE_TO_ONE_EXCHANGE  |PARTITIONED|
            -- DATASOURCE_SCAN (test.TestOpen)  |PARTITIONED|
              -- ONE_TO_ONE_EXCHANGE  |PARTITIONED|
                -- EMPTY_TUPLE_SOURCE  |PARTITIONED|
=======
    project ([$$20])
    -- STREAM_PROJECT  |PARTITIONED|
      select (and(eq($$t.getField("c_x"), "x2"), gt($$t.getField("c_y"), 1), eq($$t.getField("c_z"), "z2")))
      -- STREAM_SELECT  |PARTITIONED|
        assign [$$20] <- [$$t.getField("c_value")]
        -- ASSIGN  |PARTITIONED|
          project ([$$t])
          -- STREAM_PROJECT  |PARTITIONED|
            exchange
            -- ONE_TO_ONE_EXCHANGE  |PARTITIONED|
              data-scan []<-[$$21, $$t] <- test.TestOpen
              -- DATASOURCE_SCAN  |PARTITIONED|
                exchange
                -- ONE_TO_ONE_EXCHANGE  |PARTITIONED|
                  empty-tuple-source
                  -- EMPTY_TUPLE_SOURCE  |PARTITIONED|
>>>>>>> 86e6336f
<|MERGE_RESOLUTION|>--- conflicted
+++ resolved
@@ -1,30 +1,18 @@
-distribute result [$$20]
+distribute result [$$21] [cardinality: 1000000.0, op-cost: 0.0, total-cost: 1000000.0]
 -- DISTRIBUTE_RESULT  |PARTITIONED|
-  exchange
+  exchange [cardinality: 1000000.0, op-cost: 0.0, total-cost: 1000000.0]
   -- ONE_TO_ONE_EXCHANGE  |PARTITIONED|
-<<<<<<< HEAD
+    select (and(eq($$t.getField("c_x"), "x2"), gt($$t.getField("c_y"), 1), eq($$t.getField("c_z"), "z2"))) project: [$$21] [cardinality: 1000000.0, op-cost: 0.0, total-cost: 1000000.0]
     -- STREAM_SELECT  |PARTITIONED|
+      assign [$$21] <- [$$t.getField("c_value")] [cardinality: 1000000.0, op-cost: 0.0, total-cost: 1000000.0]
       -- ASSIGN  |PARTITIONED|
+        project ([$$t]) [cardinality: 1000000.0, op-cost: 0.0, total-cost: 1000000.0]
         -- STREAM_PROJECT  |PARTITIONED|
+          exchange [cardinality: 1000000.0, op-cost: 0.0, total-cost: 1000000.0]
           -- ONE_TO_ONE_EXCHANGE  |PARTITIONED|
-            -- DATASOURCE_SCAN (test.TestOpen)  |PARTITIONED|
+            data-scan []<-[$$22, $$t] <- test.TestOpen [cardinality: 1000000.0, op-cost: 1000000.0, total-cost: 1000000.0]
+            -- DATASOURCE_SCAN  |PARTITIONED|
+              exchange
               -- ONE_TO_ONE_EXCHANGE  |PARTITIONED|
-                -- EMPTY_TUPLE_SOURCE  |PARTITIONED|
-=======
-    project ([$$20])
-    -- STREAM_PROJECT  |PARTITIONED|
-      select (and(eq($$t.getField("c_x"), "x2"), gt($$t.getField("c_y"), 1), eq($$t.getField("c_z"), "z2")))
-      -- STREAM_SELECT  |PARTITIONED|
-        assign [$$20] <- [$$t.getField("c_value")]
-        -- ASSIGN  |PARTITIONED|
-          project ([$$t])
-          -- STREAM_PROJECT  |PARTITIONED|
-            exchange
-            -- ONE_TO_ONE_EXCHANGE  |PARTITIONED|
-              data-scan []<-[$$21, $$t] <- test.TestOpen
-              -- DATASOURCE_SCAN  |PARTITIONED|
-                exchange
-                -- ONE_TO_ONE_EXCHANGE  |PARTITIONED|
-                  empty-tuple-source
-                  -- EMPTY_TUPLE_SOURCE  |PARTITIONED|
->>>>>>> 86e6336f
+                empty-tuple-source
+                -- EMPTY_TUPLE_SOURCE  |PARTITIONED|