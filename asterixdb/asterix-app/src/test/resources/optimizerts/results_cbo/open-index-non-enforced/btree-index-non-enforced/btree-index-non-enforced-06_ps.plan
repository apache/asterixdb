distribute result [$$16]
-- DISTRIBUTE_RESULT  |PARTITIONED|
  exchange
  -- ONE_TO_ONE_EXCHANGE  |PARTITIONED|
<<<<<<< HEAD
    -- ASSIGN  |PARTITIONED|
      -- ONE_TO_ONE_EXCHANGE  |PARTITIONED|
        -- STABLE_SORT [$$21(ASC)]  |PARTITIONED|
          -- RANGE_PARTITION_EXCHANGE [$$21(ASC)]  |PARTITIONED|
            -- FORWARD  |PARTITIONED|
              -- ONE_TO_ONE_EXCHANGE  |PARTITIONED|
                -- REPLICATE  |PARTITIONED|
                  -- ONE_TO_ONE_EXCHANGE  |PARTITIONED|
                    -- STREAM_SELECT  |PARTITIONED|
                      -- ASSIGN  |PARTITIONED|
                        -- STREAM_PROJECT  |PARTITIONED|
                          -- ONE_TO_ONE_EXCHANGE  |PARTITIONED|
                            -- DATASOURCE_SCAN (test.TestOpen)  |PARTITIONED|
                              -- ONE_TO_ONE_EXCHANGE  |PARTITIONED|
                                -- EMPTY_TUPLE_SOURCE  |PARTITIONED|
              -- BROADCAST_EXCHANGE  |PARTITIONED|
                -- AGGREGATE  |UNPARTITIONED|
                  -- RANDOM_MERGE_EXCHANGE  |PARTITIONED|
                    -- AGGREGATE  |PARTITIONED|
                      -- ONE_TO_ONE_EXCHANGE  |PARTITIONED|
                        -- REPLICATE  |PARTITIONED|
                          -- ONE_TO_ONE_EXCHANGE  |PARTITIONED|
                            -- STREAM_SELECT  |PARTITIONED|
                              -- ASSIGN  |PARTITIONED|
                                -- STREAM_PROJECT  |PARTITIONED|
                                  -- ONE_TO_ONE_EXCHANGE  |PARTITIONED|
                                    -- DATASOURCE_SCAN (test.TestOpen)  |PARTITIONED|
                                      -- ONE_TO_ONE_EXCHANGE  |PARTITIONED|
                                        -- EMPTY_TUPLE_SOURCE  |PARTITIONED|
=======
    project ([$$16])
    -- STREAM_PROJECT  |PARTITIONED|
      assign [$$16] <- [{"res": $$20}]
      -- ASSIGN  |PARTITIONED|
        exchange
        -- ONE_TO_ONE_EXCHANGE  |PARTITIONED|
          order (ASC, $$20)
          -- STABLE_SORT [$$20(ASC)]  |PARTITIONED|
            exchange
            -- RANGE_PARTITION_EXCHANGE [$$20(ASC)]  |PARTITIONED|
              forward: shared-variable = $$24
              -- FORWARD  |PARTITIONED|
                exchange
                -- ONE_TO_ONE_EXCHANGE  |PARTITIONED|
                  replicate
                  -- REPLICATE  |PARTITIONED|
                    exchange
                    -- ONE_TO_ONE_EXCHANGE  |PARTITIONED|
                      project ([$$20])
                      -- STREAM_PROJECT  |PARTITIONED|
                        select (gt($$t.getField("c_i64"), 2))
                        -- STREAM_SELECT  |PARTITIONED|
                          assign [$$20] <- [$$t.getField("c_x")]
                          -- ASSIGN  |PARTITIONED|
                            project ([$$t])
                            -- STREAM_PROJECT  |PARTITIONED|
                              exchange
                              -- ONE_TO_ONE_EXCHANGE  |PARTITIONED|
                                data-scan []<-[$$18, $$t] <- test.TestOpen
                                -- DATASOURCE_SCAN  |PARTITIONED|
                                  exchange
                                  -- ONE_TO_ONE_EXCHANGE  |PARTITIONED|
                                    empty-tuple-source
                                    -- EMPTY_TUPLE_SOURCE  |PARTITIONED|
                exchange
                -- BROADCAST_EXCHANGE  |PARTITIONED|
                  aggregate [$$24] <- [agg-range-map($$22, $$23)]
                  -- AGGREGATE  |UNPARTITIONED|
                    exchange
                    -- RANDOM_MERGE_EXCHANGE  |PARTITIONED|
                      aggregate [$$22, $$23] <- [agg-local-sampling($$20), agg-null-writer($$20)]
                      -- AGGREGATE  |PARTITIONED|
                        exchange
                        -- ONE_TO_ONE_EXCHANGE  |PARTITIONED|
                          replicate
                          -- REPLICATE  |PARTITIONED|
                            exchange
                            -- ONE_TO_ONE_EXCHANGE  |PARTITIONED|
                              project ([$$20])
                              -- STREAM_PROJECT  |PARTITIONED|
                                select (gt($$t.getField("c_i64"), 2))
                                -- STREAM_SELECT  |PARTITIONED|
                                  assign [$$20] <- [$$t.getField("c_x")]
                                  -- ASSIGN  |PARTITIONED|
                                    project ([$$t])
                                    -- STREAM_PROJECT  |PARTITIONED|
                                      exchange
                                      -- ONE_TO_ONE_EXCHANGE  |PARTITIONED|
                                        data-scan []<-[$$18, $$t] <- test.TestOpen
                                        -- DATASOURCE_SCAN  |PARTITIONED|
                                          exchange
                                          -- ONE_TO_ONE_EXCHANGE  |PARTITIONED|
                                            empty-tuple-source
                                            -- EMPTY_TUPLE_SOURCE  |PARTITIONED|
>>>>>>> 86e6336f
<|MERGE_RESOLUTION|>--- conflicted
+++ resolved
@@ -1,100 +1,62 @@
-distribute result [$$16]
+distribute result [$$17] [cardinality: 1000000.0, op-cost: 0.0, total-cost: 1000000.0]
 -- DISTRIBUTE_RESULT  |PARTITIONED|
-  exchange
+  exchange [cardinality: 1000000.0, op-cost: 0.0, total-cost: 1000000.0]
   -- ONE_TO_ONE_EXCHANGE  |PARTITIONED|
-<<<<<<< HEAD
+    assign [$$17] <- [{"res": $$21}] project: [$$17] [cardinality: 1000000.0, op-cost: 0.0, total-cost: 1000000.0]
     -- ASSIGN  |PARTITIONED|
+      exchange [cardinality: 1000000.0, op-cost: 0.0, total-cost: 1000000.0]
       -- ONE_TO_ONE_EXCHANGE  |PARTITIONED|
+        order (ASC, $$21) [cardinality: 1000000.0, op-cost: 0.0, total-cost: 1000000.0]
         -- STABLE_SORT [$$21(ASC)]  |PARTITIONED|
+          exchange [cardinality: 1000000.0, op-cost: 0.0, total-cost: 1000000.0]
           -- RANGE_PARTITION_EXCHANGE [$$21(ASC)]  |PARTITIONED|
+            forward: shared-variable = $$25 [cardinality: 1000000.0, op-cost: 0.0, total-cost: 1000000.0]
             -- FORWARD  |PARTITIONED|
+              exchange [cardinality: 1000000.0, op-cost: 0.0, total-cost: 1000000.0]
               -- ONE_TO_ONE_EXCHANGE  |PARTITIONED|
+                replicate [cardinality: 1000000.0, op-cost: 0.0, total-cost: 1000000.0]
                 -- REPLICATE  |PARTITIONED|
+                  exchange [cardinality: 1000000.0, op-cost: 0.0, total-cost: 1000000.0]
                   -- ONE_TO_ONE_EXCHANGE  |PARTITIONED|
+                    select (gt($$t.getField("c_i64"), 2)) project: [$$21] [cardinality: 1000000.0, op-cost: 0.0, total-cost: 1000000.0]
                     -- STREAM_SELECT  |PARTITIONED|
+                      assign [$$21] <- [$$t.getField("c_x")] [cardinality: 1000000.0, op-cost: 0.0, total-cost: 1000000.0]
                       -- ASSIGN  |PARTITIONED|
+                        project ([$$t]) [cardinality: 1000000.0, op-cost: 0.0, total-cost: 1000000.0]
                         -- STREAM_PROJECT  |PARTITIONED|
+                          exchange [cardinality: 1000000.0, op-cost: 0.0, total-cost: 1000000.0]
                           -- ONE_TO_ONE_EXCHANGE  |PARTITIONED|
-                            -- DATASOURCE_SCAN (test.TestOpen)  |PARTITIONED|
-                              -- ONE_TO_ONE_EXCHANGE  |PARTITIONED|
-                                -- EMPTY_TUPLE_SOURCE  |PARTITIONED|
-              -- BROADCAST_EXCHANGE  |PARTITIONED|
-                -- AGGREGATE  |UNPARTITIONED|
-                  -- RANDOM_MERGE_EXCHANGE  |PARTITIONED|
-                    -- AGGREGATE  |PARTITIONED|
-                      -- ONE_TO_ONE_EXCHANGE  |PARTITIONED|
-                        -- REPLICATE  |PARTITIONED|
-                          -- ONE_TO_ONE_EXCHANGE  |PARTITIONED|
-                            -- STREAM_SELECT  |PARTITIONED|
-                              -- ASSIGN  |PARTITIONED|
-                                -- STREAM_PROJECT  |PARTITIONED|
-                                  -- ONE_TO_ONE_EXCHANGE  |PARTITIONED|
-                                    -- DATASOURCE_SCAN (test.TestOpen)  |PARTITIONED|
-                                      -- ONE_TO_ONE_EXCHANGE  |PARTITIONED|
-                                        -- EMPTY_TUPLE_SOURCE  |PARTITIONED|
-=======
-    project ([$$16])
-    -- STREAM_PROJECT  |PARTITIONED|
-      assign [$$16] <- [{"res": $$20}]
-      -- ASSIGN  |PARTITIONED|
-        exchange
-        -- ONE_TO_ONE_EXCHANGE  |PARTITIONED|
-          order (ASC, $$20)
-          -- STABLE_SORT [$$20(ASC)]  |PARTITIONED|
-            exchange
-            -- RANGE_PARTITION_EXCHANGE [$$20(ASC)]  |PARTITIONED|
-              forward: shared-variable = $$24
-              -- FORWARD  |PARTITIONED|
-                exchange
-                -- ONE_TO_ONE_EXCHANGE  |PARTITIONED|
-                  replicate
-                  -- REPLICATE  |PARTITIONED|
-                    exchange
-                    -- ONE_TO_ONE_EXCHANGE  |PARTITIONED|
-                      project ([$$20])
-                      -- STREAM_PROJECT  |PARTITIONED|
-                        select (gt($$t.getField("c_i64"), 2))
-                        -- STREAM_SELECT  |PARTITIONED|
-                          assign [$$20] <- [$$t.getField("c_x")]
-                          -- ASSIGN  |PARTITIONED|
-                            project ([$$t])
-                            -- STREAM_PROJECT  |PARTITIONED|
+                            data-scan []<-[$$19, $$t] <- test.TestOpen [cardinality: 1000000.0, op-cost: 1000000.0, total-cost: 1000000.0]
+                            -- DATASOURCE_SCAN  |PARTITIONED|
                               exchange
                               -- ONE_TO_ONE_EXCHANGE  |PARTITIONED|
-                                data-scan []<-[$$18, $$t] <- test.TestOpen
-                                -- DATASOURCE_SCAN  |PARTITIONED|
-                                  exchange
+                                empty-tuple-source
+                                -- EMPTY_TUPLE_SOURCE  |PARTITIONED|
+              exchange
+              -- BROADCAST_EXCHANGE  |PARTITIONED|
+                aggregate [$$25] <- [agg-range-map($$23, $$24)]
+                -- AGGREGATE  |UNPARTITIONED|
+                  exchange
+                  -- RANDOM_MERGE_EXCHANGE  |PARTITIONED|
+                    aggregate [$$23, $$24] <- [agg-local-sampling($$21), agg-null-writer($$21)]
+                    -- AGGREGATE  |PARTITIONED|
+                      exchange
+                      -- ONE_TO_ONE_EXCHANGE  |PARTITIONED|
+                        replicate [cardinality: 1000000.0, op-cost: 0.0, total-cost: 1000000.0]
+                        -- REPLICATE  |PARTITIONED|
+                          exchange [cardinality: 1000000.0, op-cost: 0.0, total-cost: 1000000.0]
+                          -- ONE_TO_ONE_EXCHANGE  |PARTITIONED|
+                            select (gt($$t.getField("c_i64"), 2)) project: [$$21] [cardinality: 1000000.0, op-cost: 0.0, total-cost: 1000000.0]
+                            -- STREAM_SELECT  |PARTITIONED|
+                              assign [$$21] <- [$$t.getField("c_x")] [cardinality: 1000000.0, op-cost: 0.0, total-cost: 1000000.0]
+                              -- ASSIGN  |PARTITIONED|
+                                project ([$$t]) [cardinality: 1000000.0, op-cost: 0.0, total-cost: 1000000.0]
+                                -- STREAM_PROJECT  |PARTITIONED|
+                                  exchange [cardinality: 1000000.0, op-cost: 0.0, total-cost: 1000000.0]
                                   -- ONE_TO_ONE_EXCHANGE  |PARTITIONED|
-                                    empty-tuple-source
-                                    -- EMPTY_TUPLE_SOURCE  |PARTITIONED|
-                exchange
-                -- BROADCAST_EXCHANGE  |PARTITIONED|
-                  aggregate [$$24] <- [agg-range-map($$22, $$23)]
-                  -- AGGREGATE  |UNPARTITIONED|
-                    exchange
-                    -- RANDOM_MERGE_EXCHANGE  |PARTITIONED|
-                      aggregate [$$22, $$23] <- [agg-local-sampling($$20), agg-null-writer($$20)]
-                      -- AGGREGATE  |PARTITIONED|
-                        exchange
-                        -- ONE_TO_ONE_EXCHANGE  |PARTITIONED|
-                          replicate
-                          -- REPLICATE  |PARTITIONED|
-                            exchange
-                            -- ONE_TO_ONE_EXCHANGE  |PARTITIONED|
-                              project ([$$20])
-                              -- STREAM_PROJECT  |PARTITIONED|
-                                select (gt($$t.getField("c_i64"), 2))
-                                -- STREAM_SELECT  |PARTITIONED|
-                                  assign [$$20] <- [$$t.getField("c_x")]
-                                  -- ASSIGN  |PARTITIONED|
-                                    project ([$$t])
-                                    -- STREAM_PROJECT  |PARTITIONED|
+                                    data-scan []<-[$$19, $$t] <- test.TestOpen [cardinality: 1000000.0, op-cost: 1000000.0, total-cost: 1000000.0]
+                                    -- DATASOURCE_SCAN  |PARTITIONED|
                                       exchange
                                       -- ONE_TO_ONE_EXCHANGE  |PARTITIONED|
-                                        data-scan []<-[$$18, $$t] <- test.TestOpen
-                                        -- DATASOURCE_SCAN  |PARTITIONED|
-                                          exchange
-                                          -- ONE_TO_ONE_EXCHANGE  |PARTITIONED|
-                                            empty-tuple-source
-                                            -- EMPTY_TUPLE_SOURCE  |PARTITIONED|
->>>>>>> 86e6336f
+                                        empty-tuple-source
+                                        -- EMPTY_TUPLE_SOURCE  |PARTITIONED|