--- conflicted
+++ resolved
@@ -6,28 +6,15 @@
     -- STREAM_PROJECT  |PARTITIONED|
       exchange
       -- ONE_TO_ONE_EXCHANGE  |PARTITIONED|
-<<<<<<< HEAD
-        -- BTREE_SEARCH (test.TestSet.TestSet)  |PARTITIONED|
-          -- ONE_TO_ONE_EXCHANGE  |PARTITIONED|
-            -- STABLE_SORT [$$22(ASC)]  |PARTITIONED|
-              -- HASH_PARTITION_EXCHANGE [$$22]  |PARTITIONED|
-                -- UNNEST  |UNPARTITIONED|
-                  -- EMPTY_TUPLE_SOURCE  |UNPARTITIONED|
-=======
-        join (eq($$21, $$20))
-        -- HYBRID_HASH_JOIN [$$20][$$21]  |PARTITIONED|
+        unnest-map [$$21, $$x] <- index-search("TestSet", 0, "Default", "test", "TestSet", true, true, 1, $$22, 1, $$22, true, true, true)
+        -- BTREE_SEARCH  |PARTITIONED|
           exchange
           -- ONE_TO_ONE_EXCHANGE  |PARTITIONED|
-            data-scan []<-[$$20, $$x] <- test.TestSet
-            -- DATASOURCE_SCAN  |PARTITIONED|
+            order (ASC, $$22)
+            -- STABLE_SORT [$$22(ASC)]  |PARTITIONED|
               exchange
-              -- ONE_TO_ONE_EXCHANGE  |PARTITIONED|
-                empty-tuple-source
-                -- EMPTY_TUPLE_SOURCE  |PARTITIONED|
-          exchange
-          -- BROADCAST_EXCHANGE  |PARTITIONED|
-            unnest $$21 <- scan-collection(array: [ "one", "two" ])
-            -- UNNEST  |UNPARTITIONED|
-              empty-tuple-source
-              -- EMPTY_TUPLE_SOURCE  |UNPARTITIONED|
->>>>>>> 86e6336f
+              -- HASH_PARTITION_EXCHANGE [$$22]  |PARTITIONED|
+                unnest $$22 <- scan-collection(array: [ "one", "two" ])
+                -- UNNEST  |UNPARTITIONED|
+                  empty-tuple-source
+                  -- EMPTY_TUPLE_SOURCE  |UNPARTITIONED|