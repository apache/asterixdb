--- conflicted
+++ resolved
@@ -1,30 +1,22 @@
-distribute result [$$17]
+distribute result [$$18] [cardinality: 1000000.0, op-cost: 0.0, total-cost: 1000000.0]
 -- DISTRIBUTE_RESULT  |PARTITIONED|
-  exchange
+  exchange [cardinality: 1000000.0, op-cost: 0.0, total-cost: 1000000.0]
   -- ONE_TO_ONE_EXCHANGE  |PARTITIONED|
-<<<<<<< HEAD
+    assign [$$18] <- [{"id": $$21, "s_f2": $$20}] project: [$$18] [cardinality: 1000000.0, op-cost: 0.0, total-cost: 1000000.0]
     -- ASSIGN  |PARTITIONED|
+      exchange [cardinality: 1000000.0, op-cost: 0.0, total-cost: 1000000.0]
       -- SORT_MERGE_EXCHANGE [$$21(ASC) ]  |PARTITIONED|
+        order (ASC, $$21) [cardinality: 1000000.0, op-cost: 0.0, total-cost: 1000000.0]
         -- STABLE_SORT [$$21(ASC)]  |PARTITIONED|
+          exchange [cardinality: 1000000.0, op-cost: 0.0, total-cost: 1000000.0]
           -- ONE_TO_ONE_EXCHANGE  |PARTITIONED|
+            select (lt($$20, "4")) [cardinality: 1000000.0, op-cost: 0.0, total-cost: 1000000.0]
             -- STREAM_SELECT  |PARTITIONED|
-=======
-    project ([$$17])
-    -- STREAM_PROJECT  |PARTITIONED|
-      assign [$$17] <- [{"id": $$20, "s_f2": $$19}]
-      -- ASSIGN  |PARTITIONED|
-        exchange
-        -- SORT_MERGE_EXCHANGE [$$20(ASC) ]  |PARTITIONED|
-          select (lt($$19, "4"))
-          -- STREAM_SELECT  |PARTITIONED|
-            project ([$$20, $$19])
-            -- STREAM_PROJECT  |PARTITIONED|
-              assign [$$19] <- [$$ds7.getField(2)]
->>>>>>> 86e6336f
+              assign [$$20] <- [$$ds7.getField(2)] project: [$$21, $$20] [cardinality: 1000000.0, op-cost: 0.0, total-cost: 1000000.0]
               -- ASSIGN  |PARTITIONED|
-                exchange
+                exchange [cardinality: 1000000.0, op-cost: 0.0, total-cost: 1000000.0]
                 -- ONE_TO_ONE_EXCHANGE  |PARTITIONED|
-                  data-scan []<-[$$20, $$ds7] <- test.ds7
+                  data-scan []<-[$$21, $$ds7] <- test.ds7 [cardinality: 1000000.0, op-cost: 1000000.0, total-cost: 1000000.0]
                   -- DATASOURCE_SCAN  |PARTITIONED|
                     exchange
                     -- ONE_TO_ONE_EXCHANGE  |PARTITIONED|
