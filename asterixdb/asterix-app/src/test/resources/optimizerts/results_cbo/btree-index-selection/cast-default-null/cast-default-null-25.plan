--- conflicted
+++ resolved
@@ -1,30 +1,22 @@
-distribute result [$$55]
+distribute result [$$57] [cardinality: 1000000.0, op-cost: 0.0, total-cost: 1000000.0]
 -- DISTRIBUTE_RESULT  |PARTITIONED|
-  exchange
+  exchange [cardinality: 1000000.0, op-cost: 0.0, total-cost: 1000000.0]
   -- ONE_TO_ONE_EXCHANGE  |PARTITIONED|
-<<<<<<< HEAD
+    assign [$$57] <- [{"id": $$60, "s_f2": $$62}] project: [$$57] [cardinality: 1000000.0, op-cost: 0.0, total-cost: 1000000.0]
     -- ASSIGN  |PARTITIONED|
+      exchange [cardinality: 1000000.0, op-cost: 0.0, total-cost: 1000000.0]
       -- SORT_MERGE_EXCHANGE [$$60(ASC) ]  |PARTITIONED|
+        order (ASC, $$60) [cardinality: 1000000.0, op-cost: 0.0, total-cost: 1000000.0]
         -- STABLE_SORT [$$60(ASC)]  |PARTITIONED|
+          exchange [cardinality: 1000000.0, op-cost: 0.0, total-cost: 1000000.0]
           -- ONE_TO_ONE_EXCHANGE  |PARTITIONED|
+            select (lt($$62, "4")) [cardinality: 1000000.0, op-cost: 0.0, total-cost: 1000000.0]
             -- STREAM_SELECT  |PARTITIONED|
-=======
-    project ([$$55])
-    -- STREAM_PROJECT  |PARTITIONED|
-      assign [$$55] <- [{"id": $$58, "s_f2": $$60}]
-      -- ASSIGN  |PARTITIONED|
-        exchange
-        -- SORT_MERGE_EXCHANGE [$$58(ASC) ]  |PARTITIONED|
-          select (lt($$60, "4"))
-          -- STREAM_SELECT  |PARTITIONED|
-            project ([$$58, $$60])
-            -- STREAM_PROJECT  |PARTITIONED|
-              assign [$$60] <- [$$ds7.getField(2)]
->>>>>>> 86e6336f
+              assign [$$62] <- [$$ds7.getField(2)] project: [$$60, $$62] [cardinality: 1000000.0, op-cost: 0.0, total-cost: 1000000.0]
               -- ASSIGN  |PARTITIONED|
-                exchange
+                exchange [cardinality: 1000000.0, op-cost: 0.0, total-cost: 1000000.0]
                 -- ONE_TO_ONE_EXCHANGE  |PARTITIONED|
-                  data-scan []<-[$$58, $$ds7] <- test.ds7
+                  data-scan []<-[$$60, $$ds7] <- test.ds7 [cardinality: 1000000.0, op-cost: 1000000.0, total-cost: 1000000.0]
                   -- DATASOURCE_SCAN  |PARTITIONED|
                     exchange
                     -- ONE_TO_ONE_EXCHANGE  |PARTITIONED|
