distribute result [$$57]
-- DISTRIBUTE_RESULT  |UNPARTITIONED|
  exchange
  -- ONE_TO_ONE_EXCHANGE  |UNPARTITIONED|
<<<<<<< HEAD
    -- ASSIGN  |UNPARTITIONED|
      -- AGGREGATE  |UNPARTITIONED|
        -- RANDOM_MERGE_EXCHANGE  |PARTITIONED|
          -- AGGREGATE  |PARTITIONED|
            -- STREAM_SELECT  |PARTITIONED|
              -- UNNEST  |PARTITIONED|
                -- ASSIGN  |PARTITIONED|
                  -- UNNEST  |PARTITIONED|
                    -- ASSIGN  |PARTITIONED|
                      -- STREAM_PROJECT  |PARTITIONED|
                        -- ONE_TO_ONE_EXCHANGE  |PARTITIONED|
                          -- DATASOURCE_SCAN (TestYelp.YelpCheckin)  |PARTITIONED|
                            -- ONE_TO_ONE_EXCHANGE  |PARTITIONED|
                              -- EMPTY_TUPLE_SOURCE  |PARTITIONED|
=======
    project ([$$57])
    -- STREAM_PROJECT  |UNPARTITIONED|
      assign [$$57] <- [{"$1": $$59}]
      -- ASSIGN  |UNPARTITIONED|
        aggregate [$$59] <- [agg-sql-sum($$62)]
        -- AGGREGATE  |UNPARTITIONED|
          exchange
          -- RANDOM_MERGE_EXCHANGE  |PARTITIONED|
            aggregate [$$62] <- [agg-sql-count(1)]
            -- AGGREGATE  |PARTITIONED|
              select (and(gt($$D, "2016"), lt($$D, "2017")))
              -- STREAM_SELECT  |PARTITIONED|
                project ([$$D])
                -- STREAM_PROJECT  |PARTITIONED|
                  unnest $$D <- scan-collection($$61)
                  -- UNNEST  |PARTITIONED|
                    project ([$$61])
                    -- STREAM_PROJECT  |PARTITIONED|
                      assign [$$61] <- [$$CT.getField(0)]
                      -- ASSIGN  |PARTITIONED|
                        project ([$$CT])
                        -- STREAM_PROJECT  |PARTITIONED|
                          unnest $$CT <- scan-collection($$60)
                          -- UNNEST  |PARTITIONED|
                            project ([$$60])
                            -- STREAM_PROJECT  |PARTITIONED|
                              assign [$$60] <- [$$C.getField(2)]
                              -- ASSIGN  |PARTITIONED|
                                project ([$$C])
                                -- STREAM_PROJECT  |PARTITIONED|
                                  exchange
                                  -- ONE_TO_ONE_EXCHANGE  |PARTITIONED|
                                    data-scan []<-[$$58, $$C] <- TestYelp.YelpCheckin
                                    -- DATASOURCE_SCAN  |PARTITIONED|
                                      exchange
                                      -- ONE_TO_ONE_EXCHANGE  |PARTITIONED|
                                        empty-tuple-source
                                        -- EMPTY_TUPLE_SOURCE  |PARTITIONED|
>>>>>>> 86e6336f
<|MERGE_RESOLUTION|>--- conflicted
+++ resolved
@@ -1,59 +1,32 @@
-distribute result [$$57]
+distribute result [$$61] [cardinality: 1000000.0, op-cost: 0.0, total-cost: 1000000.0]
 -- DISTRIBUTE_RESULT  |UNPARTITIONED|
-  exchange
+  exchange [cardinality: 1000000.0, op-cost: 0.0, total-cost: 1000000.0]
   -- ONE_TO_ONE_EXCHANGE  |UNPARTITIONED|
-<<<<<<< HEAD
+    assign [$$61] <- [{"$1": $$63}] project: [$$61] [cardinality: 1000000.0, op-cost: 0.0, total-cost: 1000000.0]
     -- ASSIGN  |UNPARTITIONED|
+      aggregate [$$63] <- [agg-sql-sum($$66)] [cardinality: 1000000.0, op-cost: 0.0, total-cost: 1000000.0]
       -- AGGREGATE  |UNPARTITIONED|
+        exchange [cardinality: 1000000.0, op-cost: 0.0, total-cost: 1000000.0]
         -- RANDOM_MERGE_EXCHANGE  |PARTITIONED|
+          aggregate [$$66] <- [agg-sql-count(1)] [cardinality: 1000000.0, op-cost: 0.0, total-cost: 1000000.0]
           -- AGGREGATE  |PARTITIONED|
+            select (and(gt($$D, "2016"), lt($$D, "2017"))) [cardinality: 1000000.0, op-cost: 0.0, total-cost: 1000000.0]
             -- STREAM_SELECT  |PARTITIONED|
+              unnest $$D <- scan-collection($$65) project: [$$D] [cardinality: 1000000.0, op-cost: 0.0, total-cost: 1000000.0]
               -- UNNEST  |PARTITIONED|
+                assign [$$65] <- [$$CT.getField(0)] project: [$$65] [cardinality: 1000000.0, op-cost: 0.0, total-cost: 1000000.0]
                 -- ASSIGN  |PARTITIONED|
+                  unnest $$CT <- scan-collection($$64) project: [$$CT] [cardinality: 1000000.0, op-cost: 0.0, total-cost: 1000000.0]
                   -- UNNEST  |PARTITIONED|
+                    assign [$$64] <- [$$C.getField(2)] project: [$$64] [cardinality: 1000000.0, op-cost: 0.0, total-cost: 1000000.0]
                     -- ASSIGN  |PARTITIONED|
+                      project ([$$C]) [cardinality: 1000000.0, op-cost: 0.0, total-cost: 1000000.0]
                       -- STREAM_PROJECT  |PARTITIONED|
+                        exchange [cardinality: 1000000.0, op-cost: 0.0, total-cost: 1000000.0]
                         -- ONE_TO_ONE_EXCHANGE  |PARTITIONED|
-                          -- DATASOURCE_SCAN (TestYelp.YelpCheckin)  |PARTITIONED|
+                          data-scan []<-[$$62, $$C] <- TestYelp.YelpCheckin [cardinality: 1000000.0, op-cost: 1000000.0, total-cost: 1000000.0]
+                          -- DATASOURCE_SCAN  |PARTITIONED|
+                            exchange
                             -- ONE_TO_ONE_EXCHANGE  |PARTITIONED|
-                              -- EMPTY_TUPLE_SOURCE  |PARTITIONED|
-=======
-    project ([$$57])
-    -- STREAM_PROJECT  |UNPARTITIONED|
-      assign [$$57] <- [{"$1": $$59}]
-      -- ASSIGN  |UNPARTITIONED|
-        aggregate [$$59] <- [agg-sql-sum($$62)]
-        -- AGGREGATE  |UNPARTITIONED|
-          exchange
-          -- RANDOM_MERGE_EXCHANGE  |PARTITIONED|
-            aggregate [$$62] <- [agg-sql-count(1)]
-            -- AGGREGATE  |PARTITIONED|
-              select (and(gt($$D, "2016"), lt($$D, "2017")))
-              -- STREAM_SELECT  |PARTITIONED|
-                project ([$$D])
-                -- STREAM_PROJECT  |PARTITIONED|
-                  unnest $$D <- scan-collection($$61)
-                  -- UNNEST  |PARTITIONED|
-                    project ([$$61])
-                    -- STREAM_PROJECT  |PARTITIONED|
-                      assign [$$61] <- [$$CT.getField(0)]
-                      -- ASSIGN  |PARTITIONED|
-                        project ([$$CT])
-                        -- STREAM_PROJECT  |PARTITIONED|
-                          unnest $$CT <- scan-collection($$60)
-                          -- UNNEST  |PARTITIONED|
-                            project ([$$60])
-                            -- STREAM_PROJECT  |PARTITIONED|
-                              assign [$$60] <- [$$C.getField(2)]
-                              -- ASSIGN  |PARTITIONED|
-                                project ([$$C])
-                                -- STREAM_PROJECT  |PARTITIONED|
-                                  exchange
-                                  -- ONE_TO_ONE_EXCHANGE  |PARTITIONED|
-                                    data-scan []<-[$$58, $$C] <- TestYelp.YelpCheckin
-                                    -- DATASOURCE_SCAN  |PARTITIONED|
-                                      exchange
-                                      -- ONE_TO_ONE_EXCHANGE  |PARTITIONED|
-                                        empty-tuple-source
-                                        -- EMPTY_TUPLE_SOURCE  |PARTITIONED|
->>>>>>> 86e6336f
+                              empty-tuple-source
+                              -- EMPTY_TUPLE_SOURCE  |PARTITIONED|