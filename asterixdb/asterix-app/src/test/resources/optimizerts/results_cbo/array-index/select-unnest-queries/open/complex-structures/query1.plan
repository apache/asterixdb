distribute result [$$27]
-- DISTRIBUTE_RESULT  |PARTITIONED|
  exchange
  -- ONE_TO_ONE_EXCHANGE  |PARTITIONED|
<<<<<<< HEAD
    -- ASSIGN  |PARTITIONED|
      -- STREAM_SELECT  |PARTITIONED|
        -- UNNEST  |PARTITIONED|
          -- ASSIGN  |PARTITIONED|
            -- STREAM_PROJECT  |PARTITIONED|
              -- ONE_TO_ONE_EXCHANGE  |PARTITIONED|
                -- DATASOURCE_SCAN (TestDataverse.TestDataset)  |PARTITIONED|
                  -- ONE_TO_ONE_EXCHANGE  |PARTITIONED|
                    -- EMPTY_TUPLE_SOURCE  |PARTITIONED|
=======
    project ([$$27])
    -- STREAM_PROJECT  |PARTITIONED|
      assign [$$27] <- [{"D": $$D, "F": $$F}]
      -- ASSIGN  |PARTITIONED|
        select (gt($$F.getField("open_field_3a"), 0))
        -- STREAM_SELECT  |PARTITIONED|
          project ([$$D, $$F])
          -- STREAM_PROJECT  |PARTITIONED|
            unnest $$F <- scan-collection($$29)
            -- UNNEST  |PARTITIONED|
              assign [$$29] <- [$$D.getField("open_field_1").getField("open_field_2")]
              -- ASSIGN  |PARTITIONED|
                project ([$$D])
                -- STREAM_PROJECT  |PARTITIONED|
                  exchange
                  -- ONE_TO_ONE_EXCHANGE  |PARTITIONED|
                    data-scan []<-[$$28, $$D] <- TestDataverse.TestDataset
                    -- DATASOURCE_SCAN  |PARTITIONED|
                      exchange
                      -- ONE_TO_ONE_EXCHANGE  |PARTITIONED|
                        empty-tuple-source
                        -- EMPTY_TUPLE_SOURCE  |PARTITIONED|
>>>>>>> 86e6336f
<|MERGE_RESOLUTION|>--- conflicted
+++ resolved
@@ -1,38 +1,22 @@
-distribute result [$$27]
+distribute result [$$29] [cardinality: 1000000.0, op-cost: 0.0, total-cost: 1000000.0]
 -- DISTRIBUTE_RESULT  |PARTITIONED|
-  exchange
+  exchange [cardinality: 1000000.0, op-cost: 0.0, total-cost: 1000000.0]
   -- ONE_TO_ONE_EXCHANGE  |PARTITIONED|
-<<<<<<< HEAD
+    assign [$$29] <- [{"D": $$D, "F": $$F}] project: [$$29] [cardinality: 1000000.0, op-cost: 0.0, total-cost: 1000000.0]
     -- ASSIGN  |PARTITIONED|
+      select (gt($$F.getField("open_field_3a"), 0)) [cardinality: 1000000.0, op-cost: 0.0, total-cost: 1000000.0]
       -- STREAM_SELECT  |PARTITIONED|
+        unnest $$F <- scan-collection($$31) project: [$$D, $$F] [cardinality: 1000000.0, op-cost: 0.0, total-cost: 1000000.0]
         -- UNNEST  |PARTITIONED|
+          assign [$$31] <- [$$D.getField("open_field_1").getField("open_field_2")] [cardinality: 1000000.0, op-cost: 0.0, total-cost: 1000000.0]
           -- ASSIGN  |PARTITIONED|
+            project ([$$D]) [cardinality: 1000000.0, op-cost: 0.0, total-cost: 1000000.0]
             -- STREAM_PROJECT  |PARTITIONED|
+              exchange [cardinality: 1000000.0, op-cost: 0.0, total-cost: 1000000.0]
               -- ONE_TO_ONE_EXCHANGE  |PARTITIONED|
-                -- DATASOURCE_SCAN (TestDataverse.TestDataset)  |PARTITIONED|
-                  -- ONE_TO_ONE_EXCHANGE  |PARTITIONED|
-                    -- EMPTY_TUPLE_SOURCE  |PARTITIONED|
-=======
-    project ([$$27])
-    -- STREAM_PROJECT  |PARTITIONED|
-      assign [$$27] <- [{"D": $$D, "F": $$F}]
-      -- ASSIGN  |PARTITIONED|
-        select (gt($$F.getField("open_field_3a"), 0))
-        -- STREAM_SELECT  |PARTITIONED|
-          project ([$$D, $$F])
-          -- STREAM_PROJECT  |PARTITIONED|
-            unnest $$F <- scan-collection($$29)
-            -- UNNEST  |PARTITIONED|
-              assign [$$29] <- [$$D.getField("open_field_1").getField("open_field_2")]
-              -- ASSIGN  |PARTITIONED|
-                project ([$$D])
-                -- STREAM_PROJECT  |PARTITIONED|
+                data-scan []<-[$$30, $$D] <- TestDataverse.TestDataset [cardinality: 1000000.0, op-cost: 1000000.0, total-cost: 1000000.0]
+                -- DATASOURCE_SCAN  |PARTITIONED|
                   exchange
                   -- ONE_TO_ONE_EXCHANGE  |PARTITIONED|
-                    data-scan []<-[$$28, $$D] <- TestDataverse.TestDataset
-                    -- DATASOURCE_SCAN  |PARTITIONED|
-                      exchange
-                      -- ONE_TO_ONE_EXCHANGE  |PARTITIONED|
-                        empty-tuple-source
-                        -- EMPTY_TUPLE_SOURCE  |PARTITIONED|
->>>>>>> 86e6336f
+                    empty-tuple-source
+                    -- EMPTY_TUPLE_SOURCE  |PARTITIONED|