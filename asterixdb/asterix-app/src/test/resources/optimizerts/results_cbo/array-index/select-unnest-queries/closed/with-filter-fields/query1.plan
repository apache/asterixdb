distribute result [$$29]
-- DISTRIBUTE_RESULT  |PARTITIONED|
  exchange
  -- ONE_TO_ONE_EXCHANGE  |PARTITIONED|
<<<<<<< HEAD
    -- ASSIGN  |PARTITIONED|
      -- STREAM_SELECT  |PARTITIONED|
        -- UNNEST  |PARTITIONED|
          -- STREAM_SELECT  |PARTITIONED|
            -- ASSIGN  |PARTITIONED|
              -- STREAM_PROJECT  |PARTITIONED|
                -- ONE_TO_ONE_EXCHANGE  |PARTITIONED|
                  -- DATASOURCE_SCAN (TestYelp.YelpCheckin)  |PARTITIONED|
                    -- BROADCAST_EXCHANGE  |PARTITIONED|
                      -- ASSIGN  |PARTITIONED|
                        -- EMPTY_TUPLE_SOURCE  |PARTITIONED|
=======
    project ([$$29])
    -- STREAM_PROJECT  |PARTITIONED|
      assign [$$29] <- [{"business_id": $$30}]
      -- ASSIGN  |PARTITIONED|
        project ([$$30])
        -- STREAM_PROJECT  |PARTITIONED|
          select (eq("2016-04-26 19:49:16", $$D))
          -- STREAM_SELECT  |PARTITIONED|
            project ([$$30, $$D])
            -- STREAM_PROJECT  |PARTITIONED|
              unnest $$D <- scan-collection($$32)
              -- UNNEST  |PARTITIONED|
                select (eq($$30, "--1UhMGODdWsrMastO9DZw"))
                -- STREAM_SELECT  |PARTITIONED|
                  project ([$$30, $$32])
                  -- STREAM_PROJECT  |PARTITIONED|
                    assign [$$30, $$32] <- [$$C.getField(1), $$C.getField(2)]
                    -- ASSIGN  |PARTITIONED|
                      project ([$$C])
                      -- STREAM_PROJECT  |PARTITIONED|
                        exchange
                        -- ONE_TO_ONE_EXCHANGE  |PARTITIONED|
                          data-scan []<-[$$31, $$C] <- TestYelp.YelpCheckin with filter on min:[$$33] max:[$$33]
                          -- DATASOURCE_SCAN  |PARTITIONED|
                            exchange
                            -- BROADCAST_EXCHANGE  |PARTITIONED|
                              assign [$$33] <- ["--1UhMGODdWsrMastO9DZw"]
                              -- ASSIGN  |PARTITIONED|
                                empty-tuple-source
                                -- EMPTY_TUPLE_SOURCE  |PARTITIONED|
>>>>>>> 86e6336f
<|MERGE_RESOLUTION|>--- conflicted
+++ resolved
@@ -1,48 +1,26 @@
-distribute result [$$29]
+distribute result [$$31] [cardinality: 1000000.0, op-cost: 0.0, total-cost: 1000000.0]
 -- DISTRIBUTE_RESULT  |PARTITIONED|
-  exchange
+  exchange [cardinality: 1000000.0, op-cost: 0.0, total-cost: 1000000.0]
   -- ONE_TO_ONE_EXCHANGE  |PARTITIONED|
-<<<<<<< HEAD
+    assign [$$31] <- [{"business_id": $$32}] project: [$$31] [cardinality: 1000000.0, op-cost: 0.0, total-cost: 1000000.0]
     -- ASSIGN  |PARTITIONED|
+      select (eq("2016-04-26 19:49:16", $$D)) project: [$$32] [cardinality: 1000000.0, op-cost: 0.0, total-cost: 1000000.0]
       -- STREAM_SELECT  |PARTITIONED|
+        unnest $$D <- scan-collection($$34) project: [$$32, $$D] [cardinality: 1000000.0, op-cost: 0.0, total-cost: 1000000.0]
         -- UNNEST  |PARTITIONED|
+          select (eq($$32, "--1UhMGODdWsrMastO9DZw"))
           -- STREAM_SELECT  |PARTITIONED|
+            assign [$$32, $$34] <- [$$C.getField(1), $$C.getField(2)] project: [$$32, $$34] [cardinality: 1000000.0, op-cost: 0.0, total-cost: 1000000.0]
             -- ASSIGN  |PARTITIONED|
+              project ([$$C]) [cardinality: 1000000.0, op-cost: 0.0, total-cost: 1000000.0]
               -- STREAM_PROJECT  |PARTITIONED|
+                exchange [cardinality: 1000000.0, op-cost: 0.0, total-cost: 1000000.0]
                 -- ONE_TO_ONE_EXCHANGE  |PARTITIONED|
-                  -- DATASOURCE_SCAN (TestYelp.YelpCheckin)  |PARTITIONED|
+                  data-scan []<-[$$33, $$C] <- TestYelp.YelpCheckin with filter on min:[$$35] max:[$$35] [cardinality: 1000000.0, op-cost: 1000000.0, total-cost: 1000000.0]
+                  -- DATASOURCE_SCAN  |PARTITIONED|
+                    exchange
                     -- BROADCAST_EXCHANGE  |PARTITIONED|
+                      assign [$$35] <- ["--1UhMGODdWsrMastO9DZw"]
                       -- ASSIGN  |PARTITIONED|
-                        -- EMPTY_TUPLE_SOURCE  |PARTITIONED|
-=======
-    project ([$$29])
-    -- STREAM_PROJECT  |PARTITIONED|
-      assign [$$29] <- [{"business_id": $$30}]
-      -- ASSIGN  |PARTITIONED|
-        project ([$$30])
-        -- STREAM_PROJECT  |PARTITIONED|
-          select (eq("2016-04-26 19:49:16", $$D))
-          -- STREAM_SELECT  |PARTITIONED|
-            project ([$$30, $$D])
-            -- STREAM_PROJECT  |PARTITIONED|
-              unnest $$D <- scan-collection($$32)
-              -- UNNEST  |PARTITIONED|
-                select (eq($$30, "--1UhMGODdWsrMastO9DZw"))
-                -- STREAM_SELECT  |PARTITIONED|
-                  project ([$$30, $$32])
-                  -- STREAM_PROJECT  |PARTITIONED|
-                    assign [$$30, $$32] <- [$$C.getField(1), $$C.getField(2)]
-                    -- ASSIGN  |PARTITIONED|
-                      project ([$$C])
-                      -- STREAM_PROJECT  |PARTITIONED|
-                        exchange
-                        -- ONE_TO_ONE_EXCHANGE  |PARTITIONED|
-                          data-scan []<-[$$31, $$C] <- TestYelp.YelpCheckin with filter on min:[$$33] max:[$$33]
-                          -- DATASOURCE_SCAN  |PARTITIONED|
-                            exchange
-                            -- BROADCAST_EXCHANGE  |PARTITIONED|
-                              assign [$$33] <- ["--1UhMGODdWsrMastO9DZw"]
-                              -- ASSIGN  |PARTITIONED|
-                                empty-tuple-source
-                                -- EMPTY_TUPLE_SOURCE  |PARTITIONED|
->>>>>>> 86e6336f
+                        empty-tuple-source
+                        -- EMPTY_TUPLE_SOURCE  |PARTITIONED|