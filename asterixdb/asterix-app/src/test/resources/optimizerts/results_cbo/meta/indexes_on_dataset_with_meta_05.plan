--- conflicted
+++ resolved
@@ -1,56 +1,38 @@
-distribute result [$$27]
+distribute result [$$29] [cardinality: 5.0E11, op-cost: 0.0, total-cost: 5.00009E11]
 -- DISTRIBUTE_RESULT  |PARTITIONED|
-  exchange
+  exchange [cardinality: 5.0E11, op-cost: 0.0, total-cost: 5.00009E11]
   -- ONE_TO_ONE_EXCHANGE  |PARTITIONED|
-<<<<<<< HEAD
+    assign [$$29] <- [{"ds2": $$ds2, "ds1": $$ds1}] project: [$$29] [cardinality: 5.0E11, op-cost: 0.0, total-cost: 5.00009E11]
     -- ASSIGN  |PARTITIONED|
+      project ([$$ds2, $$ds1]) [cardinality: 5.0E11, op-cost: 0.0, total-cost: 5.00009E11]
       -- STREAM_PROJECT  |PARTITIONED|
+        exchange [cardinality: 5.0E11, op-cost: 0.0, total-cost: 5.00009E11]
         -- SORT_MERGE_EXCHANGE [$$31(ASC) ]  |PARTITIONED|
+          order (ASC, $$31) [cardinality: 5.0E11, op-cost: 0.0, total-cost: 5.00009E11]
           -- STABLE_SORT [$$31(ASC)]  |PARTITIONED|
+            exchange [cardinality: 5.0E11, op-cost: 0.0, total-cost: 5.00009E11]
             -- ONE_TO_ONE_EXCHANGE  |PARTITIONED|
+              project ([$$ds2, $$ds1, $$31]) [cardinality: 5.0E11, op-cost: 0.0, total-cost: 5.00009E11]
               -- STREAM_PROJECT  |PARTITIONED|
+                exchange [cardinality: 5.0E11, op-cost: 0.0, total-cost: 5.00009E11]
                 -- ONE_TO_ONE_EXCHANGE  |PARTITIONED|
-                  -- BTREE_SEARCH (test.DS2.DS2)  |PARTITIONED|
+                  unnest-map [$$31, $$ds2, $$32] <- index-search("DS2", 0, "Default", "test", "DS2", true, true, 1, $$36, 1, $$36, true, true, true) [cardinality: 5.0E11, op-cost: 5.00004E11, total-cost: 5.00009E11]
+                  -- BTREE_SEARCH  |PARTITIONED|
+                    exchange
                     -- ONE_TO_ONE_EXCHANGE  |PARTITIONED|
+                      order (ASC, $$36) [cardinality: 5.0E11, op-cost: 5.00004E11, total-cost: 5.00009E11]
                       -- STABLE_SORT [$$36(ASC)]  |PARTITIONED|
+                        exchange
                         -- HASH_PARTITION_EXCHANGE [$$36]  |PARTITIONED|
+                          assign [$$36] <- [$$ds1.getField(0)]
                           -- ASSIGN  |PARTITIONED|
+                            project ([$$ds1])
                             -- STREAM_PROJECT  |PARTITIONED|
+                              exchange
                               -- ONE_TO_ONE_EXCHANGE  |PARTITIONED|
-                                -- DATASOURCE_SCAN (test.DS1)  |PARTITIONED|
+                                data-scan []<-[$$33, $$ds1, $$34] <- test.DS1 [cardinality: 1000000.0, op-cost: 1000000.0, total-cost: 1000000.0]
+                                -- DATASOURCE_SCAN  |PARTITIONED|
+                                  exchange
                                   -- ONE_TO_ONE_EXCHANGE  |PARTITIONED|
-                                    -- EMPTY_TUPLE_SOURCE  |PARTITIONED|
-=======
-    project ([$$27])
-    -- STREAM_PROJECT  |PARTITIONED|
-      assign [$$27] <- [{"ds2": $$ds2, "ds1": $$ds1}]
-      -- ASSIGN  |PARTITIONED|
-        project ([$$ds2, $$ds1])
-        -- STREAM_PROJECT  |PARTITIONED|
-          exchange
-          -- SORT_MERGE_EXCHANGE [$$29(ASC) ]  |PARTITIONED|
-            project ([$$ds2, $$ds1, $$29])
-            -- STREAM_PROJECT  |PARTITIONED|
-              exchange
-              -- ONE_TO_ONE_EXCHANGE  |PARTITIONED|
-                unnest-map [$$29, $$ds2, $$30] <- index-search("DS2", 0, "test", "DS2", true, true, 1, $$34, 1, $$34, true, true, true)
-                -- BTREE_SEARCH  |PARTITIONED|
-                  exchange
-                  -- ONE_TO_ONE_EXCHANGE  |PARTITIONED|
-                    order (ASC, $$34)
-                    -- STABLE_SORT [$$34(ASC)]  |PARTITIONED|
-                      exchange
-                      -- HASH_PARTITION_EXCHANGE [$$34]  |PARTITIONED|
-                        assign [$$34] <- [$$ds1.getField(0)]
-                        -- ASSIGN  |PARTITIONED|
-                          project ([$$ds1])
-                          -- STREAM_PROJECT  |PARTITIONED|
-                            exchange
-                            -- ONE_TO_ONE_EXCHANGE  |PARTITIONED|
-                              data-scan []<-[$$31, $$ds1, $$32] <- test.DS1
-                              -- DATASOURCE_SCAN  |PARTITIONED|
-                                exchange
-                                -- ONE_TO_ONE_EXCHANGE  |PARTITIONED|
-                                  empty-tuple-source
-                                  -- EMPTY_TUPLE_SOURCE  |PARTITIONED|
->>>>>>> 86e6336f
+                                    empty-tuple-source
+                                    -- EMPTY_TUPLE_SOURCE  |PARTITIONED|