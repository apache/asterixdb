--- conflicted
+++ resolved
@@ -1,156 +1,99 @@
-distribute result [$$94]
+distribute result [$$100]
 -- DISTRIBUTE_RESULT  |PARTITIONED|
   exchange
   -- ONE_TO_ONE_EXCHANGE  |PARTITIONED|
-<<<<<<< HEAD
+    assign [$$100] <- [{"g": $$g, "sum_distinct_x": $$104, "sum_y": $$105, "sum_distinct_z": $$106}] project: [$$100]
     -- ASSIGN  |PARTITIONED|
+      exchange
       -- SORT_MERGE_EXCHANGE [$$g(ASC) ]  |PARTITIONED|
+        group by ([$$g := $$g]) decor ([]) {
+                  aggregate [$$104] <- [agg-sql-sum($$88)]
+                  -- AGGREGATE  |LOCAL|
+                    distinct ([$$88])
+                    -- MICRO_PRE_SORTED_DISTINCT_BY  |LOCAL|
+                      order (ASC, $$88)
+                      -- MICRO_STABLE_SORT [$$88(ASC)]  |LOCAL|
+                        nested tuple source
+                        -- NESTED_TUPLE_SOURCE  |LOCAL|
+               }
+               {
+                  aggregate [$$105] <- [agg-sql-sum($$93)]
+                  -- AGGREGATE  |LOCAL|
+                    nested tuple source
+                    -- NESTED_TUPLE_SOURCE  |LOCAL|
+               }
+               {
+                  aggregate [$$106] <- [agg-sql-sum($$98)]
+                  -- AGGREGATE  |LOCAL|
+                    distinct ([$$98])
+                    -- MICRO_PRE_SORTED_DISTINCT_BY  |LOCAL|
+                      order (ASC, $$98)
+                      -- MICRO_STABLE_SORT [$$98(ASC)]  |LOCAL|
+                        nested tuple source
+                        -- NESTED_TUPLE_SOURCE  |LOCAL|
+               }
         -- PRE_CLUSTERED_GROUP_BY[$$g]  |PARTITIONED|
-                {
-                  -- AGGREGATE  |LOCAL|
-                    -- MICRO_PRE_SORTED_DISTINCT_BY  |LOCAL|
-                      -- MICRO_STABLE_SORT [$$88(ASC)]  |LOCAL|
-                        -- NESTED_TUPLE_SOURCE  |LOCAL|
-                }
-                {
-                  -- AGGREGATE  |LOCAL|
-                    -- NESTED_TUPLE_SOURCE  |LOCAL|
-                }
-                {
-                  -- AGGREGATE  |LOCAL|
-                    -- MICRO_PRE_SORTED_DISTINCT_BY  |LOCAL|
-                      -- MICRO_STABLE_SORT [$$98(ASC)]  |LOCAL|
-                        -- NESTED_TUPLE_SOURCE  |LOCAL|
-                }
+          exchange
           -- ONE_TO_ONE_EXCHANGE  |PARTITIONED|
+            order (ASC, $$g)
             -- STABLE_SORT [$$g(ASC)]  |PARTITIONED|
+              exchange
               -- HASH_PARTITION_EXCHANGE [$$g]  |PARTITIONED|
+                join (true)
                 -- NESTED_LOOP  |PARTITIONED|
+                  exchange [cardinality: 9.223372036854776E16, op-cost: 0.0, total-cost: 9.223372036854776E16]
                   -- ONE_TO_ONE_EXCHANGE  |PARTITIONED|
+                    join (true) [cardinality: 9.223372036854776E16, op-cost: 9.223372036854776E16, total-cost: 9.223372036854776E16]
                     -- NESTED_LOOP  |PARTITIONED|
+                      exchange [cardinality: 1.0E12, op-cost: 0.0, total-cost: 1.000006E12]
                       -- ONE_TO_ONE_EXCHANGE  |PARTITIONED|
+                        join (true) [cardinality: 1.0E12, op-cost: 1.0E12, total-cost: 1.000006E12]
                         -- NESTED_LOOP  |PARTITIONED|
+                          exchange [cardinality: 1000000.0, op-cost: 0.0, total-cost: 1000000.0]
                           -- ONE_TO_ONE_EXCHANGE  |PARTITIONED|
+                            assign [$$88] <- [$$x.getField(1)] project: [$$88] [cardinality: 1000000.0, op-cost: 0.0, total-cost: 1000000.0]
                             -- ASSIGN  |PARTITIONED|
+                              project ([$$x]) [cardinality: 1000000.0, op-cost: 0.0, total-cost: 1000000.0]
                               -- STREAM_PROJECT  |PARTITIONED|
+                                exchange [cardinality: 1000000.0, op-cost: 0.0, total-cost: 1000000.0]
                                 -- ONE_TO_ONE_EXCHANGE  |PARTITIONED|
-                                  -- DATASOURCE_SCAN (test.d1)  |PARTITIONED|
-                                    -- ONE_TO_ONE_EXCHANGE  |PARTITIONED|
-                                      -- EMPTY_TUPLE_SOURCE  |PARTITIONED|
-                          -- BROADCAST_EXCHANGE  |PARTITIONED|
-=======
-    project ([$$94])
-    -- STREAM_PROJECT  |PARTITIONED|
-      assign [$$94] <- [{"g": $$g, "sum_distinct_x": $$98, "sum_y": $$99, "sum_distinct_z": $$100}]
-      -- ASSIGN  |PARTITIONED|
-        exchange
-        -- SORT_MERGE_EXCHANGE [$$g(ASC) ]  |PARTITIONED|
-          group by ([$$g := $$g]) decor ([]) {
-                    aggregate [$$98] <- [agg-sql-sum($$82)]
-                    -- AGGREGATE  |LOCAL|
-                      distinct ([$$82])
-                      -- MICRO_PRE_SORTED_DISTINCT_BY  |LOCAL|
-                        order (ASC, $$82)
-                        -- MICRO_STABLE_SORT [$$82(ASC)]  |LOCAL|
-                          nested tuple source
-                          -- NESTED_TUPLE_SOURCE  |LOCAL|
-                 }
-                 {
-                    aggregate [$$99] <- [agg-sql-sum($$87)]
-                    -- AGGREGATE  |LOCAL|
-                      nested tuple source
-                      -- NESTED_TUPLE_SOURCE  |LOCAL|
-                 }
-                 {
-                    aggregate [$$100] <- [agg-sql-sum($$92)]
-                    -- AGGREGATE  |LOCAL|
-                      distinct ([$$92])
-                      -- MICRO_PRE_SORTED_DISTINCT_BY  |LOCAL|
-                        order (ASC, $$92)
-                        -- MICRO_STABLE_SORT [$$92(ASC)]  |LOCAL|
-                          nested tuple source
-                          -- NESTED_TUPLE_SOURCE  |LOCAL|
-                 }
-          -- PRE_CLUSTERED_GROUP_BY[$$g]  |PARTITIONED|
-            exchange
-            -- ONE_TO_ONE_EXCHANGE  |PARTITIONED|
-              order (ASC, $$g)
-              -- STABLE_SORT [$$g(ASC)]  |PARTITIONED|
-                exchange
-                -- HASH_PARTITION_EXCHANGE [$$g]  |PARTITIONED|
-                  join (true)
-                  -- NESTED_LOOP  |PARTITIONED|
-                    exchange
-                    -- ONE_TO_ONE_EXCHANGE  |PARTITIONED|
-                      join (true)
-                      -- NESTED_LOOP  |PARTITIONED|
-                        exchange
-                        -- ONE_TO_ONE_EXCHANGE  |PARTITIONED|
-                          join (true)
-                          -- NESTED_LOOP  |PARTITIONED|
-                            exchange
-                            -- ONE_TO_ONE_EXCHANGE  |PARTITIONED|
-                              project ([$$82])
-                              -- STREAM_PROJECT  |PARTITIONED|
-                                assign [$$82] <- [$$x.getField(1)]
-                                -- ASSIGN  |PARTITIONED|
-                                  project ([$$x])
-                                  -- STREAM_PROJECT  |PARTITIONED|
-                                    exchange
-                                    -- ONE_TO_ONE_EXCHANGE  |PARTITIONED|
-                                      data-scan []<-[$$95, $$x] <- test.d1
-                                      -- DATASOURCE_SCAN  |PARTITIONED|
-                                        exchange
-                                        -- ONE_TO_ONE_EXCHANGE  |PARTITIONED|
-                                          empty-tuple-source
-                                          -- EMPTY_TUPLE_SOURCE  |PARTITIONED|
-                            exchange
-                            -- BROADCAST_EXCHANGE  |PARTITIONED|
-                              unnest $$g <- range(1, 3)
-                              -- UNNEST  |UNPARTITIONED|
-                                empty-tuple-source
-                                -- EMPTY_TUPLE_SOURCE  |UNPARTITIONED|
-                        exchange
-                        -- BROADCAST_EXCHANGE  |PARTITIONED|
-                          project ([$$87])
-                          -- STREAM_PROJECT  |PARTITIONED|
-                            assign [$$87] <- [$$y.getField(1)]
->>>>>>> 86e6336f
-                            -- ASSIGN  |PARTITIONED|
-                              project ([$$y])
-                              -- STREAM_PROJECT  |PARTITIONED|
-                                exchange
-                                -- ONE_TO_ONE_EXCHANGE  |PARTITIONED|
-                                  data-scan []<-[$$96, $$y] <- test.d2
+                                  data-scan []<-[$$101, $$x] <- test.d1 [cardinality: 1000000.0, op-cost: 1000000.0, total-cost: 1000000.0]
                                   -- DATASOURCE_SCAN  |PARTITIONED|
                                     exchange
                                     -- ONE_TO_ONE_EXCHANGE  |PARTITIONED|
                                       empty-tuple-source
                                       -- EMPTY_TUPLE_SOURCE  |PARTITIONED|
-<<<<<<< HEAD
+                          exchange [cardinality: 1000000.0, op-cost: 4000000.0, total-cost: 5000000.0]
+                          -- BROADCAST_EXCHANGE  |PARTITIONED|
+                            assign [$$93] <- [$$y.getField(1)] project: [$$93] [cardinality: 1000000.0, op-cost: 0.0, total-cost: 1000000.0]
+                            -- ASSIGN  |PARTITIONED|
+                              project ([$$y]) [cardinality: 1000000.0, op-cost: 0.0, total-cost: 1000000.0]
+                              -- STREAM_PROJECT  |PARTITIONED|
+                                exchange [cardinality: 1000000.0, op-cost: 4000000.0, total-cost: 5000000.0]
+                                -- ONE_TO_ONE_EXCHANGE  |PARTITIONED|
+                                  data-scan []<-[$$102, $$y] <- test.d2 [cardinality: 1000000.0, op-cost: 1000000.0, total-cost: 1000000.0]
+                                  -- DATASOURCE_SCAN  |PARTITIONED|
+                                    exchange
+                                    -- ONE_TO_ONE_EXCHANGE  |PARTITIONED|
+                                      empty-tuple-source
+                                      -- EMPTY_TUPLE_SOURCE  |PARTITIONED|
+                      exchange [cardinality: 1000000.0, op-cost: 4000000.0, total-cost: 5000000.0]
                       -- BROADCAST_EXCHANGE  |PARTITIONED|
-=======
-                    exchange
-                    -- BROADCAST_EXCHANGE  |PARTITIONED|
-                      project ([$$92])
-                      -- STREAM_PROJECT  |PARTITIONED|
-                        assign [$$92] <- [$$z.getField(1)]
->>>>>>> 86e6336f
+                        assign [$$98] <- [$$z.getField(1)] project: [$$98] [cardinality: 1000000.0, op-cost: 0.0, total-cost: 1000000.0]
                         -- ASSIGN  |PARTITIONED|
-                          project ([$$z])
+                          project ([$$z]) [cardinality: 1000000.0, op-cost: 0.0, total-cost: 1000000.0]
                           -- STREAM_PROJECT  |PARTITIONED|
-                            exchange
+                            exchange [cardinality: 1000000.0, op-cost: 4000000.0, total-cost: 5000000.0]
                             -- ONE_TO_ONE_EXCHANGE  |PARTITIONED|
-                              data-scan []<-[$$97, $$z] <- test.d3
+                              data-scan []<-[$$103, $$z] <- test.d3 [cardinality: 1000000.0, op-cost: 1000000.0, total-cost: 1000000.0]
                               -- DATASOURCE_SCAN  |PARTITIONED|
                                 exchange
                                 -- ONE_TO_ONE_EXCHANGE  |PARTITIONED|
-<<<<<<< HEAD
-                                  -- EMPTY_TUPLE_SOURCE  |PARTITIONED|
-                  -- BROADCAST_EXCHANGE  |PARTITIONED|
-                    -- UNNEST  |UNPARTITIONED|
-                      -- EMPTY_TUPLE_SOURCE  |UNPARTITIONED|
-=======
                                   empty-tuple-source
                                   -- EMPTY_TUPLE_SOURCE  |PARTITIONED|
->>>>>>> 86e6336f
+                  exchange
+                  -- BROADCAST_EXCHANGE  |PARTITIONED|
+                    unnest $$g <- range(1, 3)
+                    -- UNNEST  |UNPARTITIONED|
+                      empty-tuple-source
+                      -- EMPTY_TUPLE_SOURCE  |UNPARTITIONED|