--- conflicted
+++ resolved
@@ -18,15 +18,9 @@
                 -- ONE_TO_ONE_EXCHANGE  |PARTITIONED|
                   join (eq($$33, $$34)) [cardinality: 0.0, doc-size: 0.0, op-cost: 0.0, total-cost: 0.0]
                   -- HYBRID_HASH_JOIN [$$33][$$34]  |PARTITIONED|
-<<<<<<< HEAD
                     exchange [cardinality: 0.0, doc-size: 0.0, op-cost: 0.0, total-cost: 0.0]
-                    -- HASH_PARTITION_EXCHANGE [$$33]  |PARTITIONED|
+                    -- ONE_TO_ONE_EXCHANGE  |PARTITIONED|
                       assign [$$38] <- [$$p1.getField("age")] project: [$$38, $$33] [cardinality: 0.0, doc-size: 0.0, op-cost: 0.0, total-cost: 0.0]
-=======
-                    exchange [cardinality: 0.0, op-cost: 0.0, total-cost: 0.0]
-                    -- ONE_TO_ONE_EXCHANGE  |PARTITIONED|
-                      assign [$$38] <- [$$p1.getField("age")] project: [$$38, $$33] [cardinality: 0.0, op-cost: 0.0, total-cost: 0.0]
->>>>>>> 32627a47
                       -- ASSIGN  |PARTITIONED|
                         exchange [cardinality: 0.0, doc-size: 0.0, op-cost: 0.0, total-cost: 0.0]
                         -- ONE_TO_ONE_EXCHANGE  |PARTITIONED|
@@ -36,15 +30,9 @@
                             -- ONE_TO_ONE_EXCHANGE  |PARTITIONED|
                               empty-tuple-source [cardinality: 0.0, doc-size: 0.0, op-cost: 0.0, total-cost: 0.0]
                               -- EMPTY_TUPLE_SOURCE  |PARTITIONED|
-<<<<<<< HEAD
                     exchange [cardinality: 0.0, doc-size: 0.0, op-cost: 0.0, total-cost: 0.0]
-                    -- HASH_PARTITION_EXCHANGE [$$34]  |PARTITIONED|
+                    -- ONE_TO_ONE_EXCHANGE  |PARTITIONED|
                       assign [$$39] <- [$$p2.getField("name")] project: [$$39, $$34] [cardinality: 0.0, doc-size: 0.0, op-cost: 0.0, total-cost: 0.0]
-=======
-                    exchange [cardinality: 0.0, op-cost: 0.0, total-cost: 0.0]
-                    -- ONE_TO_ONE_EXCHANGE  |PARTITIONED|
-                      assign [$$39] <- [$$p2.getField("name")] project: [$$39, $$34] [cardinality: 0.0, op-cost: 0.0, total-cost: 0.0]
->>>>>>> 32627a47
                       -- ASSIGN  |PARTITIONED|
                         exchange [cardinality: 0.0, doc-size: 0.0, op-cost: 0.0, total-cost: 0.0]
                         -- ONE_TO_ONE_EXCHANGE  |PARTITIONED|
