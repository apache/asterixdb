--- conflicted
+++ resolved
@@ -1,19 +1,3 @@
-<<<<<<< HEAD
-cardinality: 0.0
-cost: 0.0
-distribute result [$$50] [cardinality: 0.0, op-cost: 0.0, total-cost: 0.0]
--- DISTRIBUTE_RESULT  |PARTITIONED|
-  exchange [cardinality: 0.0, op-cost: 0.0, total-cost: 0.0]
-  -- ONE_TO_ONE_EXCHANGE  |PARTITIONED|
-    project ([$$50]) [cardinality: 0.0, op-cost: 0.0, total-cost: 0.0]
-    -- STREAM_PROJECT  |PARTITIONED|
-      assign [$$50] <- [{"deptId": $#1, "star_cost": $$53}] [cardinality: 0.0, op-cost: 0.0, total-cost: 0.0]
-      -- ASSIGN  |PARTITIONED|
-        exchange [cardinality: 0.0, op-cost: 0.0, total-cost: 0.0]
-        -- ONE_TO_ONE_EXCHANGE  |PARTITIONED|
-          group by ([$#1 := $$58]) decor ([]) {
-                    aggregate [$$53] <- [agg-global-sql-sum($$57)] [cardinality: 0.0, op-cost: 0.0, total-cost: 0.0]
-=======
 distribute result [$$47] [cardinality: 0.0, op-cost: 0.0, total-cost: 0.0]
 -- DISTRIBUTE_RESULT  |PARTITIONED|
   exchange [cardinality: 0.0, op-cost: 0.0, total-cost: 0.0]
@@ -26,53 +10,31 @@
         -- ONE_TO_ONE_EXCHANGE  |PARTITIONED|
           group by ([$#1 := $$55]) decor ([]) {
                     aggregate [$$50] <- [agg-global-sql-sum($$54)] [cardinality: 0.0, op-cost: 0.0, total-cost: 0.0]
->>>>>>> 5316f0ce
                     -- AGGREGATE  |LOCAL|
                       nested tuple source [cardinality: 0.0, op-cost: 0.0, total-cost: 0.0]
                       -- NESTED_TUPLE_SOURCE  |LOCAL|
                  } [cardinality: 0.0, op-cost: 0.0, total-cost: 0.0]
-<<<<<<< HEAD
-          -- SORT_GROUP_BY[$$58]  |PARTITIONED|
-            exchange [cardinality: 0.0, op-cost: 0.0, total-cost: 0.0]
-            -- HASH_PARTITION_EXCHANGE [$$58]  |PARTITIONED|
-              group by ([$$58 := $$51]) decor ([]) {
-                        aggregate [$$57] <- [agg-local-sql-sum($$48)] [cardinality: 0.0, op-cost: 0.0, total-cost: 0.0]
-=======
           -- SORT_GROUP_BY[$$55]  |PARTITIONED|
             exchange [cardinality: 0.0, op-cost: 0.0, total-cost: 0.0]
             -- HASH_PARTITION_EXCHANGE [$$55]  |PARTITIONED|
               group by ([$$55 := $$48]) decor ([]) {
                         aggregate [$$54] <- [agg-local-sql-sum($$45)] [cardinality: 0.0, op-cost: 0.0, total-cost: 0.0]
->>>>>>> 5316f0ce
                         -- AGGREGATE  |LOCAL|
                           nested tuple source [cardinality: 0.0, op-cost: 0.0, total-cost: 0.0]
                           -- NESTED_TUPLE_SOURCE  |LOCAL|
                      } [cardinality: 0.0, op-cost: 0.0, total-cost: 0.0]
-<<<<<<< HEAD
-              -- SORT_GROUP_BY[$$51]  |PARTITIONED|
-                exchange [cardinality: 0.0, op-cost: 0.0, total-cost: 0.0]
-                -- ONE_TO_ONE_EXCHANGE  |PARTITIONED|
-                  project ([$$48, $$51]) [cardinality: 0.0, op-cost: 0.0, total-cost: 0.0]
-                  -- STREAM_PROJECT  |PARTITIONED|
-                    assign [$$51, $$48] <- [substring($$e.getField("dept").getField("department_id"), 0), $$e.getField("salary")] [cardinality: 0.0, op-cost: 0.0, total-cost: 0.0]
-=======
               -- SORT_GROUP_BY[$$48]  |PARTITIONED|
                 exchange [cardinality: 0.0, op-cost: 0.0, total-cost: 0.0]
                 -- ONE_TO_ONE_EXCHANGE  |PARTITIONED|
                   project ([$$45, $$48]) [cardinality: 0.0, op-cost: 0.0, total-cost: 0.0]
                   -- STREAM_PROJECT  |PARTITIONED|
                     assign [$$48, $$45] <- [substring($$e.getField("dept").getField("department_id"), 0), $$e.getField("salary")] [cardinality: 0.0, op-cost: 0.0, total-cost: 0.0]
->>>>>>> 5316f0ce
                     -- ASSIGN  |PARTITIONED|
                       project ([$$e]) [cardinality: 0.0, op-cost: 0.0, total-cost: 0.0]
                       -- STREAM_PROJECT  |PARTITIONED|
                         exchange [cardinality: 0.0, op-cost: 0.0, total-cost: 0.0]
                         -- ONE_TO_ONE_EXCHANGE  |PARTITIONED|
-<<<<<<< HEAD
-                          data-scan []<-[$$52, $$e] <- gby.Employee [cardinality: 0.0, op-cost: 0.0, total-cost: 0.0]
-=======
                           data-scan []<-[$$49, $$e] <- gby.Employee [cardinality: 0.0, op-cost: 0.0, total-cost: 0.0]
->>>>>>> 5316f0ce
                           -- DATASOURCE_SCAN  |PARTITIONED|
                             exchange [cardinality: 0.0, op-cost: 0.0, total-cost: 0.0]
                             -- ONE_TO_ONE_EXCHANGE  |PARTITIONED|
