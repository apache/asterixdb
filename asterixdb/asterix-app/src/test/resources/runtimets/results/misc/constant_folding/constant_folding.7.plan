--- conflicted
+++ resolved
@@ -4,19 +4,11 @@
 -- DISTRIBUTE_RESULT  |UNPARTITIONED|
   exchange [cardinality: 0.0, op-cost: 0.0, total-cost: 0.0]
   -- ONE_TO_ONE_EXCHANGE  |UNPARTITIONED|
-<<<<<<< HEAD
-    project ([$$17]) [cardinality: 0.0, op-cost: 0.0, total-cost: 0.0]
-    -- STREAM_PROJECT  |UNPARTITIONED|
-      assign [$$17] <- [or(true, lt(get-year(current-date()), $$x))] [cardinality: 0.0, op-cost: 0.0, total-cost: 0.0]
-      -- ASSIGN  |UNPARTITIONED|
+    assign [$$17] <- [true] [cardinality: 0.0, op-cost: 0.0, total-cost: 0.0]
+    -- ASSIGN  |UNPARTITIONED|
+      project ([]) [cardinality: 0.0, op-cost: 0.0, total-cost: 0.0]
+      -- STREAM_PROJECT  |UNPARTITIONED|
         exchange [cardinality: 0.0, op-cost: 0.0, total-cost: 0.0]
-=======
-    assign [$$16] <- [true]
-    -- ASSIGN  |UNPARTITIONED|
-      project ([])
-      -- STREAM_PROJECT  |UNPARTITIONED|
-        exchange
->>>>>>> a31f0658
         -- ONE_TO_ONE_EXCHANGE  |UNPARTITIONED|
           order (ASC, $$x) [cardinality: 0.0, op-cost: 0.0, total-cost: 0.0]
           -- STABLE_SORT [$$x(ASC)]  |UNPARTITIONED|
