--- conflicted
+++ resolved
@@ -1,18 +1,8 @@
-<<<<<<< HEAD
-cardinality: 0.0
-cost: 0.0
-distribute result [$$17] [cardinality: 0.0, op-cost: 0.0, total-cost: 0.0]
--- DISTRIBUTE_RESULT  |UNPARTITIONED|
-  exchange [cardinality: 0.0, op-cost: 0.0, total-cost: 0.0]
-  -- ONE_TO_ONE_EXCHANGE  |UNPARTITIONED|
-    assign [$$17] <- [true] [cardinality: 0.0, op-cost: 0.0, total-cost: 0.0]
-=======
 distribute result [$$16] [cardinality: 0.0, op-cost: 0.0, total-cost: 0.0]
 -- DISTRIBUTE_RESULT  |UNPARTITIONED|
   exchange [cardinality: 0.0, op-cost: 0.0, total-cost: 0.0]
   -- ONE_TO_ONE_EXCHANGE  |UNPARTITIONED|
     assign [$$16] <- [true] [cardinality: 0.0, op-cost: 0.0, total-cost: 0.0]
->>>>>>> 5316f0ce
     -- ASSIGN  |UNPARTITIONED|
       project ([]) [cardinality: 0.0, op-cost: 0.0, total-cost: 0.0]
       -- STREAM_PROJECT  |UNPARTITIONED|
