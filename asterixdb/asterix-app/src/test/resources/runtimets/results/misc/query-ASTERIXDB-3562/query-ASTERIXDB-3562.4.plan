distribute result [$$18] [cardinality: 0.0, doc-size: 0.0, op-cost: 0.0, total-cost: 0.0]
-- DISTRIBUTE_RESULT  |PARTITIONED|
  exchange [cardinality: 0.0, doc-size: 0.0, op-cost: 0.0, total-cost: 0.0]
  -- ONE_TO_ONE_EXCHANGE  |PARTITIONED|
<<<<<<< HEAD
    assign [$$18] <- [{"f_1": $$15, "f_2": $$17}] project: [$$18] [cardinality: 0.0, doc-size: 0.0, op-cost: 0.0, total-cost: 0.0]
    -- ASSIGN  |PARTITIONED|
      project ([$$15, $$17]) [cardinality: 0.0, doc-size: 0.0, op-cost: 0.0, total-cost: 0.0]
      -- STREAM_PROJECT  |PARTITIONED|
        subplan {
                  assign [$$17] <- [array-slice($$20, 0, 2)] [cardinality: 0.0, doc-size: 0.0, op-cost: 0.0, total-cost: 0.0]
                  -- ASSIGN  |LOCAL|
                    project ([$$20]) [cardinality: 0.0, doc-size: 0.0, op-cost: 0.0, total-cost: 0.0]
                    -- STREAM_PROJECT  |LOCAL|
                      nested tuple source [cardinality: 0.0, doc-size: 0.0, op-cost: 0.0, total-cost: 0.0]
                      -- NESTED_TUPLE_SOURCE  |LOCAL|
               } [cardinality: 0.0, doc-size: 0.0, op-cost: 0.0, total-cost: 0.0]
        -- SUBPLAN  |PARTITIONED|
          subplan {
                    assign [$$15] <- [array-slice($$20, 0, 1)] [cardinality: 0.0, doc-size: 0.0, op-cost: 0.0, total-cost: 0.0]
                    -- ASSIGN  |LOCAL|
                      nested tuple source [cardinality: 0.0, doc-size: 0.0, op-cost: 0.0, total-cost: 0.0]
                      -- NESTED_TUPLE_SOURCE  |LOCAL|
                 } [cardinality: 0.0, doc-size: 0.0, op-cost: 0.0, total-cost: 0.0]
          -- SUBPLAN  |PARTITIONED|
            assign [$$20] <- [$$collection1.getField("array1")] project: [$$20] [cardinality: 0.0, doc-size: 0.0, op-cost: 0.0, total-cost: 0.0]
            -- ASSIGN  |PARTITIONED|
              project ([$$collection1]) [cardinality: 0.0, doc-size: 0.0, op-cost: 0.0, total-cost: 0.0]
              -- STREAM_PROJECT  |PARTITIONED|
                exchange [cardinality: 0.0, doc-size: 0.0, op-cost: 0.0, total-cost: 0.0]
                -- ONE_TO_ONE_EXCHANGE  |PARTITIONED|
                  data-scan []<-[$$19, $$collection1] <- test.collection1 [cardinality: 0.0, doc-size: 0.0, op-cost: 0.0, total-cost: 0.0]
                  -- DATASOURCE_SCAN  |PARTITIONED|
                    exchange [cardinality: 0.0, doc-size: 0.0, op-cost: 0.0, total-cost: 0.0]
                    -- ONE_TO_ONE_EXCHANGE  |PARTITIONED|
                      empty-tuple-source [cardinality: 0.0, doc-size: 0.0, op-cost: 0.0, total-cost: 0.0]
                      -- EMPTY_TUPLE_SOURCE  |PARTITIONED|
=======
    assign [$$18] <- [{"f_1": array-slice($$19, 0, 1), "f_2": array-slice($$19, 0, 2)}] project: [$$18] [cardinality: 0.0, op-cost: 0.0, total-cost: 0.0]
    -- ASSIGN  |PARTITIONED|
      assign [$$19] <- [$$collection1.getField("array1")] project: [$$19] [cardinality: 0.0, op-cost: 0.0, total-cost: 0.0]
      -- ASSIGN  |PARTITIONED|
        project ([$$collection1]) [cardinality: 0.0, op-cost: 0.0, total-cost: 0.0]
        -- STREAM_PROJECT  |PARTITIONED|
          exchange [cardinality: 0.0, op-cost: 0.0, total-cost: 0.0]
          -- ONE_TO_ONE_EXCHANGE  |PARTITIONED|
            data-scan []<-[$$20, $$collection1] <- test.collection1 [cardinality: 0.0, op-cost: 0.0, total-cost: 0.0]
            -- DATASOURCE_SCAN  |PARTITIONED|
              exchange [cardinality: 0.0, op-cost: 0.0, total-cost: 0.0]
              -- ONE_TO_ONE_EXCHANGE  |PARTITIONED|
                empty-tuple-source [cardinality: 0.0, op-cost: 0.0, total-cost: 0.0]
                -- EMPTY_TUPLE_SOURCE  |PARTITIONED|
>>>>>>> 32627a47
<|MERGE_RESOLUTION|>--- conflicted
+++ resolved
@@ -2,52 +2,17 @@
 -- DISTRIBUTE_RESULT  |PARTITIONED|
   exchange [cardinality: 0.0, doc-size: 0.0, op-cost: 0.0, total-cost: 0.0]
   -- ONE_TO_ONE_EXCHANGE  |PARTITIONED|
-<<<<<<< HEAD
-    assign [$$18] <- [{"f_1": $$15, "f_2": $$17}] project: [$$18] [cardinality: 0.0, doc-size: 0.0, op-cost: 0.0, total-cost: 0.0]
+    assign [$$18] <- [{"f_1": array-slice($$19, 0, 1), "f_2": array-slice($$19, 0, 2)}] project: [$$18] [cardinality: 0.0, doc-size: 0.0, op-cost: 0.0, total-cost: 0.0]
     -- ASSIGN  |PARTITIONED|
-      project ([$$15, $$17]) [cardinality: 0.0, doc-size: 0.0, op-cost: 0.0, total-cost: 0.0]
-      -- STREAM_PROJECT  |PARTITIONED|
-        subplan {
-                  assign [$$17] <- [array-slice($$20, 0, 2)] [cardinality: 0.0, doc-size: 0.0, op-cost: 0.0, total-cost: 0.0]
-                  -- ASSIGN  |LOCAL|
-                    project ([$$20]) [cardinality: 0.0, doc-size: 0.0, op-cost: 0.0, total-cost: 0.0]
-                    -- STREAM_PROJECT  |LOCAL|
-                      nested tuple source [cardinality: 0.0, doc-size: 0.0, op-cost: 0.0, total-cost: 0.0]
-                      -- NESTED_TUPLE_SOURCE  |LOCAL|
-               } [cardinality: 0.0, doc-size: 0.0, op-cost: 0.0, total-cost: 0.0]
-        -- SUBPLAN  |PARTITIONED|
-          subplan {
-                    assign [$$15] <- [array-slice($$20, 0, 1)] [cardinality: 0.0, doc-size: 0.0, op-cost: 0.0, total-cost: 0.0]
-                    -- ASSIGN  |LOCAL|
-                      nested tuple source [cardinality: 0.0, doc-size: 0.0, op-cost: 0.0, total-cost: 0.0]
-                      -- NESTED_TUPLE_SOURCE  |LOCAL|
-                 } [cardinality: 0.0, doc-size: 0.0, op-cost: 0.0, total-cost: 0.0]
-          -- SUBPLAN  |PARTITIONED|
-            assign [$$20] <- [$$collection1.getField("array1")] project: [$$20] [cardinality: 0.0, doc-size: 0.0, op-cost: 0.0, total-cost: 0.0]
-            -- ASSIGN  |PARTITIONED|
-              project ([$$collection1]) [cardinality: 0.0, doc-size: 0.0, op-cost: 0.0, total-cost: 0.0]
-              -- STREAM_PROJECT  |PARTITIONED|
-                exchange [cardinality: 0.0, doc-size: 0.0, op-cost: 0.0, total-cost: 0.0]
-                -- ONE_TO_ONE_EXCHANGE  |PARTITIONED|
-                  data-scan []<-[$$19, $$collection1] <- test.collection1 [cardinality: 0.0, doc-size: 0.0, op-cost: 0.0, total-cost: 0.0]
-                  -- DATASOURCE_SCAN  |PARTITIONED|
-                    exchange [cardinality: 0.0, doc-size: 0.0, op-cost: 0.0, total-cost: 0.0]
-                    -- ONE_TO_ONE_EXCHANGE  |PARTITIONED|
-                      empty-tuple-source [cardinality: 0.0, doc-size: 0.0, op-cost: 0.0, total-cost: 0.0]
-                      -- EMPTY_TUPLE_SOURCE  |PARTITIONED|
-=======
-    assign [$$18] <- [{"f_1": array-slice($$19, 0, 1), "f_2": array-slice($$19, 0, 2)}] project: [$$18] [cardinality: 0.0, op-cost: 0.0, total-cost: 0.0]
-    -- ASSIGN  |PARTITIONED|
-      assign [$$19] <- [$$collection1.getField("array1")] project: [$$19] [cardinality: 0.0, op-cost: 0.0, total-cost: 0.0]
+      assign [$$19] <- [$$collection1.getField("array1")] project: [$$19] [cardinality: 0.0, doc-size: 0.0, op-cost: 0.0, total-cost: 0.0]
       -- ASSIGN  |PARTITIONED|
-        project ([$$collection1]) [cardinality: 0.0, op-cost: 0.0, total-cost: 0.0]
+        project ([$$collection1]) [cardinality: 0.0, doc-size: 0.0, op-cost: 0.0, total-cost: 0.0]
         -- STREAM_PROJECT  |PARTITIONED|
-          exchange [cardinality: 0.0, op-cost: 0.0, total-cost: 0.0]
+          exchange [cardinality: 0.0, doc-size: 0.0, op-cost: 0.0, total-cost: 0.0]
           -- ONE_TO_ONE_EXCHANGE  |PARTITIONED|
-            data-scan []<-[$$20, $$collection1] <- test.collection1 [cardinality: 0.0, op-cost: 0.0, total-cost: 0.0]
+            data-scan []<-[$$20, $$collection1] <- test.collection1 [cardinality: 0.0, doc-size: 0.0, op-cost: 0.0, total-cost: 0.0]
             -- DATASOURCE_SCAN  |PARTITIONED|
-              exchange [cardinality: 0.0, op-cost: 0.0, total-cost: 0.0]
+              exchange [cardinality: 0.0, doc-size: 0.0, op-cost: 0.0, total-cost: 0.0]
               -- ONE_TO_ONE_EXCHANGE  |PARTITIONED|
-                empty-tuple-source [cardinality: 0.0, op-cost: 0.0, total-cost: 0.0]
-                -- EMPTY_TUPLE_SOURCE  |PARTITIONED|
->>>>>>> 32627a47
+                empty-tuple-source [cardinality: 0.0, doc-size: 0.0, op-cost: 0.0, total-cost: 0.0]
+                -- EMPTY_TUPLE_SOURCE  |PARTITIONED|