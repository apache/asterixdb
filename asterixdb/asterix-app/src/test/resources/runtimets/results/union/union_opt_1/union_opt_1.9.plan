<<<<<<< HEAD
cardinality: 0.0
cost: 0.0
=======
>>>>>>> 5316f0ce
distribute result [$$t] [cardinality: 0.0, op-cost: 0.0, total-cost: 0.0]
-- DISTRIBUTE_RESULT  |UNPARTITIONED|
  exchange [cardinality: 0.0, op-cost: 0.0, total-cost: 0.0]
  -- ONE_TO_ONE_EXCHANGE  |UNPARTITIONED|
    limit 4 [cardinality: 0.0, op-cost: 0.0, total-cost: 0.0]
    -- STREAM_LIMIT  |UNPARTITIONED|
      exchange [cardinality: 0.0, op-cost: 0.0, total-cost: 0.0]
      -- RANDOM_MERGE_EXCHANGE  |PARTITIONED|
<<<<<<< HEAD
        union ($$52, $$58, $$t) [cardinality: 0.0, op-cost: 0.0, total-cost: 0.0]
=======
        union ($$48, $$54, $$t) [cardinality: 0.0, op-cost: 0.0, total-cost: 0.0]
>>>>>>> 5316f0ce
        -- UNION_ALL  |PARTITIONED|
          exchange [cardinality: 0.0, op-cost: 0.0, total-cost: 0.0]
          -- RANDOM_PARTITION_EXCHANGE  |PARTITIONED|
            limit 4 [cardinality: 0.0, op-cost: 0.0, total-cost: 0.0]
            -- STREAM_LIMIT  |PARTITIONED|
<<<<<<< HEAD
              project ([$$52]) [cardinality: 0.0, op-cost: 0.0, total-cost: 0.0]
              -- STREAM_PROJECT  |PARTITIONED|
                assign [$$52] <- [{"two": $$107}] [cardinality: 0.0, op-cost: 0.0, total-cost: 0.0]
                -- ASSIGN  |PARTITIONED|
                  project ([$$107]) [cardinality: 0.0, op-cost: 0.0, total-cost: 0.0]
                  -- STREAM_PROJECT  |PARTITIONED|
                    assign [$$107] <- [$$onek1.getField(2)] [cardinality: 0.0, op-cost: 0.0, total-cost: 0.0]
=======
              project ([$$48]) [cardinality: 0.0, op-cost: 0.0, total-cost: 0.0]
              -- STREAM_PROJECT  |PARTITIONED|
                assign [$$48] <- [{"two": $$103}] [cardinality: 0.0, op-cost: 0.0, total-cost: 0.0]
                -- ASSIGN  |PARTITIONED|
                  project ([$$103]) [cardinality: 0.0, op-cost: 0.0, total-cost: 0.0]
                  -- STREAM_PROJECT  |PARTITIONED|
                    assign [$$103] <- [$$onek1.getField(2)] [cardinality: 0.0, op-cost: 0.0, total-cost: 0.0]
>>>>>>> 5316f0ce
                    -- ASSIGN  |PARTITIONED|
                      project ([$$onek1]) [cardinality: 0.0, op-cost: 0.0, total-cost: 0.0]
                      -- STREAM_PROJECT  |PARTITIONED|
                        exchange [cardinality: 0.0, op-cost: 0.0, total-cost: 0.0]
                        -- ONE_TO_ONE_EXCHANGE  |PARTITIONED|
<<<<<<< HEAD
                          data-scan []<-[$$65, $$onek1] <- test.onek1 condition (gt($$onek1.getField(2), 0)) limit 4 [cardinality: 0.0, op-cost: 0.0, total-cost: 0.0]
=======
                          data-scan []<-[$$61, $$onek1] <- test.onek1 condition (gt($$onek1.getField(2), 0)) limit 4 [cardinality: 0.0, op-cost: 0.0, total-cost: 0.0]
>>>>>>> 5316f0ce
                          -- DATASOURCE_SCAN  |PARTITIONED|
                            exchange [cardinality: 0.0, op-cost: 0.0, total-cost: 0.0]
                            -- ONE_TO_ONE_EXCHANGE  |PARTITIONED|
                              empty-tuple-source [cardinality: 0.0, op-cost: 0.0, total-cost: 0.0]
                              -- EMPTY_TUPLE_SOURCE  |PARTITIONED|
          exchange [cardinality: 0.0, op-cost: 0.0, total-cost: 0.0]
          -- RANDOM_PARTITION_EXCHANGE  |PARTITIONED|
            limit 4 [cardinality: 0.0, op-cost: 0.0, total-cost: 0.0]
            -- STREAM_LIMIT  |PARTITIONED|
<<<<<<< HEAD
              project ([$$58]) [cardinality: 0.0, op-cost: 0.0, total-cost: 0.0]
              -- STREAM_PROJECT  |PARTITIONED|
                assign [$$58] <- [{"two": $$109}] [cardinality: 0.0, op-cost: 0.0, total-cost: 0.0]
                -- ASSIGN  |PARTITIONED|
                  project ([$$109]) [cardinality: 0.0, op-cost: 0.0, total-cost: 0.0]
                  -- STREAM_PROJECT  |PARTITIONED|
                    assign [$$109] <- [$$onek2.getField(2)] [cardinality: 0.0, op-cost: 0.0, total-cost: 0.0]
=======
              project ([$$54]) [cardinality: 0.0, op-cost: 0.0, total-cost: 0.0]
              -- STREAM_PROJECT  |PARTITIONED|
                assign [$$54] <- [{"two": $$105}] [cardinality: 0.0, op-cost: 0.0, total-cost: 0.0]
                -- ASSIGN  |PARTITIONED|
                  project ([$$105]) [cardinality: 0.0, op-cost: 0.0, total-cost: 0.0]
                  -- STREAM_PROJECT  |PARTITIONED|
                    assign [$$105] <- [$$onek2.getField(2)] [cardinality: 0.0, op-cost: 0.0, total-cost: 0.0]
>>>>>>> 5316f0ce
                    -- ASSIGN  |PARTITIONED|
                      project ([$$onek2]) [cardinality: 0.0, op-cost: 0.0, total-cost: 0.0]
                      -- STREAM_PROJECT  |PARTITIONED|
                        exchange [cardinality: 0.0, op-cost: 0.0, total-cost: 0.0]
                        -- ONE_TO_ONE_EXCHANGE  |PARTITIONED|
<<<<<<< HEAD
                          data-scan []<-[$$66, $$onek2] <- test.onek2 condition (gt($$onek2.getField(2), 0)) limit 4 [cardinality: 0.0, op-cost: 0.0, total-cost: 0.0]
=======
                          data-scan []<-[$$62, $$onek2] <- test.onek2 condition (gt($$onek2.getField(2), 0)) limit 4 [cardinality: 0.0, op-cost: 0.0, total-cost: 0.0]
>>>>>>> 5316f0ce
                          -- DATASOURCE_SCAN  |PARTITIONED|
                            exchange [cardinality: 0.0, op-cost: 0.0, total-cost: 0.0]
                            -- ONE_TO_ONE_EXCHANGE  |PARTITIONED|
                              empty-tuple-source [cardinality: 0.0, op-cost: 0.0, total-cost: 0.0]
                              -- EMPTY_TUPLE_SOURCE  |PARTITIONED|<|MERGE_RESOLUTION|>--- conflicted
+++ resolved
@@ -1,8 +1,3 @@
-<<<<<<< HEAD
-cardinality: 0.0
-cost: 0.0
-=======
->>>>>>> 5316f0ce
 distribute result [$$t] [cardinality: 0.0, op-cost: 0.0, total-cost: 0.0]
 -- DISTRIBUTE_RESULT  |UNPARTITIONED|
   exchange [cardinality: 0.0, op-cost: 0.0, total-cost: 0.0]
@@ -11,25 +6,12 @@
     -- STREAM_LIMIT  |UNPARTITIONED|
       exchange [cardinality: 0.0, op-cost: 0.0, total-cost: 0.0]
       -- RANDOM_MERGE_EXCHANGE  |PARTITIONED|
-<<<<<<< HEAD
-        union ($$52, $$58, $$t) [cardinality: 0.0, op-cost: 0.0, total-cost: 0.0]
-=======
         union ($$48, $$54, $$t) [cardinality: 0.0, op-cost: 0.0, total-cost: 0.0]
->>>>>>> 5316f0ce
         -- UNION_ALL  |PARTITIONED|
           exchange [cardinality: 0.0, op-cost: 0.0, total-cost: 0.0]
           -- RANDOM_PARTITION_EXCHANGE  |PARTITIONED|
             limit 4 [cardinality: 0.0, op-cost: 0.0, total-cost: 0.0]
             -- STREAM_LIMIT  |PARTITIONED|
-<<<<<<< HEAD
-              project ([$$52]) [cardinality: 0.0, op-cost: 0.0, total-cost: 0.0]
-              -- STREAM_PROJECT  |PARTITIONED|
-                assign [$$52] <- [{"two": $$107}] [cardinality: 0.0, op-cost: 0.0, total-cost: 0.0]
-                -- ASSIGN  |PARTITIONED|
-                  project ([$$107]) [cardinality: 0.0, op-cost: 0.0, total-cost: 0.0]
-                  -- STREAM_PROJECT  |PARTITIONED|
-                    assign [$$107] <- [$$onek1.getField(2)] [cardinality: 0.0, op-cost: 0.0, total-cost: 0.0]
-=======
               project ([$$48]) [cardinality: 0.0, op-cost: 0.0, total-cost: 0.0]
               -- STREAM_PROJECT  |PARTITIONED|
                 assign [$$48] <- [{"two": $$103}] [cardinality: 0.0, op-cost: 0.0, total-cost: 0.0]
@@ -37,17 +19,12 @@
                   project ([$$103]) [cardinality: 0.0, op-cost: 0.0, total-cost: 0.0]
                   -- STREAM_PROJECT  |PARTITIONED|
                     assign [$$103] <- [$$onek1.getField(2)] [cardinality: 0.0, op-cost: 0.0, total-cost: 0.0]
->>>>>>> 5316f0ce
                     -- ASSIGN  |PARTITIONED|
                       project ([$$onek1]) [cardinality: 0.0, op-cost: 0.0, total-cost: 0.0]
                       -- STREAM_PROJECT  |PARTITIONED|
                         exchange [cardinality: 0.0, op-cost: 0.0, total-cost: 0.0]
                         -- ONE_TO_ONE_EXCHANGE  |PARTITIONED|
-<<<<<<< HEAD
-                          data-scan []<-[$$65, $$onek1] <- test.onek1 condition (gt($$onek1.getField(2), 0)) limit 4 [cardinality: 0.0, op-cost: 0.0, total-cost: 0.0]
-=======
                           data-scan []<-[$$61, $$onek1] <- test.onek1 condition (gt($$onek1.getField(2), 0)) limit 4 [cardinality: 0.0, op-cost: 0.0, total-cost: 0.0]
->>>>>>> 5316f0ce
                           -- DATASOURCE_SCAN  |PARTITIONED|
                             exchange [cardinality: 0.0, op-cost: 0.0, total-cost: 0.0]
                             -- ONE_TO_ONE_EXCHANGE  |PARTITIONED|
@@ -57,15 +34,6 @@
           -- RANDOM_PARTITION_EXCHANGE  |PARTITIONED|
             limit 4 [cardinality: 0.0, op-cost: 0.0, total-cost: 0.0]
             -- STREAM_LIMIT  |PARTITIONED|
-<<<<<<< HEAD
-              project ([$$58]) [cardinality: 0.0, op-cost: 0.0, total-cost: 0.0]
-              -- STREAM_PROJECT  |PARTITIONED|
-                assign [$$58] <- [{"two": $$109}] [cardinality: 0.0, op-cost: 0.0, total-cost: 0.0]
-                -- ASSIGN  |PARTITIONED|
-                  project ([$$109]) [cardinality: 0.0, op-cost: 0.0, total-cost: 0.0]
-                  -- STREAM_PROJECT  |PARTITIONED|
-                    assign [$$109] <- [$$onek2.getField(2)] [cardinality: 0.0, op-cost: 0.0, total-cost: 0.0]
-=======
               project ([$$54]) [cardinality: 0.0, op-cost: 0.0, total-cost: 0.0]
               -- STREAM_PROJECT  |PARTITIONED|
                 assign [$$54] <- [{"two": $$105}] [cardinality: 0.0, op-cost: 0.0, total-cost: 0.0]
@@ -73,17 +41,12 @@
                   project ([$$105]) [cardinality: 0.0, op-cost: 0.0, total-cost: 0.0]
                   -- STREAM_PROJECT  |PARTITIONED|
                     assign [$$105] <- [$$onek2.getField(2)] [cardinality: 0.0, op-cost: 0.0, total-cost: 0.0]
->>>>>>> 5316f0ce
                     -- ASSIGN  |PARTITIONED|
                       project ([$$onek2]) [cardinality: 0.0, op-cost: 0.0, total-cost: 0.0]
                       -- STREAM_PROJECT  |PARTITIONED|
                         exchange [cardinality: 0.0, op-cost: 0.0, total-cost: 0.0]
                         -- ONE_TO_ONE_EXCHANGE  |PARTITIONED|
-<<<<<<< HEAD
-                          data-scan []<-[$$66, $$onek2] <- test.onek2 condition (gt($$onek2.getField(2), 0)) limit 4 [cardinality: 0.0, op-cost: 0.0, total-cost: 0.0]
-=======
                           data-scan []<-[$$62, $$onek2] <- test.onek2 condition (gt($$onek2.getField(2), 0)) limit 4 [cardinality: 0.0, op-cost: 0.0, total-cost: 0.0]
->>>>>>> 5316f0ce
                           -- DATASOURCE_SCAN  |PARTITIONED|
                             exchange [cardinality: 0.0, op-cost: 0.0, total-cost: 0.0]
                             -- ONE_TO_ONE_EXCHANGE  |PARTITIONED|
