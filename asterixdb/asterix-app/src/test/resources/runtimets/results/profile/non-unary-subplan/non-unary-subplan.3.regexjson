{
  "job-id": "R{[A-Z0-9.:]+}",
  "create-time": "R{[0-9.]+}",
  "start-time": "R{[0-9.]+}",
  "queued-time": "R{[0-9.]+}",
  "end-time": "R{[0-9.]+}",
  "counters": [],
  "joblets": [
    {
      "node-id": "R{.+}",
      "counters": [],
      "tasks": [
        {
          "activity-id": "R{[A-Z0-9.:]+}",
          "partition": "R{[0-9]+}",
          "attempt": "R{[0-9]+}",
          "partition-send-profile": [],
          "counters": [
            {
              "name": "R{(?s).*}",
              "run-time": "R{[0-9.]+}",
              "runtime-id": "R{.+}"
            }
          ]
        },
        {
          "activity-id": "R{[A-Z0-9.:]+}",
          "partition": "R{[0-9]+}",
          "attempt": "R{[0-9]+}",
          "partition-send-profile": [],
          "counters": [
            {
              "name": "R{(?s).*}",
              "run-time": "R{[0-9.]+}",
              "runtime-id": "R{.+}",
              "cardinality-out": "R{[0-9.]+}",
              "avg-tuple-size": "R{[0-9.]+}",
              "min-tuple-size": "R{[0-9.]+}",
<<<<<<< HEAD
              "max-tuple-size": "R{[0-9.]+}"
=======
              "max-tuple-size": "R{[0-9.]+}",
              "tuple-bytes": "R{[0-9.]+}",
              "frames-processed": "R{[0-9.]+}",
              "avg-tuples-per-frame": "R{[0-9.]+}"
>>>>>>> cdde01e2
            },
            {
              "name": "R{(?s).*}",
              "run-time": "R{[0-9.]+}",
              "runtime-id": "R{.+}",
              "cardinality-out": "R{[0-9.]+}",
              "avg-tuple-size": "R{[0-9.]+}",
              "min-tuple-size": "R{[0-9.]+}",
<<<<<<< HEAD
              "max-tuple-size": "R{[0-9.]+}"
=======
              "max-tuple-size": "R{[0-9.]+}",
              "tuple-bytes": "R{[0-9.]+}",
              "frames-processed": "R{[0-9.]+}",
              "avg-tuples-per-frame": "R{[0-9.]+}"
>>>>>>> cdde01e2
            },
            {
              "name": "R{(?s).*}",
              "run-time": "R{[0-9.]+}",
              "runtime-id": "R{.+}",
              "cardinality-out": "R{[0-9.]+}",
              "avg-tuple-size": "R{[0-9.]+}",
              "min-tuple-size": "R{[0-9.]+}",
<<<<<<< HEAD
              "max-tuple-size": "R{[0-9.]+}"
=======
              "max-tuple-size": "R{[0-9.]+}",
              "tuple-bytes": "R{[0-9.]+}",
              "frames-processed": "R{[0-9.]+}",
              "avg-tuples-per-frame": "R{[0-9.]+}"
>>>>>>> cdde01e2
            },
            {
              "name": "R{(?s).*}",
              "run-time": "R{[0-9.]+}",
              "runtime-id": "R{.+}",
              "cardinality-out": "R{[0-9.]+}",
              "avg-tuple-size": "R{[0-9.]+}",
              "min-tuple-size": "R{[0-9.]+}",
<<<<<<< HEAD
              "max-tuple-size": "R{[0-9.]+}"
=======
              "max-tuple-size": "R{[0-9.]+}",
              "tuple-bytes": "R{[0-9.]+}",
              "frames-processed": "R{[0-9.]+}",
              "avg-tuples-per-frame": "R{[0-9.]+}"
>>>>>>> cdde01e2
            },
            {
              "name": "R{(?s).*}",
              "run-time": "R{[0-9.]+}",
              "runtime-id": "R{.+}",
              "cardinality-out": "R{[0-9.]+}",
              "avg-tuple-size": "R{[0-9.]+}",
              "min-tuple-size": "R{[0-9.]+}",
<<<<<<< HEAD
              "max-tuple-size": "R{[0-9.]+}"
=======
              "max-tuple-size": "R{[0-9.]+}",
              "tuple-bytes": "R{[0-9.]+}",
              "frames-processed": "R{[0-9.]+}",
              "avg-tuples-per-frame": "R{[0-9.]+}"
>>>>>>> cdde01e2
            },
            {
              "name": "R{(?s).*}",
              "run-time": "R{[0-9.]+}",
              "runtime-id": "R{.+}",
              "cardinality-out": "R{[0-9.]+}",
              "avg-tuple-size": "R{[0-9.]+}",
              "min-tuple-size": "R{[0-9.]+}",
<<<<<<< HEAD
              "max-tuple-size": "R{[0-9.]+}"
=======
              "max-tuple-size": "R{[0-9.]+}",
              "tuple-bytes": "R{[0-9.]+}",
              "frames-processed": "R{[0-9.]+}",
              "avg-tuples-per-frame": "R{[0-9.]+}"
>>>>>>> cdde01e2
            },
            {
              "name": "R{(?s).*}",
              "run-time": "R{[0-9.]+}",
              "runtime-id": "R{.+}",
              "cardinality-out": "R{[0-9.]+}",
              "avg-tuple-size": "R{[0-9.]+}",
              "min-tuple-size": "R{[0-9.]+}",
<<<<<<< HEAD
              "max-tuple-size": "R{[0-9.]+}"
=======
              "max-tuple-size": "R{[0-9.]+}",
              "tuple-bytes": "R{[0-9.]+}",
              "frames-processed": "R{[0-9.]+}",
              "avg-tuples-per-frame": "R{[0-9.]+}"
>>>>>>> cdde01e2
            },
            {
              "name": "R{(?s).*}",
              "run-time": "R{[0-9.]+}",
              "runtime-id": "R{.+}",
              "cardinality-out": "R{[0-9.]+}",
              "avg-tuple-size": "R{[0-9.]+}",
              "min-tuple-size": "R{[0-9.]+}",
<<<<<<< HEAD
              "max-tuple-size": "R{[0-9.]+}"
=======
              "max-tuple-size": "R{[0-9.]+}",
              "tuple-bytes": "R{[0-9.]+}",
              "frames-processed": "R{[0-9.]+}",
              "avg-tuples-per-frame": "R{[0-9.]+}"
>>>>>>> cdde01e2
            },
            {
              "name": "R{(?s).*}",
              "run-time": "R{[0-9.]+}",
              "runtime-id": "R{.+}",
              "cardinality-out": "R{[0-9.]+}",
              "avg-tuple-size": "R{[0-9.]+}",
              "min-tuple-size": "R{[0-9.]+}",
<<<<<<< HEAD
              "max-tuple-size": "R{[0-9.]+}"
=======
              "max-tuple-size": "R{[0-9.]+}",
              "tuple-bytes": "R{[0-9.]+}",
              "frames-processed": "R{[0-9.]+}",
              "avg-tuples-per-frame": "R{[0-9.]+}"
>>>>>>> cdde01e2
            },
            {
              "name": "R{(?s).*}",
              "run-time": "R{[0-9.]+}",
              "runtime-id": "R{.+}",
              "cardinality-out": "R{[0-9.]+}",
              "avg-tuple-size": "R{[0-9.]+}",
              "min-tuple-size": "R{[0-9.]+}",
<<<<<<< HEAD
              "max-tuple-size": "R{[0-9.]+}"
=======
              "max-tuple-size": "R{[0-9.]+}",
              "tuple-bytes": "R{[0-9.]+}",
              "frames-processed": "R{[0-9.]+}",
              "avg-tuples-per-frame": "R{[0-9.]+}"
>>>>>>> cdde01e2
            },
            {
              "name": "R{(?s).*}",
              "run-time": "R{[0-9.]+}",
              "runtime-id": "R{.+}",
              "cardinality-out": "R{[0-9.]+}",
              "avg-tuple-size": "R{[0-9.]+}",
              "min-tuple-size": "R{[0-9.]+}",
<<<<<<< HEAD
              "max-tuple-size": "R{[0-9.]+}"
=======
              "max-tuple-size": "R{[0-9.]+}",
              "tuple-bytes": "R{[0-9.]+}",
              "frames-processed": "R{[0-9.]+}",
              "avg-tuples-per-frame": "R{[0-9.]+}"
>>>>>>> cdde01e2
            },
            {
              "name": "R{(?s).*}",
              "run-time": "R{[0-9.]+}",
              "runtime-id": "R{.+}",
              "cardinality-out": "R{[0-9.]+}",
              "avg-tuple-size": "R{[0-9.]+}",
              "min-tuple-size": "R{[0-9.]+}",
<<<<<<< HEAD
              "max-tuple-size": "R{[0-9.]+}"
=======
              "max-tuple-size": "R{[0-9.]+}",
              "tuple-bytes": "R{[0-9.]+}",
              "frames-processed": "R{[0-9.]+}",
              "avg-tuples-per-frame": "R{[0-9.]+}"
>>>>>>> cdde01e2
            },
            {
              "name": "R{(?s).*}",
              "run-time": "R{[0-9.]+}",
              "runtime-id": "R{.+}",
              "cardinality-out": "R{[0-9.]+}",
              "avg-tuple-size": "R{[0-9.]+}",
              "min-tuple-size": "R{[0-9.]+}",
<<<<<<< HEAD
              "max-tuple-size": "R{[0-9.]+}"
=======
              "max-tuple-size": "R{[0-9.]+}",
              "tuple-bytes": "R{[0-9.]+}",
              "frames-processed": "R{[0-9.]+}",
              "avg-tuples-per-frame": "R{[0-9.]+}"
>>>>>>> cdde01e2
            },
            {
              "name": "R{(?s).*}",
              "run-time": "R{[0-9.]+}",
              "runtime-id": "R{.+}"
            }
          ]
        },
        {
          "activity-id": "R{[A-Z0-9.:]+}",
          "partition": "R{[0-9]+}",
          "attempt": "R{[0-9]+}",
          "partition-send-profile": [
            {
              "partition-id": {
                "job-id": "R{[A-Z0-9.:]+}",
                "connector-id": "R{[A-Z0-9.:]+}",
                "sender-index": "R{[0-9]+}",
                "receiver-index": "R{[0-9]+}"
              },
              "open-time": "R{[0-9]+}",
              "close-time": "R{[0-9]+}",
              "cardinality": "R{[0-9]+}",
              "offset": "R{[0-9]+}",
              "frame-times": [
                0
              ],
              "resolution": 1
            }
          ],
          "counters": [
            {
              "name": "R{(?s).*}",
              "run-time": "R{[0-9.]+}",
              "runtime-id": "R{.+}",
              "cardinality-out": "R{[0-9.]+}",
              "avg-tuple-size": "R{[0-9.]+}",
              "min-tuple-size": "R{[0-9.]+}",
<<<<<<< HEAD
              "max-tuple-size": "R{[0-9.]+}"
=======
              "max-tuple-size": "R{[0-9.]+}",
              "tuple-bytes": "R{[0-9.]+}",
              "frames-processed": "R{[0-9.]+}",
              "avg-tuples-per-frame": "R{[0-9.]+}"
>>>>>>> cdde01e2
            },
            {
              "name": "R{(?s).*}",
              "run-time": "R{[0-9.]+}",
              "runtime-id": "R{.+}",
              "cardinality-out": "R{[0-9.]+}",
              "avg-tuple-size": "R{[0-9.]+}",
              "min-tuple-size": "R{[0-9.]+}",
<<<<<<< HEAD
              "max-tuple-size": "R{[0-9.]+}"
=======
              "max-tuple-size": "R{[0-9.]+}",
              "tuple-bytes": "R{[0-9.]+}",
              "frames-processed": "R{[0-9.]+}",
              "avg-tuples-per-frame": "R{[0-9.]+}"
>>>>>>> cdde01e2
            },
            {
              "name": "R{(?s).*}",
              "run-time": "R{[0-9.]+}",
              "runtime-id": "R{.+}",
              "cardinality-out": "R{[0-9.]+}",
              "avg-tuple-size": "R{[0-9.]+}",
              "min-tuple-size": "R{[0-9.]+}",
<<<<<<< HEAD
              "max-tuple-size": "R{[0-9.]+}"
=======
              "max-tuple-size": "R{[0-9.]+}",
              "tuple-bytes": "R{[0-9.]+}",
              "frames-processed": "R{[0-9.]+}",
              "avg-tuples-per-frame": "R{[0-9.]+}"
>>>>>>> cdde01e2
            },
            {
              "name": "R{(?s).*}",
              "run-time": "R{[0-9.]+}",
              "runtime-id": "R{.+}",
              "cardinality-out": "R{[0-9.]+}",
              "avg-tuple-size": "R{[0-9.]+}",
              "min-tuple-size": "R{[0-9.]+}",
<<<<<<< HEAD
              "max-tuple-size": "R{[0-9.]+}"
=======
              "max-tuple-size": "R{[0-9.]+}",
              "tuple-bytes": "R{[0-9.]+}",
              "frames-processed": "R{[0-9.]+}",
              "avg-tuples-per-frame": "R{[0-9.]+}"
>>>>>>> cdde01e2
            }
          ]
        }
      ]
    }
  ]
}<|MERGE_RESOLUTION|>--- conflicted
+++ resolved
@@ -36,206 +36,154 @@
               "cardinality-out": "R{[0-9.]+}",
               "avg-tuple-size": "R{[0-9.]+}",
               "min-tuple-size": "R{[0-9.]+}",
-<<<<<<< HEAD
-              "max-tuple-size": "R{[0-9.]+}"
-=======
-              "max-tuple-size": "R{[0-9.]+}",
-              "tuple-bytes": "R{[0-9.]+}",
-              "frames-processed": "R{[0-9.]+}",
-              "avg-tuples-per-frame": "R{[0-9.]+}"
->>>>>>> cdde01e2
-            },
-            {
-              "name": "R{(?s).*}",
-              "run-time": "R{[0-9.]+}",
-              "runtime-id": "R{.+}",
-              "cardinality-out": "R{[0-9.]+}",
-              "avg-tuple-size": "R{[0-9.]+}",
-              "min-tuple-size": "R{[0-9.]+}",
-<<<<<<< HEAD
-              "max-tuple-size": "R{[0-9.]+}"
-=======
-              "max-tuple-size": "R{[0-9.]+}",
-              "tuple-bytes": "R{[0-9.]+}",
-              "frames-processed": "R{[0-9.]+}",
-              "avg-tuples-per-frame": "R{[0-9.]+}"
->>>>>>> cdde01e2
-            },
-            {
-              "name": "R{(?s).*}",
-              "run-time": "R{[0-9.]+}",
-              "runtime-id": "R{.+}",
-              "cardinality-out": "R{[0-9.]+}",
-              "avg-tuple-size": "R{[0-9.]+}",
-              "min-tuple-size": "R{[0-9.]+}",
-<<<<<<< HEAD
-              "max-tuple-size": "R{[0-9.]+}"
-=======
-              "max-tuple-size": "R{[0-9.]+}",
-              "tuple-bytes": "R{[0-9.]+}",
-              "frames-processed": "R{[0-9.]+}",
-              "avg-tuples-per-frame": "R{[0-9.]+}"
->>>>>>> cdde01e2
-            },
-            {
-              "name": "R{(?s).*}",
-              "run-time": "R{[0-9.]+}",
-              "runtime-id": "R{.+}",
-              "cardinality-out": "R{[0-9.]+}",
-              "avg-tuple-size": "R{[0-9.]+}",
-              "min-tuple-size": "R{[0-9.]+}",
-<<<<<<< HEAD
-              "max-tuple-size": "R{[0-9.]+}"
-=======
-              "max-tuple-size": "R{[0-9.]+}",
-              "tuple-bytes": "R{[0-9.]+}",
-              "frames-processed": "R{[0-9.]+}",
-              "avg-tuples-per-frame": "R{[0-9.]+}"
->>>>>>> cdde01e2
-            },
-            {
-              "name": "R{(?s).*}",
-              "run-time": "R{[0-9.]+}",
-              "runtime-id": "R{.+}",
-              "cardinality-out": "R{[0-9.]+}",
-              "avg-tuple-size": "R{[0-9.]+}",
-              "min-tuple-size": "R{[0-9.]+}",
-<<<<<<< HEAD
-              "max-tuple-size": "R{[0-9.]+}"
-=======
-              "max-tuple-size": "R{[0-9.]+}",
-              "tuple-bytes": "R{[0-9.]+}",
-              "frames-processed": "R{[0-9.]+}",
-              "avg-tuples-per-frame": "R{[0-9.]+}"
->>>>>>> cdde01e2
-            },
-            {
-              "name": "R{(?s).*}",
-              "run-time": "R{[0-9.]+}",
-              "runtime-id": "R{.+}",
-              "cardinality-out": "R{[0-9.]+}",
-              "avg-tuple-size": "R{[0-9.]+}",
-              "min-tuple-size": "R{[0-9.]+}",
-<<<<<<< HEAD
-              "max-tuple-size": "R{[0-9.]+}"
-=======
-              "max-tuple-size": "R{[0-9.]+}",
-              "tuple-bytes": "R{[0-9.]+}",
-              "frames-processed": "R{[0-9.]+}",
-              "avg-tuples-per-frame": "R{[0-9.]+}"
->>>>>>> cdde01e2
-            },
-            {
-              "name": "R{(?s).*}",
-              "run-time": "R{[0-9.]+}",
-              "runtime-id": "R{.+}",
-              "cardinality-out": "R{[0-9.]+}",
-              "avg-tuple-size": "R{[0-9.]+}",
-              "min-tuple-size": "R{[0-9.]+}",
-<<<<<<< HEAD
-              "max-tuple-size": "R{[0-9.]+}"
-=======
-              "max-tuple-size": "R{[0-9.]+}",
-              "tuple-bytes": "R{[0-9.]+}",
-              "frames-processed": "R{[0-9.]+}",
-              "avg-tuples-per-frame": "R{[0-9.]+}"
->>>>>>> cdde01e2
-            },
-            {
-              "name": "R{(?s).*}",
-              "run-time": "R{[0-9.]+}",
-              "runtime-id": "R{.+}",
-              "cardinality-out": "R{[0-9.]+}",
-              "avg-tuple-size": "R{[0-9.]+}",
-              "min-tuple-size": "R{[0-9.]+}",
-<<<<<<< HEAD
-              "max-tuple-size": "R{[0-9.]+}"
-=======
-              "max-tuple-size": "R{[0-9.]+}",
-              "tuple-bytes": "R{[0-9.]+}",
-              "frames-processed": "R{[0-9.]+}",
-              "avg-tuples-per-frame": "R{[0-9.]+}"
->>>>>>> cdde01e2
-            },
-            {
-              "name": "R{(?s).*}",
-              "run-time": "R{[0-9.]+}",
-              "runtime-id": "R{.+}",
-              "cardinality-out": "R{[0-9.]+}",
-              "avg-tuple-size": "R{[0-9.]+}",
-              "min-tuple-size": "R{[0-9.]+}",
-<<<<<<< HEAD
-              "max-tuple-size": "R{[0-9.]+}"
-=======
-              "max-tuple-size": "R{[0-9.]+}",
-              "tuple-bytes": "R{[0-9.]+}",
-              "frames-processed": "R{[0-9.]+}",
-              "avg-tuples-per-frame": "R{[0-9.]+}"
->>>>>>> cdde01e2
-            },
-            {
-              "name": "R{(?s).*}",
-              "run-time": "R{[0-9.]+}",
-              "runtime-id": "R{.+}",
-              "cardinality-out": "R{[0-9.]+}",
-              "avg-tuple-size": "R{[0-9.]+}",
-              "min-tuple-size": "R{[0-9.]+}",
-<<<<<<< HEAD
-              "max-tuple-size": "R{[0-9.]+}"
-=======
-              "max-tuple-size": "R{[0-9.]+}",
-              "tuple-bytes": "R{[0-9.]+}",
-              "frames-processed": "R{[0-9.]+}",
-              "avg-tuples-per-frame": "R{[0-9.]+}"
->>>>>>> cdde01e2
-            },
-            {
-              "name": "R{(?s).*}",
-              "run-time": "R{[0-9.]+}",
-              "runtime-id": "R{.+}",
-              "cardinality-out": "R{[0-9.]+}",
-              "avg-tuple-size": "R{[0-9.]+}",
-              "min-tuple-size": "R{[0-9.]+}",
-<<<<<<< HEAD
-              "max-tuple-size": "R{[0-9.]+}"
-=======
-              "max-tuple-size": "R{[0-9.]+}",
-              "tuple-bytes": "R{[0-9.]+}",
-              "frames-processed": "R{[0-9.]+}",
-              "avg-tuples-per-frame": "R{[0-9.]+}"
->>>>>>> cdde01e2
-            },
-            {
-              "name": "R{(?s).*}",
-              "run-time": "R{[0-9.]+}",
-              "runtime-id": "R{.+}",
-              "cardinality-out": "R{[0-9.]+}",
-              "avg-tuple-size": "R{[0-9.]+}",
-              "min-tuple-size": "R{[0-9.]+}",
-<<<<<<< HEAD
-              "max-tuple-size": "R{[0-9.]+}"
-=======
-              "max-tuple-size": "R{[0-9.]+}",
-              "tuple-bytes": "R{[0-9.]+}",
-              "frames-processed": "R{[0-9.]+}",
-              "avg-tuples-per-frame": "R{[0-9.]+}"
->>>>>>> cdde01e2
-            },
-            {
-              "name": "R{(?s).*}",
-              "run-time": "R{[0-9.]+}",
-              "runtime-id": "R{.+}",
-              "cardinality-out": "R{[0-9.]+}",
-              "avg-tuple-size": "R{[0-9.]+}",
-              "min-tuple-size": "R{[0-9.]+}",
-<<<<<<< HEAD
-              "max-tuple-size": "R{[0-9.]+}"
-=======
-              "max-tuple-size": "R{[0-9.]+}",
-              "tuple-bytes": "R{[0-9.]+}",
-              "frames-processed": "R{[0-9.]+}",
-              "avg-tuples-per-frame": "R{[0-9.]+}"
->>>>>>> cdde01e2
+              "max-tuple-size": "R{[0-9.]+}",
+              "tuple-bytes": "R{[0-9.]+}",
+              "frames-processed": "R{[0-9.]+}",
+              "avg-tuples-per-frame": "R{[0-9.]+}"
+            },
+            {
+              "name": "R{(?s).*}",
+              "run-time": "R{[0-9.]+}",
+              "runtime-id": "R{.+}",
+              "cardinality-out": "R{[0-9.]+}",
+              "avg-tuple-size": "R{[0-9.]+}",
+              "min-tuple-size": "R{[0-9.]+}",
+              "max-tuple-size": "R{[0-9.]+}",
+              "tuple-bytes": "R{[0-9.]+}",
+              "frames-processed": "R{[0-9.]+}",
+              "avg-tuples-per-frame": "R{[0-9.]+}"
+            },
+            {
+              "name": "R{(?s).*}",
+              "run-time": "R{[0-9.]+}",
+              "runtime-id": "R{.+}",
+              "cardinality-out": "R{[0-9.]+}",
+              "avg-tuple-size": "R{[0-9.]+}",
+              "min-tuple-size": "R{[0-9.]+}",
+              "max-tuple-size": "R{[0-9.]+}",
+              "tuple-bytes": "R{[0-9.]+}",
+              "frames-processed": "R{[0-9.]+}",
+              "avg-tuples-per-frame": "R{[0-9.]+}"
+            },
+            {
+              "name": "R{(?s).*}",
+              "run-time": "R{[0-9.]+}",
+              "runtime-id": "R{.+}",
+              "cardinality-out": "R{[0-9.]+}",
+              "avg-tuple-size": "R{[0-9.]+}",
+              "min-tuple-size": "R{[0-9.]+}",
+              "max-tuple-size": "R{[0-9.]+}",
+              "tuple-bytes": "R{[0-9.]+}",
+              "frames-processed": "R{[0-9.]+}",
+              "avg-tuples-per-frame": "R{[0-9.]+}"
+            },
+            {
+              "name": "R{(?s).*}",
+              "run-time": "R{[0-9.]+}",
+              "runtime-id": "R{.+}",
+              "cardinality-out": "R{[0-9.]+}",
+              "avg-tuple-size": "R{[0-9.]+}",
+              "min-tuple-size": "R{[0-9.]+}",
+              "max-tuple-size": "R{[0-9.]+}",
+              "tuple-bytes": "R{[0-9.]+}",
+              "frames-processed": "R{[0-9.]+}",
+              "avg-tuples-per-frame": "R{[0-9.]+}"
+            },
+            {
+              "name": "R{(?s).*}",
+              "run-time": "R{[0-9.]+}",
+              "runtime-id": "R{.+}",
+              "cardinality-out": "R{[0-9.]+}",
+              "avg-tuple-size": "R{[0-9.]+}",
+              "min-tuple-size": "R{[0-9.]+}",
+              "max-tuple-size": "R{[0-9.]+}",
+              "tuple-bytes": "R{[0-9.]+}",
+              "frames-processed": "R{[0-9.]+}",
+              "avg-tuples-per-frame": "R{[0-9.]+}"
+            },
+            {
+              "name": "R{(?s).*}",
+              "run-time": "R{[0-9.]+}",
+              "runtime-id": "R{.+}",
+              "cardinality-out": "R{[0-9.]+}",
+              "avg-tuple-size": "R{[0-9.]+}",
+              "min-tuple-size": "R{[0-9.]+}",
+              "max-tuple-size": "R{[0-9.]+}",
+              "tuple-bytes": "R{[0-9.]+}",
+              "frames-processed": "R{[0-9.]+}",
+              "avg-tuples-per-frame": "R{[0-9.]+}"
+            },
+            {
+              "name": "R{(?s).*}",
+              "run-time": "R{[0-9.]+}",
+              "runtime-id": "R{.+}",
+              "cardinality-out": "R{[0-9.]+}",
+              "avg-tuple-size": "R{[0-9.]+}",
+              "min-tuple-size": "R{[0-9.]+}",
+              "max-tuple-size": "R{[0-9.]+}",
+              "tuple-bytes": "R{[0-9.]+}",
+              "frames-processed": "R{[0-9.]+}",
+              "avg-tuples-per-frame": "R{[0-9.]+}"
+            },
+            {
+              "name": "R{(?s).*}",
+              "run-time": "R{[0-9.]+}",
+              "runtime-id": "R{.+}",
+              "cardinality-out": "R{[0-9.]+}",
+              "avg-tuple-size": "R{[0-9.]+}",
+              "min-tuple-size": "R{[0-9.]+}",
+              "max-tuple-size": "R{[0-9.]+}",
+              "tuple-bytes": "R{[0-9.]+}",
+              "frames-processed": "R{[0-9.]+}",
+              "avg-tuples-per-frame": "R{[0-9.]+}"
+            },
+            {
+              "name": "R{(?s).*}",
+              "run-time": "R{[0-9.]+}",
+              "runtime-id": "R{.+}",
+              "cardinality-out": "R{[0-9.]+}",
+              "avg-tuple-size": "R{[0-9.]+}",
+              "min-tuple-size": "R{[0-9.]+}",
+              "max-tuple-size": "R{[0-9.]+}",
+              "tuple-bytes": "R{[0-9.]+}",
+              "frames-processed": "R{[0-9.]+}",
+              "avg-tuples-per-frame": "R{[0-9.]+}"
+            },
+            {
+              "name": "R{(?s).*}",
+              "run-time": "R{[0-9.]+}",
+              "runtime-id": "R{.+}",
+              "cardinality-out": "R{[0-9.]+}",
+              "avg-tuple-size": "R{[0-9.]+}",
+              "min-tuple-size": "R{[0-9.]+}",
+              "max-tuple-size": "R{[0-9.]+}",
+              "tuple-bytes": "R{[0-9.]+}",
+              "frames-processed": "R{[0-9.]+}",
+              "avg-tuples-per-frame": "R{[0-9.]+}"
+            },
+            {
+              "name": "R{(?s).*}",
+              "run-time": "R{[0-9.]+}",
+              "runtime-id": "R{.+}",
+              "cardinality-out": "R{[0-9.]+}",
+              "avg-tuple-size": "R{[0-9.]+}",
+              "min-tuple-size": "R{[0-9.]+}",
+              "max-tuple-size": "R{[0-9.]+}",
+              "tuple-bytes": "R{[0-9.]+}",
+              "frames-processed": "R{[0-9.]+}",
+              "avg-tuples-per-frame": "R{[0-9.]+}"
+            },
+            {
+              "name": "R{(?s).*}",
+              "run-time": "R{[0-9.]+}",
+              "runtime-id": "R{.+}",
+              "cardinality-out": "R{[0-9.]+}",
+              "avg-tuple-size": "R{[0-9.]+}",
+              "min-tuple-size": "R{[0-9.]+}",
+              "max-tuple-size": "R{[0-9.]+}",
+              "tuple-bytes": "R{[0-9.]+}",
+              "frames-processed": "R{[0-9.]+}",
+              "avg-tuples-per-frame": "R{[0-9.]+}"
             },
             {
               "name": "R{(?s).*}",
@@ -274,62 +222,46 @@
               "cardinality-out": "R{[0-9.]+}",
               "avg-tuple-size": "R{[0-9.]+}",
               "min-tuple-size": "R{[0-9.]+}",
-<<<<<<< HEAD
-              "max-tuple-size": "R{[0-9.]+}"
-=======
-              "max-tuple-size": "R{[0-9.]+}",
-              "tuple-bytes": "R{[0-9.]+}",
-              "frames-processed": "R{[0-9.]+}",
-              "avg-tuples-per-frame": "R{[0-9.]+}"
->>>>>>> cdde01e2
-            },
-            {
-              "name": "R{(?s).*}",
-              "run-time": "R{[0-9.]+}",
-              "runtime-id": "R{.+}",
-              "cardinality-out": "R{[0-9.]+}",
-              "avg-tuple-size": "R{[0-9.]+}",
-              "min-tuple-size": "R{[0-9.]+}",
-<<<<<<< HEAD
-              "max-tuple-size": "R{[0-9.]+}"
-=======
-              "max-tuple-size": "R{[0-9.]+}",
-              "tuple-bytes": "R{[0-9.]+}",
-              "frames-processed": "R{[0-9.]+}",
-              "avg-tuples-per-frame": "R{[0-9.]+}"
->>>>>>> cdde01e2
-            },
-            {
-              "name": "R{(?s).*}",
-              "run-time": "R{[0-9.]+}",
-              "runtime-id": "R{.+}",
-              "cardinality-out": "R{[0-9.]+}",
-              "avg-tuple-size": "R{[0-9.]+}",
-              "min-tuple-size": "R{[0-9.]+}",
-<<<<<<< HEAD
-              "max-tuple-size": "R{[0-9.]+}"
-=======
-              "max-tuple-size": "R{[0-9.]+}",
-              "tuple-bytes": "R{[0-9.]+}",
-              "frames-processed": "R{[0-9.]+}",
-              "avg-tuples-per-frame": "R{[0-9.]+}"
->>>>>>> cdde01e2
-            },
-            {
-              "name": "R{(?s).*}",
-              "run-time": "R{[0-9.]+}",
-              "runtime-id": "R{.+}",
-              "cardinality-out": "R{[0-9.]+}",
-              "avg-tuple-size": "R{[0-9.]+}",
-              "min-tuple-size": "R{[0-9.]+}",
-<<<<<<< HEAD
-              "max-tuple-size": "R{[0-9.]+}"
-=======
-              "max-tuple-size": "R{[0-9.]+}",
-              "tuple-bytes": "R{[0-9.]+}",
-              "frames-processed": "R{[0-9.]+}",
-              "avg-tuples-per-frame": "R{[0-9.]+}"
->>>>>>> cdde01e2
+              "max-tuple-size": "R{[0-9.]+}",
+              "tuple-bytes": "R{[0-9.]+}",
+              "frames-processed": "R{[0-9.]+}",
+              "avg-tuples-per-frame": "R{[0-9.]+}"
+            },
+            {
+              "name": "R{(?s).*}",
+              "run-time": "R{[0-9.]+}",
+              "runtime-id": "R{.+}",
+              "cardinality-out": "R{[0-9.]+}",
+              "avg-tuple-size": "R{[0-9.]+}",
+              "min-tuple-size": "R{[0-9.]+}",
+              "max-tuple-size": "R{[0-9.]+}",
+              "tuple-bytes": "R{[0-9.]+}",
+              "frames-processed": "R{[0-9.]+}",
+              "avg-tuples-per-frame": "R{[0-9.]+}"
+            },
+            {
+              "name": "R{(?s).*}",
+              "run-time": "R{[0-9.]+}",
+              "runtime-id": "R{.+}",
+              "cardinality-out": "R{[0-9.]+}",
+              "avg-tuple-size": "R{[0-9.]+}",
+              "min-tuple-size": "R{[0-9.]+}",
+              "max-tuple-size": "R{[0-9.]+}",
+              "tuple-bytes": "R{[0-9.]+}",
+              "frames-processed": "R{[0-9.]+}",
+              "avg-tuples-per-frame": "R{[0-9.]+}"
+            },
+            {
+              "name": "R{(?s).*}",
+              "run-time": "R{[0-9.]+}",
+              "runtime-id": "R{.+}",
+              "cardinality-out": "R{[0-9.]+}",
+              "avg-tuple-size": "R{[0-9.]+}",
+              "min-tuple-size": "R{[0-9.]+}",
+              "max-tuple-size": "R{[0-9.]+}",
+              "tuple-bytes": "R{[0-9.]+}",
+              "frames-processed": "R{[0-9.]+}",
+              "avg-tuples-per-frame": "R{[0-9.]+}"
             }
           ]
         }
