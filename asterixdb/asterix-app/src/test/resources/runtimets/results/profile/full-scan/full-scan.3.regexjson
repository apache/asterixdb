{
    "job-id": "R{[A-Z0-9.:]+}",
    "create-time": "R{[0-9.]+}",
    "start-time": "R{[0-9.]+}",
    "queued-time": "R{.+}",
    "end-time": "R{[0-9.]+}",
    "counters": [],
    "joblets": [
        {
            "node-id": "R{.+}",
            "counters": [],
            "tasks": [
                {
                    "activity-id": "R{[A-Z0-9.:]+}",
                    "partition": "R{[0-9]+}",
                    "attempt": "R{[0-9]+}",
                    "partition-send-profile": [
                        {
                            "partition-id": {
                                "job-id": "R{[A-Z0-9.:]+}",
                                "connector-id": "R{[A-Z0-9.:]+}",
                                "sender-index": "R{[0-9]+}",
                                "receiver-index": "R{[0-9]+}"
                            },
                            "open-time": "R{[0-9]+}",
                            "close-time": "R{[0-9]+}",
                            "cardinality": "R{[0-9]+}",
                            "offset": "R{[0-9]+}",
                            "frame-times": [
                                0
                            ],
                            "resolution": 1
                        }
                    ],
                    "counters": [
                        {
                            "name": "R{.+}",
                            "run-time": "R{[0-9.]+}",
                            "runtime-id": "R{.+}",
                            "cardinality-out": "R{[0-9.]+}",
                            "avg-tuple-size": "R{[0-9.]+}",
                            "min-tuple-size": "R{[0-9.]+}",
<<<<<<< HEAD
                            "max-tuple-size": "R{[0-9.]+}"
=======
                            "max-tuple-size": "R{[0-9.]+}",
                            "tuple-bytes": "R{.+}",
                            "frames-processed": "R{[0-9.]+}",
                            "avg-tuples-per-frame": "R{[0-9.]+}"
>>>>>>> cdde01e2
                        },
                        {
                            "name": "R{.+}",
                            "run-time": "R{[0-9.]+}",
                            "runtime-id": "R{.+}",
                            "pages-read": "R{[0-9.]+}",
                            "pages-read-cold": "R{[0-9.]+}",
                            "cardinality-out": "R{[0-9.]+}",
                            "avg-tuple-size": "R{[0-9.]+}",
                            "min-tuple-size": "R{[0-9.]+}",
                            "max-tuple-size": "R{[0-9.]+}",
                            "tuple-bytes": "R{.+}",
                            "frames-processed": "R{[0-9.]+}",
                            "avg-tuples-per-frame": "R{[0-9.]+}"
                        },
                        {
                            "name": "R{.+}",
                            "run-time": "R{[0-9.]+}",
                            "runtime-id": "R{.+}",
                            "cardinality-out": "R{[0-9.]+}",
                            "avg-tuple-size": "R{[0-9.]+}",
                            "min-tuple-size": "R{[0-9.]+}",
                            "max-tuple-size": "R{[0-9.]+}",
                            "tuple-bytes": "R{.+}",
                            "frames-processed": "R{[0-9.]+}",
                            "avg-tuples-per-frame": "R{[0-9.]+}"
                        }
                    ]
                },
                {
                  "activity-id": "R{[A-Z0-9.:]+}",
                  "partition": "R{[0-9]+}",
                  "attempt": "R{[0-9]+}",
                  "partition-send-profile": [],
                  "counters": [
                    {
                        "name": "R{.+}",
                        "run-time": "R{[0-9.]+}",
                        "runtime-id": "R{.+}",
                        "cardinality-out": "R{[0-9.]+}",
                        "avg-tuple-size": "R{[0-9.]+}",
                        "min-tuple-size": "R{[0-9.]+}",
                        "max-tuple-size": "R{[0-9.]+}",
                        "tuple-bytes": "R{.+}",
                        "frames-processed": "R{[0-9.]+}",
                        "avg-tuples-per-frame": "R{[0-9.]+}"
                    },
                    {
                        "name": "R{.+}",
                        "run-time": "R{[0-9.]+}",
<<<<<<< HEAD
=======
                        "runtime-id": "R{.+}",
                        "cardinality-out": "R{[0-9.]+}",
                        "avg-tuple-size": "R{[0-9.]+}",
                        "min-tuple-size": "R{[0-9.]+}",
                        "max-tuple-size": "R{[0-9.]+}",
                        "tuple-bytes": "R{.+}",
                        "frames-processed": "R{[0-9.]+}",
                        "avg-tuples-per-frame": "R{[0-9.]+}"
                    },
                    {
                        "name": "R{.+}",
                        "run-time": "R{[0-9.]+}",
>>>>>>> cdde01e2
                        "runtime-id": "R{.+}"
                    }
                  ]
                }
            ]
    }]
}<|MERGE_RESOLUTION|>--- conflicted
+++ resolved
@@ -40,14 +40,10 @@
                             "cardinality-out": "R{[0-9.]+}",
                             "avg-tuple-size": "R{[0-9.]+}",
                             "min-tuple-size": "R{[0-9.]+}",
-<<<<<<< HEAD
-                            "max-tuple-size": "R{[0-9.]+}"
-=======
                             "max-tuple-size": "R{[0-9.]+}",
                             "tuple-bytes": "R{.+}",
                             "frames-processed": "R{[0-9.]+}",
                             "avg-tuples-per-frame": "R{[0-9.]+}"
->>>>>>> cdde01e2
                         },
                         {
                             "name": "R{.+}",
@@ -98,8 +94,6 @@
                     {
                         "name": "R{.+}",
                         "run-time": "R{[0-9.]+}",
-<<<<<<< HEAD
-=======
                         "runtime-id": "R{.+}",
                         "cardinality-out": "R{[0-9.]+}",
                         "avg-tuple-size": "R{[0-9.]+}",
@@ -112,7 +106,6 @@
                     {
                         "name": "R{.+}",
                         "run-time": "R{[0-9.]+}",
->>>>>>> cdde01e2
                         "runtime-id": "R{.+}"
                     }
                   ]
