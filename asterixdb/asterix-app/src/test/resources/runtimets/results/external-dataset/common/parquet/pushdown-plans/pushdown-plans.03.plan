<<<<<<< HEAD
cardinality: 1000000.0
cost: 1000000.0
=======
>>>>>>> 5316f0ce
distribute result [$$p1] [cardinality: 1000000.0, op-cost: 0.0, total-cost: 1000000.0]
-- DISTRIBUTE_RESULT  |PARTITIONED|
  exchange [cardinality: 1000000.0, op-cost: 0.0, total-cost: 1000000.0]
  -- ONE_TO_ONE_EXCHANGE  |PARTITIONED|
    distinct ([$$p1]) [cardinality: 1000000.0, op-cost: 0.0, total-cost: 1000000.0]
    -- PRE_SORTED_DISTINCT_BY  |PARTITIONED|
      exchange [cardinality: 1000000.0, op-cost: 0.0, total-cost: 1000000.0]
      -- ONE_TO_ONE_EXCHANGE  |PARTITIONED|
        order (ASC, $$p1) [cardinality: 1000000.0, op-cost: 0.0, total-cost: 1000000.0]
        -- STABLE_SORT [$$p1(ASC)]  |PARTITIONED|
          exchange [cardinality: 1000000.0, op-cost: 0.0, total-cost: 1000000.0]
          -- HASH_PARTITION_EXCHANGE [$$p1]  |PARTITIONED|
            select (gt($$p1.getField("id"), 10)) [cardinality: 1000000.0, op-cost: 0.0, total-cost: 1000000.0]
            -- STREAM_SELECT  |PARTITIONED|
<<<<<<< HEAD
              exchange [cardinality: 0.0, op-cost: 0.0, total-cost: 0.0]
              -- ONE_TO_ONE_EXCHANGE  |PARTITIONED|
                data-scan []<-[$$p1] <- test.ParquetDataset1 [cardinality: 0.0, op-cost: 0.0, total-cost: 0.0]
=======
              exchange [cardinality: 1000000.0, op-cost: 0.0, total-cost: 1000000.0]
              -- ONE_TO_ONE_EXCHANGE  |PARTITIONED|
                data-scan []<-[$$p1] <- test.ParquetDataset1 [cardinality: 1000000.0, op-cost: 1000000.0, total-cost: 1000000.0]
>>>>>>> 5316f0ce
                -- DATASOURCE_SCAN  |PARTITIONED|
                  exchange [cardinality: 0.0, op-cost: 0.0, total-cost: 0.0]
                  -- ONE_TO_ONE_EXCHANGE  |PARTITIONED|
                    empty-tuple-source [cardinality: 0.0, op-cost: 0.0, total-cost: 0.0]
                    -- EMPTY_TUPLE_SOURCE  |PARTITIONED|<|MERGE_RESOLUTION|>--- conflicted
+++ resolved
@@ -1,8 +1,3 @@
-<<<<<<< HEAD
-cardinality: 1000000.0
-cost: 1000000.0
-=======
->>>>>>> 5316f0ce
 distribute result [$$p1] [cardinality: 1000000.0, op-cost: 0.0, total-cost: 1000000.0]
 -- DISTRIBUTE_RESULT  |PARTITIONED|
   exchange [cardinality: 1000000.0, op-cost: 0.0, total-cost: 1000000.0]
@@ -17,15 +12,9 @@
           -- HASH_PARTITION_EXCHANGE [$$p1]  |PARTITIONED|
             select (gt($$p1.getField("id"), 10)) [cardinality: 1000000.0, op-cost: 0.0, total-cost: 1000000.0]
             -- STREAM_SELECT  |PARTITIONED|
-<<<<<<< HEAD
-              exchange [cardinality: 0.0, op-cost: 0.0, total-cost: 0.0]
-              -- ONE_TO_ONE_EXCHANGE  |PARTITIONED|
-                data-scan []<-[$$p1] <- test.ParquetDataset1 [cardinality: 0.0, op-cost: 0.0, total-cost: 0.0]
-=======
               exchange [cardinality: 1000000.0, op-cost: 0.0, total-cost: 1000000.0]
               -- ONE_TO_ONE_EXCHANGE  |PARTITIONED|
                 data-scan []<-[$$p1] <- test.ParquetDataset1 [cardinality: 1000000.0, op-cost: 1000000.0, total-cost: 1000000.0]
->>>>>>> 5316f0ce
                 -- DATASOURCE_SCAN  |PARTITIONED|
                   exchange [cardinality: 0.0, op-cost: 0.0, total-cost: 0.0]
                   -- ONE_TO_ONE_EXCHANGE  |PARTITIONED|
