--- conflicted
+++ resolved
@@ -1,30 +1,3 @@
-<<<<<<< HEAD
-cardinality: 0.0
-cost: 0.0
-distribute result [$$18] [cardinality: 0.0, op-cost: 0.0, total-cost: 0.0]
--- DISTRIBUTE_RESULT  |PARTITIONED|
-  exchange [cardinality: 0.0, op-cost: 0.0, total-cost: 0.0]
-  -- ONE_TO_ONE_EXCHANGE  |PARTITIONED|
-    project ([$$18]) [cardinality: 0.0, op-cost: 0.0, total-cost: 0.0]
-    -- STREAM_PROJECT  |PARTITIONED|
-      assign [$$18] <- [{"id": $$22, "name": $$23}] [cardinality: 0.0, op-cost: 0.0, total-cost: 0.0]
-      -- ASSIGN  |PARTITIONED|
-        project ([$$22, $$23]) [cardinality: 0.0, op-cost: 0.0, total-cost: 0.0]
-        -- STREAM_PROJECT  |PARTITIONED|
-          exchange [cardinality: 0.0, op-cost: 0.0, total-cost: 0.0]
-          -- SORT_MERGE_EXCHANGE [$$21(ASC) ]  |PARTITIONED|
-            order (ASC, $$21) [cardinality: 0.0, op-cost: 0.0, total-cost: 0.0]
-            -- STABLE_SORT [$$21(ASC)]  |PARTITIONED|
-              exchange [cardinality: 0.0, op-cost: 0.0, total-cost: 0.0]
-              -- ONE_TO_ONE_EXCHANGE  |PARTITIONED|
-                project ([$$22, $$23, $$21]) [cardinality: 0.0, op-cost: 0.0, total-cost: 0.0]
-                -- STREAM_PROJECT  |PARTITIONED|
-                  assign [$$23, $$22] <- [$$20.getField("name"), $$20.getField("id")] [cardinality: 0.0, op-cost: 0.0, total-cost: 0.0]
-                  -- ASSIGN  |PARTITIONED|
-                    project ([$$20, $$21]) [cardinality: 0.0, op-cost: 0.0, total-cost: 0.0]
-                    -- STREAM_PROJECT  |PARTITIONED|
-                      assign [$$20, $$21] <- [$$p.getField("user"), $$p.getField("id")] [cardinality: 0.0, op-cost: 0.0, total-cost: 0.0]
-=======
 distribute result [$$17] [cardinality: 0.0, op-cost: 0.0, total-cost: 0.0]
 -- DISTRIBUTE_RESULT  |PARTITIONED|
   exchange [cardinality: 0.0, op-cost: 0.0, total-cost: 0.0]
@@ -48,7 +21,6 @@
                     project ([$$19, $$20]) [cardinality: 0.0, op-cost: 0.0, total-cost: 0.0]
                     -- STREAM_PROJECT  |PARTITIONED|
                       assign [$$19, $$20] <- [$$p.getField("user"), $$p.getField("id")] [cardinality: 0.0, op-cost: 0.0, total-cost: 0.0]
->>>>>>> 5316f0ce
                       -- ASSIGN  |PARTITIONED|
                         exchange [cardinality: 0.0, op-cost: 0.0, total-cost: 0.0]
                         -- ONE_TO_ONE_EXCHANGE  |PARTITIONED|
