<<<<<<< HEAD
cardinality: 0.0
cost: 0.0
distribute result [$$18] [cardinality: 0.0, op-cost: 0.0, total-cost: 0.0]
-- DISTRIBUTE_RESULT  |PARTITIONED|
  exchange [cardinality: 0.0, op-cost: 0.0, total-cost: 0.0]
  -- ONE_TO_ONE_EXCHANGE  |PARTITIONED|
    project ([$$18]) [cardinality: 0.0, op-cost: 0.0, total-cost: 0.0]
    -- STREAM_PROJECT  |PARTITIONED|
      assign [$$18] <- [{"display_url": $$21}] [cardinality: 0.0, op-cost: 0.0, total-cost: 0.0]
      -- ASSIGN  |PARTITIONED|
        project ([$$21]) [cardinality: 0.0, op-cost: 0.0, total-cost: 0.0]
        -- STREAM_PROJECT  |PARTITIONED|
          exchange [cardinality: 0.0, op-cost: 0.0, total-cost: 0.0]
          -- SORT_MERGE_EXCHANGE [$$20(ASC) ]  |PARTITIONED|
            order (ASC, $$20) [cardinality: 0.0, op-cost: 0.0, total-cost: 0.0]
            -- STABLE_SORT [$$20(ASC)]  |PARTITIONED|
              exchange [cardinality: 0.0, op-cost: 0.0, total-cost: 0.0]
              -- ONE_TO_ONE_EXCHANGE  |PARTITIONED|
                project ([$$21, $$20]) [cardinality: 0.0, op-cost: 0.0, total-cost: 0.0]
                -- STREAM_PROJECT  |PARTITIONED|
                  assign [$$21, $$20] <- [get-item($$p.getField("entities").getField("urls"), 0).getField("display_url"), $$p.getField("id")] [cardinality: 0.0, op-cost: 0.0, total-cost: 0.0]
=======
distribute result [$$17] [cardinality: 0.0, op-cost: 0.0, total-cost: 0.0]
-- DISTRIBUTE_RESULT  |PARTITIONED|
  exchange [cardinality: 0.0, op-cost: 0.0, total-cost: 0.0]
  -- ONE_TO_ONE_EXCHANGE  |PARTITIONED|
    project ([$$17]) [cardinality: 0.0, op-cost: 0.0, total-cost: 0.0]
    -- STREAM_PROJECT  |PARTITIONED|
      assign [$$17] <- [{"display_url": $$20}] [cardinality: 0.0, op-cost: 0.0, total-cost: 0.0]
      -- ASSIGN  |PARTITIONED|
        project ([$$20]) [cardinality: 0.0, op-cost: 0.0, total-cost: 0.0]
        -- STREAM_PROJECT  |PARTITIONED|
          exchange [cardinality: 0.0, op-cost: 0.0, total-cost: 0.0]
          -- SORT_MERGE_EXCHANGE [$$19(ASC) ]  |PARTITIONED|
            order (ASC, $$19) [cardinality: 0.0, op-cost: 0.0, total-cost: 0.0]
            -- STABLE_SORT [$$19(ASC)]  |PARTITIONED|
              exchange [cardinality: 0.0, op-cost: 0.0, total-cost: 0.0]
              -- ONE_TO_ONE_EXCHANGE  |PARTITIONED|
                project ([$$20, $$19]) [cardinality: 0.0, op-cost: 0.0, total-cost: 0.0]
                -- STREAM_PROJECT  |PARTITIONED|
                  assign [$$20, $$19] <- [get-item($$p.getField("entities").getField("urls"), 0).getField("display_url"), $$p.getField("id")] [cardinality: 0.0, op-cost: 0.0, total-cost: 0.0]
>>>>>>> 5316f0ce
                  -- ASSIGN  |PARTITIONED|
                    exchange [cardinality: 0.0, op-cost: 0.0, total-cost: 0.0]
                    -- ONE_TO_ONE_EXCHANGE  |PARTITIONED|
                      data-scan []<-[$$p] <- test.ParquetDataset project ({entities:{urls:[{display_url:any}]},id:any}) [cardinality: 0.0, op-cost: 0.0, total-cost: 0.0]
                      -- DATASOURCE_SCAN  |PARTITIONED|
                        exchange [cardinality: 0.0, op-cost: 0.0, total-cost: 0.0]
                        -- ONE_TO_ONE_EXCHANGE  |PARTITIONED|
                          empty-tuple-source [cardinality: 0.0, op-cost: 0.0, total-cost: 0.0]
                          -- EMPTY_TUPLE_SOURCE  |PARTITIONED|<|MERGE_RESOLUTION|>--- conflicted
+++ resolved
@@ -1,26 +1,3 @@
-<<<<<<< HEAD
-cardinality: 0.0
-cost: 0.0
-distribute result [$$18] [cardinality: 0.0, op-cost: 0.0, total-cost: 0.0]
--- DISTRIBUTE_RESULT  |PARTITIONED|
-  exchange [cardinality: 0.0, op-cost: 0.0, total-cost: 0.0]
-  -- ONE_TO_ONE_EXCHANGE  |PARTITIONED|
-    project ([$$18]) [cardinality: 0.0, op-cost: 0.0, total-cost: 0.0]
-    -- STREAM_PROJECT  |PARTITIONED|
-      assign [$$18] <- [{"display_url": $$21}] [cardinality: 0.0, op-cost: 0.0, total-cost: 0.0]
-      -- ASSIGN  |PARTITIONED|
-        project ([$$21]) [cardinality: 0.0, op-cost: 0.0, total-cost: 0.0]
-        -- STREAM_PROJECT  |PARTITIONED|
-          exchange [cardinality: 0.0, op-cost: 0.0, total-cost: 0.0]
-          -- SORT_MERGE_EXCHANGE [$$20(ASC) ]  |PARTITIONED|
-            order (ASC, $$20) [cardinality: 0.0, op-cost: 0.0, total-cost: 0.0]
-            -- STABLE_SORT [$$20(ASC)]  |PARTITIONED|
-              exchange [cardinality: 0.0, op-cost: 0.0, total-cost: 0.0]
-              -- ONE_TO_ONE_EXCHANGE  |PARTITIONED|
-                project ([$$21, $$20]) [cardinality: 0.0, op-cost: 0.0, total-cost: 0.0]
-                -- STREAM_PROJECT  |PARTITIONED|
-                  assign [$$21, $$20] <- [get-item($$p.getField("entities").getField("urls"), 0).getField("display_url"), $$p.getField("id")] [cardinality: 0.0, op-cost: 0.0, total-cost: 0.0]
-=======
 distribute result [$$17] [cardinality: 0.0, op-cost: 0.0, total-cost: 0.0]
 -- DISTRIBUTE_RESULT  |PARTITIONED|
   exchange [cardinality: 0.0, op-cost: 0.0, total-cost: 0.0]
@@ -40,7 +17,6 @@
                 project ([$$20, $$19]) [cardinality: 0.0, op-cost: 0.0, total-cost: 0.0]
                 -- STREAM_PROJECT  |PARTITIONED|
                   assign [$$20, $$19] <- [get-item($$p.getField("entities").getField("urls"), 0).getField("display_url"), $$p.getField("id")] [cardinality: 0.0, op-cost: 0.0, total-cost: 0.0]
->>>>>>> 5316f0ce
                   -- ASSIGN  |PARTITIONED|
                     exchange [cardinality: 0.0, op-cost: 0.0, total-cost: 0.0]
                     -- ONE_TO_ONE_EXCHANGE  |PARTITIONED|
