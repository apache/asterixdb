--- conflicted
+++ resolved
@@ -1,22 +1,3 @@
-<<<<<<< HEAD
-cardinality: 0.0
-cost: 0.0
-distribute result [$$paper] [cardinality: 0.0, op-cost: 0.0, total-cost: 0.0]
--- DISTRIBUTE_RESULT  |UNPARTITIONED|
-  exchange [cardinality: 0.0, op-cost: 0.0, total-cost: 0.0]
-  -- ONE_TO_ONE_EXCHANGE  |UNPARTITIONED|
-    limit 5 offset 5 [cardinality: 0.0, op-cost: 0.0, total-cost: 0.0]
-    -- STREAM_LIMIT  |UNPARTITIONED|
-      project ([$$paper]) [cardinality: 0.0, op-cost: 0.0, total-cost: 0.0]
-      -- STREAM_PROJECT  |PARTITIONED|
-        exchange [cardinality: 0.0, op-cost: 0.0, total-cost: 0.0]
-        -- SORT_MERGE_EXCHANGE [$$15(ASC) ]  |PARTITIONED|
-          limit 10 [cardinality: 0.0, op-cost: 0.0, total-cost: 0.0]
-          -- STREAM_LIMIT  |PARTITIONED|
-            exchange [cardinality: 0.0, op-cost: 0.0, total-cost: 0.0]
-            -- ONE_TO_ONE_EXCHANGE  |PARTITIONED|
-              data-scan []<-[$$15, $$paper] <- test.DBLP1 condition (contains($$paper.getField(1), "kimL89")) limit 10 [cardinality: 0.0, op-cost: 0.0, total-cost: 0.0]
-=======
 distribute result [$$paper] [cardinality: 1000000.0, op-cost: 0.0, total-cost: 1000000.0]
 -- DISTRIBUTE_RESULT  |UNPARTITIONED|
   exchange [cardinality: 1000000.0, op-cost: 0.0, total-cost: 1000000.0]
@@ -32,7 +13,6 @@
             exchange [cardinality: 1000000.0, op-cost: 0.0, total-cost: 1000000.0]
             -- ONE_TO_ONE_EXCHANGE  |PARTITIONED|
               data-scan []<-[$$14, $$paper] <- test.DBLP1 condition (contains($$paper.getField(1), "kimL89")) limit 10 [cardinality: 1000000.0, op-cost: 1000000.0, total-cost: 1000000.0]
->>>>>>> 5316f0ce
               -- DATASOURCE_SCAN  |PARTITIONED|
                 exchange [cardinality: 0.0, op-cost: 0.0, total-cost: 0.0]
                 -- ONE_TO_ONE_EXCHANGE  |PARTITIONED|
