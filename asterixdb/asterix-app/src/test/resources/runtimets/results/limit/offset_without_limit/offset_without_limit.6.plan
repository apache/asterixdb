<<<<<<< HEAD
cardinality: 0.0
cost: 0.0
distribute result [$$16] [cardinality: 0.0, op-cost: 0.0, total-cost: 0.0]
=======
distribute result [$$15] [cardinality: 0.0, op-cost: 0.0, total-cost: 0.0]
>>>>>>> 5316f0ce
-- DISTRIBUTE_RESULT  |UNPARTITIONED|
  exchange [cardinality: 0.0, op-cost: 0.0, total-cost: 0.0]
  -- ONE_TO_ONE_EXCHANGE  |UNPARTITIONED|
    limit offset 98 [cardinality: 0.0, op-cost: 0.0, total-cost: 0.0]
    -- STREAM_LIMIT  |UNPARTITIONED|
<<<<<<< HEAD
      project ([$$16]) [cardinality: 0.0, op-cost: 0.0, total-cost: 0.0]
      -- STREAM_PROJECT  |PARTITIONED|
        assign [$$16] <- [{"id": $$18, "dblpid": $$paper.getField(1)}] [cardinality: 0.0, op-cost: 0.0, total-cost: 0.0]
        -- ASSIGN  |PARTITIONED|
          exchange [cardinality: 0.0, op-cost: 0.0, total-cost: 0.0]
          -- SORT_MERGE_EXCHANGE [$$18(ASC) ]  |PARTITIONED|
            data-scan []<-[$$18, $$paper] <- test.DBLP1 [cardinality: 0.0, op-cost: 0.0, total-cost: 0.0]
=======
      project ([$$15]) [cardinality: 0.0, op-cost: 0.0, total-cost: 0.0]
      -- STREAM_PROJECT  |PARTITIONED|
        assign [$$15] <- [{"id": $$17, "dblpid": $$paper.getField(1)}] [cardinality: 0.0, op-cost: 0.0, total-cost: 0.0]
        -- ASSIGN  |PARTITIONED|
          exchange [cardinality: 0.0, op-cost: 0.0, total-cost: 0.0]
          -- SORT_MERGE_EXCHANGE [$$17(ASC) ]  |PARTITIONED|
            data-scan []<-[$$17, $$paper] <- test.DBLP1 [cardinality: 0.0, op-cost: 0.0, total-cost: 0.0]
>>>>>>> 5316f0ce
            -- DATASOURCE_SCAN  |PARTITIONED|
              exchange [cardinality: 0.0, op-cost: 0.0, total-cost: 0.0]
              -- ONE_TO_ONE_EXCHANGE  |PARTITIONED|
                empty-tuple-source [cardinality: 0.0, op-cost: 0.0, total-cost: 0.0]
                -- EMPTY_TUPLE_SOURCE  |PARTITIONED|<|MERGE_RESOLUTION|>--- conflicted
+++ resolved
@@ -1,24 +1,9 @@
-<<<<<<< HEAD
-cardinality: 0.0
-cost: 0.0
-distribute result [$$16] [cardinality: 0.0, op-cost: 0.0, total-cost: 0.0]
-=======
 distribute result [$$15] [cardinality: 0.0, op-cost: 0.0, total-cost: 0.0]
->>>>>>> 5316f0ce
 -- DISTRIBUTE_RESULT  |UNPARTITIONED|
   exchange [cardinality: 0.0, op-cost: 0.0, total-cost: 0.0]
   -- ONE_TO_ONE_EXCHANGE  |UNPARTITIONED|
     limit offset 98 [cardinality: 0.0, op-cost: 0.0, total-cost: 0.0]
     -- STREAM_LIMIT  |UNPARTITIONED|
-<<<<<<< HEAD
-      project ([$$16]) [cardinality: 0.0, op-cost: 0.0, total-cost: 0.0]
-      -- STREAM_PROJECT  |PARTITIONED|
-        assign [$$16] <- [{"id": $$18, "dblpid": $$paper.getField(1)}] [cardinality: 0.0, op-cost: 0.0, total-cost: 0.0]
-        -- ASSIGN  |PARTITIONED|
-          exchange [cardinality: 0.0, op-cost: 0.0, total-cost: 0.0]
-          -- SORT_MERGE_EXCHANGE [$$18(ASC) ]  |PARTITIONED|
-            data-scan []<-[$$18, $$paper] <- test.DBLP1 [cardinality: 0.0, op-cost: 0.0, total-cost: 0.0]
-=======
       project ([$$15]) [cardinality: 0.0, op-cost: 0.0, total-cost: 0.0]
       -- STREAM_PROJECT  |PARTITIONED|
         assign [$$15] <- [{"id": $$17, "dblpid": $$paper.getField(1)}] [cardinality: 0.0, op-cost: 0.0, total-cost: 0.0]
@@ -26,7 +11,6 @@
           exchange [cardinality: 0.0, op-cost: 0.0, total-cost: 0.0]
           -- SORT_MERGE_EXCHANGE [$$17(ASC) ]  |PARTITIONED|
             data-scan []<-[$$17, $$paper] <- test.DBLP1 [cardinality: 0.0, op-cost: 0.0, total-cost: 0.0]
->>>>>>> 5316f0ce
             -- DATASOURCE_SCAN  |PARTITIONED|
               exchange [cardinality: 0.0, op-cost: 0.0, total-cost: 0.0]
               -- ONE_TO_ONE_EXCHANGE  |PARTITIONED|
