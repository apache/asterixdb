--- conflicted
+++ resolved
@@ -16,15 +16,9 @@
               -- ONE_TO_ONE_EXCHANGE  |PARTITIONED|
                 join (and(eq($$43, $$44), eq($$49, $$42))) [cardinality: 0.0, doc-size: 0.0, op-cost: 0.0, total-cost: 0.0]
                 -- HYBRID_HASH_JOIN [$$43, $$49][$$44, $$42]  |PARTITIONED|
-<<<<<<< HEAD
                   exchange [cardinality: 0.0, doc-size: 0.0, op-cost: 0.0, total-cost: 0.0]
-                  -- HASH_PARTITION_EXCHANGE [$$43, $$49]  |PARTITIONED|
+                  -- ONE_TO_ONE_EXCHANGE  |PARTITIONED|
                     assign [$$49] <- [$$43] [cardinality: 0.0, doc-size: 0.0, op-cost: 0.0, total-cost: 0.0]
-=======
-                  exchange [cardinality: 0.0, op-cost: 0.0, total-cost: 0.0]
-                  -- ONE_TO_ONE_EXCHANGE  |PARTITIONED|
-                    assign [$$49] <- [$$43] [cardinality: 0.0, op-cost: 0.0, total-cost: 0.0]
->>>>>>> 32627a47
                     -- ASSIGN  |PARTITIONED|
                       project ([$$43]) [cardinality: 0.0, doc-size: 0.0, op-cost: 0.0, total-cost: 0.0]
                       -- STREAM_PROJECT  |PARTITIONED|
@@ -36,15 +30,9 @@
                             -- ONE_TO_ONE_EXCHANGE  |PARTITIONED|
                               empty-tuple-source [cardinality: 0.0, doc-size: 0.0, op-cost: 0.0, total-cost: 0.0]
                               -- EMPTY_TUPLE_SOURCE  |PARTITIONED|
-<<<<<<< HEAD
                   exchange [cardinality: 0.0, doc-size: 0.0, op-cost: 0.0, total-cost: 0.0]
-                  -- HASH_PARTITION_EXCHANGE [$$44, $$42]  |PARTITIONED|
+                  -- HASH_PARTITION_EXCHANGE [$$44]  |PARTITIONED|
                     assign [$$42] <- [$$l.getField(2)] project: [$$44, $$42] [cardinality: 0.0, doc-size: 0.0, op-cost: 0.0, total-cost: 0.0]
-=======
-                  exchange [cardinality: 0.0, op-cost: 0.0, total-cost: 0.0]
-                  -- HASH_PARTITION_EXCHANGE [$$44]  |PARTITIONED|
-                    assign [$$42] <- [$$l.getField(2)] project: [$$44, $$42] [cardinality: 0.0, op-cost: 0.0, total-cost: 0.0]
->>>>>>> 32627a47
                     -- ASSIGN  |PARTITIONED|
                       project ([$$44, $$l]) [cardinality: 0.0, doc-size: 0.0, op-cost: 0.0, total-cost: 0.0]
                       -- STREAM_PROJECT  |PARTITIONED|
