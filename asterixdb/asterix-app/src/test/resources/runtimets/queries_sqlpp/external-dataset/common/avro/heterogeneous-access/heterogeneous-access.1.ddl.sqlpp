--- conflicted
+++ resolved
@@ -34,14 +34,8 @@
 CREATE EXTERNAL DATASET AvroDataset(AvroType) USING %adapter%
 (
   %template%,
-<<<<<<< HEAD
   %additional_Properties%,
   ("definition"="%path_prefix%avro-data/reviews"),
-  ("include"="*heterogeneous*"),
-=======
-  ("container"="playground"),
-  ("definition"="avro-data/reviews"),
   ("include"="*heterogeneous_*"),
->>>>>>> f9bb94e4
   ("format" = "avro")
 );