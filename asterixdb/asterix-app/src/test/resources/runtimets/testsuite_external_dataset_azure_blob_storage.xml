--- conflicted
+++ resolved
@@ -68,11 +68,6 @@
       </compilation-unit>
     </test-case>
     <test-case FilePath="external-dataset/azure_blob_storage/auth-methods">
-<<<<<<< HEAD
-      <compilation-unit name="invalid-no-auth">
-        <output-dir compare="Text">invalid-no-auth</output-dir>
-        <expected-error>ASX1139: No authentication parameters provided</expected-error>
-=======
       <compilation-unit name="anonymous-no-auth-public-access-allowed">
         <output-dir compare="Text">anonymous-no-auth-public-access-allowed</output-dir>
       </compilation-unit>
@@ -87,7 +82,6 @@
       <compilation-unit name="anonymous-no-auth-no-endpoint">
         <output-dir compare="Text">anonymous-no-auth-no-endpoint</output-dir>
         <expected-error>ASX1151: No authentication credentials provided, 'blobEndpoint' field is required for anonymous access</expected-error>
->>>>>>> a9806215
       </compilation-unit>
     </test-case>
   </test-group>
