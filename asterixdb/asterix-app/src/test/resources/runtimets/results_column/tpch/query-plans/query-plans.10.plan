--- conflicted
+++ resolved
@@ -38,15 +38,9 @@
                                     -- ONE_TO_ONE_EXCHANGE  |PARTITIONED|
                                       join (and(eq($$130, $$128), eq($$129, $$125))) [cardinality: 0.0, doc-size: 0.0, op-cost: 0.0, total-cost: 0.0]
                                       -- HYBRID_HASH_JOIN [$$130, $$129][$$128, $$125]  |PARTITIONED|
-<<<<<<< HEAD
                                         exchange [cardinality: 0.0, doc-size: 0.0, op-cost: 0.0, total-cost: 0.0]
-                                        -- HASH_PARTITION_EXCHANGE [$$130, $$129]  |PARTITIONED|
+                                        -- ONE_TO_ONE_EXCHANGE  |PARTITIONED|
                                           join (true) [cardinality: 0.0, doc-size: 0.0, op-cost: 0.0, total-cost: 0.0]
-=======
-                                        exchange [cardinality: 0.0, op-cost: 0.0, total-cost: 0.0]
-                                        -- ONE_TO_ONE_EXCHANGE  |PARTITIONED|
-                                          join (true) [cardinality: 0.0, op-cost: 0.0, total-cost: 0.0]
->>>>>>> 32627a47
                                           -- NESTED_LOOP  |PARTITIONED|
                                             exchange [cardinality: 0.0, doc-size: 0.0, op-cost: 0.0, total-cost: 0.0]
                                             -- ONE_TO_ONE_EXCHANGE  |PARTITIONED|
@@ -72,15 +66,9 @@
                                                     -- ONE_TO_ONE_EXCHANGE  |PARTITIONED|
                                                       empty-tuple-source [cardinality: 0.0, doc-size: 0.0, op-cost: 0.0, total-cost: 0.0]
                                                       -- EMPTY_TUPLE_SOURCE  |PARTITIONED|
-<<<<<<< HEAD
                                         exchange [cardinality: 0.0, doc-size: 0.0, op-cost: 0.0, total-cost: 0.0]
-                                        -- HASH_PARTITION_EXCHANGE [$$128, $$125]  |PARTITIONED|
+                                        -- HASH_PARTITION_EXCHANGE [$$125]  |PARTITIONED|
                                           assign [$$128, $$125] <- [$$l.getField(2), $$l.getField(1)] project: [$$132, $$128, $$125] [cardinality: 0.0, doc-size: 0.0, op-cost: 0.0, total-cost: 0.0]
-=======
-                                        exchange [cardinality: 0.0, op-cost: 0.0, total-cost: 0.0]
-                                        -- HASH_PARTITION_EXCHANGE [$$125]  |PARTITIONED|
-                                          assign [$$128, $$125] <- [$$l.getField(2), $$l.getField(1)] project: [$$132, $$128, $$125] [cardinality: 0.0, op-cost: 0.0, total-cost: 0.0]
->>>>>>> 32627a47
                                           -- ASSIGN  |PARTITIONED|
                                             project ([$$132, $$l]) [cardinality: 0.0, doc-size: 0.0, op-cost: 0.0, total-cost: 0.0]
                                             -- STREAM_PROJECT  |PARTITIONED|
@@ -92,15 +80,9 @@
                                                   -- ONE_TO_ONE_EXCHANGE  |PARTITIONED|
                                                     empty-tuple-source [cardinality: 0.0, doc-size: 0.0, op-cost: 0.0, total-cost: 0.0]
                                                     -- EMPTY_TUPLE_SOURCE  |PARTITIONED|
-<<<<<<< HEAD
                                 exchange [cardinality: 0.0, doc-size: 0.0, op-cost: 0.0, total-cost: 0.0]
-                                -- HASH_PARTITION_EXCHANGE [$$135, $$134]  |PARTITIONED|
+                                -- HASH_PARTITION_EXCHANGE [$$134]  |PARTITIONED|
                                   project ([$$134, $$135]) [cardinality: 0.0, doc-size: 0.0, op-cost: 0.0, total-cost: 0.0]
-=======
-                                exchange [cardinality: 0.0, op-cost: 0.0, total-cost: 0.0]
-                                -- HASH_PARTITION_EXCHANGE [$$134]  |PARTITIONED|
-                                  project ([$$134, $$135]) [cardinality: 0.0, op-cost: 0.0, total-cost: 0.0]
->>>>>>> 32627a47
                                   -- STREAM_PROJECT  |PARTITIONED|
                                     exchange [cardinality: 0.0, doc-size: 0.0, op-cost: 0.0, total-cost: 0.0]
                                     -- ONE_TO_ONE_EXCHANGE  |PARTITIONED|
@@ -110,15 +92,9 @@
                                         -- ONE_TO_ONE_EXCHANGE  |PARTITIONED|
                                           empty-tuple-source [cardinality: 0.0, doc-size: 0.0, op-cost: 0.0, total-cost: 0.0]
                                           -- EMPTY_TUPLE_SOURCE  |PARTITIONED|
-<<<<<<< HEAD
                         exchange [cardinality: 0.0, doc-size: 0.0, op-cost: 0.0, total-cost: 0.0]
-                        -- HASH_PARTITION_EXCHANGE [$$136]  |PARTITIONED|
+                        -- ONE_TO_ONE_EXCHANGE  |PARTITIONED|
                           project ([$$136]) [cardinality: 0.0, doc-size: 0.0, op-cost: 0.0, total-cost: 0.0]
-=======
-                        exchange [cardinality: 0.0, op-cost: 0.0, total-cost: 0.0]
-                        -- ONE_TO_ONE_EXCHANGE  |PARTITIONED|
-                          project ([$$136]) [cardinality: 0.0, op-cost: 0.0, total-cost: 0.0]
->>>>>>> 32627a47
                           -- STREAM_PROJECT  |PARTITIONED|
                             exchange [cardinality: 0.0, doc-size: 0.0, op-cost: 0.0, total-cost: 0.0]
                             -- ONE_TO_ONE_EXCHANGE  |PARTITIONED|
@@ -128,15 +104,9 @@
                                 -- ONE_TO_ONE_EXCHANGE  |PARTITIONED|
                                   empty-tuple-source [cardinality: 0.0, doc-size: 0.0, op-cost: 0.0, total-cost: 0.0]
                                   -- EMPTY_TUPLE_SOURCE  |PARTITIONED|
-<<<<<<< HEAD
                 exchange [cardinality: 0.0, doc-size: 0.0, op-cost: 0.0, total-cost: 0.0]
-                -- HASH_PARTITION_EXCHANGE [$$137]  |PARTITIONED|
+                -- ONE_TO_ONE_EXCHANGE  |PARTITIONED|
                   project ([$$137]) [cardinality: 0.0, doc-size: 0.0, op-cost: 0.0, total-cost: 0.0]
-=======
-                exchange [cardinality: 0.0, op-cost: 0.0, total-cost: 0.0]
-                -- ONE_TO_ONE_EXCHANGE  |PARTITIONED|
-                  project ([$$137]) [cardinality: 0.0, op-cost: 0.0, total-cost: 0.0]
->>>>>>> 32627a47
                   -- STREAM_PROJECT  |PARTITIONED|
                     exchange [cardinality: 0.0, doc-size: 0.0, op-cost: 0.0, total-cost: 0.0]
                     -- ONE_TO_ONE_EXCHANGE  |PARTITIONED|
