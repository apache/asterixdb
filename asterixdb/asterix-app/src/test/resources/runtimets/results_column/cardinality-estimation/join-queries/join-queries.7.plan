--- conflicted
+++ resolved
@@ -52,15 +52,9 @@
                                         -- ONE_TO_ONE_EXCHANGE  |PARTITIONED|
                                           empty-tuple-source [cardinality: 0.0, doc-size: 0.0, op-cost: 0.0, total-cost: 0.0]
                                           -- EMPTY_TUPLE_SOURCE  |PARTITIONED|
-<<<<<<< HEAD
                                 exchange [cardinality: 0.0, doc-size: 0.0, op-cost: 0.0, total-cost: 0.0]
-                                -- HASH_PARTITION_EXCHANGE [$$107]  |PARTITIONED|
+                                -- ONE_TO_ONE_EXCHANGE  |PARTITIONED|
                                   assign [$$104, $$109] <- [$$o.getField(2), $$o.getField(1)] project: [$$104, $$109, $$107] [cardinality: 0.0, doc-size: 0.0, op-cost: 0.0, total-cost: 0.0]
-=======
-                                exchange [cardinality: 0.0, op-cost: 0.0, total-cost: 0.0]
-                                -- ONE_TO_ONE_EXCHANGE  |PARTITIONED|
-                                  assign [$$104, $$109] <- [$$o.getField(2), $$o.getField(1)] project: [$$104, $$109, $$107] [cardinality: 0.0, op-cost: 0.0, total-cost: 0.0]
->>>>>>> 32627a47
                                   -- ASSIGN  |PARTITIONED|
                                     exchange [cardinality: 0.0, doc-size: 0.0, op-cost: 0.0, total-cost: 0.0]
                                     -- ONE_TO_ONE_EXCHANGE  |PARTITIONED|
@@ -70,15 +64,9 @@
                                         -- ONE_TO_ONE_EXCHANGE  |PARTITIONED|
                                           empty-tuple-source [cardinality: 0.0, doc-size: 0.0, op-cost: 0.0, total-cost: 0.0]
                                           -- EMPTY_TUPLE_SOURCE  |PARTITIONED|
-<<<<<<< HEAD
                         exchange [cardinality: 0.0, doc-size: 0.0, op-cost: 0.0, total-cost: 0.0]
-                        -- HASH_PARTITION_EXCHANGE [$$108]  |PARTITIONED|
+                        -- ONE_TO_ONE_EXCHANGE  |PARTITIONED|
                           assign [$$103] <- [$$c.getField(3)] project: [$$103, $$108] [cardinality: 0.0, doc-size: 0.0, op-cost: 0.0, total-cost: 0.0]
-=======
-                        exchange [cardinality: 0.0, op-cost: 0.0, total-cost: 0.0]
-                        -- ONE_TO_ONE_EXCHANGE  |PARTITIONED|
-                          assign [$$103] <- [$$c.getField(3)] project: [$$103, $$108] [cardinality: 0.0, op-cost: 0.0, total-cost: 0.0]
->>>>>>> 32627a47
                           -- ASSIGN  |PARTITIONED|
                             exchange [cardinality: 0.0, doc-size: 0.0, op-cost: 0.0, total-cost: 0.0]
                             -- ONE_TO_ONE_EXCHANGE  |PARTITIONED|
