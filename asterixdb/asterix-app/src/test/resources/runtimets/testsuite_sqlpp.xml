--- conflicted
+++ resolved
@@ -4820,14 +4820,14 @@
       </compilation-unit>
     </test-case>
     <test-case FilePath="group-by">
-<<<<<<< HEAD
       <compilation-unit name="sugar-08-negative">
         <output-dir compare="Text">core-01</output-dir>
         <expected-error>ASX1103: Illegal use of identifier: x</expected-error>
-=======
+      </compilation-unit>
+    </test-case>
+    <test-case FilePath="group-by">
       <compilation-unit name="sugar-09">
         <output-dir compare="Text">sugar-09</output-dir>
->>>>>>> 153b2ce9
       </compilation-unit>
     </test-case>
     <test-case FilePath="group-by">
