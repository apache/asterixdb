distribute result [$$65] [cardinality: 0.0, doc-size: 0.0, op-cost: 0.0, total-cost: 2.0]
-- DISTRIBUTE_RESULT  |UNPARTITIONED|
  exchange [cardinality: 0.0, doc-size: 0.0, op-cost: 0.0, total-cost: 2.0]
  -- ONE_TO_ONE_EXCHANGE  |UNPARTITIONED|
    assign [$$65] <- [{"$1": $$67}] project: [$$65] [cardinality: 0.0, doc-size: 0.0, op-cost: 0.0, total-cost: 2.0]
    -- ASSIGN  |UNPARTITIONED|
      aggregate [$$67] <- [agg-sql-sum($$72)] [cardinality: 0.0, doc-size: 0.0, op-cost: 0.0, total-cost: 2.0]
      -- AGGREGATE  |UNPARTITIONED|
        exchange [cardinality: 0.0, doc-size: 0.0, op-cost: 0.0, total-cost: 2.0]
        -- RANDOM_MERGE_EXCHANGE  |PARTITIONED|
          aggregate [$$72] <- [agg-sql-count(1)] [cardinality: 0.0, doc-size: 0.0, op-cost: 0.0, total-cost: 2.0]
          -- AGGREGATE  |PARTITIONED|
            select (or($$53, $$57)) [cardinality: 0.0, doc-size: 0.0, op-cost: 0.0, total-cost: 2.0]
            -- STREAM_SELECT  |PARTITIONED|
              project ([$$53, $$57]) [cardinality: 2.0, doc-size: 0.0, op-cost: 0.0, total-cost: 2.0]
              -- STREAM_PROJECT  |PARTITIONED|
                subplan {
                          aggregate [$$57] <- [non-empty-stream()] [cardinality: 0.0, doc-size: 0.0, op-cost: 0.0, total-cost: 0.0]
                          -- AGGREGATE  |LOCAL|
                            select (eq($$71, 2)) [cardinality: 0.0, doc-size: 0.0, op-cost: 0.0, total-cost: 0.0]
                            -- STREAM_SELECT  |LOCAL|
                              assign [$$71] <- [$$e.getField("y")] project: [$$71] [cardinality: 0.0, doc-size: 0.0, op-cost: 0.0, total-cost: 0.0]
                              -- ASSIGN  |LOCAL|
                                unnest $$e <- scan-collection($$70) project: [$$e] [cardinality: 0.0, doc-size: 0.0, op-cost: 0.0, total-cost: 0.0]
                                -- UNNEST  |LOCAL|
                                  project ([$$70]) [cardinality: 0.0, doc-size: 0.0, op-cost: 0.0, total-cost: 0.0]
                                  -- STREAM_PROJECT  |LOCAL|
                                    nested tuple source [cardinality: 0.0, doc-size: 0.0, op-cost: 0.0, total-cost: 0.0]
                                    -- NESTED_TUPLE_SOURCE  |LOCAL|
                       } [cardinality: 2.0, doc-size: 0.0, op-cost: 0.0, total-cost: 2.0]
                -- SUBPLAN  |PARTITIONED|
                  project ([$$70, $$53]) [cardinality: 2.0, doc-size: 0.0, op-cost: 0.0, total-cost: 2.0]
                  -- STREAM_PROJECT  |PARTITIONED|
                    subplan {
                              aggregate [$$53] <- [non-empty-stream()] [cardinality: 0.0, doc-size: 0.0, op-cost: 0.0, total-cost: 0.0]
                              -- AGGREGATE  |LOCAL|
                                select (eq($$69, 1)) [cardinality: 0.0, doc-size: 0.0, op-cost: 0.0, total-cost: 0.0]
                                -- STREAM_SELECT  |LOCAL|
                                  assign [$$69] <- [$$e.getField("x")] project: [$$69] [cardinality: 0.0, doc-size: 0.0, op-cost: 0.0, total-cost: 0.0]
                                  -- ASSIGN  |LOCAL|
                                    unnest $$e <- scan-collection($$68) project: [$$e] [cardinality: 0.0, doc-size: 0.0, op-cost: 0.0, total-cost: 0.0]
                                    -- UNNEST  |LOCAL|
                                      project ([$$68]) [cardinality: 0.0, doc-size: 0.0, op-cost: 0.0, total-cost: 0.0]
                                      -- STREAM_PROJECT  |LOCAL|
                                        nested tuple source [cardinality: 0.0, doc-size: 0.0, op-cost: 0.0, total-cost: 0.0]
                                        -- NESTED_TUPLE_SOURCE  |LOCAL|
                           } [cardinality: 2.0, doc-size: 0.0, op-cost: 0.0, total-cost: 2.0]
                    -- SUBPLAN  |PARTITIONED|
                      assign [$$70, $$68] <- [$$c.getField("val2"), $$c.getField("val1")] project: [$$70, $$68] [cardinality: 2.0, doc-size: 0.0, op-cost: 0.0, total-cost: 2.0]
                      -- ASSIGN  |PARTITIONED|
                        project ([$$c]) [cardinality: 2.0, doc-size: 0.0, op-cost: 0.0, total-cost: 2.0]
                        -- STREAM_PROJECT  |PARTITIONED|
                          exchange [cardinality: 2.0, doc-size: 0.0, op-cost: 0.0, total-cost: 2.0]
                          -- ONE_TO_ONE_EXCHANGE  |PARTITIONED|
<<<<<<< HEAD
                            data-scan []<-[$$66, $$c] <- test.ColumnDataset project ({val2:[{y:any}],val1:[{x:any}]}) filter on: or(eq(scan-collection($$c.getField("val1")).getField("x"), 1), eq(scan-collection($$c.getField("val2")).getField("y"), 2)) range-filter on: or(eq(scan-collection($$c.getField("val1")).getField("x"), 1), eq(scan-collection($$c.getField("val2")).getField("y"), 2)) [cardinality: 2.0, doc-size: 0.0, op-cost: 0.0, total-cost: 2.0]
=======
                            data-scan []<-[$$66, $$c] <- test.ColumnDataset project ({val2:[{y:any}],val1:[{x:any}]}) range-filter on: or(eq(scan-collection($$c.getField("val1")).getField("x"), 1), eq(scan-collection($$c.getField("val2")).getField("y"), 2)) [cardinality: 2.0, op-cost: 2.0, total-cost: 2.0]
>>>>>>> 32627a47
                            -- DATASOURCE_SCAN  |PARTITIONED|
                              exchange [cardinality: 0.0, doc-size: 0.0, op-cost: 0.0, total-cost: 0.0]
                              -- ONE_TO_ONE_EXCHANGE  |PARTITIONED|
                                empty-tuple-source [cardinality: 0.0, doc-size: 0.0, op-cost: 0.0, total-cost: 0.0]
                                -- EMPTY_TUPLE_SOURCE  |PARTITIONED|<|MERGE_RESOLUTION|>--- conflicted
+++ resolved
@@ -52,11 +52,7 @@
                         -- STREAM_PROJECT  |PARTITIONED|
                           exchange [cardinality: 2.0, doc-size: 0.0, op-cost: 0.0, total-cost: 2.0]
                           -- ONE_TO_ONE_EXCHANGE  |PARTITIONED|
-<<<<<<< HEAD
-                            data-scan []<-[$$66, $$c] <- test.ColumnDataset project ({val2:[{y:any}],val1:[{x:any}]}) filter on: or(eq(scan-collection($$c.getField("val1")).getField("x"), 1), eq(scan-collection($$c.getField("val2")).getField("y"), 2)) range-filter on: or(eq(scan-collection($$c.getField("val1")).getField("x"), 1), eq(scan-collection($$c.getField("val2")).getField("y"), 2)) [cardinality: 2.0, doc-size: 0.0, op-cost: 0.0, total-cost: 2.0]
-=======
-                            data-scan []<-[$$66, $$c] <- test.ColumnDataset project ({val2:[{y:any}],val1:[{x:any}]}) range-filter on: or(eq(scan-collection($$c.getField("val1")).getField("x"), 1), eq(scan-collection($$c.getField("val2")).getField("y"), 2)) [cardinality: 2.0, op-cost: 2.0, total-cost: 2.0]
->>>>>>> 32627a47
+                            data-scan []<-[$$66, $$c] <- test.ColumnDataset project ({val2:[{y:any}],val1:[{x:any}]}) range-filter on: or(eq(scan-collection($$c.getField("val1")).getField("x"), 1), eq(scan-collection($$c.getField("val2")).getField("y"), 2)) [cardinality: 2.0, doc-size: 0.0, op-cost: 0.0, total-cost: 2.0]
                             -- DATASOURCE_SCAN  |PARTITIONED|
                               exchange [cardinality: 0.0, doc-size: 0.0, op-cost: 0.0, total-cost: 0.0]
                               -- ONE_TO_ONE_EXCHANGE  |PARTITIONED|
