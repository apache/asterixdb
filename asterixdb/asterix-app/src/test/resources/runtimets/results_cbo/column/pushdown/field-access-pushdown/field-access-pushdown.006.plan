distribute result [$$30] [cardinality: 7.0, doc-size: 69.0, op-cost: 0.0, total-cost: 61.65]
-- DISTRIBUTE_RESULT  |PARTITIONED|
  exchange [cardinality: 7.0, doc-size: 69.0, op-cost: 0.0, total-cost: 61.65]
  -- ONE_TO_ONE_EXCHANGE  |PARTITIONED|
    assign [$$30] <- [{"p1": $$p1, "id": $$34}] project: [$$30] [cardinality: 7.0, doc-size: 69.0, op-cost: 0.0, total-cost: 61.65]
    -- ASSIGN  |PARTITIONED|
      exchange [cardinality: 7.0, doc-size: 69.0, op-cost: 0.0, total-cost: 61.65]
      -- SORT_MERGE_EXCHANGE [$$34(ASC) ]  |PARTITIONED|
        order (ASC, $$34) [cardinality: 7.0, doc-size: 69.0, op-cost: 0.0, total-cost: 61.65]
        -- STABLE_SORT [$$34(ASC)]  |PARTITIONED|
          exchange [cardinality: 7.0, doc-size: 69.0, op-cost: 0.0, total-cost: 42.0]
          -- ONE_TO_ONE_EXCHANGE  |PARTITIONED|
            project ([$$p1, $$34]) [cardinality: 7.0, doc-size: 69.0, op-cost: 0.0, total-cost: 42.0]
            -- STREAM_PROJECT  |PARTITIONED|
              exchange [cardinality: 7.0, doc-size: 69.0, op-cost: 0.0, total-cost: 42.0]
              -- ONE_TO_ONE_EXCHANGE  |PARTITIONED|
                join (eq($$33, $$34)) [cardinality: 7.0, doc-size: 69.0, op-cost: 14.0, total-cost: 42.0]
                -- HYBRID_HASH_JOIN [$$33][$$34]  |PARTITIONED|
<<<<<<< HEAD
                  exchange [cardinality: 7.0, doc-size: 60.0, op-cost: 0.0, total-cost: 7.0]
                  -- HASH_PARTITION_EXCHANGE [$$33]  |PARTITIONED|
                    data-scan []<-[$$33, $$p1] <- test.ColumnDataset1 [cardinality: 7.0, doc-size: 60.0, op-cost: 0.0, total-cost: 7.0]
=======
                  exchange [cardinality: 7.0, op-cost: 7.0, total-cost: 14.0]
                  -- ONE_TO_ONE_EXCHANGE  |PARTITIONED|
                    data-scan []<-[$$33, $$p1] <- test.ColumnDataset1 [cardinality: 7.0, op-cost: 7.0, total-cost: 7.0]
>>>>>>> 32627a47
                    -- DATASOURCE_SCAN  |PARTITIONED|
                      exchange [cardinality: 0.0, doc-size: 0.0, op-cost: 0.0, total-cost: 0.0]
                      -- ONE_TO_ONE_EXCHANGE  |PARTITIONED|
                        empty-tuple-source [cardinality: 0.0, doc-size: 0.0, op-cost: 0.0, total-cost: 0.0]
                        -- EMPTY_TUPLE_SOURCE  |PARTITIONED|
<<<<<<< HEAD
                  exchange [cardinality: 7.0, doc-size: 9.0, op-cost: 0.0, total-cost: 7.0]
                  -- HASH_PARTITION_EXCHANGE [$$34]  |PARTITIONED|
                    project ([$$34]) [cardinality: 7.0, doc-size: 9.0, op-cost: 0.0, total-cost: 7.0]
=======
                  exchange [cardinality: 7.0, op-cost: 7.0, total-cost: 14.0]
                  -- ONE_TO_ONE_EXCHANGE  |PARTITIONED|
                    project ([$$34]) [cardinality: 7.0, op-cost: 0.0, total-cost: 7.0]
>>>>>>> 32627a47
                    -- STREAM_PROJECT  |PARTITIONED|
                      exchange [cardinality: 7.0, doc-size: 9.0, op-cost: 0.0, total-cost: 7.0]
                      -- ONE_TO_ONE_EXCHANGE  |PARTITIONED|
                        data-scan []<-[$$34, $$p2] <- test.ColumnDataset2 project ({}) [cardinality: 7.0, doc-size: 9.0, op-cost: 0.0, total-cost: 7.0]
                        -- DATASOURCE_SCAN  |PARTITIONED|
                          exchange [cardinality: 0.0, doc-size: 0.0, op-cost: 0.0, total-cost: 0.0]
                          -- ONE_TO_ONE_EXCHANGE  |PARTITIONED|
                            empty-tuple-source [cardinality: 0.0, doc-size: 0.0, op-cost: 0.0, total-cost: 0.0]
                            -- EMPTY_TUPLE_SOURCE  |PARTITIONED|<|MERGE_RESOLUTION|>--- conflicted
+++ resolved
@@ -16,29 +16,17 @@
               -- ONE_TO_ONE_EXCHANGE  |PARTITIONED|
                 join (eq($$33, $$34)) [cardinality: 7.0, doc-size: 69.0, op-cost: 14.0, total-cost: 42.0]
                 -- HYBRID_HASH_JOIN [$$33][$$34]  |PARTITIONED|
-<<<<<<< HEAD
                   exchange [cardinality: 7.0, doc-size: 60.0, op-cost: 0.0, total-cost: 7.0]
-                  -- HASH_PARTITION_EXCHANGE [$$33]  |PARTITIONED|
+                  -- ONE_TO_ONE_EXCHANGE  |PARTITIONED|
                     data-scan []<-[$$33, $$p1] <- test.ColumnDataset1 [cardinality: 7.0, doc-size: 60.0, op-cost: 0.0, total-cost: 7.0]
-=======
-                  exchange [cardinality: 7.0, op-cost: 7.0, total-cost: 14.0]
-                  -- ONE_TO_ONE_EXCHANGE  |PARTITIONED|
-                    data-scan []<-[$$33, $$p1] <- test.ColumnDataset1 [cardinality: 7.0, op-cost: 7.0, total-cost: 7.0]
->>>>>>> 32627a47
                     -- DATASOURCE_SCAN  |PARTITIONED|
                       exchange [cardinality: 0.0, doc-size: 0.0, op-cost: 0.0, total-cost: 0.0]
                       -- ONE_TO_ONE_EXCHANGE  |PARTITIONED|
                         empty-tuple-source [cardinality: 0.0, doc-size: 0.0, op-cost: 0.0, total-cost: 0.0]
                         -- EMPTY_TUPLE_SOURCE  |PARTITIONED|
-<<<<<<< HEAD
                   exchange [cardinality: 7.0, doc-size: 9.0, op-cost: 0.0, total-cost: 7.0]
-                  -- HASH_PARTITION_EXCHANGE [$$34]  |PARTITIONED|
+                  -- ONE_TO_ONE_EXCHANGE  |PARTITIONED|
                     project ([$$34]) [cardinality: 7.0, doc-size: 9.0, op-cost: 0.0, total-cost: 7.0]
-=======
-                  exchange [cardinality: 7.0, op-cost: 7.0, total-cost: 14.0]
-                  -- ONE_TO_ONE_EXCHANGE  |PARTITIONED|
-                    project ([$$34]) [cardinality: 7.0, op-cost: 0.0, total-cost: 7.0]
->>>>>>> 32627a47
                     -- STREAM_PROJECT  |PARTITIONED|
                       exchange [cardinality: 7.0, doc-size: 9.0, op-cost: 0.0, total-cost: 7.0]
                       -- ONE_TO_ONE_EXCHANGE  |PARTITIONED|
