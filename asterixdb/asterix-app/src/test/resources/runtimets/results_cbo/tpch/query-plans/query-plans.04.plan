distribute result [$$194] [cardinality: 0.0, doc-size: 0.0, op-cost: 0.0, total-cost: 0.0]
-- DISTRIBUTE_RESULT  |UNPARTITIONED|
  exchange [cardinality: 0.0, doc-size: 0.0, op-cost: 0.0, total-cost: 0.0]
  -- ONE_TO_ONE_EXCHANGE  |UNPARTITIONED|
    limit 100 [cardinality: 0.0, doc-size: 0.0, op-cost: 0.0, total-cost: 0.0]
    -- STREAM_LIMIT  |UNPARTITIONED|
      assign [$$194] <- [{"$1": 2, "s_acctbal": $$237, "s_name": $$239, "n_name": $$238, "p_partkey": $$250, "p_mfgr": $$244, "s_address": $$245, "s_phone": $$246, "s_comment": $$247}] project: [$$194] [cardinality: 0.0, doc-size: 0.0, op-cost: 0.0, total-cost: 0.0]
      -- ASSIGN  |PARTITIONED|
        exchange [cardinality: 0.0, doc-size: 0.0, op-cost: 0.0, total-cost: 0.0]
        -- SORT_MERGE_EXCHANGE [$$237(DESC), $$238(ASC), $$239(ASC), $$250(ASC) ]  |PARTITIONED|
          limit 100 [cardinality: 0.0, doc-size: 0.0, op-cost: 0.0, total-cost: 0.0]
          -- STREAM_LIMIT  |PARTITIONED|
            exchange [cardinality: 0.0, doc-size: 0.0, op-cost: 0.0, total-cost: 0.0]
            -- ONE_TO_ONE_EXCHANGE  |PARTITIONED|
              order (topK: 100) (DESC, $$237) (ASC, $$238) (ASC, $$239) (ASC, $$250) [cardinality: 0.0, doc-size: 0.0, op-cost: 0.0, total-cost: 0.0]
              -- STABLE_SORT [topK: 100] [$$237(DESC), $$238(ASC), $$239(ASC), $$250(ASC)]  |PARTITIONED|
                exchange [cardinality: 0.0, doc-size: 0.0, op-cost: 0.0, total-cost: 0.0]
                -- ONE_TO_ONE_EXCHANGE  |PARTITIONED|
                  project ([$$237, $$239, $$238, $$250, $$244, $$245, $$246, $$247]) [cardinality: 0.0, doc-size: 0.0, op-cost: 0.0, total-cost: 0.0]
                  -- STREAM_PROJECT  |PARTITIONED|
                    exchange [cardinality: 0.0, doc-size: 0.0, op-cost: 0.0, total-cost: 0.0]
                    -- ONE_TO_ONE_EXCHANGE  |PARTITIONED|
                      join (eq($$221, $$206)) [cardinality: 0.0, doc-size: 0.0, op-cost: 0.0, total-cost: 0.0]
                      -- HYBRID_HASH_JOIN [$$221][$$206]  |PARTITIONED|
                        exchange [cardinality: 0.0, doc-size: 0.0, op-cost: 0.0, total-cost: 0.0]
                        -- HASH_PARTITION_EXCHANGE [$$221]  |PARTITIONED|
                          project ([$$237, $$239, $$238, $$250, $$244, $$245, $$246, $$247, $$221]) [cardinality: 0.0, doc-size: 0.0, op-cost: 0.0, total-cost: 0.0]
                          -- STREAM_PROJECT  |PARTITIONED|
                            exchange [cardinality: 0.0, doc-size: 0.0, op-cost: 0.0, total-cost: 0.0]
                            -- ONE_TO_ONE_EXCHANGE  |PARTITIONED|
                              join (eq($$225, $$205)) [cardinality: 0.0, doc-size: 0.0, op-cost: 0.0, total-cost: 0.0]
                              -- HYBRID_HASH_JOIN [$$225][$$205]  |PARTITIONED|
                                exchange [cardinality: 0.0, doc-size: 0.0, op-cost: 0.0, total-cost: 0.0]
                                -- HASH_PARTITION_EXCHANGE [$$225]  |PARTITIONED|
                                  project ([$$237, $$239, $$250, $$244, $$245, $$246, $$247, $$225]) [cardinality: 0.0, doc-size: 0.0, op-cost: 0.0, total-cost: 0.0]
                                  -- STREAM_PROJECT  |PARTITIONED|
                                    exchange [cardinality: 0.0, doc-size: 0.0, op-cost: 0.0, total-cost: 0.0]
                                    -- ONE_TO_ONE_EXCHANGE  |PARTITIONED|
                                      join (and(eq($$250, $$203), eq($$202, $$231))) [cardinality: 0.0, doc-size: 0.0, op-cost: 0.0, total-cost: 0.0]
                                      -- HYBRID_HASH_JOIN [$$250, $$231][$$203, $$202]  |PARTITIONED|
                                        exchange [cardinality: 29.05, doc-size: 61.0, op-cost: 0.0, total-cost: 264469.8]
                                        -- ONE_TO_ONE_EXCHANGE  |PARTITIONED|
                                          assign [$$231] <- [get-item($$181, 0)] project: [$$250, $$244, $$231] [cardinality: 29.05, doc-size: 61.0, op-cost: 0.0, total-cost: 264469.8]
                                          -- ASSIGN  |PARTITIONED|
                                            exchange [cardinality: 29.05, doc-size: 61.0, op-cost: 0.0, total-cost: 264469.8]
                                            -- ONE_TO_ONE_EXCHANGE  |PARTITIONED|
                                              group by ([$$250 := $$200]) decor ([$$244]) {
                                                        aggregate [$$181] <- [listify($$215)] [cardinality: 0.0, doc-size: 0.0, op-cost: 0.0, total-cost: 0.0]
                                                        -- AGGREGATE  |LOCAL|
                                                          aggregate [$$215] <- [agg-sql-min($$208)] [cardinality: 0.0, doc-size: 0.0, op-cost: 0.0, total-cost: 0.0]
                                                          -- AGGREGATE  |LOCAL|
                                                            nested tuple source [cardinality: 0.0, doc-size: 0.0, op-cost: 0.0, total-cost: 0.0]
                                                            -- NESTED_TUPLE_SOURCE  |LOCAL|
                                                     } [cardinality: 29.05, doc-size: 61.0, op-cost: 0.0, total-cost: 264469.8]
                                              -- PRE_CLUSTERED_GROUP_BY[$$200]  |PARTITIONED|
                                                exchange [cardinality: 29.05, doc-size: 61.0, op-cost: 0.0, total-cost: 264469.8]
                                                -- ONE_TO_ONE_EXCHANGE  |PARTITIONED|
                                                  order (ASC, $$200) [cardinality: 29.05, doc-size: 61.0, op-cost: 0.0, total-cost: 264469.8]
                                                  -- STABLE_SORT [$$200(ASC)]  |PARTITIONED|
                                                    exchange [cardinality: 29.05, doc-size: 61.0, op-cost: 0.0, total-cost: 264469.8]
                                                    -- HASH_PARTITION_EXCHANGE [$$200]  |PARTITIONED|
                                                      project ([$$244, $$208, $$200]) [cardinality: 29.05, doc-size: 61.0, op-cost: 0.0, total-cost: 264469.8]
                                                      -- STREAM_PROJECT  |PARTITIONED|
                                                        exchange [cardinality: 29.05, doc-size: 61.0, op-cost: 0.0, total-cost: 264469.8]
                                                        -- ONE_TO_ONE_EXCHANGE  |PARTITIONED|
                                                          join (and(eq($$218, $$213), eq($$223, $$212))) [cardinality: 29.05, doc-size: 61.0, op-cost: 172.16, total-cost: 264469.8]
                                                          -- HYBRID_HASH_JOIN [$$213, $$223][$$218, $$212]  |PARTITIONED|
<<<<<<< HEAD
                                                            exchange [cardinality: 987.0, doc-size: 10.0, op-cost: 0.0, total-cost: 1000.0]
                                                            -- HASH_PARTITION_EXCHANGE [$$213, $$223]  |PARTITIONED|
                                                              assign [$$223] <- [$$s2.getField(3)] project: [$$244, $$208, $$200, $$213, $$223] [cardinality: 987.0, doc-size: 10.0, op-cost: 0.0, total-cost: 1000.0]
=======
                                                            exchange [cardinality: 987.0, op-cost: 147.16, total-cost: 1147.16]
                                                            -- HASH_PARTITION_EXCHANGE [$$223]  |PARTITIONED|
                                                              assign [$$223] <- [$$s2.getField(3)] project: [$$244, $$208, $$200, $$213, $$223] [cardinality: 987.0, op-cost: 0.0, total-cost: 1000.0]
>>>>>>> 32627a47
                                                              -- ASSIGN  |PARTITIONED|
                                                                project ([$$208, $$213, $$244, $$200, $$s2]) [cardinality: 987.0, doc-size: 10.0, op-cost: 0.0, total-cost: 1000.0]
                                                                -- STREAM_PROJECT  |PARTITIONED|
                                                                  exchange [cardinality: 987.0, doc-size: 10.0, op-cost: 0.0, total-cost: 1000.0]
                                                                  -- ONE_TO_ONE_EXCHANGE  |PARTITIONED|
                                                                    unnest-map [$$211, $$s2] <- index-search("supplier", 0, "Default", "tpch", "supplier", true, true, 1, $$210, 1, $$210, true, true, true) [cardinality: 987.0, doc-size: 10.0, op-cost: 0.0, total-cost: 1000.0]
                                                                    -- BTREE_SEARCH  |PARTITIONED|
                                                                      exchange [cardinality: 0.0, doc-size: 0.0, op-cost: 0.0, total-cost: 0.0]
                                                                      -- ONE_TO_ONE_EXCHANGE  |PARTITIONED|
                                                                        order (ASC, $$210) [cardinality: 987.0, doc-size: 10.0, op-cost: 1000.0, total-cost: 1000.0]
                                                                        -- STABLE_SORT [$$210(ASC)]  |PARTITIONED|
                                                                          exchange [cardinality: 0.0, doc-size: 0.0, op-cost: 0.0, total-cost: 0.0]
                                                                          -- HASH_PARTITION_EXCHANGE [$$210]  |PARTITIONED|
                                                                            project ([$$208, $$210, $$213, $$244, $$200]) [cardinality: 0.0, doc-size: 0.0, op-cost: 0.0, total-cost: 0.0]
                                                                            -- STREAM_PROJECT  |PARTITIONED|
                                                                              exchange [cardinality: 0.0, doc-size: 0.0, op-cost: 0.0, total-cost: 0.0]
                                                                              -- ONE_TO_ONE_EXCHANGE  |PARTITIONED|
                                                                                join (eq($$207, $$209)) [cardinality: 150.8, doc-size: 41.0, op-cost: 80225.92, total-cost: 262744.94]
                                                                                -- HYBRID_HASH_JOIN [$$209][$$207]  |PARTITIONED|
                                                                                  exchange [cardinality: 0.0, doc-size: 0.0, op-cost: 0.0, total-cost: 0.0]
                                                                                  -- ONE_TO_ONE_EXCHANGE  |PARTITIONED|
                                                                                    replicate [cardinality: 80000.0, doc-size: 10.0, op-cost: 0.0, total-cost: 80000.0]
                                                                                    -- REPLICATE  |PARTITIONED|
                                                                                      exchange [cardinality: 80000.0, doc-size: 10.0, op-cost: 0.0, total-cost: 80000.0]
                                                                                      -- ONE_TO_ONE_EXCHANGE  |PARTITIONED|
                                                                                        project ([$$208, $$210, $$209]) [cardinality: 80000.0, doc-size: 10.0, op-cost: 0.0, total-cost: 80000.0]
                                                                                        -- STREAM_PROJECT  |PARTITIONED|
                                                                                          exchange [cardinality: 80000.0, doc-size: 10.0, op-cost: 0.0, total-cost: 80000.0]
                                                                                          -- ONE_TO_ONE_EXCHANGE  |PARTITIONED|
                                                                                            data-scan []<-[$$208, $$209, $$210, $$ps2] <- tpch.partsupp [cardinality: 80000.0, doc-size: 10.0, op-cost: 0.0, total-cost: 80000.0]
                                                                                            -- DATASOURCE_SCAN  |PARTITIONED|
                                                                                              exchange [cardinality: 0.0, doc-size: 0.0, op-cost: 0.0, total-cost: 0.0]
                                                                                              -- ONE_TO_ONE_EXCHANGE  |PARTITIONED|
                                                                                                empty-tuple-source [cardinality: 0.0, doc-size: 0.0, op-cost: 0.0, total-cost: 0.0]
                                                                                                -- EMPTY_TUPLE_SOURCE  |PARTITIONED|
                                                                                  exchange [cardinality: 0.0, doc-size: 0.0, op-cost: 0.0, total-cost: 0.0]
                                                                                  -- BROADCAST_EXCHANGE  |PARTITIONED|
                                                                                    left outer join (eq($$207, $$200)) [cardinality: 37.67, doc-size: 31.0, op-cost: 20169.33, total-cost: 102368.36]
                                                                                    -- HYBRID_HASH_JOIN [$$207][$$200]  |PARTITIONED|
                                                                                      exchange [cardinality: 0.0, doc-size: 0.0, op-cost: 0.0, total-cost: 0.0]
                                                                                      -- ONE_TO_ONE_EXCHANGE  |PARTITIONED|
                                                                                        join (true) [cardinality: 20018.81, doc-size: 10.0, op-cost: 42039.51, total-cost: 62048.51]
                                                                                        -- NESTED_LOOP  |PARTITIONED|
                                                                                          exchange [cardinality: 0.0, doc-size: 0.0, op-cost: 0.0, total-cost: 0.0]
                                                                                          -- ONE_TO_ONE_EXCHANGE  |PARTITIONED|
                                                                                            project ([$$207]) [cardinality: 0.0, doc-size: 0.0, op-cost: 0.0, total-cost: 0.0]
                                                                                            -- STREAM_PROJECT  |PARTITIONED|
                                                                                              exchange [cardinality: 0.0, doc-size: 0.0, op-cost: 0.0, total-cost: 0.0]
                                                                                              -- ONE_TO_ONE_EXCHANGE  |PARTITIONED|
                                                                                                data-scan []<-[$$207, $$p2] <- tpch.part [cardinality: 20000.0, doc-size: 5.0, op-cost: 20000.0, total-cost: 20000.0]
                                                                                                -- DATASOURCE_SCAN  |PARTITIONED|
                                                                                                  exchange [cardinality: 0.0, doc-size: 0.0, op-cost: 0.0, total-cost: 0.0]
                                                                                                  -- ONE_TO_ONE_EXCHANGE  |PARTITIONED|
                                                                                                    empty-tuple-source [cardinality: 0.0, doc-size: 0.0, op-cost: 0.0, total-cost: 0.0]
                                                                                                    -- EMPTY_TUPLE_SOURCE  |PARTITIONED|
                                                                                          exchange [cardinality: 0.0, doc-size: 0.0, op-cost: 0.0, total-cost: 0.0]
                                                                                          -- BROADCAST_EXCHANGE  |PARTITIONED|
                                                                                            replicate [cardinality: 1.0, doc-size: 5.0, op-cost: 0.0, total-cost: 5.0]
                                                                                            -- REPLICATE  |PARTITIONED|
                                                                                              exchange [cardinality: 1.0, doc-size: 5.0, op-cost: 0.0, total-cost: 5.0]
                                                                                              -- ONE_TO_ONE_EXCHANGE  |PARTITIONED|
                                                                                                select (eq($$r2.getField(1), "EUROPE")) project: [$$213] [cardinality: 1.0, doc-size: 5.0, op-cost: 0.0, total-cost: 5.0]
                                                                                                -- STREAM_SELECT  |PARTITIONED|
                                                                                                  exchange [cardinality: 5.0, doc-size: 5.0, op-cost: 0.0, total-cost: 5.0]
                                                                                                  -- ONE_TO_ONE_EXCHANGE  |PARTITIONED|
                                                                                                    data-scan []<-[$$213, $$r2] <- tpch.region [cardinality: 5.0, doc-size: 5.0, op-cost: 0.0, total-cost: 5.0]
                                                                                                    -- DATASOURCE_SCAN  |PARTITIONED|
                                                                                                      exchange [cardinality: 0.0, doc-size: 0.0, op-cost: 0.0, total-cost: 0.0]
                                                                                                      -- ONE_TO_ONE_EXCHANGE  |PARTITIONED|
                                                                                                        empty-tuple-source [cardinality: 0.0, doc-size: 0.0, op-cost: 0.0, total-cost: 0.0]
                                                                                                        -- EMPTY_TUPLE_SOURCE  |PARTITIONED|
                                                                                      exchange [cardinality: 0.0, doc-size: 0.0, op-cost: 0.0, total-cost: 0.0]
                                                                                      -- BROADCAST_EXCHANGE  |PARTITIONED|
                                                                                        select (and(eq($$p.getField(5), 37), like($$p.getField(4), "%COPPER"))) project: [$$244, $$200] [cardinality: 37.63, doc-size: 21.0, op-cost: 0.0, total-cost: 20000.0]
                                                                                        -- STREAM_SELECT  |PARTITIONED|
                                                                                          assign [$$244] <- [$$p.getField(2)] [cardinality: 0.0, doc-size: 0.0, op-cost: 0.0, total-cost: 0.0]
                                                                                          -- ASSIGN  |PARTITIONED|
                                                                                            exchange [cardinality: 0.0, doc-size: 0.0, op-cost: 0.0, total-cost: 0.0]
                                                                                            -- ONE_TO_ONE_EXCHANGE  |PARTITIONED|
                                                                                              data-scan []<-[$$200, $$p] <- tpch.part [cardinality: 20000.0, doc-size: 21.0, op-cost: 20000.0, total-cost: 20000.0]
                                                                                              -- DATASOURCE_SCAN  |PARTITIONED|
                                                                                                exchange [cardinality: 0.0, doc-size: 0.0, op-cost: 0.0, total-cost: 0.0]
                                                                                                -- ONE_TO_ONE_EXCHANGE  |PARTITIONED|
                                                                                                  empty-tuple-source [cardinality: 0.0, doc-size: 0.0, op-cost: 0.0, total-cost: 0.0]
                                                                                                  -- EMPTY_TUPLE_SOURCE  |PARTITIONED|
<<<<<<< HEAD
                                                            exchange [cardinality: 25.0, doc-size: 10.0, op-cost: 0.0, total-cost: 25.0]
                                                            -- HASH_PARTITION_EXCHANGE [$$218, $$212]  |PARTITIONED|
                                                              assign [$$218] <- [$$n2.getField(2)] project: [$$218, $$212] [cardinality: 25.0, doc-size: 10.0, op-cost: 0.0, total-cost: 25.0]
=======
                                                            exchange [cardinality: 25.0, op-cost: 25.0, total-cost: 50.0]
                                                            -- ONE_TO_ONE_EXCHANGE  |PARTITIONED|
                                                              assign [$$218] <- [$$n2.getField(2)] project: [$$218, $$212] [cardinality: 25.0, op-cost: 0.0, total-cost: 25.0]
>>>>>>> 32627a47
                                                              -- ASSIGN  |PARTITIONED|
                                                                exchange [cardinality: 25.0, doc-size: 10.0, op-cost: 0.0, total-cost: 25.0]
                                                                -- ONE_TO_ONE_EXCHANGE  |PARTITIONED|
                                                                  replicate [cardinality: 25.0, doc-size: 10.0, op-cost: 0.0, total-cost: 25.0]
                                                                  -- REPLICATE  |PARTITIONED|
                                                                    exchange [cardinality: 25.0, doc-size: 10.0, op-cost: 0.0, total-cost: 25.0]
                                                                    -- ONE_TO_ONE_EXCHANGE  |PARTITIONED|
                                                                      data-scan []<-[$$212, $$n2] <- tpch.nation [cardinality: 25.0, doc-size: 10.0, op-cost: 0.0, total-cost: 25.0]
                                                                      -- DATASOURCE_SCAN  |PARTITIONED|
                                                                        exchange [cardinality: 0.0, doc-size: 0.0, op-cost: 0.0, total-cost: 0.0]
                                                                        -- ONE_TO_ONE_EXCHANGE  |PARTITIONED|
                                                                          empty-tuple-source [cardinality: 0.0, doc-size: 0.0, op-cost: 0.0, total-cost: 0.0]
                                                                          -- EMPTY_TUPLE_SOURCE  |PARTITIONED|
                                        exchange [cardinality: 78142.08, doc-size: 147.18, op-cost: 0.0, total-cost: 168971.26]
                                        -- HASH_PARTITION_EXCHANGE [$$203]  |PARTITIONED|
                                          project ([$$237, $$239, $$245, $$246, $$247, $$225, $$203, $$202]) [cardinality: 78142.08, doc-size: 147.18, op-cost: 0.0, total-cost: 168971.26]
                                          -- STREAM_PROJECT  |PARTITIONED|
                                            exchange [cardinality: 78142.08, doc-size: 147.18, op-cost: 0.0, total-cost: 168971.26]
                                            -- ONE_TO_ONE_EXCHANGE  |PARTITIONED|
                                              join (eq($$201, $$204)) [cardinality: 78142.08, doc-size: 147.18, op-cost: 84023.26, total-cost: 168971.26]
                                              -- HYBRID_HASH_JOIN [$$204][$$201]  |PARTITIONED|
                                                exchange [cardinality: 80000.0, doc-size: 10.0, op-cost: 0.0, total-cost: 80000.0]
                                                -- ONE_TO_ONE_EXCHANGE  |PARTITIONED|
                                                  assign [$$202, $$204, $$203] <- [$$208, $$210, $$209] project: [$$202, $$204, $$203] [cardinality: 80000.0, doc-size: 10.0, op-cost: 0.0, total-cost: 80000.0]
                                                  -- ASSIGN  |PARTITIONED|
                                                    exchange [cardinality: 80000.0, doc-size: 10.0, op-cost: 0.0, total-cost: 80000.0]
                                                    -- ONE_TO_ONE_EXCHANGE  |PARTITIONED|
                                                      replicate [cardinality: 80000.0, doc-size: 10.0, op-cost: 0.0, total-cost: 80000.0]
                                                      -- REPLICATE  |PARTITIONED|
                                                        exchange [cardinality: 80000.0, doc-size: 10.0, op-cost: 0.0, total-cost: 80000.0]
                                                        -- ONE_TO_ONE_EXCHANGE  |PARTITIONED|
                                                          project ([$$208, $$210, $$209]) [cardinality: 80000.0, doc-size: 10.0, op-cost: 0.0, total-cost: 80000.0]
                                                          -- STREAM_PROJECT  |PARTITIONED|
                                                            exchange [cardinality: 80000.0, doc-size: 10.0, op-cost: 0.0, total-cost: 80000.0]
                                                            -- ONE_TO_ONE_EXCHANGE  |PARTITIONED|
                                                              data-scan []<-[$$208, $$209, $$210, $$ps2] <- tpch.partsupp [cardinality: 80000.0, doc-size: 10.0, op-cost: 0.0, total-cost: 80000.0]
                                                              -- DATASOURCE_SCAN  |PARTITIONED|
                                                                exchange [cardinality: 0.0, doc-size: 0.0, op-cost: 0.0, total-cost: 0.0]
                                                                -- ONE_TO_ONE_EXCHANGE  |PARTITIONED|
                                                                  empty-tuple-source [cardinality: 0.0, doc-size: 0.0, op-cost: 0.0, total-cost: 0.0]
                                                                  -- EMPTY_TUPLE_SOURCE  |PARTITIONED|
                                                exchange [cardinality: 1000.0, doc-size: 142.18, op-cost: 0.0, total-cost: 1000.0]
                                                -- BROADCAST_EXCHANGE  |PARTITIONED|
                                                  assign [$$247, $$246, $$245, $$237, $$239, $$225] <- [$$s.getField(6), $$s.getField(4), $$s.getField(2), $$s.getField(5), $$s.getField(1), $$s.getField(3)] project: [$$237, $$239, $$245, $$246, $$247, $$225, $$201] [cardinality: 1000.0, doc-size: 142.18, op-cost: 0.0, total-cost: 1000.0]
                                                  -- ASSIGN  |PARTITIONED|
                                                    exchange [cardinality: 1000.0, doc-size: 142.18, op-cost: 0.0, total-cost: 1000.0]
                                                    -- ONE_TO_ONE_EXCHANGE  |PARTITIONED|
                                                      data-scan []<-[$$201, $$s] <- tpch.supplier [cardinality: 1000.0, doc-size: 142.18, op-cost: 0.0, total-cost: 1000.0]
                                                      -- DATASOURCE_SCAN  |PARTITIONED|
                                                        exchange [cardinality: 0.0, doc-size: 0.0, op-cost: 0.0, total-cost: 0.0]
                                                        -- ONE_TO_ONE_EXCHANGE  |PARTITIONED|
                                                          empty-tuple-source [cardinality: 0.0, doc-size: 0.0, op-cost: 0.0, total-cost: 0.0]
                                                          -- EMPTY_TUPLE_SOURCE  |PARTITIONED|
<<<<<<< HEAD
                                exchange [cardinality: 25.0, doc-size: 10.0, op-cost: 0.0, total-cost: 25.0]
                                -- HASH_PARTITION_EXCHANGE [$$205]  |PARTITIONED|
                                  assign [$$238, $$221] <- [$$n.getField(1), $$n.getField(2)] project: [$$238, $$221, $$205] [cardinality: 25.0, doc-size: 10.0, op-cost: 0.0, total-cost: 25.0]
=======
                                exchange [cardinality: 25.0, op-cost: 0.0, total-cost: 25.0]
                                -- ONE_TO_ONE_EXCHANGE  |PARTITIONED|
                                  assign [$$238, $$221] <- [$$n.getField(1), $$n.getField(2)] project: [$$238, $$221, $$205] [cardinality: 25.0, op-cost: 0.0, total-cost: 25.0]
>>>>>>> 32627a47
                                  -- ASSIGN  |PARTITIONED|
                                    assign [$$205, $$n] <- [$$212, $$n2] project: [$$205, $$n] [cardinality: 25.0, doc-size: 10.0, op-cost: 0.0, total-cost: 25.0]
                                    -- ASSIGN  |PARTITIONED|
                                      exchange [cardinality: 25.0, doc-size: 10.0, op-cost: 0.0, total-cost: 25.0]
                                      -- ONE_TO_ONE_EXCHANGE  |PARTITIONED|
                                        replicate [cardinality: 25.0, doc-size: 10.0, op-cost: 0.0, total-cost: 25.0]
                                        -- REPLICATE  |PARTITIONED|
                                          exchange [cardinality: 25.0, doc-size: 10.0, op-cost: 0.0, total-cost: 25.0]
                                          -- ONE_TO_ONE_EXCHANGE  |PARTITIONED|
                                            data-scan []<-[$$212, $$n2] <- tpch.nation [cardinality: 25.0, doc-size: 10.0, op-cost: 0.0, total-cost: 25.0]
                                            -- DATASOURCE_SCAN  |PARTITIONED|
                                              exchange [cardinality: 0.0, doc-size: 0.0, op-cost: 0.0, total-cost: 0.0]
                                              -- ONE_TO_ONE_EXCHANGE  |PARTITIONED|
                                                empty-tuple-source [cardinality: 0.0, doc-size: 0.0, op-cost: 0.0, total-cost: 0.0]
                                                -- EMPTY_TUPLE_SOURCE  |PARTITIONED|
<<<<<<< HEAD
                        exchange [cardinality: 1.0, doc-size: 5.0, op-cost: 0.0, total-cost: 5.0]
                        -- HASH_PARTITION_EXCHANGE [$$206]  |PARTITIONED|
                          assign [$$206] <- [$$213] project: [$$206] [cardinality: 1.0, doc-size: 5.0, op-cost: 0.0, total-cost: 5.0]
=======
                        exchange [cardinality: 1.0, op-cost: 0.0, total-cost: 5.0]
                        -- ONE_TO_ONE_EXCHANGE  |PARTITIONED|
                          assign [$$206] <- [$$213] project: [$$206] [cardinality: 1.0, op-cost: 0.0, total-cost: 5.0]
>>>>>>> 32627a47
                          -- ASSIGN  |PARTITIONED|
                            exchange [cardinality: 1.0, doc-size: 5.0, op-cost: 0.0, total-cost: 5.0]
                            -- ONE_TO_ONE_EXCHANGE  |PARTITIONED|
                              replicate [cardinality: 1.0, doc-size: 5.0, op-cost: 0.0, total-cost: 5.0]
                              -- REPLICATE  |PARTITIONED|
                                exchange [cardinality: 1.0, doc-size: 5.0, op-cost: 0.0, total-cost: 5.0]
                                -- ONE_TO_ONE_EXCHANGE  |PARTITIONED|
                                  select (eq($$r2.getField(1), "EUROPE")) project: [$$213] [cardinality: 1.0, doc-size: 5.0, op-cost: 0.0, total-cost: 5.0]
                                  -- STREAM_SELECT  |PARTITIONED|
                                    exchange [cardinality: 5.0, doc-size: 5.0, op-cost: 0.0, total-cost: 5.0]
                                    -- ONE_TO_ONE_EXCHANGE  |PARTITIONED|
                                      data-scan []<-[$$213, $$r2] <- tpch.region [cardinality: 5.0, doc-size: 5.0, op-cost: 0.0, total-cost: 5.0]
                                      -- DATASOURCE_SCAN  |PARTITIONED|
                                        exchange [cardinality: 0.0, doc-size: 0.0, op-cost: 0.0, total-cost: 0.0]
                                        -- ONE_TO_ONE_EXCHANGE  |PARTITIONED|
                                          empty-tuple-source [cardinality: 0.0, doc-size: 0.0, op-cost: 0.0, total-cost: 0.0]
                                          -- EMPTY_TUPLE_SOURCE  |PARTITIONED|<|MERGE_RESOLUTION|>--- conflicted
+++ resolved
@@ -65,15 +65,9 @@
                                                         -- ONE_TO_ONE_EXCHANGE  |PARTITIONED|
                                                           join (and(eq($$218, $$213), eq($$223, $$212))) [cardinality: 29.05, doc-size: 61.0, op-cost: 172.16, total-cost: 264469.8]
                                                           -- HYBRID_HASH_JOIN [$$213, $$223][$$218, $$212]  |PARTITIONED|
-<<<<<<< HEAD
                                                             exchange [cardinality: 987.0, doc-size: 10.0, op-cost: 0.0, total-cost: 1000.0]
-                                                            -- HASH_PARTITION_EXCHANGE [$$213, $$223]  |PARTITIONED|
+                                                            -- HASH_PARTITION_EXCHANGE [$$223]  |PARTITIONED|
                                                               assign [$$223] <- [$$s2.getField(3)] project: [$$244, $$208, $$200, $$213, $$223] [cardinality: 987.0, doc-size: 10.0, op-cost: 0.0, total-cost: 1000.0]
-=======
-                                                            exchange [cardinality: 987.0, op-cost: 147.16, total-cost: 1147.16]
-                                                            -- HASH_PARTITION_EXCHANGE [$$223]  |PARTITIONED|
-                                                              assign [$$223] <- [$$s2.getField(3)] project: [$$244, $$208, $$200, $$213, $$223] [cardinality: 987.0, op-cost: 0.0, total-cost: 1000.0]
->>>>>>> 32627a47
                                                               -- ASSIGN  |PARTITIONED|
                                                                 project ([$$208, $$213, $$244, $$200, $$s2]) [cardinality: 987.0, doc-size: 10.0, op-cost: 0.0, total-cost: 1000.0]
                                                                 -- STREAM_PROJECT  |PARTITIONED|
@@ -159,15 +153,9 @@
                                                                                                 -- ONE_TO_ONE_EXCHANGE  |PARTITIONED|
                                                                                                   empty-tuple-source [cardinality: 0.0, doc-size: 0.0, op-cost: 0.0, total-cost: 0.0]
                                                                                                   -- EMPTY_TUPLE_SOURCE  |PARTITIONED|
-<<<<<<< HEAD
                                                             exchange [cardinality: 25.0, doc-size: 10.0, op-cost: 0.0, total-cost: 25.0]
-                                                            -- HASH_PARTITION_EXCHANGE [$$218, $$212]  |PARTITIONED|
+                                                            -- ONE_TO_ONE_EXCHANGE  |PARTITIONED|
                                                               assign [$$218] <- [$$n2.getField(2)] project: [$$218, $$212] [cardinality: 25.0, doc-size: 10.0, op-cost: 0.0, total-cost: 25.0]
-=======
-                                                            exchange [cardinality: 25.0, op-cost: 25.0, total-cost: 50.0]
-                                                            -- ONE_TO_ONE_EXCHANGE  |PARTITIONED|
-                                                              assign [$$218] <- [$$n2.getField(2)] project: [$$218, $$212] [cardinality: 25.0, op-cost: 0.0, total-cost: 25.0]
->>>>>>> 32627a47
                                                               -- ASSIGN  |PARTITIONED|
                                                                 exchange [cardinality: 25.0, doc-size: 10.0, op-cost: 0.0, total-cost: 25.0]
                                                                 -- ONE_TO_ONE_EXCHANGE  |PARTITIONED|
@@ -221,15 +209,9 @@
                                                         -- ONE_TO_ONE_EXCHANGE  |PARTITIONED|
                                                           empty-tuple-source [cardinality: 0.0, doc-size: 0.0, op-cost: 0.0, total-cost: 0.0]
                                                           -- EMPTY_TUPLE_SOURCE  |PARTITIONED|
-<<<<<<< HEAD
                                 exchange [cardinality: 25.0, doc-size: 10.0, op-cost: 0.0, total-cost: 25.0]
-                                -- HASH_PARTITION_EXCHANGE [$$205]  |PARTITIONED|
+                                -- ONE_TO_ONE_EXCHANGE  |PARTITIONED|
                                   assign [$$238, $$221] <- [$$n.getField(1), $$n.getField(2)] project: [$$238, $$221, $$205] [cardinality: 25.0, doc-size: 10.0, op-cost: 0.0, total-cost: 25.0]
-=======
-                                exchange [cardinality: 25.0, op-cost: 0.0, total-cost: 25.0]
-                                -- ONE_TO_ONE_EXCHANGE  |PARTITIONED|
-                                  assign [$$238, $$221] <- [$$n.getField(1), $$n.getField(2)] project: [$$238, $$221, $$205] [cardinality: 25.0, op-cost: 0.0, total-cost: 25.0]
->>>>>>> 32627a47
                                   -- ASSIGN  |PARTITIONED|
                                     assign [$$205, $$n] <- [$$212, $$n2] project: [$$205, $$n] [cardinality: 25.0, doc-size: 10.0, op-cost: 0.0, total-cost: 25.0]
                                     -- ASSIGN  |PARTITIONED|
@@ -245,15 +227,9 @@
                                               -- ONE_TO_ONE_EXCHANGE  |PARTITIONED|
                                                 empty-tuple-source [cardinality: 0.0, doc-size: 0.0, op-cost: 0.0, total-cost: 0.0]
                                                 -- EMPTY_TUPLE_SOURCE  |PARTITIONED|
-<<<<<<< HEAD
                         exchange [cardinality: 1.0, doc-size: 5.0, op-cost: 0.0, total-cost: 5.0]
-                        -- HASH_PARTITION_EXCHANGE [$$206]  |PARTITIONED|
+                        -- ONE_TO_ONE_EXCHANGE  |PARTITIONED|
                           assign [$$206] <- [$$213] project: [$$206] [cardinality: 1.0, doc-size: 5.0, op-cost: 0.0, total-cost: 5.0]
-=======
-                        exchange [cardinality: 1.0, op-cost: 0.0, total-cost: 5.0]
-                        -- ONE_TO_ONE_EXCHANGE  |PARTITIONED|
-                          assign [$$206] <- [$$213] project: [$$206] [cardinality: 1.0, op-cost: 0.0, total-cost: 5.0]
->>>>>>> 32627a47
                           -- ASSIGN  |PARTITIONED|
                             exchange [cardinality: 1.0, doc-size: 5.0, op-cost: 0.0, total-cost: 5.0]
                             -- ONE_TO_ONE_EXCHANGE  |PARTITIONED|
