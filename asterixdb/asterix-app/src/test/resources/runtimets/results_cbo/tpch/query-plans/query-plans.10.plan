distribute result [$$122] [cardinality: 25648.6, doc-size: 50.0, op-cost: 0.0, total-cost: 1660495.02]
-- DISTRIBUTE_RESULT  |UNPARTITIONED|
  exchange [cardinality: 25648.6, doc-size: 50.0, op-cost: 0.0, total-cost: 1660495.02]
  -- ONE_TO_ONE_EXCHANGE  |UNPARTITIONED|
    assign [$$122] <- [{"$1": 9, "$2": $$140}] project: [$$122] [cardinality: 25648.6, doc-size: 50.0, op-cost: 0.0, total-cost: 1660495.02]
    -- ASSIGN  |UNPARTITIONED|
      aggregate [$$140] <- [agg-sql-sum($$144)] [cardinality: 25648.6, doc-size: 50.0, op-cost: 0.0, total-cost: 1660495.02]
      -- AGGREGATE  |UNPARTITIONED|
        exchange [cardinality: 25648.6, doc-size: 50.0, op-cost: 0.0, total-cost: 1660495.02]
        -- RANDOM_MERGE_EXCHANGE  |PARTITIONED|
          aggregate [$$144] <- [agg-sql-count(1)] [cardinality: 25648.6, doc-size: 50.0, op-cost: 0.0, total-cost: 1660495.02]
          -- AGGREGATE  |PARTITIONED|
            exchange [cardinality: 25648.6, doc-size: 50.0, op-cost: 0.0, total-cost: 1660495.02]
            -- ONE_TO_ONE_EXCHANGE  |PARTITIONED|
              unnest-map [$$136, $$o] <- index-search("orders", 0, "Default", "tpch", "orders", true, true, 1, $$132, 1, $$132, true, true, true) [cardinality: 25648.6, doc-size: 50.0, op-cost: 0.0, total-cost: 1660495.02]
              -- BTREE_SEARCH  |PARTITIONED|
                exchange [cardinality: 0.0, doc-size: 0.0, op-cost: 0.0, total-cost: 0.0]
                -- ONE_TO_ONE_EXCHANGE  |PARTITIONED|
                  order (ASC, $$132) [cardinality: 25648.6, doc-size: 50.0, op-cost: 128122.39, total-cost: 1660495.02]
                  -- STABLE_SORT [$$132(ASC)]  |PARTITIONED|
                    exchange [cardinality: 0.0, doc-size: 0.0, op-cost: 0.0, total-cost: 0.0]
                    -- HASH_PARTITION_EXCHANGE [$$132]  |PARTITIONED|
                      project ([$$132]) [cardinality: 0.0, doc-size: 0.0, op-cost: 0.0, total-cost: 0.0]
                      -- STREAM_PROJECT  |PARTITIONED|
                        exchange [cardinality: 0.0, doc-size: 0.0, op-cost: 0.0, total-cost: 0.0]
                        -- ONE_TO_ONE_EXCHANGE  |PARTITIONED|
                          join (and(eq($$135, $$128), eq($$134, $$125))) [cardinality: 25624.47, doc-size: 45.0, op-cost: 614777.52, total-cost: 1429874.73]
                          -- HYBRID_HASH_JOIN [$$128, $$125][$$135, $$134]  |PARTITIONED|
                            exchange [cardinality: 0.0, doc-size: 0.0, op-cost: 0.0, total-cost: 0.0]
                            -- ONE_TO_ONE_EXCHANGE  |PARTITIONED|
                              assign [$$128, $$125] <- [$$l.getField(2), $$l.getField(1)] project: [$$132, $$128, $$125] [cardinality: 0.0, doc-size: 0.0, op-cost: 0.0, total-cost: 0.0]
                              -- ASSIGN  |PARTITIONED|
                                project ([$$132, $$l]) [cardinality: 0.0, doc-size: 0.0, op-cost: 0.0, total-cost: 0.0]
                                -- STREAM_PROJECT  |PARTITIONED|
                                  exchange [cardinality: 0.0, doc-size: 0.0, op-cost: 0.0, total-cost: 0.0]
                                  -- ONE_TO_ONE_EXCHANGE  |PARTITIONED|
                                    data-scan []<-[$$131, $$132, $$l] <- tpch.lineitem [cardinality: 600572.0, doc-size: 15.0, op-cost: 600572.0, total-cost: 600572.0]
                                    -- DATASOURCE_SCAN  |PARTITIONED|
                                      exchange [cardinality: 0.0, doc-size: 0.0, op-cost: 0.0, total-cost: 0.0]
                                      -- ONE_TO_ONE_EXCHANGE  |PARTITIONED|
                                        empty-tuple-source [cardinality: 0.0, doc-size: 0.0, op-cost: 0.0, total-cost: 0.0]
                                        -- EMPTY_TUPLE_SOURCE  |PARTITIONED|
                            exchange [cardinality: 0.0, doc-size: 0.0, op-cost: 0.0, total-cost: 0.0]
                            -- BROADCAST_EXCHANGE  |PARTITIONED|
                              project ([$$134, $$135]) [cardinality: 0.0, doc-size: 0.0, op-cost: 0.0, total-cost: 0.0]
                              -- STREAM_PROJECT  |PARTITIONED|
                                exchange [cardinality: 0.0, doc-size: 0.0, op-cost: 0.0, total-cost: 0.0]
                                -- ONE_TO_ONE_EXCHANGE  |PARTITIONED|
                                  join (eq($$138, $$137)) [cardinality: 3410.13, doc-size: 30.0, op-cost: 3555.05, total-cost: 200884.68]
                                  -- HYBRID_HASH_JOIN [$$138][$$137]  |PARTITIONED|
                                    exchange [cardinality: 0.0, doc-size: 0.0, op-cost: 0.0, total-cost: 0.0]
                                    -- ONE_TO_ONE_EXCHANGE  |PARTITIONED|
                                      project ([$$134, $$135, $$138]) [cardinality: 0.0, doc-size: 0.0, op-cost: 0.0, total-cost: 0.0]
                                      -- STREAM_PROJECT  |PARTITIONED|
                                        exchange [cardinality: 0.0, doc-size: 0.0, op-cost: 0.0, total-cost: 0.0]
                                        -- ONE_TO_ONE_EXCHANGE  |PARTITIONED|
                                          join (eq($$130, $$135)) [cardinality: 3455.05, doc-size: 25.0, op-cost: 4527.53, total-cost: 197204.63]
                                          -- HYBRID_HASH_JOIN [$$135][$$130]  |PARTITIONED|
                                            exchange [cardinality: 0.0, doc-size: 0.0, op-cost: 0.0, total-cost: 0.0]
                                            -- HASH_PARTITION_EXCHANGE [$$135]  |PARTITIONED|
                                              project ([$$134, $$135]) [cardinality: 0.0, doc-size: 0.0, op-cost: 0.0, total-cost: 0.0]
                                              -- STREAM_PROJECT  |PARTITIONED|
                                                exchange [cardinality: 0.0, doc-size: 0.0, op-cost: 0.0, total-cost: 0.0]
                                                -- ONE_TO_ONE_EXCHANGE  |PARTITIONED|
                                                  join (eq($$129, $$134)) [cardinality: 3540.53, doc-size: 15.0, op-cost: 83612.42, total-cost: 187149.58]
                                                  -- HYBRID_HASH_JOIN [$$134][$$129]  |PARTITIONED|
                                                    exchange [cardinality: 0.0, doc-size: 0.0, op-cost: 0.0, total-cost: 0.0]
                                                    -- ONE_TO_ONE_EXCHANGE  |PARTITIONED|
                                                      project ([$$134, $$135]) [cardinality: 0.0, doc-size: 0.0, op-cost: 0.0, total-cost: 0.0]
                                                      -- STREAM_PROJECT  |PARTITIONED|
                                                        exchange [cardinality: 0.0, doc-size: 0.0, op-cost: 0.0, total-cost: 0.0]
                                                        -- ONE_TO_ONE_EXCHANGE  |PARTITIONED|
                                                          data-scan []<-[$$133, $$134, $$135, $$ps] <- tpch.partsupp [cardinality: 80000.0, doc-size: 10.0, op-cost: 80000.0, total-cost: 80000.0]
                                                          -- DATASOURCE_SCAN  |PARTITIONED|
                                                            exchange [cardinality: 0.0, doc-size: 0.0, op-cost: 0.0, total-cost: 0.0]
                                                            -- ONE_TO_ONE_EXCHANGE  |PARTITIONED|
                                                              empty-tuple-source [cardinality: 0.0, doc-size: 0.0, op-cost: 0.0, total-cost: 0.0]
                                                              -- EMPTY_TUPLE_SOURCE  |PARTITIONED|
                                                    exchange [cardinality: 0.0, doc-size: 0.0, op-cost: 0.0, total-cost: 0.0]
                                                    -- BROADCAST_EXCHANGE  |PARTITIONED|
                                                      select (like($$p.getField(1), "%green%")) project: [$$129] [cardinality: 884.29, doc-size: 5.0, op-cost: 0.0, total-cost: 20000.0]
                                                      -- STREAM_SELECT  |PARTITIONED|
                                                        exchange [cardinality: 0.0, doc-size: 0.0, op-cost: 0.0, total-cost: 0.0]
                                                        -- ONE_TO_ONE_EXCHANGE  |PARTITIONED|
                                                          data-scan []<-[$$129, $$p] <- tpch.part [cardinality: 20000.0, doc-size: 5.0, op-cost: 20000.0, total-cost: 20000.0]
                                                          -- DATASOURCE_SCAN  |PARTITIONED|
                                                            exchange [cardinality: 0.0, doc-size: 0.0, op-cost: 0.0, total-cost: 0.0]
                                                            -- ONE_TO_ONE_EXCHANGE  |PARTITIONED|
                                                              empty-tuple-source [cardinality: 0.0, doc-size: 0.0, op-cost: 0.0, total-cost: 0.0]
                                                              -- EMPTY_TUPLE_SOURCE  |PARTITIONED|
<<<<<<< HEAD
                                            exchange [cardinality: 0.0, doc-size: 0.0, op-cost: 0.0, total-cost: 0.0]
                                            -- HASH_PARTITION_EXCHANGE [$$130]  |PARTITIONED|
                                              assign [$$138] <- [$$s.getField(3)] project: [$$130, $$138] [cardinality: 0.0, doc-size: 0.0, op-cost: 0.0, total-cost: 0.0]
=======
                                            exchange [cardinality: 0.0, op-cost: 0.0, total-cost: 0.0]
                                            -- ONE_TO_ONE_EXCHANGE  |PARTITIONED|
                                              assign [$$138] <- [$$s.getField(3)] project: [$$130, $$138] [cardinality: 0.0, op-cost: 0.0, total-cost: 0.0]
>>>>>>> 32627a47
                                              -- ASSIGN  |PARTITIONED|
                                                exchange [cardinality: 0.0, doc-size: 0.0, op-cost: 0.0, total-cost: 0.0]
                                                -- ONE_TO_ONE_EXCHANGE  |PARTITIONED|
                                                  data-scan []<-[$$130, $$s] <- tpch.supplier [cardinality: 1000.0, doc-size: 10.0, op-cost: 1000.0, total-cost: 1000.0]
                                                  -- DATASOURCE_SCAN  |PARTITIONED|
                                                    exchange [cardinality: 0.0, doc-size: 0.0, op-cost: 0.0, total-cost: 0.0]
                                                    -- ONE_TO_ONE_EXCHANGE  |PARTITIONED|
                                                      empty-tuple-source [cardinality: 0.0, doc-size: 0.0, op-cost: 0.0, total-cost: 0.0]
                                                      -- EMPTY_TUPLE_SOURCE  |PARTITIONED|
                                    exchange [cardinality: 0.0, doc-size: 0.0, op-cost: 0.0, total-cost: 0.0]
                                    -- BROADCAST_EXCHANGE  |PARTITIONED|
                                      project ([$$137]) [cardinality: 0.0, doc-size: 0.0, op-cost: 0.0, total-cost: 0.0]
                                      -- STREAM_PROJECT  |PARTITIONED|
                                        exchange [cardinality: 0.0, doc-size: 0.0, op-cost: 0.0, total-cost: 0.0]
                                        -- ONE_TO_ONE_EXCHANGE  |PARTITIONED|
                                          data-scan []<-[$$137, $$n] <- tpch.nation [cardinality: 25.0, doc-size: 5.0, op-cost: 25.0, total-cost: 25.0]
                                          -- DATASOURCE_SCAN  |PARTITIONED|
                                            exchange [cardinality: 0.0, doc-size: 0.0, op-cost: 0.0, total-cost: 0.0]
                                            -- ONE_TO_ONE_EXCHANGE  |PARTITIONED|
                                              empty-tuple-source [cardinality: 0.0, doc-size: 0.0, op-cost: 0.0, total-cost: 0.0]
                                              -- EMPTY_TUPLE_SOURCE  |PARTITIONED|<|MERGE_RESOLUTION|>--- conflicted
+++ resolved
@@ -88,15 +88,9 @@
                                                             -- ONE_TO_ONE_EXCHANGE  |PARTITIONED|
                                                               empty-tuple-source [cardinality: 0.0, doc-size: 0.0, op-cost: 0.0, total-cost: 0.0]
                                                               -- EMPTY_TUPLE_SOURCE  |PARTITIONED|
-<<<<<<< HEAD
                                             exchange [cardinality: 0.0, doc-size: 0.0, op-cost: 0.0, total-cost: 0.0]
-                                            -- HASH_PARTITION_EXCHANGE [$$130]  |PARTITIONED|
+                                            -- ONE_TO_ONE_EXCHANGE  |PARTITIONED|
                                               assign [$$138] <- [$$s.getField(3)] project: [$$130, $$138] [cardinality: 0.0, doc-size: 0.0, op-cost: 0.0, total-cost: 0.0]
-=======
-                                            exchange [cardinality: 0.0, op-cost: 0.0, total-cost: 0.0]
-                                            -- ONE_TO_ONE_EXCHANGE  |PARTITIONED|
-                                              assign [$$138] <- [$$s.getField(3)] project: [$$130, $$138] [cardinality: 0.0, op-cost: 0.0, total-cost: 0.0]
->>>>>>> 32627a47
                                               -- ASSIGN  |PARTITIONED|
                                                 exchange [cardinality: 0.0, doc-size: 0.0, op-cost: 0.0, total-cost: 0.0]
                                                 -- ONE_TO_ONE_EXCHANGE  |PARTITIONED|
