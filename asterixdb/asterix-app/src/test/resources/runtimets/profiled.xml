--- conflicted
+++ resolved
@@ -59,13 +59,14 @@
       </compilation-unit>
     </test-case>
     <test-case FilePath="profile">
-<<<<<<< HEAD
       <compilation-unit name="subplan">
         <parameter name="profile" value="timings" type="string"/>
         <parameter name="optimized-logical-plan" value="true" type="string"/>
         <parameter name="plan-format" value="json" type="string"/>
         <output-dir compare="Text">subplan</output-dir>
-=======
+      </compilation-unit>
+    </test-case>
+    <test-case FilePath="profile">
       <compilation-unit name="long-description">
         <output-dir compare="Text">long-description</output-dir>
       </compilation-unit>
@@ -80,7 +81,6 @@
       <compilation-unit name="long-description">
         <parameter name="profile" value="timings" type="string"/>
         <output-dir compare="Text">long-description</output-dir>
->>>>>>> 3f919812
       </compilation-unit>
     </test-case>
   </test-group>
