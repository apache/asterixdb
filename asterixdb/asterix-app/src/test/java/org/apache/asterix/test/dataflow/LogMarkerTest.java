--- conflicted
+++ resolved
@@ -65,14 +65,8 @@
 import org.junit.After;
 import org.junit.Assert;
 import org.junit.Before;
-import org.junit.Ignore;
 import org.junit.Test;
 
-<<<<<<< HEAD
-@Ignore
-=======
-@Ignore("Ignoring this consistently failing test until it is decided whether it should be removed or kept")
->>>>>>> 32627a47
 public class LogMarkerTest {
 
     private static final IAType[] KEY_TYPES = { BuiltinType.AINT32 };
