--- conflicted
+++ resolved
@@ -43,12 +43,8 @@
 import software.amazon.awssdk.services.s3.S3ClientBuilder;
 import software.amazon.awssdk.services.s3.S3Configuration;
 import software.amazon.awssdk.services.s3.model.CreateBucketRequest;
-<<<<<<< HEAD
-import software.amazon.awssdk.services.s3.model.DeleteBucketRequest;
-=======
 import software.amazon.awssdk.services.s3.model.HeadBucketRequest;
 import software.amazon.awssdk.services.s3.model.NoSuchBucketException;
->>>>>>> 698e45c1
 
 // This runs Adobe S3Mock in a docker container, with the bucket storage directory under target/s3mock.
 // Search for line "Successfully created {} as root folder" in the info log file
@@ -102,24 +98,9 @@
         URI endpoint = URI.create(s3Mock.getHttpEndpoint()); // endpoint pointing to S3 mock server
         builder.region(Region.of(MOCK_SERVER_REGION)).credentialsProvider(AnonymousCredentialsProvider.create())
                 .endpointOverride(endpoint);
-<<<<<<< HEAD
-        S3Client client = builder.build();
-        if (cleanStart) {
-            try {
-                client.deleteBucket(DeleteBucketRequest.builder().bucket(CLOUD_STORAGE_BUCKET).build());
-                LOGGER.info("Deleted bucket {} for cloud storage", CLOUD_STORAGE_BUCKET);
-            } catch (Exception ex) {
-                // do nothing
-            }
-        }
-        client.createBucket(CreateBucketRequest.builder().bucket(CLOUD_STORAGE_BUCKET).build());
-        LOGGER.info("Created bucket {} for cloud storage", CLOUD_STORAGE_BUCKET);
-
-=======
         S3Client client =
                 builder.serviceConfiguration(S3Configuration.builder().pathStyleAccessEnabled(true).build()).build();
         createIfNotExists(CLOUD_STORAGE_BUCKET, client);
->>>>>>> 698e45c1
         if (createPlaygroundContainer) {
             createIfNotExists(PLAYGROUND_BUCKET, client);
         }
