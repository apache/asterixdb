/*
 * Licensed to the Apache Software Foundation (ASF) under one
 * or more contributor license agreements.  See the NOTICE file
 * distributed with this work for additional information
 * regarding copyright ownership.  The ASF licenses this file
 * to you under the Apache License, Version 2.0 (the
 * "License"); you may not use this file except in compliance
 * with the License.  You may obtain a copy of the License at
 *
 *   http://www.apache.org/licenses/LICENSE-2.0
 *
 * Unless required by applicable law or agreed to in writing,
 * software distributed under the License is distributed on an
 * "AS IS" BASIS, WITHOUT WARRANTIES OR CONDITIONS OF ANY
 * KIND, either express or implied.  See the License for the
 * specific language governing permissions and limitations
 * under the License.
 */
package org.apache.asterix.test.sqlpp;

import static org.apache.hyracks.util.file.FileUtil.canonicalize;
<<<<<<< HEAD
import static org.mockito.Matchers.any;
import static org.mockito.Matchers.anyString;
=======
>>>>>>> 4889f6b0
import static org.mockito.Mockito.mock;
import static org.mockito.Mockito.when;

import java.io.File;
import java.io.FileOutputStream;
import java.io.PrintWriter;
import java.lang.reflect.Method;
import java.nio.charset.StandardCharsets;
import java.util.ArrayList;
import java.util.Arrays;
import java.util.HashSet;
import java.util.List;
import java.util.Map;
import java.util.Set;
import java.util.stream.Collectors;

import org.apache.asterix.common.config.GlobalConfig;
import org.apache.asterix.common.functions.FunctionSignature;
import org.apache.asterix.common.metadata.DataverseName;
import org.apache.asterix.lang.common.base.IParser;
import org.apache.asterix.lang.common.base.IParserFactory;
import org.apache.asterix.lang.common.base.IQueryRewriter;
import org.apache.asterix.lang.common.base.IRewriterFactory;
import org.apache.asterix.lang.common.base.Statement;
import org.apache.asterix.lang.common.rewrites.LangRewritingContext;
import org.apache.asterix.lang.common.statement.CreateFunctionStatement;
import org.apache.asterix.lang.common.statement.DataverseDecl;
import org.apache.asterix.lang.common.statement.FunctionDecl;
import org.apache.asterix.lang.common.statement.Query;
import org.apache.asterix.lang.common.util.FunctionUtil;
import org.apache.asterix.lang.sqlpp.parser.SqlppParserFactory;
import org.apache.asterix.lang.sqlpp.rewrites.SqlppRewriterFactory;
import org.apache.asterix.lang.sqlpp.util.SqlppAstPrintUtil;
import org.apache.asterix.lang.sqlpp.util.SqlppRewriteUtil;
import org.apache.asterix.metadata.bootstrap.MetadataBuiltinEntities;
import org.apache.asterix.metadata.declared.MetadataProvider;
import org.apache.asterix.metadata.entities.Dataset;
import org.apache.asterix.metadata.entities.Dataverse;
import org.apache.asterix.metadata.entities.Function;
import org.apache.asterix.test.common.ComparisonException;
import org.apache.asterix.test.common.TestExecutor;
import org.apache.asterix.testframework.context.TestCaseContext;
import org.apache.asterix.testframework.context.TestFileContext;
import org.apache.asterix.testframework.xml.ComparisonEnum;
import org.apache.asterix.testframework.xml.TestCase.CompilationUnit;
import org.apache.asterix.testframework.xml.TestGroup;
import org.apache.hyracks.test.support.TestUtils;
import org.junit.Assert;
import org.mockito.Mockito;
import org.mockito.invocation.InvocationOnMock;
import org.mockito.stubbing.Answer;

import junit.extensions.PA;

public class ParserTestExecutor extends TestExecutor {

    private IParserFactory sqlppParserFactory = new SqlppParserFactory();
    private IRewriterFactory sqlppRewriterFactory = new SqlppRewriterFactory(sqlppParserFactory);
    private Set<FunctionSignature> createdFunctions = new HashSet<>();

    @Override
    public void executeTest(String actualPath, TestCaseContext testCaseCtx, ProcessBuilder pb,
            boolean isDmlRecoveryTest, TestGroup failedGroup) throws Exception {
        int queryCount = 0;
        List<CompilationUnit> cUnits = testCaseCtx.getTestCase().getCompilationUnit();
        for (CompilationUnit cUnit : cUnits) {
            LOGGER.info(
                    "Starting [TEST]: " + testCaseCtx.getTestCase().getFilePath() + "/" + cUnit.getName() + " ... ");
            List<TestFileContext> testFileCtxs = testCaseCtx.getTestFiles(cUnit);
            List<TestFileContext> expectedResultFileCtxs = testCaseCtx.getExpectedResultFiles(cUnit);
            for (TestFileContext ctx : testFileCtxs) {
                File testFile = ctx.getFile();
                try {
                    if (queryCount >= expectedResultFileCtxs.size()
                            && !cUnit.getOutputDir().getValue().equals("none")) {
                        throw new ComparisonException("no result file for " + canonicalize(testFile) + "; queryCount: "
                                + queryCount + ", filectxs.size: " + expectedResultFileCtxs.size());
                    }

                    // Runs the test query.
                    File expectedResultFile = expectedResultFileCtxs.get(queryCount).getFile();
                    File actualResultFile =
                            testCaseCtx.getActualResultFile(cUnit, expectedResultFile, new File(actualPath));
                    testSQLPPParser(testFile, actualResultFile, expectedResultFile);

                    LOGGER.info(
                            "[TEST]: " + testCaseCtx.getTestCase().getFilePath() + "/" + cUnit.getName() + " PASSED ");
                    queryCount++;
                } catch (Exception e) {
                    System.err.println("testFile " + canonicalize(testFile) + " raised an exception: " + e);
                    if (cUnit.getExpectedError().isEmpty()) {
                        e.printStackTrace();
                        System.err.println("...Unexpected!");
                        if (failedGroup != null) {
                            failedGroup.getTestCase().add(testCaseCtx.getTestCase());
                        }
                        throw new Exception("Test \"" + canonicalize(testFile) + "\" FAILED!", e);
                    } else {
                        // must compare with the expected failure message
                        if (e instanceof ComparisonException) {
                            throw e;
                        }
                        LOGGER.info("[TEST]: " + canonicalize(testCaseCtx.getTestCase().getFilePath()) + "/"
                                + cUnit.getName() + " failed as expected: " + e.getMessage());
                        System.err.println("...but that was expected.");
                    }
                }
            }
        }
    }

    // Tests the SQL++ parser.
    public void testSQLPPParser(File queryFile, File actualResultFile, File expectedFile) throws Exception {
        actualResultFile.getParentFile().mkdirs();
        PrintWriter writer = new PrintWriter(new FileOutputStream(actualResultFile));
        IParser parser = sqlppParserFactory.createParser(readTestFile(queryFile));
        GlobalConfig.ASTERIX_LOGGER.info(queryFile.toString());
        try {
            List<Statement> statements = parser.parse();
            DataverseName dvName = getDefaultDataverse(statements);
            List<FunctionDecl> functions = getDeclaredFunctions(statements, dvName);
            List<FunctionSignature> createdFunctionsList = getCreatedFunctions(statements, dvName);
            createdFunctions.addAll(createdFunctionsList);

            MetadataProvider metadataProvider = mock(MetadataProvider.class);

            @SuppressWarnings("unchecked")
            Map<String, Object> config = mock(Map.class);
            when(metadataProvider.getDefaultDataverseName()).thenReturn(dvName);
            when(metadataProvider.getConfig()).thenReturn(config);
            when(config.get(FunctionUtil.IMPORT_PRIVATE_FUNCTIONS)).thenReturn("true");
<<<<<<< HEAD
            when(metadataProvider.findDataverse(any(DataverseName.class))).thenAnswer(new Answer<Dataverse>() {
                @Override
                public Dataverse answer(InvocationOnMock invocation) {
                    Object[] args = invocation.getArguments();
                    final Dataverse mockDataverse = mock(Dataverse.class);
                    when(mockDataverse.getDataverseName()).thenReturn((DataverseName) args[0]);
                    return mockDataverse;
                }
            });
            when(metadataProvider.findDataset(any(DataverseName.class), anyString())).thenAnswer(new Answer<Dataset>() {
                @Override
                public Dataset answer(InvocationOnMock invocation) {
                    Object[] args = invocation.getArguments();
                    final Dataset mockDataset = mock(Dataset.class);
                    when(mockDataset.getDataverseName()).thenReturn((DataverseName) args[0]);
                    when(mockDataset.getDatasetName()).thenReturn((String) args[1]);
                    return mockDataset;
                }
            });
            when(metadataProvider.lookupUserDefinedFunction(any(FunctionSignature.class)))
                    .thenAnswer(new Answer<Function>() {
                        @Override
                        public Function answer(InvocationOnMock invocation) {
                            Object[] args = invocation.getArguments();
                            FunctionSignature fs = (FunctionSignature) args[0];
                            if (!createdFunctions.contains(fs)) {
                                return null;
                            }
                            Function mockFunction = mock(Function.class);
                            when(mockFunction.getSignature()).thenReturn(fs);
                            return mockFunction;
=======
            when(metadataProvider.findDataset(Mockito.<String> any(), Mockito.<String> any()))
                    .thenAnswer(new Answer<Dataset>() {
                        @Override
                        public Dataset answer(InvocationOnMock invocation) {
                            Object[] args = invocation.getArguments();
                            final Dataset mockDataset = mock(Dataset.class);
                            String fullyQualifiedName = args[0] != null ? args[0] + "." + args[1] : (String) args[1];
                            when(mockDataset.getFullyQualifiedName()).thenReturn(fullyQualifiedName);
                            return mockDataset;
>>>>>>> 4889f6b0
                        }
                    });

            for (Statement st : statements) {
                if (st.getKind() == Statement.Kind.QUERY) {
                    Query query = (Query) st;
                    IQueryRewriter rewriter = sqlppRewriterFactory.createQueryRewriter();
                    LangRewritingContext rwContext = new LangRewritingContext(metadataProvider, functions,
                            TestUtils.NOOP_WARNING_COLLECTOR, query.getVarCounter());
                    rewrite(rewriter, query, rwContext);

                    // Tests deep copy and deep equality.
                    Query copiedQuery = (Query) SqlppRewriteUtil.deepCopy(query);
                    Assert.assertEquals(query.hashCode(), copiedQuery.hashCode());
                    Assert.assertEquals(query, copiedQuery);
                }
                SqlppAstPrintUtil.print(st, writer);
            }
            writer.close();
            // Compares the actual result and the expected result.
            runScriptAndCompareWithResult(queryFile, expectedFile, actualResultFile, ComparisonEnum.TEXT,
                    StandardCharsets.UTF_8, null);
        } catch (Exception e) {
            GlobalConfig.ASTERIX_LOGGER.warn("Failed while testing file " + canonicalize(queryFile));
            throw e;
        } finally {
            writer.close();
        }
    }

    // Extracts declared functions.
    private List<FunctionDecl> getDeclaredFunctions(List<Statement> statements, DataverseName defaultDataverseName) {
        List<FunctionDecl> functionDecls = new ArrayList<>();
        for (Statement st : statements) {
            if (st.getKind() == Statement.Kind.FUNCTION_DECL) {
                FunctionDecl fds = (FunctionDecl) st;
                FunctionSignature signature = fds.getSignature();
                if (signature.getDataverseName() == null) {
                    signature.setDataverseName(defaultDataverseName);
                }
                functionDecls.add(fds);
            }
        }
        return functionDecls;
    }

    // Extracts created functions.
    private List<FunctionSignature> getCreatedFunctions(List<Statement> statements,
            DataverseName defaultDataverseName) {
        List<FunctionSignature> createdFunctions = new ArrayList<>();
        for (Statement st : statements) {
            if (st.getKind() == Statement.Kind.CREATE_FUNCTION) {
                CreateFunctionStatement cfs = (CreateFunctionStatement) st;
                FunctionSignature signature = cfs.getFunctionSignature();
                if (signature.getDataverseName() == null) {
                    signature = new FunctionSignature(defaultDataverseName, signature.getName(), signature.getArity());
                }
                createdFunctions.add(signature);
            }
        }
        return createdFunctions;
    }

    // Gets the default dataverse for the input statements.
    private DataverseName getDefaultDataverse(List<Statement> statements) {
        for (Statement st : statements) {
            if (st.getKind() == Statement.Kind.DATAVERSE_DECL) {
                DataverseDecl dv = (DataverseDecl) st;
                return dv.getDataverseName();
            }
        }
        return MetadataBuiltinEntities.DEFAULT_DATAVERSE_NAME;
    }

    // Rewrite queries.
    // Note: we do not do inline function rewriting here because this needs real metadata access.
    private void rewrite(IQueryRewriter rewriter, Query topExpr, LangRewritingContext context) throws Exception {
        invokeMethod(rewriter, "setup", context, topExpr, null, true, false);
        invokeMethod(rewriter, "resolveFunctionCalls");
        invokeMethod(rewriter, "generateColumnNames");
        invokeMethod(rewriter, "substituteGroupbyKeyExpression");
        invokeMethod(rewriter, "rewriteGroupBys");
        invokeMethod(rewriter, "rewriteSetOperations");
        invokeMethod(rewriter, "inlineColumnAlias");
        invokeMethod(rewriter, "rewriteWindowExpressions");
        invokeMethod(rewriter, "rewriteGroupingSets");
        invokeMethod(rewriter, "variableCheckAndRewrite");
        invokeMethod(rewriter, "extractAggregatesFromCaseExpressions");
        invokeMethod(rewriter, "rewriteGroupByAggregationSugar");
        invokeMethod(rewriter, "rewriteWindowAggregationSugar");
        invokeMethod(rewriter, "rewriteSpecialFunctionNames");
        invokeMethod(rewriter, "rewriteOperatorExpression");
        invokeMethod(rewriter, "rewriteCaseExpressions");
        invokeMethod(rewriter, "rewriteListInputFunctions");
        invokeMethod(rewriter, "rewriteRightJoins");
    }

    private static void invokeMethod(Object instance, String methodName, Object... args) throws Exception {
        PA.invokeMethod(instance, getMethodSignature(instance.getClass(), methodName), args);
    }

    private static String getMethodSignature(Class<?> cls, String methodName) throws Exception {
        Method[] methods = cls.getDeclaredMethods();
        Method method = Arrays.stream(methods).filter(m -> m.getName().equals(methodName)).findFirst()
                .orElseThrow(NoSuchMethodException::new);
        String parameterTypes =
                Arrays.stream(method.getParameterTypes()).map(Class::getName).collect(Collectors.joining(","));
        return String.format("%s(%s)", method.getName(), parameterTypes);
    }
}<|MERGE_RESOLUTION|>--- conflicted
+++ resolved
@@ -19,11 +19,6 @@
 package org.apache.asterix.test.sqlpp;
 
 import static org.apache.hyracks.util.file.FileUtil.canonicalize;
-<<<<<<< HEAD
-import static org.mockito.Matchers.any;
-import static org.mockito.Matchers.anyString;
-=======
->>>>>>> 4889f6b0
 import static org.mockito.Mockito.mock;
 import static org.mockito.Mockito.when;
 
@@ -155,8 +150,7 @@
             when(metadataProvider.getDefaultDataverseName()).thenReturn(dvName);
             when(metadataProvider.getConfig()).thenReturn(config);
             when(config.get(FunctionUtil.IMPORT_PRIVATE_FUNCTIONS)).thenReturn("true");
-<<<<<<< HEAD
-            when(metadataProvider.findDataverse(any(DataverseName.class))).thenAnswer(new Answer<Dataverse>() {
+            when(metadataProvider.findDataverse(Mockito.<DataverseName> any())).thenAnswer(new Answer<Dataverse>() {
                 @Override
                 public Dataverse answer(InvocationOnMock invocation) {
                     Object[] args = invocation.getArguments();
@@ -165,17 +159,18 @@
                     return mockDataverse;
                 }
             });
-            when(metadataProvider.findDataset(any(DataverseName.class), anyString())).thenAnswer(new Answer<Dataset>() {
-                @Override
-                public Dataset answer(InvocationOnMock invocation) {
-                    Object[] args = invocation.getArguments();
-                    final Dataset mockDataset = mock(Dataset.class);
-                    when(mockDataset.getDataverseName()).thenReturn((DataverseName) args[0]);
-                    when(mockDataset.getDatasetName()).thenReturn((String) args[1]);
-                    return mockDataset;
-                }
-            });
-            when(metadataProvider.lookupUserDefinedFunction(any(FunctionSignature.class)))
+            when(metadataProvider.findDataset(Mockito.<DataverseName> any(), Mockito.<String> any()))
+                    .thenAnswer(new Answer<Dataset>() {
+                        @Override
+                        public Dataset answer(InvocationOnMock invocation) {
+                            Object[] args = invocation.getArguments();
+                            final Dataset mockDataset = mock(Dataset.class);
+                            when(mockDataset.getDataverseName()).thenReturn((DataverseName) args[0]);
+                            when(mockDataset.getDatasetName()).thenReturn((String) args[1]);
+                            return mockDataset;
+                        }
+                    });
+            when(metadataProvider.lookupUserDefinedFunction(Mockito.<FunctionSignature> any()))
                     .thenAnswer(new Answer<Function>() {
                         @Override
                         public Function answer(InvocationOnMock invocation) {
@@ -187,17 +182,6 @@
                             Function mockFunction = mock(Function.class);
                             when(mockFunction.getSignature()).thenReturn(fs);
                             return mockFunction;
-=======
-            when(metadataProvider.findDataset(Mockito.<String> any(), Mockito.<String> any()))
-                    .thenAnswer(new Answer<Dataset>() {
-                        @Override
-                        public Dataset answer(InvocationOnMock invocation) {
-                            Object[] args = invocation.getArguments();
-                            final Dataset mockDataset = mock(Dataset.class);
-                            String fullyQualifiedName = args[0] != null ? args[0] + "." + args[1] : (String) args[1];
-                            when(mockDataset.getFullyQualifiedName()).thenReturn(fullyQualifiedName);
-                            return mockDataset;
->>>>>>> 4889f6b0
                         }
                     });
 
