/*
 * Licensed to the Apache Software Foundation (ASF) under one
 * or more contributor license agreements.  See the NOTICE file
 * distributed with this work for additional information
 * regarding copyright ownership.  The ASF licenses this file
 * to you under the Apache License, Version 2.0 (the
 * "License"); you may not use this file except in compliance
 * with the License.  You may obtain a copy of the License at
 *
 *   http://www.apache.org/licenses/LICENSE-2.0
 *
 * Unless required by applicable law or agreed to in writing,
 * software distributed under the License is distributed on an
 * "AS IS" BASIS, WITHOUT WARRANTIES OR CONDITIONS OF ANY
 * KIND, either express or implied.  See the License for the
 * specific language governing permissions and limitations
 * under the License.
 */
package org.apache.asterix.api.http.server;

import static org.apache.asterix.common.exceptions.ErrorCode.NO_STATEMENT_PROVIDED;

import java.io.IOException;
import java.io.PrintWriter;
import java.net.InetAddress;
import java.net.UnknownHostException;
import java.nio.charset.Charset;
import java.util.ArrayList;
import java.util.Collections;
import java.util.List;
import java.util.Map;
import java.util.Optional;
import java.util.Set;
import java.util.concurrent.ConcurrentMap;
import java.util.function.Function;

import org.apache.asterix.algebra.base.ILangExtension;
import org.apache.asterix.app.result.ExecutionError;
import org.apache.asterix.app.result.ExecutionWarning;
import org.apache.asterix.app.result.ResponseMetrics;
import org.apache.asterix.app.result.ResponsePrinter;
import org.apache.asterix.app.result.fields.ClientContextIdPrinter;
import org.apache.asterix.app.result.fields.ErrorsPrinter;
import org.apache.asterix.app.result.fields.MetricsPrinter;
import org.apache.asterix.app.result.fields.ParseOnlyResultPrinter;
import org.apache.asterix.app.result.fields.PlansPrinter;
import org.apache.asterix.app.result.fields.ProfilePrinter;
import org.apache.asterix.app.result.fields.RequestIdPrinter;
import org.apache.asterix.app.result.fields.StatusPrinter;
import org.apache.asterix.app.result.fields.TypePrinter;
import org.apache.asterix.app.result.fields.WarningsPrinter;
import org.apache.asterix.app.translator.QueryTranslator;
import org.apache.asterix.app.translator.RequestParameters;
import org.apache.asterix.common.api.IApplicationContext;
import org.apache.asterix.common.api.IClusterManagementWork;
import org.apache.asterix.common.api.ICodedMessage;
import org.apache.asterix.common.api.IReceptionist;
import org.apache.asterix.common.api.IRequestReference;
import org.apache.asterix.common.context.IStorageComponentProvider;
import org.apache.asterix.common.dataflow.ICcApplicationContext;
import org.apache.asterix.common.exceptions.CompilationException;
import org.apache.asterix.common.exceptions.ErrorCode;
import org.apache.asterix.common.exceptions.RuntimeDataException;
import org.apache.asterix.compiler.provider.ILangCompilationProvider;
import org.apache.asterix.hyracks.bootstrap.ApplicationConfigurator;
import org.apache.asterix.lang.common.base.IParser;
import org.apache.asterix.lang.common.base.IParserFactory;
import org.apache.asterix.lang.common.base.Statement;
import org.apache.asterix.lang.common.expression.VariableExpr;
import org.apache.asterix.lang.common.statement.Query;
import org.apache.asterix.metadata.MetadataManager;
import org.apache.asterix.om.base.IAObject;
import org.apache.asterix.translator.ExecutionPlans;
import org.apache.asterix.translator.IRequestParameters;
import org.apache.asterix.translator.IStatementExecutor;
import org.apache.asterix.translator.IStatementExecutor.ResultDelivery;
import org.apache.asterix.translator.IStatementExecutor.Stats;
import org.apache.asterix.translator.IStatementExecutorFactory;
import org.apache.asterix.translator.ResultProperties;
import org.apache.asterix.translator.SessionConfig;
import org.apache.asterix.translator.SessionOutput;
import org.apache.hyracks.algebricks.common.exceptions.AlgebricksException;
import org.apache.hyracks.api.application.IServiceContext;
import org.apache.hyracks.api.exceptions.HyracksDataException;
import org.apache.hyracks.api.exceptions.IError;
import org.apache.hyracks.api.exceptions.IFormattedException;
import org.apache.hyracks.api.exceptions.Warning;
import org.apache.hyracks.api.result.IResultSet;
import org.apache.hyracks.control.common.controllers.CCConfig;
import org.apache.hyracks.http.api.IServletRequest;
import org.apache.hyracks.http.api.IServletResponse;
import org.apache.hyracks.http.server.utils.HttpUtil;
import org.apache.logging.log4j.LogManager;
import org.apache.logging.log4j.Logger;

import io.netty.handler.codec.http.HttpResponseStatus;

public class QueryServiceServlet extends AbstractQueryApiServlet {
    protected static final Logger LOGGER = LogManager.getLogger();
    protected final ILangExtension.Language queryLanguage;
    private final ILangCompilationProvider compilationProvider;
    private final IStatementExecutorFactory statementExecutorFactory;
    private final IStorageComponentProvider componentProvider;
    private final IReceptionist receptionist;
    protected final IServiceContext serviceCtx;
    protected final Function<IServletRequest, Map<String, String>> optionalParamProvider;
    protected String hostName;

    public QueryServiceServlet(ConcurrentMap<String, Object> ctx, String[] paths, IApplicationContext appCtx,
            ILangExtension.Language queryLanguage, ILangCompilationProvider compilationProvider,
            IStatementExecutorFactory statementExecutorFactory, IStorageComponentProvider componentProvider,
            Function<IServletRequest, Map<String, String>> optionalParamProvider) {
        super(appCtx, ctx, paths);
        this.queryLanguage = queryLanguage;
        this.compilationProvider = compilationProvider;
        this.statementExecutorFactory = statementExecutorFactory;
        this.componentProvider = componentProvider;
        receptionist = appCtx.getReceptionist();
        this.serviceCtx = (IServiceContext) ctx.get(ServletConstants.SERVICE_CONTEXT_ATTR);
        this.optionalParamProvider = optionalParamProvider;
        try {
            this.hostName =
                    InetAddress.getByName(serviceCtx.getAppConfig().getString(CCConfig.Option.CLUSTER_PUBLIC_ADDRESS))
                            .getHostName();
        } catch (UnknownHostException e) {
            LOGGER.warn("Reverse DNS not properly configured, CORS defaulting to localhost", e);
            this.hostName = "localhost";
        }
    }

    @Override
    protected final void get(IServletRequest request, IServletResponse response) throws IOException {
        handleRequest(request, response, true);
    }

    @Override
    protected final void post(IServletRequest request, IServletResponse response) throws IOException {
        handleRequest(request, response, false);
    }

    @Override
    protected void options(IServletRequest request, IServletResponse response) throws Exception {
        if (request.getHeader("Origin") != null) {
            response.setHeader("Access-Control-Allow-Origin", request.getHeader("Origin"));
        }
        response.setHeader("Access-Control-Allow-Headers", "Origin, X-Requested-With, Content-Type, Accept");
        String server = getServerHeaderValue();
        if (server != null) {
            HttpUtil.setServerHeader(response, server);
        }
        response.setStatus(HttpResponseStatus.OK);
    }

    protected static class RequestExecutionState {
        private long execStart = -1;
        private long execEnd = -1;
        private ResultStatus resultStatus = ResultStatus.FATAL;
        private HttpResponseStatus httpResponseStatus = HttpResponseStatus.INTERNAL_SERVER_ERROR;

        public void setStatus(ResultStatus resultStatus, HttpResponseStatus httpResponseStatus) {
            this.resultStatus = resultStatus;
            this.httpResponseStatus = httpResponseStatus;
        }

        public ResultStatus getResultStatus() {
            return resultStatus;
        }

        HttpResponseStatus getHttpStatus() {
            return httpResponseStatus;
        }

        void start() {
            execStart = System.nanoTime();
        }

        void end() {
            execEnd = System.nanoTime();
        }

        void finish() {
            if (execStart == -1) {
                execEnd = -1;
            } else if (execEnd == -1) {
                execEnd = System.nanoTime();
            }
        }

        public long duration() {
            return execEnd - execStart;
        }

        protected StringBuilder append(StringBuilder sb) {
            return sb.append("ResultStatus: ").append(resultStatus.str()).append(" HTTPStatus: ")
                    .append(String.valueOf(httpResponseStatus));
        }

        @Override
        public String toString() {
            return append(new StringBuilder()).toString();
        }
    }

    private static SessionOutput createSessionOutput(PrintWriter resultWriter) {
        SessionOutput.ResultDecorator resultPrefix = ResultUtil.createPreResultDecorator();
        SessionOutput.ResultDecorator resultPostfix = ResultUtil.createPostResultDecorator();
        SessionOutput.ResultAppender appendStatus = ResultUtil.createResultStatusAppender();
        SessionConfig sessionConfig = new SessionConfig(SessionConfig.OutputFormat.CLEAN_JSON);
        return new SessionOutput(sessionConfig, resultWriter, resultPrefix, resultPostfix, null, appendStatus);
    }

    protected void setRequestParam(IServletRequest request, QueryServiceRequestParameters param,
            Function<IServletRequest, Map<String, String>> optionalParamProvider, RequestExecutionState executionState)
            throws IOException, AlgebricksException {
        Map<String, String> optionalParams = null;
        if (optionalParamProvider != null) {
            optionalParams = optionalParamProvider.apply(request);
        }
        param.setParameters(this, request, optionalParams);
    }

    private void setAccessControlHeaders(IServletRequest request, IServletResponse response) throws IOException {
        //CORS
        if (request.getHeader("Origin") != null) {
            response.setHeader("Access-Control-Allow-Origin", request.getHeader("Origin"));
        }
        response.setHeader("Access-Control-Allow-Headers", "Origin, X-Requested-With, Content-Type, Accept");
    }

    private static String handlePath(ResultDelivery delivery) {
        switch (delivery) {
            case ASYNC:
                return "/status/";
            case DEFERRED:
                return "/result/";
            case IMMEDIATE:
            default:
                return "";
        }
    }

    /**
     * Determines the URL for a result handle based on the host and the path of the incoming request and the result
     * delivery mode. Usually there will be a "status" endpoint for ASYNC requests that exposes the status of the
     * execution and a "result" endpoint for DEFERRED requests that will deliver the result for a successful execution.
     *
     * @param host
     *            hostname used for this request
     * @param path
     *            servlet path for this request
     * @param delivery
     *            ResultDelivery mode for this request
     * @return a handle (URL) that allows a client to access further information for this request
     */
    protected String getHandleUrl(String host, String path, ResultDelivery delivery) {
        return "http://" + host + path + handlePath(delivery);
    }

    private void handleRequest(IServletRequest request, IServletResponse response, boolean forceReadOnly)
            throws IOException {
        final IRequestReference requestRef = receptionist.welcome(request);
        long elapsedStart = System.nanoTime();
        long errorCount = 1;
        Stats stats = new Stats();
        List<Warning> warnings = new ArrayList<>();
        Charset resultCharset = HttpUtil.setContentType(response, HttpUtil.ContentType.APPLICATION_JSON, request);
        PrintWriter httpWriter = response.writer();
        SessionOutput sessionOutput = createSessionOutput(httpWriter);
        ResponsePrinter responsePrinter = new ResponsePrinter(sessionOutput);
        ResultDelivery delivery = ResultDelivery.IMMEDIATE;
        QueryServiceRequestParameters param = newQueryRequestParameters();
        RequestExecutionState executionState = newRequestExecutionState();
        try {
            // buffer the output until we are ready to set the status of the response message correctly
            responsePrinter.begin();
            setRequestParam(request, param, optionalParamProvider, executionState);
            if (forceReadOnly) {
                param.setReadOnly(true);
            }
<<<<<<< HEAD
            String statement = param.getStatement();
            statement = statement == null || (!statement.isEmpty() && statement.charAt(statement.length() - 1) == ';')
                    ? statement : (statement + ";");
            if (statement != null && (statement.startsWith("UPSERT") || statement.startsWith("INSERT"))
                    && LOGGER.isDebugEnabled()) {
                LOGGER.debug("handleRequest: uuid={}, clientContextID={}, {}", requestRef.getUuid(),
                        param.getClientContextID(), LogRedactionUtil.statement(param.toString()));
            } else if (LOGGER.isInfoEnabled()) {
                LOGGER.info("handleRequest: uuid={}, clientContextID={}, {}", requestRef.getUuid(),
                        param.getClientContextID(), LogRedactionUtil.statement(param.toString()));
=======
            if (LOGGER.isInfoEnabled()) {
                LOGGER.info("handleRequest: uuid={}, clientContextID={}, {}", requestRef.getUuid(),
                        param.getClientContextID(), param.toString());
>>>>>>> 5bf32223
            }
            delivery = param.getMode();
            setSessionConfig(sessionOutput, param, delivery);
            final ResultProperties resultProperties = new ResultProperties(delivery, param.getMaxResultReads());
            buildResponseHeaders(requestRef, sessionOutput, param, responsePrinter, delivery);
            responsePrinter.printHeaders();
            validateStatement(statement);
            if (param.isParseOnly()) {
                ResultUtil.ParseOnlyResult parseOnlyResult = parseStatement(statement);
                setAccessControlHeaders(request, response);
                executionState.setStatus(ResultStatus.SUCCESS, HttpResponseStatus.OK);
                response.setStatus(executionState.getHttpStatus());
                responsePrinter.addResultPrinter(new ParseOnlyResultPrinter(parseOnlyResult));
            } else {
                Map<String, byte[]> statementParams = org.apache.asterix.app.translator.RequestParameters
                        .serializeParameterValues(param.getStatementParams(), sessionOutput.config().fmt());
                setAccessControlHeaders(request, response);
                stats.setProfileType(param.getProfileType());
                IStatementExecutor.StatementProperties statementProperties =
                        new IStatementExecutor.StatementProperties();
                response.setStatus(HttpResponseStatus.OK);
                executeStatement(request, requestRef, statement, sessionOutput, resultProperties, statementProperties,
                        stats, param, executionState, param.getOptionalParams(), statementParams, responsePrinter,
                        warnings);
                executionState.setStatus(ResultStatus.SUCCESS, HttpResponseStatus.OK);
            }
            errorCount = 0;
        } catch (Exception | org.apache.asterix.lang.sqlpp.parser.TokenMgrError e) {
            handleExecuteStatementException(e, executionState, param, response);
            response.setStatus(executionState.getHttpStatus());
            requestFailed(e, responsePrinter, executionState);
        } finally {
            executionState.finish();
        }
        responsePrinter.printResults();
        buildResponseFooters(elapsedStart, errorCount, stats, executionState, resultCharset, responsePrinter, delivery);
        responsePrinter.printFooters();
        responsePrinter.end();
        if (sessionOutput.out().checkError()) {
            LOGGER.warn("Error flushing output writer");
        }
    }

    protected RequestExecutionState newRequestExecutionState() throws HyracksDataException {
        return new RequestExecutionState();
    }

    protected void buildResponseHeaders(IRequestReference requestRef, SessionOutput sessionOutput,
            QueryServiceRequestParameters param, ResponsePrinter responsePrinter, ResultDelivery delivery) {
        responsePrinter.addHeaderPrinter(new RequestIdPrinter(requestRef.getUuid()));
        if (param.getClientContextID() != null && !param.getClientContextID().isEmpty()) {
            responsePrinter.addHeaderPrinter(new ClientContextIdPrinter(param.getClientContextID()));
        }
        if (sessionOutput.config().fmt() == SessionConfig.OutputFormat.ADM
                || sessionOutput.config().fmt() == SessionConfig.OutputFormat.CSV) {
            responsePrinter.addHeaderPrinter(new TypePrinter(sessionOutput.config()));
        }
    }

    protected void buildResponseResults(ResponsePrinter responsePrinter, SessionOutput sessionOutput,
            ExecutionPlans plans, List<Warning> warnings) throws HyracksDataException {
        responsePrinter.addResultPrinter(new PlansPrinter(plans, sessionOutput.config().getPlanFormat()));
        if (!warnings.isEmpty()) {
            List<ICodedMessage> codedWarnings = new ArrayList<>();
            warnings.forEach(warn -> codedWarnings.add(ExecutionWarning.of(warn)));
            responsePrinter.addResultPrinter(new WarningsPrinter(codedWarnings));
        }
    }

    protected ResponseMetrics buildResponseFooters(long elapsedStart, long errorCount, Stats stats,
            RequestExecutionState executionState, Charset resultCharset, ResponsePrinter responsePrinter,
            ResultDelivery delivery) {
        if (ResultDelivery.ASYNC != delivery) {
            // in case of ASYNC delivery, the status is printed by query translator
            responsePrinter.addFooterPrinter(new StatusPrinter(executionState.getResultStatus()));
        }
        final ResponseMetrics metrics =
                ResponseMetrics.of(System.nanoTime() - elapsedStart, executionState.duration(), stats.getCount(),
                        stats.getSize(), stats.getProcessedObjects(), errorCount, stats.getTotalWarningsCount(),
                        stats.getCompileTime(), stats.getQueueWaitTime(), stats.getBufferCacheHitRatio());
        responsePrinter.addFooterPrinter(new MetricsPrinter(metrics, resultCharset));
        if (isPrintingProfile(stats)) {
            responsePrinter.addFooterPrinter(new ProfilePrinter(stats.getJobProfile()));
        }
        return metrics;
    }

    protected void validateStatement(String statement) throws RuntimeDataException {
        if (statement == null || statement.isEmpty()) {
            throw new RuntimeDataException(NO_STATEMENT_PROVIDED);
        }
    }

    protected ResultUtil.ParseOnlyResult parseStatement(String statementsText) throws CompilationException {
        IParserFactory factory = compilationProvider.getParserFactory();
        IParser parser = factory.createParser(statementsText);
        List<Statement> stmts = parser.parse();
        QueryTranslator.validateStatements(stmts, true, RequestParameters.NO_CATEGORY_RESTRICTION_MASK);
        Query query = (Query) stmts.get(stmts.size() - 1);
        Set<VariableExpr> extVars =
                compilationProvider.getRewriterFactory().createQueryRewriter().getExternalVariables(query.getBody());
        return new ResultUtil.ParseOnlyResult(extVars);
    }

    protected void executeStatement(IServletRequest request, IRequestReference requestReference, String statementsText,
            SessionOutput sessionOutput, ResultProperties resultProperties,
            IStatementExecutor.StatementProperties statementProperties, Stats stats,
            QueryServiceRequestParameters param, RequestExecutionState executionState,
            Map<String, String> optionalParameters, Map<String, byte[]> statementParameters,
            ResponsePrinter responsePrinter, List<Warning> warnings) throws Exception {
        IClusterManagementWork.ClusterState clusterState =
                ((ICcApplicationContext) appCtx).getClusterStateManager().getState();
        if (clusterState != IClusterManagementWork.ClusterState.ACTIVE) {
            // using a plain IllegalStateException here to get into the right catch clause for a 500
            throw new IllegalStateException("Cannot execute request, cluster is " + clusterState);
        }
        IParser parser = compilationProvider.getParserFactory().createParser(statementsText);
        List<Statement> statements = parser.parse();
        long maxWarnings = sessionOutput.config().getMaxWarnings();
        parser.getWarnings(warnings, maxWarnings);
        long parserTotalWarningsCount = parser.getTotalWarningsCount();
        MetadataManager.INSTANCE.init();
        IStatementExecutor translator = statementExecutorFactory.create((ICcApplicationContext) appCtx, statements,
                sessionOutput, compilationProvider, componentProvider, responsePrinter);
        executionState.start();
        Map<String, IAObject> stmtParams =
                org.apache.asterix.app.translator.RequestParameters.deserializeParameterValues(statementParameters);
        int stmtCategoryRestriction = org.apache.asterix.app.translator.RequestParameters
                .getStatementCategoryRestrictionMask(param.isReadOnly());
        IRequestParameters requestParameters =
                newRequestParameters(param, requestReference, statementsText, getResultSet(), resultProperties, stats,
                        statementProperties, optionalParameters, stmtParams, stmtCategoryRestriction);
        translator.compileAndExecute(getHyracksClientConnection(), requestParameters);
        executionState.end();
        translator.getWarnings(warnings, maxWarnings - warnings.size());
        stats.updateTotalWarningsCount(parserTotalWarningsCount);
        buildResponseResults(responsePrinter, sessionOutput, translator.getExecutionPlans(), warnings);
    }

    protected boolean handleIFormattedException(IError error, IFormattedException ex,
            RequestExecutionState executionState, QueryServiceRequestParameters param, IServletResponse response) {
        if (error instanceof ErrorCode) {
            switch ((ErrorCode) error) {
                case INVALID_REQ_PARAM_VAL:
                case INVALID_REQ_JSON_VAL:
                case NO_STATEMENT_PROVIDED:
                    executionState.setStatus(ResultStatus.FATAL, HttpResponseStatus.BAD_REQUEST);
                    return true;
                case REQUEST_TIMEOUT:
                    LOGGER.info(() -> "handleException: request execution timed out: " + param.toString());
                    executionState.setStatus(ResultStatus.TIMEOUT, HttpResponseStatus.OK);
                    return true;
                case REJECT_NODE_UNREGISTERED:
                case REJECT_BAD_CLUSTER_STATE:
                    LOGGER.warn(() -> "handleException: " + ex.getMessage() + ": " + param.toString());
                    executionState.setStatus(ResultStatus.FATAL, HttpResponseStatus.SERVICE_UNAVAILABLE);
                    return true;
                default:
                    // fall-through
            }
        } else if (error instanceof org.apache.hyracks.api.exceptions.ErrorCode) {
            switch ((org.apache.hyracks.api.exceptions.ErrorCode) error) {
                case JOB_REQUIREMENTS_EXCEED_CAPACITY:
                    executionState.setStatus(ResultStatus.FATAL, HttpResponseStatus.BAD_REQUEST);
                    return true;
            }
        }
        return false;
    }

    protected void handleExecuteStatementException(Throwable t, RequestExecutionState executionState,
            QueryServiceRequestParameters param, IServletResponse response) {
        if (t instanceof org.apache.asterix.lang.sqlpp.parser.TokenMgrError || t instanceof AlgebricksException) {
            if (LOGGER.isDebugEnabled()) {
                LOGGER.debug("handleException: {}: {}", t.getMessage(), param.toString(), t);
            } else {
                LOGGER.info(() -> "handleException: " + t.getMessage() + ": " + param.toString());
            }
            executionState.setStatus(ResultStatus.FATAL, HttpResponseStatus.BAD_REQUEST);
            return;
        } else if (t instanceof IFormattedException) {
            IFormattedException formattedEx = (IFormattedException) t;
            Optional<IError> maybeError = formattedEx.getError();
            if (maybeError.isPresent() && handleIFormattedException(maybeError.get(), (IFormattedException) t,
                    executionState, param, response)) {
                return;
            }
        }
        LOGGER.warn(() -> "handleException: unexpected exception: " + param.toString(), t);
        executionState.setStatus(ResultStatus.FATAL, HttpResponseStatus.INTERNAL_SERVER_ERROR);
    }

    private void setSessionConfig(SessionOutput sessionOutput, QueryServiceRequestParameters param,
            ResultDelivery delivery) {
        String handleUrl = getHandleUrl(param.getHost(), param.getPath(), delivery);
        sessionOutput.setHandleAppender(ResultUtil.createResultHandleAppender(handleUrl));
        SessionConfig sessionConfig = sessionOutput.config();
        SessionConfig.ClientType clientType = param.getClientType();
        SessionConfig.OutputFormat format = param.getFormat();
        SessionConfig.PlanFormat planFormat = param.getPlanFormat();
        sessionConfig.setClientType(clientType);
        sessionConfig.setFmt(format);
        sessionConfig.setPlanFormat(planFormat);
        sessionConfig.setMaxWarnings(param.getMaxWarnings());
        sessionConfig.setExecuteQuery(!param.isCompileOnly());
        sessionConfig.set(SessionConfig.FORMAT_WRAPPER_ARRAY, true);
        sessionConfig.set(SessionConfig.OOB_EXPR_TREE, param.isExpressionTree());
        sessionConfig.set(SessionConfig.OOB_REWRITTEN_EXPR_TREE, param.isRewrittenExpressionTree());
        sessionConfig.set(SessionConfig.OOB_LOGICAL_PLAN, param.isLogicalPlan());
        sessionConfig.set(SessionConfig.OOB_OPTIMIZED_LOGICAL_PLAN, param.isOptimizedLogicalPlan());
        sessionConfig.set(SessionConfig.OOB_HYRACKS_JOB, param.isJob());
        sessionConfig.set(SessionConfig.FORMAT_INDENT_JSON, param.isPretty());
        sessionConfig.set(SessionConfig.FORMAT_QUOTE_RECORD,
                format != SessionConfig.OutputFormat.CLEAN_JSON && format != SessionConfig.OutputFormat.LOSSLESS_JSON
                        && format != SessionConfig.OutputFormat.LOSSLESS_ADM_JSON);
        sessionConfig.set(SessionConfig.FORMAT_CSV_HEADER, param.isCSVWithHeader());
    }

    protected void requestFailed(Throwable throwable, ResponsePrinter responsePrinter,
            RequestExecutionState executionState) {
        final ExecutionError executionError = ExecutionError.of(throwable);
        responsePrinter.addResultPrinter(new ErrorsPrinter(Collections.singletonList(executionError)));
    }

    protected QueryServiceRequestParameters newQueryRequestParameters() {
        return new QueryServiceRequestParameters();
    }

    protected IRequestParameters newRequestParameters(QueryServiceRequestParameters param,
            IRequestReference requestReference, String statementsText, IResultSet resultSet,
            ResultProperties resultProperties, Stats stats, IStatementExecutor.StatementProperties statementProperties,
            Map<String, String> optionalParameters, Map<String, IAObject> stmtParams, int stmtCategoryRestriction) {
        RequestParameters requestParameters = new RequestParameters(requestReference, statementsText, resultSet,
                resultProperties, stats, statementProperties, null, param.getClientContextID(), param.getDataverse(),
                optionalParameters, stmtParams, param.isMultiStatement(), stmtCategoryRestriction);
        requestParameters.setPrintSignature(param.isSignature());
        requestParameters.setSQLCompatMode(param.isSQLCompatMode());
        return requestParameters;
    }

    protected static boolean isPrintingProfile(IStatementExecutor.Stats stats) {
        return stats.getProfileType() == Stats.ProfileType.FULL && stats.getJobProfile() != null;
    }

    protected final String getServerHeaderValue() {
        String name = getApplicationName();
        if (name == null) {
            return null;
        }
        String version = getApplicationVersion();
        return version != null ? name + "/" + version : name;
    }

    protected String getApplicationName() {
        return ApplicationConfigurator.APPLICATION_NAME;
    }

    protected String getApplicationVersion() {
        return ApplicationConfigurator.getApplicationVersion(appCtx.getBuildProperties());
    }
}<|MERGE_RESOLUTION|>--- conflicted
+++ resolved
@@ -277,22 +277,16 @@
             if (forceReadOnly) {
                 param.setReadOnly(true);
             }
-<<<<<<< HEAD
             String statement = param.getStatement();
             statement = statement == null || (!statement.isEmpty() && statement.charAt(statement.length() - 1) == ';')
                     ? statement : (statement + ";");
             if (statement != null && (statement.startsWith("UPSERT") || statement.startsWith("INSERT"))
                     && LOGGER.isDebugEnabled()) {
                 LOGGER.debug("handleRequest: uuid={}, clientContextID={}, {}", requestRef.getUuid(),
-                        param.getClientContextID(), LogRedactionUtil.statement(param.toString()));
+                        param.getClientContextID(), param.toString());
             } else if (LOGGER.isInfoEnabled()) {
                 LOGGER.info("handleRequest: uuid={}, clientContextID={}, {}", requestRef.getUuid(),
-                        param.getClientContextID(), LogRedactionUtil.statement(param.toString()));
-=======
-            if (LOGGER.isInfoEnabled()) {
-                LOGGER.info("handleRequest: uuid={}, clientContextID={}, {}", requestRef.getUuid(),
                         param.getClientContextID(), param.toString());
->>>>>>> 5bf32223
             }
             delivery = param.getMode();
             setSessionConfig(sessionOutput, param, delivery);
