--- conflicted
+++ resolved
@@ -20,12 +20,9 @@
 
 import static org.apache.asterix.app.translator.QueryTranslator.abort;
 import static org.apache.asterix.common.config.DatasetConfig.DatasetType;
-<<<<<<< HEAD
-import static org.apache.asterix.om.utils.ProjectionFiltrationTypeUtil.ALL_FIELDS_TYPE;
-=======
 import static org.apache.asterix.common.utils.IdentifierUtil.dataset;
 import static org.apache.asterix.metadata.utils.DatasetUtil.getFullyQualifiedDisplayName;
->>>>>>> 0f3fb3b0
+import static org.apache.asterix.om.utils.ProjectionFiltrationTypeUtil.ALL_FIELDS_TYPE;
 import static org.apache.hyracks.storage.am.common.dataflow.IndexDropOperatorDescriptor.DropOption;
 
 import java.rmi.RemoteException;
@@ -88,25 +85,12 @@
     /**
      * Rebalances an existing dataset to a list of target nodes.
      *
-<<<<<<< HEAD
      * @param dataverseName,    the dataverse name.
      * @param datasetName,      the dataset name.
      * @param targetNcNames,    the list of target nodes.
      * @param metadataProvider, the metadata provider.
      * @param hcc,              the reusable hyracks connection.
-=======
-     * @param dataverseName,
-     *            the dataverse name.
-     * @param datasetName,
-     *            the dataset name.
-     * @param targetNcNames,
-     *            the list of target nodes.
-     * @param metadataProvider,
-     *            the metadata provider.
-     * @param hcc,
-     *            the reusable hyracks connection.
      * @return <code>false</code> if the rebalance was safely skipped
->>>>>>> 0f3fb3b0
      * @throws Exception
      */
     public static boolean rebalance(DataverseName dataverseName, String datasetName, Set<String> targetNcNames,
