--- conflicted
+++ resolved
@@ -87,11 +87,7 @@
                 LOGGER.debug("listener not found for entity {} on event {} for job {}", entityId, event, jobId);
             }
         } else {
-<<<<<<< HEAD
-            LOGGER.error("entity not found for event {}", event);
-=======
             LOGGER.log(Level.ERROR, "entity not found for event {} for job {}", eventKind, jobId);
->>>>>>> f1b9c83b
         }
         return Optional.ofNullable(listener);
     }
