--- conflicted
+++ resolved
@@ -881,14 +881,9 @@
         }
     }
 
-<<<<<<< HEAD
     protected Map<String, String> createExternalDatasetProperties(DataverseName dataverseName, DatasetDecl dd,
-            MetadataProvider metadataProvider, MetadataTransactionContext mdTxnCtx) throws AlgebricksException {
-=======
-    protected Map<String, String> createExternalDatasetProperties(String dataverseName, DatasetDecl dd,
             Datatype itemType, MetadataProvider metadataProvider, MetadataTransactionContext mdTxnCtx)
             throws AlgebricksException {
->>>>>>> c25c36d1
         ExternalDetailsDecl externalDetails = (ExternalDetailsDecl) dd.getDatasetDetailsDecl();
         return externalDetails.getProperties();
     }
