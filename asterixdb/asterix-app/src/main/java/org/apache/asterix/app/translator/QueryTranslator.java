/*
 * Licensed to the Apache Software Foundation (ASF) under one
 * or more contributor license agreements.  See the NOTICE file
 * distributed with this work for additional information
 * regarding copyright ownership.  The ASF licenses this file
 * to you under the Apache License, Version 2.0 (the
 * "License"); you may not use this file except in compliance
 * with the License.  You may obtain a copy of the License at
 *
 *   http://www.apache.org/licenses/LICENSE-2.0
 *
 * Unless required by applicable law or agreed to in writing,
 * software distributed under the License is distributed on an
 * "AS IS" BASIS, WITHOUT WARRANTIES OR CONDITIONS OF ANY
 * KIND, either express or implied.  See the License for the
 * specific language governing permissions and limitations
 * under the License.
 */
package org.apache.asterix.app.translator;

import java.io.File;
import java.io.FileInputStream;
import java.io.InputStream;
import java.rmi.RemoteException;
import java.util.ArrayList;
import java.util.Collection;
import java.util.Collections;
import java.util.Date;
import java.util.EnumSet;
import java.util.HashMap;
import java.util.HashSet;
import java.util.Iterator;
import java.util.LinkedHashSet;
import java.util.List;
import java.util.Map;
import java.util.Objects;
import java.util.Properties;
import java.util.Set;
import java.util.concurrent.ExecutorService;

import org.apache.asterix.active.ActivityState;
import org.apache.asterix.active.EntityId;
import org.apache.asterix.active.IActiveEntityEventsListener;
import org.apache.asterix.active.NoRetryPolicyFactory;
import org.apache.asterix.algebra.extension.ExtensionStatement;
import org.apache.asterix.api.common.APIFramework;
import org.apache.asterix.api.http.server.AbstractQueryApiServlet;
import org.apache.asterix.api.http.server.ApiServlet;
import org.apache.asterix.app.active.ActiveEntityEventsListener;
import org.apache.asterix.app.active.ActiveNotificationHandler;
import org.apache.asterix.app.active.FeedEventsListener;
import org.apache.asterix.app.external.ExternalLibraryUtil;
import org.apache.asterix.app.result.ExecutionError;
import org.apache.asterix.app.result.ResultHandle;
import org.apache.asterix.app.result.ResultReader;
import org.apache.asterix.app.result.fields.ErrorsPrinter;
import org.apache.asterix.app.result.fields.ResultHandlePrinter;
import org.apache.asterix.app.result.fields.ResultsPrinter;
import org.apache.asterix.app.result.fields.StatusPrinter;
import org.apache.asterix.common.api.IClientRequest;
import org.apache.asterix.common.api.IMetadataLockManager;
import org.apache.asterix.common.api.IRequestTracker;
import org.apache.asterix.common.api.IResponsePrinter;
import org.apache.asterix.common.cluster.IClusterStateManager;
import org.apache.asterix.common.config.DatasetConfig.DatasetType;
import org.apache.asterix.common.config.DatasetConfig.ExternalFilePendingOp;
import org.apache.asterix.common.config.DatasetConfig.IndexType;
import org.apache.asterix.common.config.DatasetConfig.TransactionState;
import org.apache.asterix.common.config.GlobalConfig;
import org.apache.asterix.common.dataflow.ICcApplicationContext;
import org.apache.asterix.common.exceptions.ACIDException;
import org.apache.asterix.common.exceptions.AsterixException;
import org.apache.asterix.common.exceptions.CompilationException;
import org.apache.asterix.common.exceptions.ErrorCode;
import org.apache.asterix.common.exceptions.ExceptionUtils;
import org.apache.asterix.common.exceptions.MetadataException;
import org.apache.asterix.common.exceptions.RuntimeDataException;
import org.apache.asterix.common.exceptions.WarningCollector;
import org.apache.asterix.common.exceptions.WarningUtil;
import org.apache.asterix.common.external.IDataSourceAdapter;
import org.apache.asterix.common.functions.ExternalFunctionLanguage;
import org.apache.asterix.common.functions.FunctionSignature;
import org.apache.asterix.common.metadata.DataverseName;
import org.apache.asterix.common.metadata.IMetadataLockUtil;
import org.apache.asterix.common.utils.JobUtils;
import org.apache.asterix.common.utils.JobUtils.ProgressState;
import org.apache.asterix.common.utils.StorageConstants;
import org.apache.asterix.compiler.provider.ILangCompilationProvider;
import org.apache.asterix.external.dataset.adapter.AdapterIdentifier;
import org.apache.asterix.external.indexing.ExternalFile;
import org.apache.asterix.external.indexing.IndexingConstants;
import org.apache.asterix.external.operators.FeedIntakeOperatorNodePushable;
import org.apache.asterix.external.util.ExternalDataConstants;
import org.apache.asterix.external.util.ExternalDataUtils;
import org.apache.asterix.lang.common.base.IReturningStatement;
import org.apache.asterix.lang.common.base.IRewriterFactory;
import org.apache.asterix.lang.common.base.IStatementRewriter;
import org.apache.asterix.lang.common.base.Statement;
import org.apache.asterix.lang.common.expression.IndexedTypeExpression;
import org.apache.asterix.lang.common.expression.TypeExpression;
import org.apache.asterix.lang.common.expression.TypeReferenceExpression;
import org.apache.asterix.lang.common.statement.AdapterDropStatement;
import org.apache.asterix.lang.common.statement.CompactStatement;
import org.apache.asterix.lang.common.statement.ConnectFeedStatement;
import org.apache.asterix.lang.common.statement.CreateAdapterStatement;
import org.apache.asterix.lang.common.statement.CreateDataverseStatement;
import org.apache.asterix.lang.common.statement.CreateFeedPolicyStatement;
import org.apache.asterix.lang.common.statement.CreateFeedStatement;
import org.apache.asterix.lang.common.statement.CreateFunctionStatement;
import org.apache.asterix.lang.common.statement.CreateIndexStatement;
import org.apache.asterix.lang.common.statement.CreateLibraryStatement;
import org.apache.asterix.lang.common.statement.CreateSynonymStatement;
import org.apache.asterix.lang.common.statement.DatasetDecl;
import org.apache.asterix.lang.common.statement.DataverseDecl;
import org.apache.asterix.lang.common.statement.DataverseDropStatement;
import org.apache.asterix.lang.common.statement.DeleteStatement;
import org.apache.asterix.lang.common.statement.DisconnectFeedStatement;
import org.apache.asterix.lang.common.statement.DropDatasetStatement;
import org.apache.asterix.lang.common.statement.ExternalDetailsDecl;
import org.apache.asterix.lang.common.statement.FeedDropStatement;
import org.apache.asterix.lang.common.statement.FeedPolicyDropStatement;
import org.apache.asterix.lang.common.statement.FunctionDecl;
import org.apache.asterix.lang.common.statement.FunctionDropStatement;
import org.apache.asterix.lang.common.statement.IndexDropStatement;
import org.apache.asterix.lang.common.statement.InsertStatement;
import org.apache.asterix.lang.common.statement.InternalDetailsDecl;
import org.apache.asterix.lang.common.statement.LibraryDropStatement;
import org.apache.asterix.lang.common.statement.LoadStatement;
import org.apache.asterix.lang.common.statement.NodeGroupDropStatement;
import org.apache.asterix.lang.common.statement.NodegroupDecl;
import org.apache.asterix.lang.common.statement.Query;
import org.apache.asterix.lang.common.statement.RefreshExternalDatasetStatement;
import org.apache.asterix.lang.common.statement.SetStatement;
import org.apache.asterix.lang.common.statement.StartFeedStatement;
import org.apache.asterix.lang.common.statement.StopFeedStatement;
import org.apache.asterix.lang.common.statement.SynonymDropStatement;
import org.apache.asterix.lang.common.statement.TypeDecl;
import org.apache.asterix.lang.common.statement.TypeDropStatement;
import org.apache.asterix.lang.common.statement.WriteStatement;
import org.apache.asterix.lang.common.struct.Identifier;
import org.apache.asterix.lang.common.struct.VarIdentifier;
import org.apache.asterix.lang.common.util.FunctionUtil;
import org.apache.asterix.metadata.IDatasetDetails;
import org.apache.asterix.metadata.MetadataManager;
import org.apache.asterix.metadata.MetadataTransactionContext;
import org.apache.asterix.metadata.bootstrap.MetadataBuiltinEntities;
import org.apache.asterix.metadata.dataset.hints.DatasetHints;
import org.apache.asterix.metadata.dataset.hints.DatasetHints.DatasetNodegroupCardinalityHint;
import org.apache.asterix.metadata.declared.MetadataProvider;
import org.apache.asterix.metadata.entities.BuiltinTypeMap;
import org.apache.asterix.metadata.entities.CompactionPolicy;
import org.apache.asterix.metadata.entities.Dataset;
import org.apache.asterix.metadata.entities.DatasourceAdapter;
import org.apache.asterix.metadata.entities.Datatype;
import org.apache.asterix.metadata.entities.Dataverse;
import org.apache.asterix.metadata.entities.ExternalDatasetDetails;
import org.apache.asterix.metadata.entities.Feed;
import org.apache.asterix.metadata.entities.FeedConnection;
import org.apache.asterix.metadata.entities.FeedPolicyEntity;
import org.apache.asterix.metadata.entities.Function;
import org.apache.asterix.metadata.entities.Index;
import org.apache.asterix.metadata.entities.InternalDatasetDetails;
import org.apache.asterix.metadata.entities.Library;
import org.apache.asterix.metadata.entities.NodeGroup;
import org.apache.asterix.metadata.entities.Synonym;
import org.apache.asterix.metadata.feeds.FeedMetadataUtil;
import org.apache.asterix.metadata.functions.ExternalFunctionCompilerUtil;
import org.apache.asterix.metadata.lock.ExternalDatasetsRegistry;
import org.apache.asterix.metadata.utils.DatasetUtil;
import org.apache.asterix.metadata.utils.ExternalIndexingOperations;
import org.apache.asterix.metadata.utils.IndexUtil;
import org.apache.asterix.metadata.utils.KeyFieldTypeUtil;
import org.apache.asterix.metadata.utils.MetadataConstants;
import org.apache.asterix.metadata.utils.MetadataUtil;
import org.apache.asterix.metadata.utils.TypeUtil;
import org.apache.asterix.om.base.IAObject;
import org.apache.asterix.om.types.ARecordType;
import org.apache.asterix.om.types.ATypeTag;
import org.apache.asterix.om.types.BuiltinType;
import org.apache.asterix.om.types.IAType;
import org.apache.asterix.om.types.TypeSignature;
import org.apache.asterix.transaction.management.service.transaction.DatasetIdFactory;
import org.apache.asterix.translator.AbstractLangTranslator;
import org.apache.asterix.translator.ClientRequest;
import org.apache.asterix.translator.CompiledStatements.CompiledDeleteStatement;
import org.apache.asterix.translator.CompiledStatements.CompiledInsertStatement;
import org.apache.asterix.translator.CompiledStatements.CompiledLoadFromFileStatement;
import org.apache.asterix.translator.CompiledStatements.CompiledUpsertStatement;
import org.apache.asterix.translator.CompiledStatements.ICompiledDmlStatement;
import org.apache.asterix.translator.ExecutionPlans;
import org.apache.asterix.translator.ExecutionPlansHtmlPrintUtil;
import org.apache.asterix.translator.IRequestParameters;
import org.apache.asterix.translator.IStatementExecutor;
import org.apache.asterix.translator.SchedulableClientRequest;
import org.apache.asterix.translator.SessionConfig;
import org.apache.asterix.translator.SessionOutput;
import org.apache.asterix.translator.TypeTranslator;
import org.apache.asterix.translator.util.ValidateUtil;
import org.apache.asterix.utils.DataverseUtil;
import org.apache.asterix.utils.FeedOperations;
import org.apache.asterix.utils.FlushDatasetUtil;
import org.apache.commons.lang3.StringUtils;
import org.apache.commons.lang3.mutable.Mutable;
import org.apache.commons.lang3.mutable.MutableBoolean;
import org.apache.commons.lang3.mutable.MutableObject;
import org.apache.hyracks.algebricks.common.exceptions.AlgebricksException;
import org.apache.hyracks.algebricks.common.utils.Pair;
import org.apache.hyracks.algebricks.common.utils.Triple;
import org.apache.hyracks.algebricks.core.algebra.expressions.AbstractFunctionCallExpression.FunctionKind;
import org.apache.hyracks.algebricks.data.IAWriterFactory;
import org.apache.hyracks.algebricks.data.IResultSerializerFactoryProvider;
import org.apache.hyracks.algebricks.runtime.serializer.ResultSerializerFactoryProvider;
import org.apache.hyracks.algebricks.runtime.writers.PrinterBasedWriterFactory;
import org.apache.hyracks.api.client.IClusterInfoCollector;
import org.apache.hyracks.api.client.IHyracksClientConnection;
import org.apache.hyracks.api.exceptions.HyracksDataException;
import org.apache.hyracks.api.exceptions.IWarningCollector;
import org.apache.hyracks.api.exceptions.SourceLocation;
import org.apache.hyracks.api.exceptions.Warning;
import org.apache.hyracks.api.io.FileSplit;
import org.apache.hyracks.api.io.UnmanagedFileSplit;
import org.apache.hyracks.api.job.JobFlag;
import org.apache.hyracks.api.job.JobId;
import org.apache.hyracks.api.job.JobSpecification;
import org.apache.hyracks.api.result.IResultSet;
import org.apache.hyracks.api.result.ResultSetId;
import org.apache.hyracks.control.cc.ClusterControllerService;
import org.apache.hyracks.control.common.controllers.CCConfig;
import org.apache.hyracks.storage.am.lsm.common.api.ILSMMergePolicyFactory;
import org.apache.logging.log4j.Level;
import org.apache.logging.log4j.LogManager;
import org.apache.logging.log4j.Logger;

/*
 * Provides functionality for executing a batch of Query statements (queries included)
 * sequentially.
 */
public class QueryTranslator extends AbstractLangTranslator implements IStatementExecutor {

    private static final Logger LOGGER = LogManager.getLogger();

    public static final boolean IS_DEBUG_MODE = false;// true
    protected final List<Statement> statements;
    protected final ICcApplicationContext appCtx;
    protected final SessionOutput sessionOutput;
    protected final SessionConfig sessionConfig;
    protected Dataverse activeDataverse;
    protected final List<FunctionDecl> declaredFunctions;
    protected final ILangCompilationProvider compilationProvider;
    protected final APIFramework apiFramework;
    protected final IRewriterFactory rewriterFactory;
    protected final ExecutorService executorService;
    protected final EnumSet<JobFlag> jobFlags = EnumSet.noneOf(JobFlag.class);
    protected final IMetadataLockManager lockManager;
    protected final IMetadataLockUtil lockUtil;
    protected final IResponsePrinter responsePrinter;
    protected final WarningCollector warningCollector;

    public QueryTranslator(ICcApplicationContext appCtx, List<Statement> statements, SessionOutput output,
            ILangCompilationProvider compilationProvider, ExecutorService executorService,
            IResponsePrinter responsePrinter) {
        this.appCtx = appCtx;
        this.lockManager = appCtx.getMetadataLockManager();
        this.lockUtil = appCtx.getMetadataLockUtil();
        this.statements = statements;
        this.sessionOutput = output;
        this.sessionConfig = output.config();
        this.compilationProvider = compilationProvider;
        declaredFunctions = new ArrayList<>();
        apiFramework = new APIFramework(compilationProvider);
        rewriterFactory = compilationProvider.getRewriterFactory();
        activeDataverse = MetadataBuiltinEntities.DEFAULT_DATAVERSE;
        this.executorService = executorService;
        this.responsePrinter = responsePrinter;
        this.warningCollector = new WarningCollector();
        if (appCtx.getServiceContext().getAppConfig().getBoolean(CCConfig.Option.ENFORCE_FRAME_WRITER_PROTOCOL)) {
            this.jobFlags.add(JobFlag.ENFORCE_CONTRACT);
        }
    }

    public SessionOutput getSessionOutput() {
        return sessionOutput;
    }

    public IWarningCollector getWarningCollector() {
        return warningCollector;
    }

    @Override
    public void compileAndExecute(IHyracksClientConnection hcc, IRequestParameters requestParameters) throws Exception {
        validateStatements(requestParameters);
        trackRequest(requestParameters);
        int resultSetIdCounter = 0;
        FileSplit outputFile = null;
        IAWriterFactory writerFactory = PrinterBasedWriterFactory.INSTANCE;
        IResultSerializerFactoryProvider resultSerializerFactoryProvider = ResultSerializerFactoryProvider.INSTANCE;
        String threadName = Thread.currentThread().getName();
        Thread.currentThread().setName(
                QueryTranslator.class.getSimpleName() + ":" + requestParameters.getRequestReference().getUuid());
        Map<String, String> config = new HashMap<>();
        final IResultSet resultSet = requestParameters.getResultSet();
        final ResultDelivery resultDelivery = requestParameters.getResultProperties().getDelivery();
        final long maxResultReads = requestParameters.getResultProperties().getMaxReads();
        final Stats stats = requestParameters.getStats();
        final StatementProperties statementProperties = requestParameters.getStatementProperties();
        final ResultMetadata outMetadata = requestParameters.getOutMetadata();
        final Map<String, IAObject> stmtParams = requestParameters.getStatementParameters();
        warningCollector.setMaxWarnings(sessionConfig.getMaxWarnings());
        try {
            for (Statement stmt : statements) {
                if (sessionConfig.is(SessionConfig.FORMAT_HTML)) {
                    sessionOutput.out().println(ApiServlet.HTML_STATEMENT_SEPARATOR);
                }
                validateOperation(appCtx, activeDataverse, stmt);
                MetadataProvider metadataProvider = MetadataProvider.create(appCtx, activeDataverse);
                metadataProvider.getConfig().putAll(config);
                metadataProvider.setWriterFactory(writerFactory);
                metadataProvider.setResultSerializerFactoryProvider(resultSerializerFactoryProvider);
                metadataProvider.setOutputFile(outputFile);
                IStatementRewriter stmtRewriter = rewriterFactory.createStatementRewriter();
                rewriteStatement(stmt, stmtRewriter, metadataProvider); // Rewrite the statement's AST.
                Statement.Kind kind = stmt.getKind();
                statementProperties.setKind(kind);
                switch (kind) {
                    case SET:
                        handleSetStatement(stmt, config);
                        break;
                    case DATAVERSE_DECL:
                        activeDataverse = handleUseDataverseStatement(metadataProvider, stmt);
                        break;
                    case CREATE_DATAVERSE:
                        handleCreateDataverseStatement(metadataProvider, stmt, requestParameters);
                        break;
                    case DATASET_DECL:
                        handleCreateDatasetStatement(metadataProvider, stmt, hcc, requestParameters);
                        break;
                    case CREATE_INDEX:
                        handleCreateIndexStatement(metadataProvider, stmt, hcc, requestParameters);
                        break;
                    case TYPE_DECL:
                        handleCreateTypeStatement(metadataProvider, stmt);
                        break;
                    case NODEGROUP_DECL:
                        handleCreateNodeGroupStatement(metadataProvider, stmt);
                        break;
                    case DATAVERSE_DROP:
                        handleDataverseDropStatement(metadataProvider, stmt, hcc, requestParameters);
                        break;
                    case DATASET_DROP:
                        handleDatasetDropStatement(metadataProvider, stmt, hcc, requestParameters);
                        break;
                    case INDEX_DROP:
                        handleIndexDropStatement(metadataProvider, stmt, hcc, requestParameters);
                        break;
                    case TYPE_DROP:
                        handleTypeDropStatement(metadataProvider, stmt);
                        break;
                    case NODEGROUP_DROP:
                        handleNodegroupDropStatement(metadataProvider, stmt);
                        break;
                    case CREATE_ADAPTER:
                        handleCreateAdapterStatement(metadataProvider, stmt);
                        break;
                    case ADAPTER_DROP:
                        handleAdapterDropStatement(metadataProvider, stmt);
                        break;
                    case CREATE_FUNCTION:
                        handleCreateFunctionStatement(metadataProvider, stmt, stmtRewriter);
                        break;
                    case FUNCTION_DROP:
                        handleFunctionDropStatement(metadataProvider, stmt);
                        break;
                    case CREATE_LIBRARY:
                        handleCreateLibraryStatement(metadataProvider, stmt, hcc);
                        break;
                    case LIBRARY_DROP:
                        handleLibraryDropStatement(metadataProvider, stmt, hcc);
                        break;
                    case CREATE_SYNONYM:
                        handleCreateSynonymStatement(metadataProvider, stmt);
                        break;
                    case SYNONYM_DROP:
                        handleDropSynonymStatement(metadataProvider, stmt);
                        break;
                    case LOAD:
                        handleLoadStatement(metadataProvider, stmt, hcc);
                        break;
                    case INSERT:
                    case UPSERT:
                        if (((InsertStatement) stmt).getReturnExpression() != null) {
                            metadataProvider.setResultSetId(new ResultSetId(resultSetIdCounter++));
                            metadataProvider.setResultAsyncMode(resultDelivery == ResultDelivery.ASYNC
                                    || resultDelivery == ResultDelivery.DEFERRED);
                            metadataProvider.setMaxResultReads(maxResultReads);
                        }
                        handleInsertUpsertStatement(metadataProvider, stmt, hcc, resultSet, resultDelivery, outMetadata,
                                stats, false, requestParameters, stmtParams, stmtRewriter);
                        break;
                    case DELETE:
                        handleDeleteStatement(metadataProvider, stmt, hcc, false, stmtParams, stmtRewriter);
                        break;
                    case CREATE_FEED:
                        handleCreateFeedStatement(metadataProvider, stmt);
                        break;
                    case DROP_FEED:
                        handleDropFeedStatement(metadataProvider, stmt, hcc);
                        break;
                    case DROP_FEED_POLICY:
                        handleDropFeedPolicyStatement(metadataProvider, stmt);
                        break;
                    case CONNECT_FEED:
                        handleConnectFeedStatement(metadataProvider, stmt);
                        break;
                    case DISCONNECT_FEED:
                        handleDisconnectFeedStatement(metadataProvider, stmt);
                        break;
                    case START_FEED:
                        handleStartFeedStatement(metadataProvider, stmt, hcc);
                        break;
                    case STOP_FEED:
                        handleStopFeedStatement(metadataProvider, stmt);
                        break;
                    case CREATE_FEED_POLICY:
                        handleCreateFeedPolicyStatement(metadataProvider, stmt);
                        break;
                    case QUERY:
                        metadataProvider.setResultSetId(new ResultSetId(resultSetIdCounter++));
                        metadataProvider.setResultAsyncMode(
                                resultDelivery == ResultDelivery.ASYNC || resultDelivery == ResultDelivery.DEFERRED);
                        metadataProvider.setMaxResultReads(maxResultReads);
                        if (stats.getProfileType() == Stats.ProfileType.FULL) {
                            this.jobFlags.add(JobFlag.PROFILE_RUNTIME);
                        }
                        handleQuery(metadataProvider, (Query) stmt, hcc, resultSet, resultDelivery, outMetadata, stats,
                                requestParameters, stmtParams, stmtRewriter);
                        break;
                    case COMPACT:
                        handleCompactStatement(metadataProvider, stmt, hcc);
                        break;
                    case EXTERNAL_DATASET_REFRESH:
                        handleExternalDatasetRefreshStatement(metadataProvider, stmt, hcc);
                        break;
                    case WRITE:
                        Pair<IAWriterFactory, FileSplit> result = handleWriteStatement(stmt);
                        writerFactory = (result.first != null) ? result.first : writerFactory;
                        outputFile = result.second;
                        break;
                    case FUNCTION_DECL:
                        handleDeclareFunctionStatement(stmt);
                        break;
                    case EXTENSION:
                        final ExtensionStatement extStmt = (ExtensionStatement) stmt;
                        statementProperties.setName(extStmt.getName());
                        extStmt.handle(hcc, this, requestParameters, metadataProvider, resultSetIdCounter);
                        break;
                    default:
                        throw new CompilationException(ErrorCode.COMPILATION_ILLEGAL_STATE, stmt.getSourceLocation(),
                                "Unexpected statement: " + kind);
                }
            }
        } finally {
            // async queries are completed after their job completes
            if (ResultDelivery.ASYNC != resultDelivery) {
                appCtx.getRequestTracker().complete(requestParameters.getRequestReference().getUuid());
            }
            Thread.currentThread().setName(threadName);
        }
    }

    protected void handleSetStatement(Statement stmt, Map<String, String> config) throws CompilationException {
        SetStatement ss = (SetStatement) stmt;
        String pname = ss.getPropName();
        String pvalue = ss.getPropValue();
        if (pname.startsWith(APIFramework.PREFIX_INTERNAL_PARAMETERS)) {
            throw new CompilationException(ErrorCode.ILLEGAL_SET_PARAMETER, pname);
        }
        config.put(pname, pvalue);
    }

    protected Pair<IAWriterFactory, FileSplit> handleWriteStatement(Statement stmt)
            throws InstantiationException, IllegalAccessException, ClassNotFoundException {
        WriteStatement ws = (WriteStatement) stmt;
        File f = new File(ws.getFileName());
        FileSplit outputFile = new UnmanagedFileSplit(ws.getNcName().getValue(), f.getPath());
        IAWriterFactory writerFactory = null;
        if (ws.getWriterClassName() != null) {
            writerFactory = (IAWriterFactory) Class.forName(ws.getWriterClassName()).newInstance();
        }
        return new Pair<>(writerFactory, outputFile);
    }

    protected Dataverse handleUseDataverseStatement(MetadataProvider metadataProvider, Statement stmt)
            throws Exception {
        DataverseDecl dvd = (DataverseDecl) stmt;
        SourceLocation sourceLoc = dvd.getSourceLocation();
        DataverseName dvName = dvd.getDataverseName();
        MetadataTransactionContext mdTxnCtx = MetadataManager.INSTANCE.beginTransaction();
        metadataProvider.setMetadataTxnContext(mdTxnCtx);
        lockManager.acquireDataverseReadLock(metadataProvider.getLocks(), dvName);
        try {
            Dataverse dv = MetadataManager.INSTANCE.getDataverse(metadataProvider.getMetadataTxnContext(), dvName);
            if (dv == null) {
                throw new MetadataException(ErrorCode.UNKNOWN_DATAVERSE, sourceLoc, dvName);
            }
            MetadataManager.INSTANCE.commitTransaction(mdTxnCtx);
            return dv;
        } catch (Exception e) {
            abort(e, e, mdTxnCtx);
            throw new MetadataException(ErrorCode.METADATA_ERROR, e, sourceLoc, e.toString());
        } finally {
            metadataProvider.getLocks().unlock();
        }
    }

    protected void handleCreateDataverseStatement(MetadataProvider metadataProvider, Statement stmt,
            IRequestParameters requestParameters) throws Exception {
        CreateDataverseStatement stmtCreateDataverse = (CreateDataverseStatement) stmt;
<<<<<<< HEAD
        DataverseName dvName = stmtCreateDataverse.getDataverseName();
        lockUtil.createDataverseBegin(lockManager, metadataProvider.getLocks(), dvName);
=======
        SourceLocation sourceLoc = stmtCreateDataverse.getSourceLocation();
        String dvName = stmtCreateDataverse.getDataverseName().getValue();
        validateDatabaseObjectName(dvName, sourceLoc);
        MetadataTransactionContext mdTxnCtx = MetadataManager.INSTANCE.beginTransaction();
        metadataProvider.setMetadataTxnContext(mdTxnCtx);
        lockManager.acquireDataverseReadLock(metadataProvider.getLocks(), dvName);
>>>>>>> 95fa33cb
        try {
            doCreateDataverseStatement(metadataProvider, stmtCreateDataverse, requestParameters);
        } finally {
            metadataProvider.getLocks().unlock();
        }
    }

    @SuppressWarnings("squid:S00112")
    protected boolean doCreateDataverseStatement(MetadataProvider metadataProvider,
            CreateDataverseStatement stmtCreateDataverse, IRequestParameters requestParameters) throws Exception {
        MetadataTransactionContext mdTxnCtx = MetadataManager.INSTANCE.beginTransaction();
        metadataProvider.setMetadataTxnContext(mdTxnCtx);
        try {
            DataverseName dvName = stmtCreateDataverse.getDataverseName();
            Dataverse dv = MetadataManager.INSTANCE.getDataverse(metadataProvider.getMetadataTxnContext(), dvName);
            if (dv != null) {
                if (stmtCreateDataverse.getIfNotExists()) {
                    MetadataManager.INSTANCE.commitTransaction(mdTxnCtx);
                    return false;
                } else {
                    throw new CompilationException(ErrorCode.DATAVERSE_EXISTS, stmtCreateDataverse.getSourceLocation(),
                            dvName);
                }
            }
            MetadataManager.INSTANCE.addDataverse(metadataProvider.getMetadataTxnContext(),
                    new Dataverse(dvName, stmtCreateDataverse.getFormat(), MetadataUtil.PENDING_NO_OP));
            MetadataManager.INSTANCE.commitTransaction(mdTxnCtx);
            return true;
        } catch (Exception e) {
            abort(e, e, mdTxnCtx);
            throw e;
        }
    }

    protected static void validateCompactionPolicy(String compactionPolicy,
            Map<String, String> compactionPolicyProperties, MetadataTransactionContext mdTxnCtx,
            boolean isExternalDataset, SourceLocation sourceLoc) throws CompilationException, Exception {
        CompactionPolicy compactionPolicyEntity = MetadataManager.INSTANCE.getCompactionPolicy(mdTxnCtx,
                MetadataConstants.METADATA_DATAVERSE_NAME, compactionPolicy);
        if (compactionPolicyEntity == null) {
            throw new CompilationException(ErrorCode.COMPILATION_ERROR, sourceLoc,
                    "Unknown compaction policy: " + compactionPolicy);
        }
        String compactionPolicyFactoryClassName = compactionPolicyEntity.getClassName();
        ILSMMergePolicyFactory mergePolicyFactory =
                (ILSMMergePolicyFactory) Class.forName(compactionPolicyFactoryClassName).newInstance();
        if (isExternalDataset && mergePolicyFactory.getName().compareTo("correlated-prefix") == 0) {
            throw new CompilationException(ErrorCode.COMPILATION_ERROR, sourceLoc,
                    "The correlated-prefix merge policy cannot be used with external dataset.");
        }
        if (compactionPolicyProperties == null) {
            if (mergePolicyFactory.getName().compareTo("no-merge") != 0) {
                throw new CompilationException(ErrorCode.COMPILATION_ERROR, sourceLoc,
                        "Compaction policy properties are missing.");
            }
        } else {
            for (Map.Entry<String, String> entry : compactionPolicyProperties.entrySet()) {
                if (!mergePolicyFactory.getPropertiesNames().contains(entry.getKey())) {
                    throw new CompilationException(ErrorCode.COMPILATION_ERROR, sourceLoc,
                            "Invalid compaction policy property: " + entry.getKey());
                }
            }
            for (String p : mergePolicyFactory.getPropertiesNames()) {
                if (!compactionPolicyProperties.containsKey(p)) {
                    throw new CompilationException(ErrorCode.COMPILATION_ERROR, sourceLoc,
                            "Missing compaction policy property: " + p);
                }
            }
        }
    }

    public void handleCreateDatasetStatement(MetadataProvider metadataProvider, Statement stmt,
            IHyracksClientConnection hcc, IRequestParameters requestParameters) throws Exception {
        DatasetDecl dd = (DatasetDecl) stmt;
        DataverseName dataverseName = getActiveDataverseName(dd.getDataverse());
        String datasetName = dd.getName().getValue();
<<<<<<< HEAD
=======
        validateDatabaseObjectName(datasetName, sourceLoc);
        DatasetType dsType = dd.getDatasetType();
>>>>>>> 95fa33cb
        TypeExpression itemTypeExpr = dd.getItemType();
        DataverseName itemTypeDataverseName;
        String itemTypeName;
        boolean itemTypeAnonymous;
        switch (itemTypeExpr.getTypeKind()) {
            case TYPEREFERENCE:
                TypeReferenceExpression itemTypeRefExpr = (TypeReferenceExpression) itemTypeExpr;
                Pair<DataverseName, Identifier> itemTypeIdent = itemTypeRefExpr.getIdent();
                itemTypeDataverseName = itemTypeIdent.first != null ? itemTypeIdent.first : dataverseName;
                itemTypeName = itemTypeRefExpr.getIdent().second.getValue();
                itemTypeAnonymous = false;
                break;
            case RECORD:
                itemTypeDataverseName = dataverseName;
                itemTypeName = TypeUtil.createDatasetInlineTypeName(datasetName, false);
                itemTypeAnonymous = true;
                break;
            default:
                throw new CompilationException(ErrorCode.COMPILATION_ILLEGAL_STATE, stmt.getSourceLocation(),
                        String.valueOf(itemTypeExpr.getTypeKind()));
        }

        TypeExpression metaItemTypeExpr = dd.getMetaItemType();
        DataverseName metaItemTypeDataverseName = null;
        String metaItemTypeName = null;
        boolean metaItemTypeAnonymous;
        if (metaItemTypeExpr != null) {
            switch (metaItemTypeExpr.getTypeKind()) {
                case TYPEREFERENCE:
                    TypeReferenceExpression metaItemTypeRefExpr = (TypeReferenceExpression) metaItemTypeExpr;
                    Pair<DataverseName, Identifier> metaItemTypeIdent = metaItemTypeRefExpr.getIdent();
                    metaItemTypeDataverseName =
                            metaItemTypeIdent.first != null ? metaItemTypeIdent.first : dataverseName;
                    metaItemTypeName = metaItemTypeRefExpr.getIdent().second.getValue();
                    metaItemTypeAnonymous = false;
                    break;
                case RECORD:
                    metaItemTypeDataverseName = dataverseName;
                    metaItemTypeName = TypeUtil.createDatasetInlineTypeName(datasetName, true);
                    metaItemTypeAnonymous = true;
                    break;
                default:
                    throw new CompilationException(ErrorCode.COMPILATION_ILLEGAL_STATE, stmt.getSourceLocation(),
                            String.valueOf(metaItemTypeExpr.getTypeKind()));
            }
        } else {
            metaItemTypeAnonymous = true; // doesn't matter
        }

        String nodegroupName = dd.getNodegroupName();
        String compactionPolicy = dd.getCompactionPolicy();
        boolean defaultCompactionPolicy = compactionPolicy == null;

        lockUtil.createDatasetBegin(lockManager, metadataProvider.getLocks(), dataverseName, datasetName,
                itemTypeDataverseName, itemTypeName, itemTypeAnonymous, metaItemTypeDataverseName, metaItemTypeName,
                metaItemTypeAnonymous, nodegroupName, compactionPolicy, defaultCompactionPolicy, dd.getDatasetType(),
                dd.getDatasetDetailsDecl());
        try {
            doCreateDatasetStatement(metadataProvider, dd, dataverseName, datasetName, itemTypeDataverseName,
                    itemTypeExpr, itemTypeName, metaItemTypeExpr, metaItemTypeDataverseName, metaItemTypeName, hcc,
                    requestParameters);
        } finally {
            metadataProvider.getLocks().unlock();
        }
    }

    protected void doCreateDatasetStatement(MetadataProvider metadataProvider, DatasetDecl dd,
            DataverseName dataverseName, String datasetName, DataverseName itemTypeDataverseName,
            TypeExpression itemTypeExpr, String itemTypeName, TypeExpression metaItemTypeExpr,
            DataverseName metaItemTypeDataverseName, String metaItemTypeName, IHyracksClientConnection hcc,
            IRequestParameters requestParameters) throws Exception {
        MutableObject<ProgressState> progress = new MutableObject<>(ProgressState.NO_PROGRESS);
        SourceLocation sourceLoc = dd.getSourceLocation();
        DatasetType dsType = dd.getDatasetType();
        String ngNameId = dd.getNodegroupName();
        String compactionPolicy = dd.getCompactionPolicy();
        Map<String, String> compactionPolicyProperties = dd.getCompactionPolicyProperties();
        String compressionScheme = metadataProvider.getCompressionManager()
                .getDdlOrDefaultCompressionScheme(dd.getDatasetCompressionScheme());
        MetadataTransactionContext mdTxnCtx = MetadataManager.INSTANCE.beginTransaction();
        boolean bActiveTxn = true;
        metadataProvider.setMetadataTxnContext(mdTxnCtx);
        Dataset dataset = null;
        Datatype itemTypeEntity = null, metaItemTypeEntity = null;
        boolean itemTypeAdded = false, metaItemTypeAdded = false;
        try {
            // Check if the dataverse exists
            Dataverse dv = MetadataManager.INSTANCE.getDataverse(mdTxnCtx, dataverseName);
            if (dv == null) {
                throw new CompilationException(ErrorCode.UNKNOWN_DATAVERSE, sourceLoc, dataverseName);
            }

            IDatasetDetails datasetDetails;
            Dataset ds = metadataProvider.findDataset(dataverseName, datasetName);
            if (ds != null) {
                if (dd.getIfNotExists()) {
                    MetadataManager.INSTANCE.commitTransaction(mdTxnCtx);
                    return;
                } else {
                    throw new CompilationException(ErrorCode.DATASET_EXISTS, sourceLoc, datasetName, dataverseName);
                }
            }

            IAType itemType;
            boolean itemTypeIsInline = false;
            switch (itemTypeExpr.getTypeKind()) {
                case TYPEREFERENCE:
                    itemTypeEntity = metadataProvider.findTypeEntity(itemTypeDataverseName, itemTypeName);
                    if (itemTypeEntity == null || itemTypeEntity.getIsAnonymous()) {
                        // anonymous types cannot be referred from CREATE DATASET
                        throw new AsterixException(ErrorCode.UNKNOWN_TYPE, sourceLoc,
                                DatasetUtil.getFullyQualifiedDisplayName(itemTypeDataverseName, itemTypeName));
                    }
                    itemType = itemTypeEntity.getDatatype();
                    validateDatasetItemType(dsType, itemType, false, sourceLoc);
                    break;
                case RECORD:
                    itemType = translateType(itemTypeDataverseName, itemTypeName, itemTypeExpr, mdTxnCtx);
                    validateDatasetItemType(dsType, itemType, false, sourceLoc);
                    itemTypeEntity = new Datatype(itemTypeDataverseName, itemTypeName, itemType, true);
                    itemTypeIsInline = true;
                    break;
                default:
                    throw new CompilationException(ErrorCode.COMPILATION_ILLEGAL_STATE, sourceLoc,
                            String.valueOf(itemTypeExpr.getTypeKind()));
            }
            String ngName = ngNameId != null ? ngNameId
                    : configureNodegroupForDataset(appCtx, dd.getHints(), dataverseName, datasetName, metadataProvider,
                            sourceLoc);

            if (compactionPolicy == null) {
                compactionPolicy = StorageConstants.DEFAULT_COMPACTION_POLICY_NAME;
                compactionPolicyProperties = StorageConstants.DEFAULT_COMPACTION_POLICY_PROPERTIES;
            } else {
                validateCompactionPolicy(compactionPolicy, compactionPolicyProperties, mdTxnCtx, false, sourceLoc);
            }

            IAType metaItemType = null;
            boolean metaItemTypeIsInline = false;
            switch (dsType) {
                case INTERNAL:
                    if (metaItemTypeExpr != null) {
                        switch (metaItemTypeExpr.getTypeKind()) {
                            case TYPEREFERENCE:
                                metaItemTypeEntity =
                                        metadataProvider.findTypeEntity(metaItemTypeDataverseName, metaItemTypeName);
                                if (metaItemTypeEntity == null || metaItemTypeEntity.getIsAnonymous()) {
                                    // anonymous types cannot be referred from CREATE DATASET
                                    throw new AsterixException(ErrorCode.UNKNOWN_TYPE, sourceLoc, DatasetUtil
                                            .getFullyQualifiedDisplayName(metaItemTypeDataverseName, metaItemTypeName));
                                }
                                metaItemType = metaItemTypeEntity.getDatatype();
                                validateDatasetItemType(dsType, metaItemType, true, sourceLoc);
                                break;
                            case RECORD:
                                metaItemType = translateType(metaItemTypeDataverseName, metaItemTypeName,
                                        metaItemTypeExpr, mdTxnCtx);
                                validateDatasetItemType(dsType, metaItemType, true, sourceLoc);
                                metaItemTypeEntity =
                                        new Datatype(metaItemTypeDataverseName, metaItemTypeName, metaItemType, true);
                                metaItemTypeIsInline = true;
                                break;
                            default:
                                throw new CompilationException(ErrorCode.COMPILATION_ILLEGAL_STATE, sourceLoc,
                                        String.valueOf(metaItemTypeExpr.getTypeKind()));
                        }
                    }
                    ARecordType metaRecType = (ARecordType) metaItemType;

                    List<List<String>> partitioningExprs =
                            ((InternalDetailsDecl) dd.getDatasetDetailsDecl()).getPartitioningExprs();
                    List<Integer> keySourceIndicators =
                            ((InternalDetailsDecl) dd.getDatasetDetailsDecl()).getKeySourceIndicators();
                    boolean autogenerated = ((InternalDetailsDecl) dd.getDatasetDetailsDecl()).isAutogenerated();
                    ARecordType aRecordType = (ARecordType) itemType;
                    List<IAType> partitioningTypes = ValidateUtil.validatePartitioningExpressions(aRecordType,
                            metaRecType, partitioningExprs, keySourceIndicators, autogenerated, sourceLoc);

                    List<String> filterField = ((InternalDetailsDecl) dd.getDatasetDetailsDecl()).getFilterField();
                    Integer filterSourceIndicator =
                            ((InternalDetailsDecl) dd.getDatasetDetailsDecl()).getFilterSourceIndicator();

                    if (filterField != null) {
                        ValidateUtil.validateFilterField(aRecordType, metaRecType, filterSourceIndicator, filterField,
                                sourceLoc);
                    }
                    if (compactionPolicy == null && filterField != null) {
                        // If the dataset has a filter and the user didn't specify a merge
                        // policy, then we will pick the
                        // correlated-prefix as the default merge policy.
                        compactionPolicy = StorageConstants.DEFAULT_FILTERED_DATASET_COMPACTION_POLICY_NAME;
                        compactionPolicyProperties = StorageConstants.DEFAULT_COMPACTION_POLICY_PROPERTIES;
                    }
                    datasetDetails = new InternalDatasetDetails(InternalDatasetDetails.FileStructure.BTREE,
                            InternalDatasetDetails.PartitioningStrategy.HASH, partitioningExprs, partitioningExprs,
                            keySourceIndicators, partitioningTypes, autogenerated, filterSourceIndicator, filterField);
                    break;
                case EXTERNAL:
                    ExternalDetailsDecl externalDetails = (ExternalDetailsDecl) dd.getDatasetDetailsDecl();
                    Map<String, String> properties = createExternalDatasetProperties(dataverseName, dd, itemTypeEntity,
                            metadataProvider, mdTxnCtx);
                    ExternalDataUtils.normalize(properties);
                    ExternalDataUtils.validate(properties);
                    validateExternalDatasetProperties(externalDetails, properties, dd.getSourceLocation(), mdTxnCtx);
                    datasetDetails = new ExternalDatasetDetails(externalDetails.getAdapter(), properties, new Date(),
                            TransactionState.COMMIT);
                    break;
                default:
                    throw new CompilationException(ErrorCode.COMPILATION_ERROR, sourceLoc,
                            "Unknown dataset type " + dsType);
            }

            // #. initialize DatasetIdFactory if it is not initialized.
            if (!DatasetIdFactory.isInitialized()) {
                DatasetIdFactory.initialize(MetadataManager.INSTANCE.getMostRecentDatasetId());
            }

            // #. add a new dataset with PendingAddOp
            dataset = new Dataset(dataverseName, datasetName, itemTypeDataverseName, itemTypeName,
                    metaItemTypeDataverseName, metaItemTypeName, ngName, compactionPolicy, compactionPolicyProperties,
                    datasetDetails, dd.getHints(), dsType, DatasetIdFactory.generateDatasetId(),
                    MetadataUtil.PENDING_ADD_OP, compressionScheme);
            MetadataManager.INSTANCE.addDataset(metadataProvider.getMetadataTxnContext(), dataset);

            if (itemTypeIsInline) {
                MetadataManager.INSTANCE.addDatatype(mdTxnCtx, itemTypeEntity);
                itemTypeAdded = true;
            }
            if (metaItemTypeIsInline) {
                MetadataManager.INSTANCE.addDatatype(mdTxnCtx, metaItemTypeEntity);
                metaItemTypeAdded = true;
            }

            if (dsType == DatasetType.INTERNAL) {
                JobSpecification jobSpec = DatasetUtil.createDatasetJobSpec(dataset, metadataProvider);

                // #. make metadataTxn commit before calling runJob.
                MetadataManager.INSTANCE.commitTransaction(mdTxnCtx);
                bActiveTxn = false;
                progress.setValue(ProgressState.ADDED_PENDINGOP_RECORD_TO_METADATA);

                // #. runJob
                runJob(hcc, jobSpec);

                // #. begin new metadataTxn
                mdTxnCtx = MetadataManager.INSTANCE.beginTransaction();
                bActiveTxn = true;
                metadataProvider.setMetadataTxnContext(mdTxnCtx);
            }

            // #. add a new dataset with PendingNoOp after deleting the dataset with
            // PendingAddOp
            MetadataManager.INSTANCE.dropDataset(metadataProvider.getMetadataTxnContext(), dataverseName, datasetName);
            dataset.setPendingOp(MetadataUtil.PENDING_NO_OP);
            MetadataManager.INSTANCE.addDataset(metadataProvider.getMetadataTxnContext(), dataset);
            MetadataManager.INSTANCE.commitTransaction(mdTxnCtx);
        } catch (Exception e) {
            if (bActiveTxn) {
                abort(e, e, mdTxnCtx);
            }

            if (progress.getValue() == ProgressState.ADDED_PENDINGOP_RECORD_TO_METADATA) {

                // #. execute compensation operations
                // remove the index in NC
                // [Notice]
                // As long as we updated(and committed) metadata, we should remove any effect of
                // the job
                // because an exception occurs during runJob.
                mdTxnCtx = MetadataManager.INSTANCE.beginTransaction();
                bActiveTxn = true;
                metadataProvider.setMetadataTxnContext(mdTxnCtx);
                try {
                    JobSpecification jobSpec = DatasetUtil.dropDatasetJobSpec(dataset, metadataProvider);
                    MetadataManager.INSTANCE.commitTransaction(mdTxnCtx);
                    bActiveTxn = false;
                    runJob(hcc, jobSpec);
                } catch (Exception e2) {
                    e.addSuppressed(e2);
                    if (bActiveTxn) {
                        abort(e, e2, mdTxnCtx);
                    }
                }

                // remove the record from the metadata.
                mdTxnCtx = MetadataManager.INSTANCE.beginTransaction();
                metadataProvider.setMetadataTxnContext(mdTxnCtx);
                try {
                    MetadataManager.INSTANCE.dropDataset(mdTxnCtx, dataverseName, datasetName);
                    if (itemTypeAdded) {
                        MetadataManager.INSTANCE.dropDatatype(mdTxnCtx, itemTypeEntity.getDataverseName(),
                                itemTypeEntity.getDatatypeName());
                    }
                    if (metaItemTypeAdded) {
                        MetadataManager.INSTANCE.dropDatatype(mdTxnCtx, metaItemTypeEntity.getDataverseName(),
                                metaItemTypeEntity.getDatatypeName());
                    }
                    MetadataManager.INSTANCE.commitTransaction(mdTxnCtx);
                } catch (Exception e2) {
                    e.addSuppressed(e2);
                    abort(e, e2, mdTxnCtx);
                    throw new IllegalStateException("System is inconsistent state: pending dataset(" + dataverseName
                            + "." + datasetName + ") couldn't be removed from the metadata", e);
                }
            }
            throw e;
        }
    }

    protected void validateDatasetItemType(DatasetType datasetType, IAType itemType, boolean isMetaItemType,
            SourceLocation sourceLoc) throws AlgebricksException {
        if (itemType.getTypeTag() != ATypeTag.OBJECT) {
            throw new CompilationException(ErrorCode.COMPILATION_ERROR, sourceLoc,
                    String.format("Dataset %s has to be a record type.", isMetaItemType ? "meta type" : "type"));
        }
    }

    protected Map<String, String> createExternalDatasetProperties(DataverseName dataverseName, DatasetDecl dd,
            Datatype itemType, MetadataProvider metadataProvider, MetadataTransactionContext mdTxnCtx)
            throws AlgebricksException {
        ExternalDetailsDecl externalDetails = (ExternalDetailsDecl) dd.getDatasetDetailsDecl();
        return externalDetails.getProperties();
    }

    protected static void validateIfResourceIsActiveInFeed(ICcApplicationContext appCtx, Dataset dataset,
            SourceLocation sourceLoc) throws CompilationException {
        ActiveNotificationHandler activeEventHandler =
                (ActiveNotificationHandler) appCtx.getActiveNotificationHandler();
        IActiveEntityEventsListener[] listeners = activeEventHandler.getEventListeners();
        for (IActiveEntityEventsListener listener : listeners) {
            if (listener.isEntityUsingDataset(dataset) && listener.isActive()) {
                throw new CompilationException(ErrorCode.COMPILATION_CANT_DROP_ACTIVE_DATASET, sourceLoc,
                        DatasetUtil.getFullyQualifiedDisplayName(dataset), listener.getEntityId().toString());
            }
        }
    }

    protected static String configureNodegroupForDataset(ICcApplicationContext appCtx, Map<String, String> hints,
            DataverseName dataverseName, String datasetName, MetadataProvider metadataProvider,
            SourceLocation sourceLoc) throws Exception {
        IClusterStateManager csm = appCtx.getClusterStateManager();
        Set<String> allNodes = csm.getParticipantNodes(true);
        Set<String> selectedNodes = new LinkedHashSet<>();
        String hintValue = hints.get(DatasetNodegroupCardinalityHint.NAME);
        if (hintValue == null) {
            selectedNodes.addAll(allNodes);
        } else {
            int nodegroupCardinality;
            final Pair<Boolean, String> validation = DatasetHints.validate(appCtx, DatasetNodegroupCardinalityHint.NAME,
                    hints.get(DatasetNodegroupCardinalityHint.NAME));
            boolean valid = validation.first;
            if (!valid) {
                throw new CompilationException(ErrorCode.COMPILATION_ERROR, sourceLoc,
                        "Incorrect use of hint '" + DatasetNodegroupCardinalityHint.NAME + "': " + validation.second);
            } else {
                nodegroupCardinality = Integer.parseInt(hints.get(DatasetNodegroupCardinalityHint.NAME));
            }
            List<String> allNodeList = new ArrayList<>(allNodes);
            Collections.shuffle(allNodeList);
            selectedNodes.addAll(allNodeList.subList(0, nodegroupCardinality));
        }
        // Creates the associated node group for the dataset.
        return DatasetUtil.createNodeGroupForNewDataset(dataverseName, datasetName, selectedNodes, metadataProvider);
    }

    public void handleCreateIndexStatement(MetadataProvider metadataProvider, Statement stmt,
            IHyracksClientConnection hcc, IRequestParameters requestParameters) throws Exception {
        CreateIndexStatement stmtCreateIndex = (CreateIndexStatement) stmt;
        DataverseName dataverseName = getActiveDataverseName(stmtCreateIndex.getDataverseName());
        String datasetName = stmtCreateIndex.getDatasetName().getValue();
<<<<<<< HEAD
        lockUtil.createIndexBegin(lockManager, metadataProvider.getLocks(), dataverseName, datasetName);
        try {
            doCreateIndex(metadataProvider, stmtCreateIndex, dataverseName, datasetName, hcc, requestParameters);
        } finally {
            metadataProvider.getLocks().unlock();
        }
    }

    protected void doCreateIndex(MetadataProvider metadataProvider, CreateIndexStatement stmtCreateIndex,
            DataverseName dataverseName, String datasetName, IHyracksClientConnection hcc,
            IRequestParameters requestParameters) throws Exception {
        SourceLocation sourceLoc = stmtCreateIndex.getSourceLocation();
=======
        String indexName = stmtCreateIndex.getIndexName().getValue();
        validateDatabaseObjectName(indexName, sourceLoc);
        IndexType indexType = stmtCreateIndex.getIndexType();
        List<Integer> keySourceIndicators = stmtCreateIndex.getFieldSourceIndicators();
>>>>>>> 95fa33cb
        MetadataTransactionContext mdTxnCtx = MetadataManager.INSTANCE.beginTransaction();
        boolean bActiveTxn = true;
        metadataProvider.setMetadataTxnContext(mdTxnCtx);
        try {
            // Check if the dataverse exists
            Dataverse dv = MetadataManager.INSTANCE.getDataverse(mdTxnCtx, dataverseName);
            if (dv == null) {
                throw new CompilationException(ErrorCode.UNKNOWN_DATAVERSE, sourceLoc, dataverseName);
            }

            Dataset ds = metadataProvider.findDataset(dataverseName, datasetName);
            if (ds == null) {
                throw new CompilationException(ErrorCode.UNKNOWN_DATASET_IN_DATAVERSE, sourceLoc, datasetName,
                        dataverseName);
            }

            DatasetType datasetType = ds.getDatasetType();
            IndexType indexType = stmtCreateIndex.getIndexType();
            boolean isSecondaryPrimary = stmtCreateIndex.getFieldExprs().isEmpty();
            validateIndexType(datasetType, indexType, isSecondaryPrimary, sourceLoc);

            String indexName = stmtCreateIndex.getIndexName().getValue();
            Index index = MetadataManager.INSTANCE.getIndex(metadataProvider.getMetadataTxnContext(), dataverseName,
                    datasetName, indexName);
            if (index != null) {
                if (stmtCreateIndex.getIfNotExists()) {
                    MetadataManager.INSTANCE.commitTransaction(mdTxnCtx);
                    return;
                } else {
                    throw new CompilationException(ErrorCode.INDEX_EXISTS, sourceLoc, indexName);
                }
            }

            List<Integer> keySourceIndicators;
            if (isSecondaryPrimary && datasetType == DatasetType.INTERNAL) {
                // find keySourceIndicators for secondary primary index since the parser isn't aware of them
                keySourceIndicators = ((InternalDatasetDetails) ds.getDatasetDetails()).getKeySourceIndicator();
            } else {
                keySourceIndicators = stmtCreateIndex.getFieldSourceIndicators();
            }
            // disable creating an index on meta fields (fields with source indicator == 1 are meta fields)
            if (keySourceIndicators.stream().anyMatch(fieldSource -> fieldSource == 1) && !isSecondaryPrimary) {
                throw new AsterixException(ErrorCode.COMPILATION_ERROR, sourceLoc,
                        "Cannot create index on meta fields");
            }
            Datatype dt = MetadataManager.INSTANCE.getDatatype(metadataProvider.getMetadataTxnContext(),
                    ds.getItemTypeDataverseName(), ds.getItemTypeName());
            ARecordType aRecordType = (ARecordType) dt.getDatatype();
            ARecordType metaRecordType = null;
            if (ds.hasMetaPart()) {
                Datatype metaDt = MetadataManager.INSTANCE.getDatatype(metadataProvider.getMetadataTxnContext(),
                        ds.getMetaItemTypeDataverseName(), ds.getMetaItemTypeName());
                metaRecordType = (ARecordType) metaDt.getDatatype();
            }

            List<List<String>> indexFields = new ArrayList<>();
            List<IAType> indexFieldTypes = new ArrayList<>();
            int keyIndex = 0;
            boolean overridesFieldTypes = false;

            // this set is used to detect duplicates in the specified keys in the create
            // index statement
            // e.g. CREATE INDEX someIdx on dataset(id,id).
            // checking only the names is not enough. Need also to check the source
            // indicators for cases like:
            // CREATE INDEX someIdx on dataset(meta().id, id)
            Set<Pair<List<String>, Integer>> indexKeysSet = new HashSet<>();

            for (Pair<List<String>, IndexedTypeExpression> fieldExpr : stmtCreateIndex.getFieldExprs()) {
                IAType fieldType = null;
                ARecordType subType =
                        KeyFieldTypeUtil.chooseSource(keySourceIndicators, keyIndex, aRecordType, metaRecordType);
                boolean isOpen = subType.isOpen();
                int i = 0;
                if (fieldExpr.first.size() > 1 && !isOpen) {
                    while (i < fieldExpr.first.size() - 1 && !isOpen) {
                        subType = (ARecordType) subType.getFieldType(fieldExpr.first.get(i));
                        i++;
                        isOpen = subType.isOpen();
                    }
                }
                if (fieldExpr.second == null) {
                    fieldType = subType.getSubFieldType(fieldExpr.first.subList(i, fieldExpr.first.size()));
                } else {
                    if (!stmtCreateIndex.isEnforced() && indexType != IndexType.BTREE) {
                        throw new AsterixException(ErrorCode.INDEX_ILLEGAL_NON_ENFORCED_TYPED, sourceLoc, indexType);
                    }
                    if (stmtCreateIndex.isEnforced() && !fieldExpr.second.isUnknownable()) {
                        throw new AsterixException(ErrorCode.INDEX_ILLEGAL_ENFORCED_NON_OPTIONAL, sourceLoc,
                                String.valueOf(fieldExpr.first));
                    }
                    // don't allow creating an enforced index on a closed-type field, fields that
                    // are part of schema.
                    // get the field type, if it's not null, then the field is closed-type
                    if (stmtCreateIndex.isEnforced()
                            && subType.getSubFieldType(fieldExpr.first.subList(i, fieldExpr.first.size())) != null) {
                        throw new AsterixException(ErrorCode.INDEX_ILLEGAL_ENFORCED_ON_CLOSED_FIELD, sourceLoc,
                                String.valueOf(fieldExpr.first));
                    }
                    if (!isOpen) {
                        throw new CompilationException(ErrorCode.COMPILATION_ERROR, sourceLoc, "Typed index on \""
                                + fieldExpr.first + "\" field could be created only for open datatype");
                    }
                    if (stmtCreateIndex.hasMetaField()) {
                        throw new CompilationException(ErrorCode.COMPILATION_ERROR, sourceLoc,
                                "Typed open index can only be created on the record part");
                    }
                    Map<TypeSignature, IAType> typeMap = TypeTranslator.computeTypes(dataverseName, indexName,
                            fieldExpr.second.getType(), dataverseName, mdTxnCtx);
                    TypeSignature typeSignature = new TypeSignature(dataverseName, indexName);
                    fieldType = typeMap.get(typeSignature);
                    overridesFieldTypes = true;
                }
                if (fieldType == null) {
                    throw new CompilationException(ErrorCode.UNKNOWN_TYPE, sourceLoc, fieldExpr.second == null
                            ? String.valueOf(fieldExpr.first) : String.valueOf(fieldExpr.second));
                }

                // try to add the key & its source to the set of keys, if key couldn't be added,
                // there is a duplicate
                if (!indexKeysSet
                        .add(new Pair<>(fieldExpr.first, stmtCreateIndex.getFieldSourceIndicators().get(keyIndex)))) {
                    throw new AsterixException(ErrorCode.INDEX_ILLEGAL_REPETITIVE_FIELD, sourceLoc,
                            String.valueOf(fieldExpr.first));
                }

                indexFields.add(fieldExpr.first);
                indexFieldTypes.add(fieldType);
                ++keyIndex;
            }

            validateIndexKeyFields(stmtCreateIndex, keySourceIndicators, aRecordType, metaRecordType, indexFields,
                    indexFieldTypes);

            Index newIndex = new Index(dataverseName, datasetName, indexName, indexType, indexFields,
                    keySourceIndicators, indexFieldTypes, stmtCreateIndex.getGramLength(), overridesFieldTypes,
                    stmtCreateIndex.isEnforced(), false, MetadataUtil.PENDING_ADD_OP);

            bActiveTxn = false; // doCreateIndexImpl() takes over the current transaction
            doCreateIndexImpl(hcc, metadataProvider, ds, newIndex, jobFlags, sourceLoc);

        } catch (Exception e) {
            if (bActiveTxn) {
                abort(e, e, mdTxnCtx);
            }
            throw e;
        }
    }

    private void doCreateIndexImpl(IHyracksClientConnection hcc, MetadataProvider metadataProvider, Dataset ds,
            Index index, EnumSet<JobFlag> jobFlags, SourceLocation sourceLoc) throws Exception {
        ProgressState progress = ProgressState.NO_PROGRESS;
        boolean bActiveTxn = true;
        Index filesIndex = null;
        boolean firstExternalDatasetIndex = false;
        boolean datasetLocked = false;
        List<ExternalFile> externalFilesSnapshot;
        MetadataTransactionContext mdTxnCtx = metadataProvider.getMetadataTxnContext();
        JobSpecification spec;
        boolean filesIndexReplicated = false;
        try {
            index.setPendingOp(MetadataUtil.PENDING_ADD_OP);
            if (ds.getDatasetType() == DatasetType.INTERNAL) {
                validateDatasetState(metadataProvider, ds, sourceLoc);
            } else {
                // External dataset
                // Check if the dataset is indexible
                if (!ExternalIndexingOperations.isIndexible((ExternalDatasetDetails) ds.getDatasetDetails())) {
                    throw new CompilationException(ErrorCode.COMPILATION_ERROR, sourceLoc,
                            "dataset using " + ((ExternalDatasetDetails) ds.getDatasetDetails()).getAdapter()
                                    + " Adapter can't be indexed");
                }
                // Check if the name of the index is valid
                if (!ExternalIndexingOperations.isValidIndexName(index.getDatasetName(), index.getIndexName())) {
                    throw new CompilationException(ErrorCode.COMPILATION_ERROR, sourceLoc,
                            "external dataset index name is invalid");
                }

                // Check if the files index exist
                filesIndex = MetadataManager.INSTANCE.getIndex(metadataProvider.getMetadataTxnContext(),
                        index.getDataverseName(), index.getDatasetName(),
                        IndexingConstants.getFilesIndexName(index.getDatasetName()));
                firstExternalDatasetIndex = filesIndex == null;
                // Lock external dataset
                ExternalDatasetsRegistry.INSTANCE.buildIndexBegin(ds, firstExternalDatasetIndex);
                datasetLocked = true;
                if (firstExternalDatasetIndex) {
                    // Verify that no one has created an index before we acquire the lock
                    filesIndex = MetadataManager.INSTANCE.getIndex(metadataProvider.getMetadataTxnContext(),
                            index.getDataverseName(), index.getDatasetName(),
                            IndexingConstants.getFilesIndexName(index.getDatasetName()));
                    if (filesIndex != null) {
                        ExternalDatasetsRegistry.INSTANCE.buildIndexEnd(ds, firstExternalDatasetIndex);
                        firstExternalDatasetIndex = false;
                        ExternalDatasetsRegistry.INSTANCE.buildIndexBegin(ds, firstExternalDatasetIndex);
                    }
                }
                if (firstExternalDatasetIndex) {
                    // Get snapshot from External File System
                    externalFilesSnapshot = ExternalIndexingOperations.getSnapshotFromExternalFileSystem(ds);
                    // Add an entry for the files index
                    filesIndex = new Index(index.getDataverseName(), index.getDatasetName(),
                            IndexingConstants.getFilesIndexName(index.getDatasetName()), IndexType.BTREE,
                            ExternalIndexingOperations.FILE_INDEX_FIELD_NAMES, null,
                            ExternalIndexingOperations.FILE_INDEX_FIELD_TYPES, false, false, false,
                            MetadataUtil.PENDING_ADD_OP);
                    MetadataManager.INSTANCE.addIndex(metadataProvider.getMetadataTxnContext(), filesIndex);
                    // Add files to the external files index
                    for (ExternalFile file : externalFilesSnapshot) {
                        MetadataManager.INSTANCE.addExternalFile(mdTxnCtx, file);
                    }
                    // This is the first index for the external dataset, replicate the files index
                    spec = ExternalIndexingOperations.buildFilesIndexCreateJobSpec(ds, externalFilesSnapshot,
                            metadataProvider);
                    if (spec == null) {
                        throw new CompilationException(ErrorCode.COMPILATION_ERROR, sourceLoc,
                                "Failed to create job spec for replicating Files Index For external dataset");
                    }
                    filesIndexReplicated = true;
                    runJob(hcc, spec, jobFlags);
                }
            }

            // check whether there exists another enforced index on the same field
            if (index.isEnforced()) {
                List<Index> indexes = MetadataManager.INSTANCE.getDatasetIndexes(
                        metadataProvider.getMetadataTxnContext(), index.getDataverseName(), index.getDatasetName());
                for (Index existingIndex : indexes) {
                    if (existingIndex.getKeyFieldNames().equals(index.getKeyFieldNames())
                            && !existingIndex.getKeyFieldTypes().equals(index.getKeyFieldTypes())
                            && existingIndex.isEnforced()) {
                        throw new CompilationException(ErrorCode.COMPILATION_ERROR, sourceLoc, "Cannot create index "
                                + index.getIndexName() + " , enforced index " + existingIndex.getIndexName()
                                + " on field \"" + StringUtils.join(index.getKeyFieldNames(), ',')
                                + "\" is already defined with type \"" + existingIndex.getKeyFieldTypes() + "\"");
                    }
                }
            }
            // #. add a new index with PendingAddOp
            MetadataManager.INSTANCE.addIndex(metadataProvider.getMetadataTxnContext(), index);
            // #. prepare to create the index artifact in NC.
            spec = IndexUtil.buildSecondaryIndexCreationJobSpec(ds, index, metadataProvider, sourceLoc);
            if (spec == null) {
                throw new CompilationException(ErrorCode.COMPILATION_ERROR, sourceLoc,
                        "Failed to create job spec for creating index '" + ds.getDatasetName() + "."
                                + index.getIndexName() + "'");
            }
            MetadataManager.INSTANCE.commitTransaction(mdTxnCtx);
            bActiveTxn = false;
            progress = ProgressState.ADDED_PENDINGOP_RECORD_TO_METADATA;
            // #. create the index artifact in NC.
            runJob(hcc, spec, jobFlags);

            // #. flush the internal dataset
            // We need this to guarantee the correctness of component Id acceleration for
            // secondary-to-primary index.
            // Otherwise, the new secondary index component would corresponding to a partial
            // memory component
            // of the primary index, which is incorrect.
            if (ds.getDatasetType() == DatasetType.INTERNAL) {
                FlushDatasetUtil.flushDataset(hcc, metadataProvider, index.getDataverseName(), index.getDatasetName());
            }

            mdTxnCtx = MetadataManager.INSTANCE.beginTransaction();
            bActiveTxn = true;
            metadataProvider.setMetadataTxnContext(mdTxnCtx);

            // #. load data into the index in NC.
            spec = IndexUtil.buildSecondaryIndexLoadingJobSpec(ds, index, metadataProvider, sourceLoc);
            MetadataManager.INSTANCE.commitTransaction(mdTxnCtx);
            bActiveTxn = false;

            runJob(hcc, spec, jobFlags);

            // #. begin new metadataTxn
            mdTxnCtx = MetadataManager.INSTANCE.beginTransaction();
            bActiveTxn = true;
            metadataProvider.setMetadataTxnContext(mdTxnCtx);

            // #. add another new index with PendingNoOp after deleting the index with
            // PendingAddOp
            MetadataManager.INSTANCE.dropIndex(metadataProvider.getMetadataTxnContext(), index.getDataverseName(),
                    index.getDatasetName(), index.getIndexName());
            index.setPendingOp(MetadataUtil.PENDING_NO_OP);
            MetadataManager.INSTANCE.addIndex(metadataProvider.getMetadataTxnContext(), index);
            // add another new files index with PendingNoOp after deleting the index with
            // PendingAddOp
            if (firstExternalDatasetIndex) {
                MetadataManager.INSTANCE.dropIndex(metadataProvider.getMetadataTxnContext(), index.getDataverseName(),
                        index.getDatasetName(), filesIndex.getIndexName());
                filesIndex.setPendingOp(MetadataUtil.PENDING_NO_OP);
                MetadataManager.INSTANCE.addIndex(metadataProvider.getMetadataTxnContext(), filesIndex);
                // update transaction timestamp
                ((ExternalDatasetDetails) ds.getDatasetDetails()).setRefreshTimestamp(new Date());
                MetadataManager.INSTANCE.updateDataset(mdTxnCtx, ds);
            }
            MetadataManager.INSTANCE.commitTransaction(mdTxnCtx);
        } catch (Exception e) {
            if (bActiveTxn) {
                abort(e, e, mdTxnCtx);
            }
            // If files index was replicated for external dataset, it should be cleaned up
            // on NC side
            if (filesIndexReplicated) {
                mdTxnCtx = MetadataManager.INSTANCE.beginTransaction();
                bActiveTxn = true;
                try {
                    JobSpecification jobSpec =
                            ExternalIndexingOperations.buildDropFilesIndexJobSpec(metadataProvider, ds);
                    MetadataManager.INSTANCE.commitTransaction(mdTxnCtx);
                    bActiveTxn = false;
                    runJob(hcc, jobSpec, jobFlags);
                } catch (Exception e2) {
                    e.addSuppressed(e2);
                    if (bActiveTxn) {
                        abort(e, e2, mdTxnCtx);
                    }
                }
            }

            if (progress == ProgressState.ADDED_PENDINGOP_RECORD_TO_METADATA) {
                // #. execute compensation operations
                // remove the index in NC
                mdTxnCtx = MetadataManager.INSTANCE.beginTransaction();
                bActiveTxn = true;
                metadataProvider.setMetadataTxnContext(mdTxnCtx);
                try {
                    JobSpecification jobSpec = IndexUtil.buildDropIndexJobSpec(index, metadataProvider, ds, sourceLoc);
                    MetadataManager.INSTANCE.commitTransaction(mdTxnCtx);
                    bActiveTxn = false;
                    runJob(hcc, jobSpec, jobFlags);
                } catch (Exception e2) {
                    e.addSuppressed(e2);
                    if (bActiveTxn) {
                        abort(e, e2, mdTxnCtx);
                    }
                }

                if (firstExternalDatasetIndex) {
                    mdTxnCtx = MetadataManager.INSTANCE.beginTransaction();
                    metadataProvider.setMetadataTxnContext(mdTxnCtx);
                    try {
                        // Drop External Files from metadata
                        MetadataManager.INSTANCE.dropDatasetExternalFiles(mdTxnCtx, ds);
                        MetadataManager.INSTANCE.commitTransaction(mdTxnCtx);
                    } catch (Exception e2) {
                        e.addSuppressed(e2);
                        abort(e, e2, mdTxnCtx);
                        throw new IllegalStateException(
                                "System is inconsistent state: pending files for(" + index.getDataverseName() + "."
                                        + index.getDatasetName() + ") couldn't be removed from the metadata",
                                e);
                    }
                    mdTxnCtx = MetadataManager.INSTANCE.beginTransaction();
                    metadataProvider.setMetadataTxnContext(mdTxnCtx);
                    try {
                        // Drop the files index from metadata
                        MetadataManager.INSTANCE.dropIndex(metadataProvider.getMetadataTxnContext(),
                                index.getDataverseName(), index.getDatasetName(),
                                IndexingConstants.getFilesIndexName(index.getDatasetName()));
                        MetadataManager.INSTANCE.commitTransaction(mdTxnCtx);
                    } catch (Exception e2) {
                        e.addSuppressed(e2);
                        abort(e, e2, mdTxnCtx);
                        throw new IllegalStateException("System is inconsistent state: pending index("
                                + index.getDataverseName() + "." + index.getDatasetName() + "."
                                + IndexingConstants.getFilesIndexName(index.getDatasetName())
                                + ") couldn't be removed from the metadata", e);
                    }
                }
                // remove the record from the metadata.
                mdTxnCtx = MetadataManager.INSTANCE.beginTransaction();
                metadataProvider.setMetadataTxnContext(mdTxnCtx);
                try {
                    MetadataManager.INSTANCE.dropIndex(metadataProvider.getMetadataTxnContext(),
                            index.getDataverseName(), index.getDatasetName(), index.getIndexName());
                    MetadataManager.INSTANCE.commitTransaction(mdTxnCtx);
                } catch (Exception e2) {
                    e.addSuppressed(e2);
                    abort(e, e2, mdTxnCtx);
                    throw new IllegalStateException("System is in inconsistent state: pending index("
                            + index.getDataverseName() + "." + index.getDatasetName() + "." + index.getIndexName()
                            + ") couldn't be removed from the metadata", e);
                }
            }
            throw e;
        } finally {
            if (datasetLocked) {
                ExternalDatasetsRegistry.INSTANCE.buildIndexEnd(ds, firstExternalDatasetIndex);
            }
        }
    }

    protected void validateIndexType(DatasetType datasetType, IndexType indexType, boolean isSecondaryPrimaryIndex,
            SourceLocation sourceLoc) throws AlgebricksException {
        // disable creating secondary primary index on an external dataset
        if (datasetType == DatasetType.EXTERNAL && isSecondaryPrimaryIndex) {
            throw new CompilationException(ErrorCode.CANNOT_CREATE_SEC_PRIMARY_IDX_ON_EXT_DATASET);
        }
    }

    protected void validateIndexKeyFields(CreateIndexStatement stmtCreateIndex, List<Integer> keySourceIndicators,
            ARecordType aRecordType, ARecordType metaRecordType, List<List<String>> indexFields,
            List<IAType> indexFieldTypes) throws AlgebricksException {
        ValidateUtil.validateKeyFields(aRecordType, metaRecordType, indexFields, keySourceIndicators, indexFieldTypes,
                stmtCreateIndex.getIndexType(), stmtCreateIndex.getSourceLocation());
    }

    protected void handleCreateTypeStatement(MetadataProvider metadataProvider, Statement stmt) throws Exception {
        TypeDecl stmtCreateType = (TypeDecl) stmt;
        SourceLocation sourceLoc = stmtCreateType.getSourceLocation();
        DataverseName dataverseName = getActiveDataverseName(stmtCreateType.getDataverseName());
        String typeName = stmtCreateType.getIdent().getValue();
        validateDatabaseObjectName(typeName, sourceLoc);
        MetadataTransactionContext mdTxnCtx = MetadataManager.INSTANCE.beginTransaction();
        metadataProvider.setMetadataTxnContext(mdTxnCtx);
        lockUtil.createTypeBegin(lockManager, metadataProvider.getLocks(), dataverseName, typeName);
        try {
            Dataverse dv = MetadataManager.INSTANCE.getDataverse(mdTxnCtx, dataverseName);
            if (dv == null) {
                throw new CompilationException(ErrorCode.UNKNOWN_DATAVERSE, sourceLoc, dataverseName);
            }
            Datatype dt = MetadataManager.INSTANCE.getDatatype(mdTxnCtx, dataverseName, typeName);
            if (dt != null) {
                if (!stmtCreateType.getIfNotExists()) {
                    throw new CompilationException(ErrorCode.TYPE_EXISTS, sourceLoc, typeName);
                }
            } else {
                if (BuiltinTypeMap.getBuiltinType(typeName) != null) {
                    throw new CompilationException(ErrorCode.COMPILATION_ERROR, sourceLoc,
                            "Cannot redefine builtin type " + typeName + ".");
                } else if (TypeUtil.isReservedInlineTypeName(typeName)) {
                    throw new CompilationException(ErrorCode.COMPILATION_ERROR, sourceLoc,
                            "Reserved type name " + typeName + ".");
                } else {
                    IAType type = translateType(dataverseName, typeName, stmtCreateType.getTypeDef(), mdTxnCtx);
                    MetadataManager.INSTANCE.addDatatype(mdTxnCtx, new Datatype(dataverseName, typeName, type, false));
                }
            }
            MetadataManager.INSTANCE.commitTransaction(mdTxnCtx);
        } catch (Exception e) {
            abort(e, e, mdTxnCtx);
            throw e;
        } finally {
            metadataProvider.getLocks().unlock();
        }
    }

    private IAType translateType(DataverseName dataverseName, String typeName, TypeExpression typeDef,
            MetadataTransactionContext mdTxnCtx) throws AlgebricksException {
        Map<TypeSignature, IAType> typeMap =
                TypeTranslator.computeTypes(dataverseName, typeName, typeDef, dataverseName, mdTxnCtx);
        TypeSignature typeSignature = new TypeSignature(dataverseName, typeName);
        return typeMap.get(typeSignature);
    }

    protected void handleDataverseDropStatement(MetadataProvider metadataProvider, Statement stmt,
            IHyracksClientConnection hcc, IRequestParameters requestParameters) throws Exception {
        DataverseDropStatement stmtDropDataverse = (DataverseDropStatement) stmt;
        SourceLocation sourceLoc = stmtDropDataverse.getSourceLocation();
        DataverseName dataverseName = stmtDropDataverse.getDataverseName();
        if (dataverseName.equals(MetadataBuiltinEntities.DEFAULT_DATAVERSE_NAME)
                || dataverseName.equals(MetadataConstants.METADATA_DATAVERSE_NAME)) {
            throw new CompilationException(ErrorCode.COMPILATION_ERROR, sourceLoc,
                    dataverseName + " dataverse can't be dropped");
        }
        lockUtil.dropDataverseBegin(lockManager, metadataProvider.getLocks(), dataverseName);
        try {
            doDropDataverse(stmtDropDataverse, metadataProvider, hcc, requestParameters);
        } finally {
            metadataProvider.getLocks().unlock();
            ExternalDatasetsRegistry.INSTANCE.releaseAcquiredLocks(metadataProvider);
        }
    }

    protected boolean doDropDataverse(DataverseDropStatement stmtDropDataverse, MetadataProvider metadataProvider,
            IHyracksClientConnection hcc, IRequestParameters requestParameters) throws Exception {
        SourceLocation sourceLoc = stmtDropDataverse.getSourceLocation();
        DataverseName dataverseName = stmtDropDataverse.getDataverseName();
        ProgressState progress = ProgressState.NO_PROGRESS;
        MetadataTransactionContext mdTxnCtx = MetadataManager.INSTANCE.beginTransaction();
        boolean bActiveTxn = true;
        metadataProvider.setMetadataTxnContext(mdTxnCtx);
        List<FeedEventsListener> feedsToStop = new ArrayList<>();
        List<Dataset> externalDatasetsToDeregister = new ArrayList<>();
        List<JobSpecification> jobsToExecute = new ArrayList<>();
        try {
            Dataverse dv = MetadataManager.INSTANCE.getDataverse(mdTxnCtx, dataverseName);
            if (dv == null) {
                if (stmtDropDataverse.getIfExists()) {
                    MetadataManager.INSTANCE.commitTransaction(mdTxnCtx);
                    return false;
                } else {
                    throw new CompilationException(ErrorCode.UNKNOWN_DATAVERSE, sourceLoc, dataverseName);
                }
            }

            if (stmtDropDataverse.getIfEmpty() && isDataverseNotEmpty(dataverseName, mdTxnCtx)) {
                MetadataManager.INSTANCE.commitTransaction(mdTxnCtx);
                return false;
            }

            validateDataverseStateBeforeDrop(metadataProvider, dv, sourceLoc);

            // #. prepare jobs which will drop corresponding feed storage
            ActiveNotificationHandler activeEventHandler =
                    (ActiveNotificationHandler) appCtx.getActiveNotificationHandler();
            IActiveEntityEventsListener[] activeListeners = activeEventHandler.getEventListeners();
            for (IActiveEntityEventsListener listener : activeListeners) {
                EntityId activeEntityId = listener.getEntityId();
                if (activeEntityId.getExtensionName().equals(Feed.EXTENSION_NAME)
                        && activeEntityId.getDataverseName().equals(dataverseName)) {
                    FeedEventsListener feedListener = (FeedEventsListener) listener;
                    feedsToStop.add(feedListener);
                    jobsToExecute
                            .add(FeedOperations.buildRemoveFeedStorageJob(metadataProvider, feedListener.getFeed()));
                }
            }

            // #. prepare jobs which will drop corresponding datasets with indexes.
            List<Dataset> datasets = MetadataManager.INSTANCE.getDataverseDatasets(mdTxnCtx, dataverseName);
            for (Dataset dataset : datasets) {
                String datasetName = dataset.getDatasetName();
                List<Index> indexes = MetadataManager.INSTANCE.getDatasetIndexes(mdTxnCtx, dataverseName, datasetName);
                DatasetType dsType = dataset.getDatasetType();
                if (dsType == DatasetType.INTERNAL) {
                    for (Index index : indexes) {
                        jobsToExecute.add(IndexUtil.buildDropIndexJobSpec(index, metadataProvider, dataset, sourceLoc));
                    }
                } else if (dsType == DatasetType.EXTERNAL) {
                    for (Index index : indexes) {
                        if (ExternalIndexingOperations.isFileIndex(index)) {
                            jobsToExecute.add(
                                    ExternalIndexingOperations.buildDropFilesIndexJobSpec(metadataProvider, dataset));
                        } else {
                            jobsToExecute
                                    .add(IndexUtil.buildDropIndexJobSpec(index, metadataProvider, dataset, sourceLoc));
                        }
                    }
                    externalDatasetsToDeregister.add(dataset);
                }
            }

            // #. prepare jobs which will drop corresponding libraries.
            List<Library> libraries = MetadataManager.INSTANCE.getDataverseLibraries(mdTxnCtx, dataverseName);
            for (Library library : libraries) {
                jobsToExecute.add(ExternalLibraryUtil.buildDropLibraryJobSpec(dataverseName, library.getName(),
                        metadataProvider));
            }

            jobsToExecute.add(DataverseUtil.dropDataverseJobSpec(dv, metadataProvider));

            // #. mark PendingDropOp on the dataverse record by
            // first, deleting the dataverse record from the DATAVERSE_DATASET
            // second, inserting the dataverse record with the PendingDropOp value into the DATAVERSE_DATASET
            // Note: the delete operation fails if the dataverse cannot be deleted due to metadata dependencies
            MetadataManager.INSTANCE.dropDataverse(mdTxnCtx, dataverseName);
            MetadataManager.INSTANCE.addDataverse(mdTxnCtx,
                    new Dataverse(dataverseName, dv.getDataFormat(), MetadataUtil.PENDING_DROP_OP));

            MetadataManager.INSTANCE.commitTransaction(mdTxnCtx);
            bActiveTxn = false;
            progress = ProgressState.ADDED_PENDINGOP_RECORD_TO_METADATA;

            for (Dataset externalDataset : externalDatasetsToDeregister) {
                ExternalDatasetsRegistry.INSTANCE.removeDatasetInfo(externalDataset);
            }

            for (FeedEventsListener feedListener : feedsToStop) {
                if (feedListener.getState() != ActivityState.STOPPED) {
                    feedListener.stop(metadataProvider);
                }
                feedListener.unregister();
            }

            for (JobSpecification jobSpec : jobsToExecute) {
                runJob(hcc, jobSpec);
            }

            mdTxnCtx = MetadataManager.INSTANCE.beginTransaction();
            bActiveTxn = true;
            metadataProvider.setMetadataTxnContext(mdTxnCtx);

            // #. finally, delete the dataverse.
            MetadataManager.INSTANCE.dropDataverse(mdTxnCtx, dataverseName);

            // Drops all node groups that no longer needed
            for (Dataset dataset : datasets) {
                String nodeGroup = dataset.getNodeGroupName();
                lockManager.acquireNodeGroupWriteLock(metadataProvider.getLocks(), nodeGroup);
                if (MetadataManager.INSTANCE.getNodegroup(mdTxnCtx, nodeGroup) != null) {
                    MetadataManager.INSTANCE.dropNodegroup(mdTxnCtx, nodeGroup, true);
                }
            }

            if (activeDataverse.getDataverseName().equals(dataverseName)) {
                activeDataverse = MetadataBuiltinEntities.DEFAULT_DATAVERSE;
            }
            MetadataManager.INSTANCE.commitTransaction(mdTxnCtx);
            return true;
        } catch (Exception e) {
            if (bActiveTxn) {
                abort(e, e, mdTxnCtx);
            }

            if (progress == ProgressState.ADDED_PENDINGOP_RECORD_TO_METADATA) {
                if (activeDataverse.getDataverseName().equals(dataverseName)) {
                    activeDataverse = MetadataBuiltinEntities.DEFAULT_DATAVERSE;
                }

                // #. execute compensation operations
                // remove the all artifacts in NC
                try {
                    for (JobSpecification jobSpec : jobsToExecute) {
                        runJob(hcc, jobSpec);
                    }
                } catch (Exception e2) {
                    // do no throw exception since still the metadata needs to be compensated.
                    e.addSuppressed(e2);
                }

                // remove the record from the metadata.
                mdTxnCtx = MetadataManager.INSTANCE.beginTransaction();
                try {
                    MetadataManager.INSTANCE.dropDataverse(mdTxnCtx, dataverseName);
                    MetadataManager.INSTANCE.commitTransaction(mdTxnCtx);
                } catch (Exception e2) {
                    e.addSuppressed(e2);
                    abort(e, e2, mdTxnCtx);
                    throw new IllegalStateException("System is inconsistent state: pending dataverse(" + dataverseName
                            + ") couldn't be removed from the metadata", e);
                }
            }
            throw e;
        }
    }

    protected boolean isDataverseNotEmpty(DataverseName dataverseName, MetadataTransactionContext mdTxnCtx)
            throws AlgebricksException {
        return MetadataManager.INSTANCE.isDataverseNotEmpty(mdTxnCtx, dataverseName);
    }

    protected void validateDataverseStateBeforeDrop(MetadataProvider metadataProvider, Dataverse dataverse,
            SourceLocation sourceLoc) throws AlgebricksException {
        // may be overriden by product extensions for additional checks before dropping the dataverse
    }

    public void handleDatasetDropStatement(MetadataProvider metadataProvider, Statement stmt,
            IHyracksClientConnection hcc, IRequestParameters requestParameters) throws Exception {
        DropDatasetStatement stmtDelete = (DropDatasetStatement) stmt;
        SourceLocation sourceLoc = stmtDelete.getSourceLocation();
        DataverseName dataverseName = getActiveDataverseName(stmtDelete.getDataverseName());
        String datasetName = stmtDelete.getDatasetName().getValue();
        lockUtil.dropDatasetBegin(lockManager, metadataProvider.getLocks(), dataverseName, datasetName);
        try {
            doDropDataset(dataverseName, datasetName, metadataProvider, stmtDelete.getIfExists(), hcc,
                    requestParameters, true, sourceLoc);
        } finally {
            metadataProvider.getLocks().unlock();
            ExternalDatasetsRegistry.INSTANCE.releaseAcquiredLocks(metadataProvider);
        }
    }

    protected boolean doDropDataset(DataverseName dataverseName, String datasetName, MetadataProvider metadataProvider,
            boolean ifExists, IHyracksClientConnection hcc, IRequestParameters requestParameters,
            boolean dropCorrespondingNodeGroup, SourceLocation sourceLoc) throws Exception {
        MutableObject<ProgressState> progress = new MutableObject<>(ProgressState.NO_PROGRESS);
        MutableObject<MetadataTransactionContext> mdTxnCtx =
                new MutableObject<>(MetadataManager.INSTANCE.beginTransaction());
        MutableBoolean bActiveTxn = new MutableBoolean(true);
        metadataProvider.setMetadataTxnContext(mdTxnCtx.getValue());
        List<JobSpecification> jobsToExecute = new ArrayList<>();
        try {
            // Check if the dataverse exists
            Dataverse dv = MetadataManager.INSTANCE.getDataverse(mdTxnCtx.getValue(), dataverseName);
            if (dv == null) {
                if (ifExists) {
                    if (warningCollector.shouldWarn()) {
                        warningCollector
                                .warn(WarningUtil.forAsterix(sourceLoc, ErrorCode.UNKNOWN_DATAVERSE, dataverseName));
                    }
                    MetadataManager.INSTANCE.commitTransaction(mdTxnCtx.getValue());
                    return false;
                } else {
                    throw new CompilationException(ErrorCode.UNKNOWN_DATAVERSE, sourceLoc, dataverseName);
                }
            }
            Dataset ds = metadataProvider.findDataset(dataverseName, datasetName);
            if (ds == null) {
                if (ifExists) {
                    MetadataManager.INSTANCE.commitTransaction(mdTxnCtx.getValue());
                    return false;
                } else {
                    throw new CompilationException(ErrorCode.UNKNOWN_DATASET_IN_DATAVERSE, sourceLoc, datasetName,
                            dataverseName);
                }
            }
            validateDatasetState(metadataProvider, ds, sourceLoc);

            ds.drop(metadataProvider, mdTxnCtx, jobsToExecute, bActiveTxn, progress, hcc, dropCorrespondingNodeGroup,
                    sourceLoc);

            MetadataManager.INSTANCE.commitTransaction(mdTxnCtx.getValue());
            return true;
        } catch (Exception e) {
            if (bActiveTxn.booleanValue()) {
                abort(e, e, mdTxnCtx.getValue());
            }

            if (progress.getValue() == ProgressState.ADDED_PENDINGOP_RECORD_TO_METADATA) {
                // #. execute compensation operations
                // remove the all indexes in NC
                try {
                    for (JobSpecification jobSpec : jobsToExecute) {
                        JobUtils.runJob(hcc, jobSpec, true);
                    }
                } catch (Exception e2) {
                    // do no throw exception since still the metadata needs to be compensated.
                    e.addSuppressed(e2);
                }

                // remove the record from the metadata.
                mdTxnCtx.setValue(MetadataManager.INSTANCE.beginTransaction());
                metadataProvider.setMetadataTxnContext(mdTxnCtx.getValue());
                try {
                    MetadataManager.INSTANCE.dropDataset(metadataProvider.getMetadataTxnContext(), dataverseName,
                            datasetName);
                    MetadataManager.INSTANCE.commitTransaction(mdTxnCtx.getValue());
                } catch (Exception e2) {
                    e.addSuppressed(e2);
                    abort(e, e2, mdTxnCtx.getValue());
                    throw new IllegalStateException("System is inconsistent state: pending dataset(" + dataverseName
                            + "." + datasetName + ") couldn't be removed from the metadata", e);
                }
            }
            throw e;
        }
    }

    protected void handleIndexDropStatement(MetadataProvider metadataProvider, Statement stmt,
            IHyracksClientConnection hcc, IRequestParameters requestParameters) throws Exception {
        IndexDropStatement stmtIndexDrop = (IndexDropStatement) stmt;
        DataverseName dataverseName = getActiveDataverseName(stmtIndexDrop.getDataverseName());
        String datasetName = stmtIndexDrop.getDatasetName().getValue();
        lockUtil.dropIndexBegin(lockManager, metadataProvider.getLocks(), dataverseName, datasetName);
        try {
            doDropIndex(metadataProvider, stmtIndexDrop, dataverseName, datasetName, hcc, requestParameters);
        } finally {
            metadataProvider.getLocks().unlock();
            ExternalDatasetsRegistry.INSTANCE.releaseAcquiredLocks(metadataProvider);
        }
    }

    protected boolean doDropIndex(MetadataProvider metadataProvider, IndexDropStatement stmtIndexDrop,
            DataverseName dataverseName, String datasetName, IHyracksClientConnection hcc,
            IRequestParameters requestParameters) throws Exception {
        SourceLocation sourceLoc = stmtIndexDrop.getSourceLocation();
        String indexName = stmtIndexDrop.getIndexName().getValue();
        ProgressState progress = ProgressState.NO_PROGRESS;
        List<JobSpecification> jobsToExecute = new ArrayList<>();
        // For external index
        boolean dropFilesIndex = false;

        MetadataTransactionContext mdTxnCtx = MetadataManager.INSTANCE.beginTransaction();
        boolean bActiveTxn = true;
        metadataProvider.setMetadataTxnContext(mdTxnCtx);
        try {
            Dataset ds = metadataProvider.findDataset(dataverseName, datasetName);
            if (ds == null) {
                throw new CompilationException(ErrorCode.UNKNOWN_DATASET_IN_DATAVERSE, sourceLoc, datasetName,
                        dataverseName);
            }
            if (ds.getDatasetType() == DatasetType.INTERNAL) {
                Index index = MetadataManager.INSTANCE.getIndex(mdTxnCtx, dataverseName, datasetName, indexName);
                if (index == null) {
                    if (stmtIndexDrop.getIfExists()) {
                        MetadataManager.INSTANCE.commitTransaction(mdTxnCtx);
                        return false;
                    } else {
                        throw new CompilationException(ErrorCode.UNKNOWN_INDEX, sourceLoc, indexName);
                    }
                }
                ensureNonPrimaryIndexDrop(index, sourceLoc);
                validateDatasetState(metadataProvider, ds, sourceLoc);
                // #. prepare a job to drop the index in NC.
                jobsToExecute.add(IndexUtil.buildDropIndexJobSpec(index, metadataProvider, ds, sourceLoc));

                // #. mark PendingDropOp on the existing index
                MetadataManager.INSTANCE.dropIndex(mdTxnCtx, dataverseName, datasetName, indexName);
                MetadataManager.INSTANCE.addIndex(mdTxnCtx,
                        new Index(dataverseName, datasetName, indexName, index.getIndexType(), index.getKeyFieldNames(),
                                index.getKeyFieldSourceIndicators(), index.getKeyFieldTypes(),
                                index.isOverridingKeyFieldTypes(), index.isEnforced(), index.isPrimaryIndex(),
                                MetadataUtil.PENDING_DROP_OP));

                // #. commit the existing transaction before calling runJob.
                MetadataManager.INSTANCE.commitTransaction(mdTxnCtx);
                bActiveTxn = false;
                progress = ProgressState.ADDED_PENDINGOP_RECORD_TO_METADATA;

                for (JobSpecification jobSpec : jobsToExecute) {
                    runJob(hcc, jobSpec);
                }

                // #. begin a new transaction
                mdTxnCtx = MetadataManager.INSTANCE.beginTransaction();
                bActiveTxn = true;
                metadataProvider.setMetadataTxnContext(mdTxnCtx);

                // #. finally, delete the existing index
                MetadataManager.INSTANCE.dropIndex(mdTxnCtx, dataverseName, datasetName, indexName);
            } else {
                // External dataset
                indexName = stmtIndexDrop.getIndexName().getValue();
                Index index = MetadataManager.INSTANCE.getIndex(mdTxnCtx, dataverseName, datasetName, indexName);
                if (index == null) {
                    if (stmtIndexDrop.getIfExists()) {
                        MetadataManager.INSTANCE.commitTransaction(mdTxnCtx);
                        return false;
                    } else {
                        throw new CompilationException(ErrorCode.UNKNOWN_INDEX, sourceLoc, indexName);
                    }
                } else if (ExternalIndexingOperations.isFileIndex(index)) {
                    throw new CompilationException(ErrorCode.COMPILATION_ERROR, sourceLoc,
                            "Dropping a dataset's files index is not allowed.");
                }
                ensureNonPrimaryIndexDrop(index, sourceLoc);
                // #. prepare a job to drop the index in NC.
                jobsToExecute.add(IndexUtil.buildDropIndexJobSpec(index, metadataProvider, ds, sourceLoc));
                List<Index> datasetIndexes =
                        MetadataManager.INSTANCE.getDatasetIndexes(mdTxnCtx, dataverseName, datasetName);
                if (datasetIndexes.size() == 2) {
                    dropFilesIndex = true;
                    // only one index + the files index, we need to delete both of the indexes
                    for (Index externalIndex : datasetIndexes) {
                        if (ExternalIndexingOperations.isFileIndex(externalIndex)) {
                            jobsToExecute
                                    .add(ExternalIndexingOperations.buildDropFilesIndexJobSpec(metadataProvider, ds));
                            // #. mark PendingDropOp on the existing files index
                            MetadataManager.INSTANCE.dropIndex(mdTxnCtx, dataverseName, datasetName,
                                    externalIndex.getIndexName());
                            MetadataManager.INSTANCE.addIndex(mdTxnCtx,
                                    new Index(dataverseName, datasetName, externalIndex.getIndexName(),
                                            externalIndex.getIndexType(), externalIndex.getKeyFieldNames(),
                                            externalIndex.getKeyFieldSourceIndicators(), index.getKeyFieldTypes(),
                                            index.isOverridingKeyFieldTypes(), index.isEnforced(),
                                            externalIndex.isPrimaryIndex(), MetadataUtil.PENDING_DROP_OP));
                        }
                    }
                }

                // #. mark PendingDropOp on the existing index
                MetadataManager.INSTANCE.dropIndex(mdTxnCtx, dataverseName, datasetName, indexName);
                MetadataManager.INSTANCE.addIndex(mdTxnCtx,
                        new Index(dataverseName, datasetName, indexName, index.getIndexType(), index.getKeyFieldNames(),
                                index.getKeyFieldSourceIndicators(), index.getKeyFieldTypes(),
                                index.isOverridingKeyFieldTypes(), index.isEnforced(), index.isPrimaryIndex(),
                                MetadataUtil.PENDING_DROP_OP));

                // #. commit the existing transaction before calling runJob.
                MetadataManager.INSTANCE.commitTransaction(mdTxnCtx);
                bActiveTxn = false;
                progress = ProgressState.ADDED_PENDINGOP_RECORD_TO_METADATA;

                for (JobSpecification jobSpec : jobsToExecute) {
                    runJob(hcc, jobSpec);
                }

                // #. begin a new transaction
                mdTxnCtx = MetadataManager.INSTANCE.beginTransaction();
                bActiveTxn = true;
                metadataProvider.setMetadataTxnContext(mdTxnCtx);

                // #. finally, delete the existing index
                MetadataManager.INSTANCE.dropIndex(mdTxnCtx, dataverseName, datasetName, indexName);
                if (dropFilesIndex) {
                    // delete the files index too
                    MetadataManager.INSTANCE.dropIndex(mdTxnCtx, dataverseName, datasetName,
                            IndexingConstants.getFilesIndexName(datasetName));
                    MetadataManager.INSTANCE.dropDatasetExternalFiles(mdTxnCtx, ds);
                    ExternalDatasetsRegistry.INSTANCE.removeDatasetInfo(ds);
                }
            }
            MetadataManager.INSTANCE.commitTransaction(mdTxnCtx);
            return true;
        } catch (Exception e) {
            if (bActiveTxn) {
                abort(e, e, mdTxnCtx);
            }

            if (progress == ProgressState.ADDED_PENDINGOP_RECORD_TO_METADATA) {
                // #. execute compensation operations
                // remove the all indexes in NC
                try {
                    for (JobSpecification jobSpec : jobsToExecute) {
                        runJob(hcc, jobSpec);
                    }
                } catch (Exception e2) {
                    // do no throw exception since still the metadata needs to be compensated.
                    e.addSuppressed(e2);
                }

                // remove the record from the metadata.
                mdTxnCtx = MetadataManager.INSTANCE.beginTransaction();
                metadataProvider.setMetadataTxnContext(mdTxnCtx);
                try {
                    MetadataManager.INSTANCE.dropIndex(metadataProvider.getMetadataTxnContext(), dataverseName,
                            datasetName, indexName);
                    if (dropFilesIndex) {
                        MetadataManager.INSTANCE.dropIndex(metadataProvider.getMetadataTxnContext(), dataverseName,
                                datasetName, IndexingConstants.getFilesIndexName(datasetName));
                    }
                    MetadataManager.INSTANCE.commitTransaction(mdTxnCtx);
                } catch (Exception e2) {
                    e.addSuppressed(e2);
                    abort(e, e2, mdTxnCtx);
                    throw new IllegalStateException("System is inconsistent state: pending index(" + dataverseName + "."
                            + datasetName + "." + indexName + ") couldn't be removed from the metadata", e);
                }
            }

            throw e;
        }
    }

    protected void handleTypeDropStatement(MetadataProvider metadataProvider, Statement stmt) throws Exception {
        TypeDropStatement stmtTypeDrop = (TypeDropStatement) stmt;
        SourceLocation sourceLoc = stmtTypeDrop.getSourceLocation();
        DataverseName dataverseName = getActiveDataverseName(stmtTypeDrop.getDataverseName());
        String typeName = stmtTypeDrop.getTypeName().getValue();

        MetadataTransactionContext mdTxnCtx = MetadataManager.INSTANCE.beginTransaction();
        metadataProvider.setMetadataTxnContext(mdTxnCtx);
        lockUtil.dropTypeBegin(lockManager, metadataProvider.getLocks(), dataverseName, typeName);
        try {
            // Check if the dataverse exists
            Dataverse dv = MetadataManager.INSTANCE.getDataverse(mdTxnCtx, dataverseName);
            if (dv == null) {
                if (stmtTypeDrop.getIfExists()) {
                    if (warningCollector.shouldWarn()) {
                        warningCollector
                                .warn(WarningUtil.forAsterix(sourceLoc, ErrorCode.UNKNOWN_DATAVERSE, dataverseName));
                    }
                    MetadataManager.INSTANCE.commitTransaction(mdTxnCtx);
                    return;
                } else {
                    throw new CompilationException(ErrorCode.UNKNOWN_DATAVERSE, sourceLoc, dataverseName);
                }
            }

            Datatype dt = MetadataManager.INSTANCE.getDatatype(mdTxnCtx, dataverseName, typeName);
            if (dt == null) {
                if (!stmtTypeDrop.getIfExists()) {
                    throw new CompilationException(ErrorCode.UNKNOWN_TYPE, sourceLoc, typeName);
                }
            } else {
                MetadataManager.INSTANCE.dropDatatype(mdTxnCtx, dataverseName, typeName);
            }
            MetadataManager.INSTANCE.commitTransaction(mdTxnCtx);
        } catch (Exception e) {
            abort(e, e, mdTxnCtx);
            throw e;
        } finally {
            metadataProvider.getLocks().unlock();
        }
    }

    protected void handleNodegroupDropStatement(MetadataProvider metadataProvider, Statement stmt) throws Exception {
        NodeGroupDropStatement stmtDelete = (NodeGroupDropStatement) stmt;
        SourceLocation sourceLoc = stmtDelete.getSourceLocation();
        String nodegroupName = stmtDelete.getNodeGroupName().getValue();
        MetadataTransactionContext mdTxnCtx = MetadataManager.INSTANCE.beginTransaction();
        metadataProvider.setMetadataTxnContext(mdTxnCtx);
        lockManager.acquireNodeGroupWriteLock(metadataProvider.getLocks(), nodegroupName);
        try {
            NodeGroup ng = MetadataManager.INSTANCE.getNodegroup(mdTxnCtx, nodegroupName);
            if (ng == null) {
                if (!stmtDelete.getIfExists()) {
                    throw new CompilationException(ErrorCode.UNKNOWN_NODEGROUP, sourceLoc, nodegroupName);
                }
            } else {
                MetadataManager.INSTANCE.dropNodegroup(mdTxnCtx, nodegroupName, false);
            }

            MetadataManager.INSTANCE.commitTransaction(mdTxnCtx);
        } catch (Exception e) {
            abort(e, e, mdTxnCtx);
            throw e;
        } finally {
            metadataProvider.getLocks().unlock();
        }
    }

    protected void handleDeclareFunctionStatement(Statement stmt) {
        FunctionDecl fds = (FunctionDecl) stmt;
        FunctionSignature signature = fds.getSignature();
        signature.setDataverseName(getActiveDataverseName(signature.getDataverseName()));
        declaredFunctions.add(fds);
    }

    public void handleCreateFunctionStatement(MetadataProvider metadataProvider, Statement stmt,
            IStatementRewriter stmtRewriter) throws Exception {
        CreateFunctionStatement cfs = (CreateFunctionStatement) stmt;
        FunctionSignature signature = cfs.getFunctionSignature();
<<<<<<< HEAD
        DataverseName dataverseName = getActiveDataverseName(signature.getDataverseName());
        signature.setDataverseName(dataverseName);
        DataverseName libraryDataverseName = null;
        String libraryName = cfs.getLibraryName();
        if (libraryName != null) {
            libraryDataverseName = cfs.getLibraryDataverseName();
            if (libraryDataverseName == null) {
                libraryDataverseName = dataverseName;
            }
        }

        lockUtil.createFunctionBegin(lockManager, metadataProvider.getLocks(), dataverseName, signature.getName(),
                libraryDataverseName, libraryName);
        try {
            doCreateFunction(metadataProvider, cfs, signature, stmtRewriter);
        } finally {
            metadataProvider.getLocks().unlock();
            metadataProvider.setDefaultDataverse(activeDataverse);
        }
    }
=======
        validateDatabaseObjectName(signature.getName(), sourceLoc);
        String dataverse = getActiveDataverseName(signature.getNamespace());
        signature.setNamespace(dataverse);
>>>>>>> 95fa33cb

    protected void doCreateFunction(MetadataProvider metadataProvider, CreateFunctionStatement cfs,
            FunctionSignature functionSignature, IStatementRewriter stmtRewriter) throws Exception {
        DataverseName dataverseName = functionSignature.getDataverseName();
        SourceLocation sourceLoc = cfs.getSourceLocation();
        MetadataTransactionContext mdTxnCtx = MetadataManager.INSTANCE.beginTransaction();
        metadataProvider.setMetadataTxnContext(mdTxnCtx);
        try {
            Dataverse dv = MetadataManager.INSTANCE.getDataverse(mdTxnCtx, dataverseName);
            if (dv == null) {
                throw new CompilationException(ErrorCode.UNKNOWN_DATAVERSE, sourceLoc, dataverseName);
            }
            List<TypeSignature> existingInlineTypes;
            Function existingFunction = MetadataManager.INSTANCE.getFunction(mdTxnCtx, functionSignature);
            if (existingFunction != null) {
                if (cfs.getReplaceIfExists()) {
                    if (cfs.getIfNotExists()) {
                        throw new CompilationException(ErrorCode.PARSE_ERROR, cfs.getSourceLocation(), "IF NOT EXISTS");
                    }
                } else if (cfs.getIfNotExists()) {
                    MetadataManager.INSTANCE.commitTransaction(mdTxnCtx);
                    return;
                } else {
                    throw new CompilationException(ErrorCode.FUNCTION_EXISTS, cfs.getSourceLocation(),
                            functionSignature.toString(false));
                }
                existingInlineTypes = TypeUtil.getFunctionInlineTypes(existingFunction);
            } else {
                existingInlineTypes = Collections.emptyList();
            }

            Map<TypeSignature, Datatype> newInlineTypes;
            Function function;
            if (cfs.isExternal()) {
                List<Pair<VarIdentifier, TypeExpression>> paramList = cfs.getParameters();
                int paramCount = paramList.size();
                List<String> paramNames = new ArrayList<>(paramCount);
                List<TypeSignature> paramTypes = new ArrayList<>(paramCount);
                LinkedHashSet<TypeSignature> depTypes = new LinkedHashSet<>();
                newInlineTypes = new HashMap<>();

                for (int i = 0; i < paramCount; i++) {
                    Pair<VarIdentifier, TypeExpression> paramPair = paramList.get(i);
                    TypeSignature paramTypeSignature;
                    TypeSignature paramDepTypeSignature;
                    Datatype paramInlineTypeEntity;
                    TypeExpression paramTypeExpr = paramPair.getSecond();
                    if (paramTypeExpr != null) {
                        Triple<TypeSignature, TypeSignature, Datatype> paramTypeInfo = translateFunctionParameterType(
                                functionSignature, i, paramTypeExpr, sourceLoc, metadataProvider, mdTxnCtx);
                        paramTypeSignature = paramTypeInfo.first;
                        paramDepTypeSignature = paramTypeInfo.second;
                        paramInlineTypeEntity = paramTypeInfo.third;
                    } else {
                        paramTypeSignature = null; // == any
                        paramDepTypeSignature = null;
                        paramInlineTypeEntity = null;
                    }
                    paramTypes.add(paramTypeSignature); // null == any
                    if (paramDepTypeSignature != null) {
                        depTypes.add(paramDepTypeSignature);
                    }
                    if (paramInlineTypeEntity != null) {
                        newInlineTypes.put(paramTypeSignature, paramInlineTypeEntity);
                    }
                    VarIdentifier paramName = paramPair.getFirst();
                    paramNames.add(stmtRewriter.toFunctionParameterName(paramName));
                }

                TypeSignature returnTypeSignature;
                TypeSignature returnDepTypeSignature;
                Datatype returnInlineTypeEntity;
                TypeExpression returnTypeExpr = cfs.getReturnType();
                if (returnTypeExpr != null) {
                    Triple<TypeSignature, TypeSignature, Datatype> returnTypeInfo = translateFunctionParameterType(
                            functionSignature, -1, returnTypeExpr, sourceLoc, metadataProvider, mdTxnCtx);
                    returnTypeSignature = returnTypeInfo.first;
                    returnDepTypeSignature = returnTypeInfo.second;
                    returnInlineTypeEntity = returnTypeInfo.third;
                } else {
                    returnTypeSignature = null; // == any
                    returnDepTypeSignature = null;
                    returnInlineTypeEntity = null;
                }
                if (returnDepTypeSignature != null) {
                    depTypes.add(returnDepTypeSignature);
                }
                if (returnInlineTypeEntity != null) {
                    newInlineTypes.put(returnTypeSignature, returnInlineTypeEntity);
                }

                DataverseName libraryDataverseName = cfs.getLibraryDataverseName();
                if (libraryDataverseName == null) {
                    libraryDataverseName = dataverseName;
                }
                String libraryName = cfs.getLibraryName();
                Library library = MetadataManager.INSTANCE.getLibrary(mdTxnCtx, libraryDataverseName, libraryName);
                if (library == null) {
                    throw new CompilationException(ErrorCode.UNKNOWN_LIBRARY, sourceLoc, libraryName);
                }

                ExternalFunctionLanguage language =
                        ExternalFunctionCompilerUtil.getExternalFunctionLanguage(library.getLanguage());
                List<String> externalIdentifier = cfs.getExternalIdentifier();
                ExternalFunctionCompilerUtil.validateExternalIdentifier(externalIdentifier, language,
                        cfs.getSourceLocation());
                List<List<Triple<DataverseName, String, String>>> dependencies =
                        FunctionUtil.getExternalFunctionDependencies(depTypes);

                function = new Function(functionSignature, paramNames, paramTypes, returnTypeSignature, null,
                        FunctionKind.SCALAR.toString(), library.getLanguage(), libraryDataverseName, libraryName,
                        externalIdentifier, cfs.getNullCall(), cfs.getDeterministic(), cfs.getResources(),
                        dependencies);
            } else {
                List<Pair<VarIdentifier, TypeExpression>> paramList = cfs.getParameters();
                int paramCount = paramList.size();
                List<VarIdentifier> paramVars = new ArrayList<>(paramCount);
                List<String> paramNames = new ArrayList<>(paramCount);
                for (Pair<VarIdentifier, TypeExpression> paramPair : paramList) {
                    VarIdentifier paramName = paramPair.getFirst();
                    paramVars.add(paramName);
                    paramNames.add(stmtRewriter.toFunctionParameterName(paramName));
                    if (paramPair.getSecond() != null) {
                        throw new CompilationException(ErrorCode.COMPILATION_ILLEGAL_STATE, sourceLoc,
                                paramName.toString());
                    }
                }

                //Check whether the function is use-able
                metadataProvider.setDefaultDataverse(dv);
                Query wrappedQuery = new Query(false);
                wrappedQuery.setSourceLocation(sourceLoc);
                wrappedQuery.setBody(cfs.getFunctionBodyExpression());
                wrappedQuery.setTopLevel(false);
                apiFramework.reWriteQuery(declaredFunctions, metadataProvider, wrappedQuery, sessionOutput, false,
                        paramVars, warningCollector);
                List<List<Triple<DataverseName, String, String>>> dependencies = FunctionUtil.getFunctionDependencies(
                        rewriterFactory.createQueryRewriter(), cfs.getFunctionBodyExpression(), metadataProvider);

                newInlineTypes = Collections.emptyMap();
                function = new Function(functionSignature, paramNames, null, null, cfs.getFunctionBody(),
                        FunctionKind.SCALAR.toString(), compilationProvider.getParserFactory().getLanguage(), null,
                        null, null, null, null, null, dependencies);
            }

            if (existingFunction == null) {
                // add new function and its inline types
                for (Datatype newInlineType : newInlineTypes.values()) {
                    MetadataManager.INSTANCE.addDatatype(mdTxnCtx, newInlineType);
                }
                MetadataManager.INSTANCE.addFunction(mdTxnCtx, function);
            } else {
                // replace existing function and its inline types
                for (TypeSignature existingInlineType : existingInlineTypes) {
                    Datatype newInlineType =
                            newInlineTypes.isEmpty() ? null : newInlineTypes.remove(existingInlineType);
                    if (newInlineType == null) {
                        MetadataManager.INSTANCE.dropDatatype(mdTxnCtx, existingInlineType.getDataverseName(),
                                existingInlineType.getName());
                    } else {
                        MetadataManager.INSTANCE.updateDatatype(mdTxnCtx, newInlineType);
                    }
                }
                for (Datatype inlineType : newInlineTypes.values()) {
                    MetadataManager.INSTANCE.addDatatype(mdTxnCtx, inlineType);
                }
                MetadataManager.INSTANCE.updateFunction(mdTxnCtx, function);
            }
            if (LOGGER.isInfoEnabled()) {
                LOGGER.info("Installed function: " + functionSignature);
            }
            MetadataManager.INSTANCE.commitTransaction(mdTxnCtx);
        } catch (Exception e) {
            abort(e, e, mdTxnCtx);
            throw e;
        }
    }

    private Triple<TypeSignature, TypeSignature, Datatype> translateFunctionParameterType(
            FunctionSignature functionSignature, int paramIdx, TypeExpression paramTypeExpr, SourceLocation sourceLoc,
            MetadataProvider metadataProvider, MetadataTransactionContext mdTxnCtx) throws AlgebricksException {
        TypeSignature paramTypeSignature, depTypeSignature;
        Datatype paramInlineTypeEntity = null;
        switch (paramTypeExpr.getTypeKind()) {
            case TYPEREFERENCE:
                TypeReferenceExpression paramTypeRefExpr = (TypeReferenceExpression) paramTypeExpr;
                String paramTypeName = paramTypeRefExpr.getIdent().second.getValue();
                BuiltinType builtinType = BuiltinTypeMap.getBuiltinType(paramTypeName);
                if (builtinType != null) {
                    // built-in type
                    paramTypeSignature = new TypeSignature(builtinType);
                    depTypeSignature = null;
                } else {
                    // user-defined type
                    DataverseName paramTypeDataverseName = paramTypeRefExpr.getIdent().first;
                    if (paramTypeDataverseName == null) {
                        paramTypeDataverseName = functionSignature.getDataverseName();
                    }
                    Datatype paramTypeEntity = metadataProvider.findTypeEntity(paramTypeDataverseName, paramTypeName);
                    if (paramTypeEntity == null || paramTypeEntity.getIsAnonymous()) {
                        throw new CompilationException(ErrorCode.UNKNOWN_TYPE, sourceLoc, paramTypeName);
                    }
                    paramTypeSignature = depTypeSignature = new TypeSignature(paramTypeDataverseName, paramTypeName);
                }
                break;
            case ORDEREDLIST:
            case UNORDEREDLIST:
                DataverseName paramTypeDataverseName = functionSignature.getDataverseName();
                paramTypeName = TypeUtil.createFunctionParameterTypeName(functionSignature.getName(),
                        functionSignature.getArity(), paramIdx);
                IAType paramType = translateType(paramTypeDataverseName, paramTypeName, paramTypeExpr, mdTxnCtx);
                paramTypeSignature = new TypeSignature(paramTypeDataverseName, paramTypeName);
                depTypeSignature =
                        FunctionUtil.getTypeDependencyFromFunctionParameter(paramTypeExpr, paramTypeDataverseName);
                paramInlineTypeEntity = new Datatype(paramTypeDataverseName, paramTypeName, paramType, true);
                break;
            default:
                throw new CompilationException(ErrorCode.COMPILATION_ILLEGAL_STATE, sourceLoc);
        }

        return new Triple<>(paramTypeSignature, depTypeSignature, paramInlineTypeEntity);
    }

    protected void handleFunctionDropStatement(MetadataProvider metadataProvider, Statement stmt) throws Exception {
        FunctionDropStatement stmtDropFunction = (FunctionDropStatement) stmt;
        FunctionSignature signature = stmtDropFunction.getFunctionSignature();
        DataverseName dataverseName = getActiveDataverseName(signature.getDataverseName());
        signature.setDataverseName(dataverseName);
        lockUtil.dropFunctionBegin(lockManager, metadataProvider.getLocks(), dataverseName, signature.getName());
        try {
            doDropFunction(metadataProvider, stmtDropFunction, signature);
        } finally {
            metadataProvider.getLocks().unlock();
        }
    }

    protected boolean doDropFunction(MetadataProvider metadataProvider, FunctionDropStatement stmtDropFunction,
            FunctionSignature signature) throws Exception {
        DataverseName dataverseName = signature.getDataverseName();
        SourceLocation sourceLoc = stmtDropFunction.getSourceLocation();
        MetadataTransactionContext mdTxnCtx = MetadataManager.INSTANCE.beginTransaction();
        metadataProvider.setMetadataTxnContext(mdTxnCtx);
        try {
            Dataverse dataverse = MetadataManager.INSTANCE.getDataverse(mdTxnCtx, dataverseName);
            if (dataverse == null) {
                if (stmtDropFunction.getIfExists()) {
                    MetadataManager.INSTANCE.commitTransaction(mdTxnCtx);
                    return false;
                } else {
                    throw new CompilationException(ErrorCode.UNKNOWN_DATAVERSE, sourceLoc, dataverseName);
                }
            }
            Function function = MetadataManager.INSTANCE.getFunction(mdTxnCtx, signature);
            if (function == null) {
                if (stmtDropFunction.getIfExists()) {
                    MetadataManager.INSTANCE.commitTransaction(mdTxnCtx);
                    return false;
                } else {
                    throw new CompilationException(ErrorCode.UNKNOWN_FUNCTION, sourceLoc, signature.toString());
                }
            }

            List<TypeSignature> inlineTypes = TypeUtil.getFunctionInlineTypes(function);

            MetadataManager.INSTANCE.dropFunction(mdTxnCtx, signature);
            for (TypeSignature inlineType : inlineTypes) {
                MetadataManager.INSTANCE.dropDatatype(mdTxnCtx, inlineType.getDataverseName(), inlineType.getName());
            }
            MetadataManager.INSTANCE.commitTransaction(mdTxnCtx);
            return true;
        } catch (Exception e) {
            abort(e, e, mdTxnCtx);
            throw e;
        }
    }

    protected void handleCreateAdapterStatement(MetadataProvider metadataProvider, Statement stmt) throws Exception {
        CreateAdapterStatement cas = (CreateAdapterStatement) stmt;
        DataverseName dataverseName = getActiveDataverseName(cas.getDataverseName());
        DataverseName libraryDataverseName = cas.getLibraryDataverseName();
        if (libraryDataverseName == null) {
            libraryDataverseName = dataverseName;
        }
        String libraryName = cas.getLibraryName();
        lockUtil.createAdapterBegin(lockManager, metadataProvider.getLocks(), dataverseName, cas.getAdapterName(),
                libraryDataverseName, libraryName);
        try {
            doCreateAdapter(metadataProvider, cas);
        } finally {
            metadataProvider.getLocks().unlock();
        }
    }

    protected void doCreateAdapter(MetadataProvider metadataProvider, CreateAdapterStatement cas) throws Exception {
        SourceLocation sourceLoc = cas.getSourceLocation();
        MetadataTransactionContext mdTxnCtx = MetadataManager.INSTANCE.beginTransaction();
        metadataProvider.setMetadataTxnContext(mdTxnCtx);
        try {
            DataverseName dataverseName = getActiveDataverseName(cas.getDataverseName());
            Dataverse dv = MetadataManager.INSTANCE.getDataverse(mdTxnCtx, dataverseName);
            if (dv == null) {
                throw new CompilationException(ErrorCode.UNKNOWN_DATAVERSE, sourceLoc, dataverseName);
            }
            String adapterName = cas.getAdapterName();
            DatasourceAdapter adapter = MetadataManager.INSTANCE.getAdapter(mdTxnCtx, dataverseName, adapterName);
            if (adapter != null) {
                if (cas.getIfNotExists()) {
                    MetadataManager.INSTANCE.commitTransaction(mdTxnCtx);
                    return;
                }
                throw new CompilationException(ErrorCode.ADAPTER_EXISTS, sourceLoc, adapterName);
            }

            DataverseName libraryDataverseName = cas.getLibraryDataverseName();
            if (libraryDataverseName == null) {
                libraryDataverseName = dataverseName;
            }
            String libraryName = cas.getLibraryName();
            Library library = MetadataManager.INSTANCE.getLibrary(mdTxnCtx, libraryDataverseName, libraryName);
            if (library == null) {
                throw new CompilationException(ErrorCode.UNKNOWN_LIBRARY, sourceLoc, libraryName);
            }
            // Add adapters
            ExternalFunctionLanguage language =
                    ExternalFunctionCompilerUtil.getExternalFunctionLanguage(library.getLanguage());
            List<String> externalIdentifier = cas.getExternalIdentifier();
            ExternalFunctionCompilerUtil.validateExternalIdentifier(externalIdentifier, language,
                    cas.getSourceLocation());

            if (language != ExternalFunctionLanguage.JAVA) {
                throw new CompilationException(ErrorCode.UNSUPPORTED_ADAPTER_LANGUAGE, cas.getSourceLocation(),
                        language.name());
            }
            String adapterFactoryClass = externalIdentifier.get(0);

            adapter = new DatasourceAdapter(new AdapterIdentifier(dataverseName, adapterName),
                    IDataSourceAdapter.AdapterType.EXTERNAL, adapterFactoryClass, libraryDataverseName, libraryName);
            MetadataManager.INSTANCE.addAdapter(mdTxnCtx, adapter);
            if (LOGGER.isInfoEnabled()) {
                LOGGER.info("Installed adapter: " + adapterName);
            }
            MetadataManager.INSTANCE.commitTransaction(mdTxnCtx);
        } catch (Exception e) {
            abort(e, e, mdTxnCtx);
            throw e;
        }
    }

    protected void handleAdapterDropStatement(MetadataProvider metadataProvider, Statement stmt) throws Exception {
        AdapterDropStatement stmtDropAdapter = (AdapterDropStatement) stmt;
        DataverseName dataverseName = getActiveDataverseName(stmtDropAdapter.getDataverseName());
        String adapterName = stmtDropAdapter.getAdapterName();
        lockUtil.dropAdapterBegin(lockManager, metadataProvider.getLocks(), dataverseName, adapterName);
        try {
            doDropAdapter(metadataProvider, stmtDropAdapter, dataverseName, adapterName);
        } finally {
            metadataProvider.getLocks().unlock();
        }
    }

    protected boolean doDropAdapter(MetadataProvider metadataProvider, AdapterDropStatement stmtDropAdapter,
            DataverseName dataverseName, String adapterName) throws Exception {
        SourceLocation sourceLoc = stmtDropAdapter.getSourceLocation();
        MetadataTransactionContext mdTxnCtx = MetadataManager.INSTANCE.beginTransaction();
        metadataProvider.setMetadataTxnContext(mdTxnCtx);
        try {
            Dataverse dataverse = MetadataManager.INSTANCE.getDataverse(mdTxnCtx, dataverseName);
            if (dataverse == null) {
                if (stmtDropAdapter.getIfExists()) {
                    MetadataManager.INSTANCE.commitTransaction(mdTxnCtx);
                    return false;
                } else {
                    throw new CompilationException(ErrorCode.UNKNOWN_DATAVERSE, sourceLoc, dataverseName);
                }
            }
            DatasourceAdapter adapter = MetadataManager.INSTANCE.getAdapter(mdTxnCtx, dataverseName, adapterName);
            if (adapter == null) {
                if (stmtDropAdapter.getIfExists()) {
                    MetadataManager.INSTANCE.commitTransaction(mdTxnCtx);
                    return false;
                } else {
                    throw new CompilationException(ErrorCode.UNKNOWN_ADAPTER, sourceLoc, adapterName);
                }
            }

            MetadataManager.INSTANCE.dropAdapter(mdTxnCtx, dataverseName, adapterName);
            MetadataManager.INSTANCE.commitTransaction(mdTxnCtx);
            return true;
        } catch (Exception e) {
            abort(e, e, mdTxnCtx);
            throw e;
        }
    }

    protected void handleCreateLibraryStatement(MetadataProvider metadataProvider, Statement stmt,
            IHyracksClientConnection hcc) throws Exception {
        CreateLibraryStatement cls = (CreateLibraryStatement) stmt;
        DataverseName dataverseName = getActiveDataverseName(cls.getDataverseName());
        String libraryName = cls.getLibraryName();
        lockUtil.createLibraryBegin(lockManager, metadataProvider.getLocks(), dataverseName, libraryName);
        try {
            doCreateLibrary(metadataProvider, dataverseName, libraryName, cls, hcc);
        } finally {
            metadataProvider.getLocks().unlock();
        }
    }

    private void doCreateLibrary(MetadataProvider metadataProvider, DataverseName dataverseName, String libraryName,
            CreateLibraryStatement cls, IHyracksClientConnection hcc) throws Exception {
        JobUtils.ProgressState progress = ProgressState.NO_PROGRESS;
        boolean prepareJobSuccessful = false;
        JobSpecification abortJobSpec = null;
        Library existingLibrary = null;
        MetadataTransactionContext mdTxnCtx = MetadataManager.INSTANCE.beginTransaction();
        boolean bActiveTxn = true;
        metadataProvider.setMetadataTxnContext(mdTxnCtx);
        try {
            Dataverse dv = MetadataManager.INSTANCE.getDataverse(mdTxnCtx, dataverseName);
            if (dv == null) {
                throw new CompilationException(ErrorCode.UNKNOWN_DATAVERSE, dataverseName);
            }
            ExternalFunctionLanguage language = cls.getLang();
            existingLibrary = MetadataManager.INSTANCE.getLibrary(mdTxnCtx, dataverseName, libraryName);
            if (existingLibrary != null && !cls.getReplaceIfExists()) {
                throw new CompilationException(ErrorCode.COMPILATION_ERROR,
                        "A library with this name " + libraryName + " already exists.");
            }

            // #. add/update library with PendingAddOp
            Library libraryPendingAdd =
                    new Library(dataverseName, libraryName, language.name(), MetadataUtil.PENDING_ADD_OP);
            if (existingLibrary == null) {
                MetadataManager.INSTANCE.addLibrary(mdTxnCtx, libraryPendingAdd);
            } else {
                MetadataManager.INSTANCE.updateLibrary(mdTxnCtx, libraryPendingAdd);
            }

            // #. prepare to create library artifacts in NC.
            Triple<JobSpecification, JobSpecification, JobSpecification> jobSpecs =
                    ExternalLibraryUtil.buildCreateLibraryJobSpec(dataverseName, libraryName, language,
                            cls.getLocation(), cls.getAuthToken(), metadataProvider);
            JobSpecification prepareJobSpec = jobSpecs.first;
            JobSpecification commitJobSpec = jobSpecs.second;
            abortJobSpec = jobSpecs.third;

            MetadataManager.INSTANCE.commitTransaction(mdTxnCtx);
            bActiveTxn = false;
            progress = ProgressState.ADDED_PENDINGOP_RECORD_TO_METADATA;

            // #. create library artifacts in NCs.
            runJob(hcc, prepareJobSpec, jobFlags);
            prepareJobSuccessful = true;
            runJob(hcc, commitJobSpec, jobFlags);

            // #. begin new metadataTxn
            mdTxnCtx = MetadataManager.INSTANCE.beginTransaction();
            bActiveTxn = true;
            metadataProvider.setMetadataTxnContext(mdTxnCtx);

            Library newLibrary = new Library(dataverseName, libraryName, language.name(), MetadataUtil.PENDING_NO_OP);
            MetadataManager.INSTANCE.updateLibrary(mdTxnCtx, newLibrary);

            MetadataManager.INSTANCE.commitTransaction(mdTxnCtx);
        } catch (Exception e) {
            if (bActiveTxn) {
                abort(e, e, mdTxnCtx);
            }
            if (progress == ProgressState.ADDED_PENDINGOP_RECORD_TO_METADATA) {
                boolean undoFailure = false;
                if (!prepareJobSuccessful) {
                    // 'prepare' job failed -> try running 'abort' job
                    try {
                        runJob(hcc, abortJobSpec, jobFlags);
                    } catch (Exception e2) {
                        e.addSuppressed(e2);
                        undoFailure = true;
                    }
                } else if (existingLibrary == null) {
                    // 'commit' job failed for a new library -> try removing the library
                    try {
                        JobSpecification dropLibraryJobSpec = ExternalLibraryUtil.buildDropLibraryJobSpec(dataverseName,
                                libraryName, metadataProvider);
                        runJob(hcc, dropLibraryJobSpec, jobFlags);
                    } catch (Exception e2) {
                        e.addSuppressed(e2);
                        undoFailure = true;
                    }
                } else {
                    // 'commit' job failed for an existing library -> bad state
                    undoFailure = true;
                }

                // revert/remove the record from the metadata.
                mdTxnCtx = MetadataManager.INSTANCE.beginTransaction();
                try {
                    if (existingLibrary == null) {
                        MetadataManager.INSTANCE.dropLibrary(mdTxnCtx, dataverseName, libraryName);
                    } else {
                        MetadataManager.INSTANCE.updateLibrary(mdTxnCtx, existingLibrary);
                    }
                    MetadataManager.INSTANCE.commitTransaction(mdTxnCtx);
                } catch (Exception e2) {
                    e.addSuppressed(e2);
                    abort(e, e2, mdTxnCtx);
                    throw new IllegalStateException("System is inconsistent state: pending library(" + libraryName
                            + ") couldn't be reverted/removed from the metadata", e);
                }

                if (undoFailure) {
                    throw new IllegalStateException(
                            "System is inconsistent state: library(" + libraryName + ") couldn't be deployed", e);
                }
            }
            throw e;
        }
    }

    protected void handleLibraryDropStatement(MetadataProvider metadataProvider, Statement stmt,
            IHyracksClientConnection hcc) throws Exception {
        LibraryDropStatement stmtDropLibrary = (LibraryDropStatement) stmt;
        DataverseName dataverseName = getActiveDataverseName(stmtDropLibrary.getDataverseName());
        String libraryName = stmtDropLibrary.getLibraryName();
        lockUtil.dropLibraryBegin(lockManager, metadataProvider.getLocks(), dataverseName, libraryName);
        try {
            doDropLibrary(metadataProvider, stmtDropLibrary, dataverseName, libraryName, hcc);
        } finally {
            metadataProvider.getLocks().unlock();
        }
    }

    protected boolean doDropLibrary(MetadataProvider metadataProvider, LibraryDropStatement stmtDropLibrary,
            DataverseName dataverseName, String libraryName, IHyracksClientConnection hcc) throws Exception {
        JobUtils.ProgressState progress = ProgressState.NO_PROGRESS;
        MetadataTransactionContext mdTxnCtx = MetadataManager.INSTANCE.beginTransaction();
        boolean bActiveTxn = true;
        metadataProvider.setMetadataTxnContext(mdTxnCtx);
        try {
            Dataverse dataverse = MetadataManager.INSTANCE.getDataverse(mdTxnCtx, dataverseName);
            if (dataverse == null) {
                if (stmtDropLibrary.getIfExists()) {
                    MetadataManager.INSTANCE.commitTransaction(mdTxnCtx);
                    return false;
                } else {
                    throw new CompilationException(ErrorCode.UNKNOWN_DATAVERSE, stmtDropLibrary.getSourceLocation(),
                            dataverseName);
                }
            }
            Library library = MetadataManager.INSTANCE.getLibrary(mdTxnCtx, dataverseName, libraryName);
            if (library == null) {
                if (stmtDropLibrary.getIfExists()) {
                    MetadataManager.INSTANCE.commitTransaction(mdTxnCtx);
                    return false;
                } else {
                    throw new CompilationException(ErrorCode.UNKNOWN_LIBRARY, stmtDropLibrary.getSourceLocation(),
                            libraryName);
                }
            }

            // #. mark the existing library as PendingDropOp
            // do drop instead of update because drop will fail if the library is used by functions/adapters
            MetadataManager.INSTANCE.dropLibrary(mdTxnCtx, dataverseName, libraryName);
            MetadataManager.INSTANCE.addLibrary(mdTxnCtx,
                    new Library(dataverseName, libraryName, library.getLanguage(), MetadataUtil.PENDING_DROP_OP));

            // #. drop library artifacts in NCs.
            JobSpecification jobSpec =
                    ExternalLibraryUtil.buildDropLibraryJobSpec(dataverseName, libraryName, metadataProvider);

            MetadataManager.INSTANCE.commitTransaction(mdTxnCtx);
            bActiveTxn = false;
            progress = ProgressState.ADDED_PENDINGOP_RECORD_TO_METADATA;

            // #. drop library artifacts in NCs.
            runJob(hcc, jobSpec, jobFlags);

            // #. begin new metadataTxn
            mdTxnCtx = MetadataManager.INSTANCE.beginTransaction();
            bActiveTxn = true;
            metadataProvider.setMetadataTxnContext(mdTxnCtx);

            // #. drop library
            MetadataManager.INSTANCE.dropLibrary(mdTxnCtx, dataverseName, libraryName);

            MetadataManager.INSTANCE.commitTransaction(mdTxnCtx);
            return true;
        } catch (Exception e) {
            if (bActiveTxn) {
                abort(e, e, mdTxnCtx);
            }
            if (progress == ProgressState.ADDED_PENDINGOP_RECORD_TO_METADATA) {
                // remove the record from the metadata.
                mdTxnCtx = MetadataManager.INSTANCE.beginTransaction();
                try {
                    MetadataManager.INSTANCE.dropLibrary(mdTxnCtx, dataverseName, libraryName);
                    MetadataManager.INSTANCE.commitTransaction(mdTxnCtx);
                } catch (Exception e2) {
                    e.addSuppressed(e2);
                    abort(e, e2, mdTxnCtx);
                    throw new IllegalStateException("System is inconsistent state: pending library(" + libraryName
                            + ") couldn't be removed from the metadata", e);
                }
            }
            throw e;
        }
    }

    protected void handleCreateSynonymStatement(MetadataProvider metadataProvider, Statement stmt) throws Exception {
        CreateSynonymStatement css = (CreateSynonymStatement) stmt;
        DataverseName dataverseName = getActiveDataverseName(css.getDataverseName());
        String synonymName = css.getSynonymName();
        DataverseName objectDataverseName = getActiveDataverseName(css.getObjectDataverseName());
        String objectName = css.getObjectName();
        lockUtil.createSynonymBegin(lockManager, metadataProvider.getLocks(), dataverseName, synonymName);
        try {
            doCreateSynonym(metadataProvider, css, dataverseName, synonymName, objectDataverseName, objectName);
        } finally {
            metadataProvider.getLocks().unlock();
        }
    }

    protected void doCreateSynonym(MetadataProvider metadataProvider, CreateSynonymStatement css,
            DataverseName dataverseName, String synonymName, DataverseName objectDataverseName, String objectName)
            throws Exception {
        MetadataTransactionContext mdTxnCtx = MetadataManager.INSTANCE.beginTransaction();
        metadataProvider.setMetadataTxnContext(mdTxnCtx);
        try {
            Dataverse dv = MetadataManager.INSTANCE.getDataverse(mdTxnCtx, dataverseName);
            if (dv == null) {
                throw new CompilationException(ErrorCode.UNKNOWN_DATAVERSE, css.getSourceLocation(), dataverseName);
            }
            Synonym synonym = MetadataManager.INSTANCE.getSynonym(metadataProvider.getMetadataTxnContext(),
                    dataverseName, synonymName);
            if (synonym != null) {
                if (css.getIfNotExists()) {
                    MetadataManager.INSTANCE.commitTransaction(mdTxnCtx);
                    return;
                }
                throw new CompilationException(ErrorCode.SYNONYM_EXISTS, css.getSourceLocation(), synonymName);
            }
            synonym = new Synonym(dataverseName, synonymName, objectDataverseName, objectName);
            MetadataManager.INSTANCE.addSynonym(metadataProvider.getMetadataTxnContext(), synonym);
            MetadataManager.INSTANCE.commitTransaction(mdTxnCtx);
        } catch (Exception e) {
            abort(e, e, mdTxnCtx);
            throw e;
        }
    }

    protected void handleDropSynonymStatement(MetadataProvider metadataProvider, Statement stmt) throws Exception {
        SynonymDropStatement stmtSynDrop = (SynonymDropStatement) stmt;
        DataverseName dataverseName = getActiveDataverseName(stmtSynDrop.getDataverseName());
        String synonymName = stmtSynDrop.getSynonymName();
        lockUtil.dropSynonymBegin(lockManager, metadataProvider.getLocks(), dataverseName, synonymName);
        try {
            doDropSynonym(metadataProvider, stmtSynDrop, dataverseName, synonymName);
        } finally {
            metadataProvider.getLocks().unlock();
        }
    }

    protected boolean doDropSynonym(MetadataProvider metadataProvider, SynonymDropStatement stmtSynDrop,
            DataverseName dataverseName, String synonymName) throws Exception {
        MetadataTransactionContext mdTxnCtx = MetadataManager.INSTANCE.beginTransaction();
        metadataProvider.setMetadataTxnContext(mdTxnCtx);
        try {
            Synonym synonym = MetadataManager.INSTANCE.getSynonym(mdTxnCtx, dataverseName, synonymName);
            if (synonym == null) {
                if (stmtSynDrop.getIfExists()) {
                    MetadataManager.INSTANCE.commitTransaction(mdTxnCtx);
                    return false;
                }
                throw new CompilationException(ErrorCode.UNKNOWN_SYNONYM, stmtSynDrop.getSourceLocation(), synonymName);
            }
            MetadataManager.INSTANCE.dropSynonym(mdTxnCtx, dataverseName, synonymName);
            MetadataManager.INSTANCE.commitTransaction(mdTxnCtx);
            return true;
        } catch (Exception e) {
            abort(e, e, mdTxnCtx);
            throw e;
        }
    }

    protected void handleLoadStatement(MetadataProvider metadataProvider, Statement stmt, IHyracksClientConnection hcc)
            throws Exception {
        LoadStatement loadStmt = (LoadStatement) stmt;
        DataverseName dataverseName = getActiveDataverseName(loadStmt.getDataverseName());
        String datasetName = loadStmt.getDatasetName();
        MetadataTransactionContext mdTxnCtx = MetadataManager.INSTANCE.beginTransaction();
        boolean bActiveTxn = true;
        metadataProvider.setMetadataTxnContext(mdTxnCtx);
        lockUtil.modifyDatasetBegin(lockManager, metadataProvider.getLocks(), dataverseName, datasetName);
        try {
            Map<String, String> properties = loadStmt.getProperties();
            ExternalDataUtils.normalize(properties);
            ExternalDataUtils.validate(properties);
            CompiledLoadFromFileStatement cls = new CompiledLoadFromFileStatement(dataverseName,
                    loadStmt.getDatasetName(), loadStmt.getAdapter(), properties, loadStmt.dataIsAlreadySorted());
            cls.setSourceLocation(stmt.getSourceLocation());
            JobSpecification spec = apiFramework.compileQuery(hcc, metadataProvider, null, 0, null, sessionOutput, cls,
                    null, responsePrinter, warningCollector);
            afterCompile();
            MetadataManager.INSTANCE.commitTransaction(mdTxnCtx);
            bActiveTxn = false;
            if (spec != null) {
                runJob(hcc, spec);
            }
        } catch (Exception e) {
            if (bActiveTxn) {
                abort(e, e, mdTxnCtx);
            }
            throw e;
        } finally {
            metadataProvider.getLocks().unlock();
        }
    }

    public JobSpecification handleInsertUpsertStatement(MetadataProvider metadataProvider, Statement stmt,
            IHyracksClientConnection hcc, IResultSet resultSet, ResultDelivery resultDelivery,
            ResultMetadata outMetadata, Stats stats, boolean compileOnly, IRequestParameters requestParameters,
            Map<String, IAObject> stmtParams, IStatementRewriter stmtRewriter) throws Exception {
        InsertStatement stmtInsertUpsert = (InsertStatement) stmt;
        DataverseName dataverseName = getActiveDataverseName(stmtInsertUpsert.getDataverseName());
        final IMetadataLocker locker = new IMetadataLocker() {
            @Override
            public void lock() throws AlgebricksException {
                lockUtil.insertDeleteUpsertBegin(lockManager, metadataProvider.getLocks(), dataverseName,
                        stmtInsertUpsert.getDatasetName());
            }

            @Override
            public void unlock() {
                metadataProvider.getLocks().unlock();
            }
        };
        final IStatementCompiler compiler = () -> {
            MetadataTransactionContext mdTxnCtx = MetadataManager.INSTANCE.beginTransaction();
            boolean bActiveTxn = true;
            metadataProvider.setMetadataTxnContext(mdTxnCtx);
            try {
                metadataProvider.setWriteTransaction(true);
                final JobSpecification jobSpec =
                        rewriteCompileInsertUpsert(hcc, metadataProvider, stmtInsertUpsert, stmtParams, stmtRewriter);
                MetadataManager.INSTANCE.commitTransaction(mdTxnCtx);
                bActiveTxn = false;
                return jobSpec;
            } catch (Exception e) {
                if (bActiveTxn) {
                    abort(e, e, mdTxnCtx);
                }
                throw e;
            }
        };
        if (compileOnly) {
            locker.lock();
            try {
                return compiler.compile();
            } finally {
                locker.unlock();
            }
        }

        if (stmtInsertUpsert.getReturnExpression() != null) {
            deliverResult(hcc, resultSet, compiler, metadataProvider, locker, resultDelivery, outMetadata, stats,
                    requestParameters, false);
        } else {
            locker.lock();
            try {
                final JobSpecification jobSpec = compiler.compile();
                if (jobSpec == null) {
                    return jobSpec;
                }
                runJob(hcc, jobSpec);
            } finally {
                locker.unlock();
            }
        }
        return null;
    }

    public JobSpecification handleDeleteStatement(MetadataProvider metadataProvider, Statement stmt,
            IHyracksClientConnection hcc, boolean compileOnly, Map<String, IAObject> stmtParams,
            IStatementRewriter stmtRewriter) throws Exception {
        DeleteStatement stmtDelete = (DeleteStatement) stmt;
        DataverseName dataverseName = getActiveDataverseName(stmtDelete.getDataverseName());
        MetadataTransactionContext mdTxnCtx = MetadataManager.INSTANCE.beginTransaction();
        boolean bActiveTxn = true;
        metadataProvider.setMetadataTxnContext(mdTxnCtx);
        lockUtil.insertDeleteUpsertBegin(lockManager, metadataProvider.getLocks(), dataverseName,
                stmtDelete.getDatasetName());
        try {
            metadataProvider.setWriteTransaction(true);
            CompiledDeleteStatement clfrqs = new CompiledDeleteStatement(stmtDelete.getVariableExpr(), dataverseName,
                    stmtDelete.getDatasetName(), stmtDelete.getCondition(), stmtDelete.getVarCounter(),
                    stmtDelete.getQuery());
            clfrqs.setSourceLocation(stmt.getSourceLocation());
            JobSpecification jobSpec =
                    rewriteCompileQuery(hcc, metadataProvider, clfrqs.getQuery(), clfrqs, stmtParams, stmtRewriter);
            afterCompile();

            MetadataManager.INSTANCE.commitTransaction(mdTxnCtx);
            bActiveTxn = false;

            if (jobSpec != null && !compileOnly) {
                runJob(hcc, jobSpec);
            }
            return jobSpec;
        } catch (Exception e) {
            if (bActiveTxn) {
                abort(e, e, mdTxnCtx);
            }
            throw e;
        } finally {
            metadataProvider.getLocks().unlock();
        }
    }

    @Override
    public JobSpecification rewriteCompileQuery(IClusterInfoCollector clusterInfoCollector,
            MetadataProvider metadataProvider, Query query, ICompiledDmlStatement stmt,
            Map<String, IAObject> stmtParams, IStatementRewriter stmtRewriter)
            throws AlgebricksException, ACIDException {

        Map<VarIdentifier, IAObject> externalVars = createExternalVariables(stmtParams, stmtRewriter);

        // Query Rewriting (happens under the same ongoing metadata transaction)
        Pair<IReturningStatement, Integer> rewrittenResult = apiFramework.reWriteQuery(declaredFunctions,
                metadataProvider, query, sessionOutput, true, externalVars.keySet(), warningCollector);

        // Query Compilation (happens under the same ongoing metadata transaction)
        return apiFramework.compileQuery(clusterInfoCollector, metadataProvider, (Query) rewrittenResult.first,
                rewrittenResult.second, stmt == null ? null : stmt.getDatasetName(), sessionOutput, stmt, externalVars,
                responsePrinter, warningCollector);
    }

    private JobSpecification rewriteCompileInsertUpsert(IClusterInfoCollector clusterInfoCollector,
            MetadataProvider metadataProvider, InsertStatement insertUpsert, Map<String, IAObject> stmtParams,
            IStatementRewriter stmtRewriter) throws AlgebricksException, ACIDException {
        SourceLocation sourceLoc = insertUpsert.getSourceLocation();

        Map<VarIdentifier, IAObject> externalVars = createExternalVariables(stmtParams, stmtRewriter);

        // Insert/upsert statement rewriting (happens under the same ongoing metadata transaction)
        Pair<IReturningStatement, Integer> rewrittenResult = apiFramework.reWriteQuery(declaredFunctions,
                metadataProvider, insertUpsert, sessionOutput, true, externalVars.keySet(), warningCollector);

        InsertStatement rewrittenInsertUpsert = (InsertStatement) rewrittenResult.first;
        DataverseName dataverseName = getActiveDataverseName(rewrittenInsertUpsert.getDataverseName());
        String datasetName = rewrittenInsertUpsert.getDatasetName();
        CompiledInsertStatement clfrqs;
        switch (insertUpsert.getKind()) {
            case INSERT:
                clfrqs = new CompiledInsertStatement(dataverseName, datasetName, rewrittenInsertUpsert.getQuery(),
                        rewrittenInsertUpsert.getVarCounter(), rewrittenInsertUpsert.getVar(),
                        rewrittenInsertUpsert.getReturnExpression());
                clfrqs.setSourceLocation(insertUpsert.getSourceLocation());
                break;
            case UPSERT:
                clfrqs = new CompiledUpsertStatement(dataverseName, datasetName, rewrittenInsertUpsert.getQuery(),
                        rewrittenInsertUpsert.getVarCounter(), rewrittenInsertUpsert.getVar(),
                        rewrittenInsertUpsert.getReturnExpression());
                clfrqs.setSourceLocation(insertUpsert.getSourceLocation());
                break;
            default:
                throw new CompilationException(ErrorCode.COMPILATION_ERROR, sourceLoc,
                        "Unsupported statement type " + rewrittenInsertUpsert.getKind());
        }
        // Insert/upsert statement compilation (happens under the same ongoing metadata
        // transaction)
        return apiFramework.compileQuery(clusterInfoCollector, metadataProvider, rewrittenInsertUpsert.getQuery(),
                rewrittenResult.second, datasetName, sessionOutput, clfrqs, externalVars, responsePrinter,
                warningCollector);
    }

    protected void handleCreateFeedStatement(MetadataProvider metadataProvider, Statement stmt) throws Exception {
        CreateFeedStatement cfs = (CreateFeedStatement) stmt;
        SourceLocation sourceLoc = cfs.getSourceLocation();
        DataverseName dataverseName = getActiveDataverseName(cfs.getDataverseName());
        String feedName = cfs.getFeedName().getValue();
        validateDatabaseObjectName(feedName, sourceLoc);
        MetadataTransactionContext mdTxnCtx = MetadataManager.INSTANCE.beginTransaction();
        metadataProvider.setMetadataTxnContext(mdTxnCtx);
        lockUtil.createFeedBegin(lockManager, metadataProvider.getLocks(), dataverseName, feedName);
        try {
            Feed feed =
                    MetadataManager.INSTANCE.getFeed(metadataProvider.getMetadataTxnContext(), dataverseName, feedName);
            if (feed != null) {
                if (cfs.getIfNotExists()) {
                    MetadataManager.INSTANCE.commitTransaction(mdTxnCtx);
                    return;
                } else {
                    throw new CompilationException(ErrorCode.COMPILATION_ERROR, sourceLoc,
                            "A feed with this name " + feedName + " already exists.");
                }
            }
            Map<String, String> configuration = cfs.getConfiguration();
            ExternalDataUtils.normalize(configuration);
            ExternalDataUtils.validate(configuration);
            feed = new Feed(dataverseName, feedName, configuration);
            FeedMetadataUtil.validateFeed(feed, mdTxnCtx, appCtx, warningCollector);
            MetadataManager.INSTANCE.addFeed(metadataProvider.getMetadataTxnContext(), feed);
            MetadataManager.INSTANCE.commitTransaction(mdTxnCtx);
        } catch (Exception e) {
            abort(e, e, mdTxnCtx);
            throw e;
        } finally {
            metadataProvider.getLocks().unlock();
        }
    }

    protected void handleCreateFeedPolicyStatement(MetadataProvider metadataProvider, Statement stmt)
            throws AlgebricksException, HyracksDataException {
        FeedPolicyEntity newPolicy;
        MetadataTransactionContext mdTxnCtx = null;
        CreateFeedPolicyStatement cfps = (CreateFeedPolicyStatement) stmt;
        SourceLocation sourceLoc = cfps.getSourceLocation();
<<<<<<< HEAD
        DataverseName dataverseName = getActiveDataverseName(null);
        String policyName = cfps.getPolicyName();
        lockUtil.createFeedPolicyBegin(lockManager, metadataProvider.getLocks(), dataverseName, policyName);
=======
        dataverse = getActiveDataverse(null);
        policy = cfps.getPolicyName();
        validateDatabaseObjectName(policy, sourceLoc);
        MetadataLockUtil.createFeedPolicyBegin(lockManager, metadataProvider.getLocks(), dataverse,
                dataverse + "." + policy);
>>>>>>> 95fa33cb
        try {
            mdTxnCtx = MetadataManager.INSTANCE.beginTransaction();
            metadataProvider.setMetadataTxnContext(mdTxnCtx);
            FeedPolicyEntity feedPolicy = MetadataManager.INSTANCE
                    .getFeedPolicy(metadataProvider.getMetadataTxnContext(), dataverseName, policyName);
            if (feedPolicy != null) {
                if (cfps.getIfNotExists()) {
                    MetadataManager.INSTANCE.commitTransaction(mdTxnCtx);
                    return;
                } else {
                    throw new CompilationException(ErrorCode.COMPILATION_ERROR, sourceLoc,
                            "A policy with this name " + policyName + " already exists.");
                }
            }
            boolean extendingExisting = cfps.getSourcePolicyName() != null;
            String description = cfps.getDescription() == null ? "" : cfps.getDescription();
            if (extendingExisting) {
                FeedPolicyEntity sourceFeedPolicy = MetadataManager.INSTANCE.getFeedPolicy(
                        metadataProvider.getMetadataTxnContext(), dataverseName, cfps.getSourcePolicyName());
                if (sourceFeedPolicy == null) {
                    sourceFeedPolicy = MetadataManager.INSTANCE.getFeedPolicy(metadataProvider.getMetadataTxnContext(),
                            MetadataConstants.METADATA_DATAVERSE_NAME, cfps.getSourcePolicyName());
                    if (sourceFeedPolicy == null) {
                        throw new CompilationException(ErrorCode.COMPILATION_ERROR, sourceLoc,
                                "Unknown policy " + cfps.getSourcePolicyName());
                    }
                }
                Map<String, String> policyProperties = sourceFeedPolicy.getProperties();
                policyProperties.putAll(cfps.getProperties());
                newPolicy = new FeedPolicyEntity(dataverseName, policyName, description, policyProperties);
            } else {
                Properties prop = new Properties();
                try {
                    InputStream stream = new FileInputStream(cfps.getSourcePolicyFile());
                    prop.load(stream);
                } catch (Exception e) {
                    throw new CompilationException(ErrorCode.COMPILATION_ERROR, sourceLoc,
                            "Unable to read policy file" + cfps.getSourcePolicyFile(), e);
                }
                Map<String, String> policyProperties = new HashMap<>();
                prop.forEach((key, value) -> policyProperties.put((String) key, (String) value));
                newPolicy = new FeedPolicyEntity(dataverseName, policyName, description, policyProperties);
            }
            MetadataManager.INSTANCE.addFeedPolicy(mdTxnCtx, newPolicy);
            MetadataManager.INSTANCE.commitTransaction(mdTxnCtx);
        } catch (RemoteException | ACIDException e) {
            abort(e, e, mdTxnCtx);
            throw HyracksDataException.create(e);
        } finally {
            metadataProvider.getLocks().unlock();
        }
    }

    protected void handleDropFeedStatement(MetadataProvider metadataProvider, Statement stmt,
            IHyracksClientConnection hcc) throws Exception {
        FeedDropStatement stmtFeedDrop = (FeedDropStatement) stmt;
        SourceLocation sourceLoc = stmtFeedDrop.getSourceLocation();
        DataverseName dataverseName = getActiveDataverseName(stmtFeedDrop.getDataverseName());
        String feedName = stmtFeedDrop.getFeedName().getValue();
        MetadataTransactionContext mdTxnCtx = MetadataManager.INSTANCE.beginTransaction();
        metadataProvider.setMetadataTxnContext(mdTxnCtx);
        lockUtil.dropFeedBegin(lockManager, metadataProvider.getLocks(), dataverseName, feedName);
        try {
            Feed feed = MetadataManager.INSTANCE.getFeed(mdTxnCtx, dataverseName, feedName);
            if (feed == null) {
                if (!stmtFeedDrop.getIfExists()) {
                    throw new CompilationException(ErrorCode.COMPILATION_ERROR, sourceLoc,
                            "There is no feed with this name " + feedName + ".");
                }
                MetadataManager.INSTANCE.commitTransaction(mdTxnCtx);
                return;
            }
            doDropFeed(hcc, metadataProvider, feed, sourceLoc);
            MetadataManager.INSTANCE.commitTransaction(mdTxnCtx);
        } catch (Exception e) {
            abort(e, e, mdTxnCtx);
            throw e;
        } finally {
            metadataProvider.getLocks().unlock();
        }
    }

    protected void doDropFeed(IHyracksClientConnection hcc, MetadataProvider metadataProvider, Feed feed,
            SourceLocation sourceLoc) throws Exception {
        MetadataTransactionContext mdTxnCtx = metadataProvider.getMetadataTxnContext();
        EntityId feedId = feed.getFeedId();
        ActiveNotificationHandler activeNotificationHandler =
                (ActiveNotificationHandler) appCtx.getActiveNotificationHandler();
        ActiveEntityEventsListener listener =
                (ActiveEntityEventsListener) activeNotificationHandler.getListener(feedId);
        if (listener != null && listener.getState() != ActivityState.STOPPED) {
            throw new CompilationException(ErrorCode.COMPILATION_ERROR, sourceLoc, "Feed " + feedId
                    + " is currently active and connected to the following dataset(s) \n" + listener.toString());
        } else if (listener != null) {
            listener.unregister();
        }
        JobSpecification spec = FeedOperations.buildRemoveFeedStorageJob(metadataProvider,
                MetadataManager.INSTANCE.getFeed(mdTxnCtx, feedId.getDataverseName(), feedId.getEntityName()));
        runJob(hcc, spec);
        MetadataManager.INSTANCE.dropFeed(mdTxnCtx, feed.getDataverseName(), feed.getFeedName());
        if (LOGGER.isInfoEnabled()) {
            LOGGER.info("Removed feed " + feedId);
        }
    }

    protected void handleDropFeedPolicyStatement(MetadataProvider metadataProvider, Statement stmt) throws Exception {
        MetadataTransactionContext mdTxnCtx = MetadataManager.INSTANCE.beginTransaction();
        metadataProvider.setMetadataTxnContext(mdTxnCtx);
        FeedPolicyDropStatement stmtFeedPolicyDrop = (FeedPolicyDropStatement) stmt;
        SourceLocation sourceLoc = stmtFeedPolicyDrop.getSourceLocation();
        DataverseName dataverseName = getActiveDataverseName(stmtFeedPolicyDrop.getDataverseName());
        String policyName = stmtFeedPolicyDrop.getPolicyName().getValue();
        lockUtil.dropFeedPolicyBegin(lockManager, metadataProvider.getLocks(), dataverseName, policyName);
        try {
            FeedPolicyEntity feedPolicy = MetadataManager.INSTANCE.getFeedPolicy(mdTxnCtx, dataverseName, policyName);
            if (feedPolicy == null) {
                if (!stmtFeedPolicyDrop.getIfExists()) {
                    throw new CompilationException(ErrorCode.COMPILATION_ERROR, sourceLoc,
                            "Unknown policy " + policyName + " in dataverse " + dataverseName);
                }
                MetadataManager.INSTANCE.commitTransaction(mdTxnCtx);
                return;
            }
            MetadataManager.INSTANCE.dropFeedPolicy(mdTxnCtx, dataverseName, policyName);
            MetadataManager.INSTANCE.commitTransaction(mdTxnCtx);
        } catch (Exception e) {
            abort(e, e, mdTxnCtx);
            throw e;
        } finally {
            metadataProvider.getLocks().unlock();
        }
    }

    protected void handleStartFeedStatement(MetadataProvider metadataProvider, Statement stmt,
            IHyracksClientConnection hcc) throws Exception {
        StartFeedStatement sfs = (StartFeedStatement) stmt;
        SourceLocation sourceLoc = sfs.getSourceLocation();
        DataverseName dataverseName = getActiveDataverseName(sfs.getDataverseName());
        String feedName = sfs.getFeedName().getValue();
        MetadataTransactionContext mdTxnCtx = MetadataManager.INSTANCE.beginTransaction();
        boolean committed = false;
        lockUtil.startFeedBegin(lockManager, metadataProvider.getLocks(), dataverseName, feedName);
        try {
            metadataProvider.setMetadataTxnContext(mdTxnCtx);
            // Runtime handler
            EntityId entityId = new EntityId(Feed.EXTENSION_NAME, dataverseName, feedName);
            // Feed & Feed Connections
            Feed feed = FeedMetadataUtil.validateIfFeedExists(dataverseName, feedName,
                    metadataProvider.getMetadataTxnContext());
            List<FeedConnection> feedConnections = MetadataManager.INSTANCE
                    .getFeedConections(metadataProvider.getMetadataTxnContext(), dataverseName, feedName);
            if (feedConnections.isEmpty()) {
                throw new CompilationException(ErrorCode.FEED_START_FEED_WITHOUT_CONNECTION, sourceLoc, feedName);
            }
            for (FeedConnection feedConnection : feedConnections) {
                // what if the dataset is in a different dataverse
                lockManager.acquireDatasetReadLock(metadataProvider.getLocks(), feedConnection.getDataverseName(),
                        feedConnection.getDatasetName());
            }
            ActiveNotificationHandler activeEventHandler =
                    (ActiveNotificationHandler) appCtx.getActiveNotificationHandler();
            ActiveEntityEventsListener listener = (ActiveEntityEventsListener) activeEventHandler.getListener(entityId);
            if (listener == null) {
                // Prepare policy
                List<Dataset> datasets = new ArrayList<>();
                for (FeedConnection connection : feedConnections) {
                    Dataset ds =
                            metadataProvider.findDataset(connection.getDataverseName(), connection.getDatasetName());
                    datasets.add(ds);
                }
                listener = new FeedEventsListener(this, metadataProvider.getApplicationContext(), hcc, entityId,
                        datasets, null, FeedIntakeOperatorNodePushable.class.getSimpleName(),
                        NoRetryPolicyFactory.INSTANCE, feed, feedConnections, compilationProvider.getLanguage());
            }
            MetadataManager.INSTANCE.commitTransaction(mdTxnCtx);
            committed = true;
            listener.start(metadataProvider);
        } catch (Exception e) {
            if (!committed) {
                abort(e, e, mdTxnCtx);
            }
            throw e;
        } finally {
            metadataProvider.getLocks().unlock();
        }
    }

    protected void handleStopFeedStatement(MetadataProvider metadataProvider, Statement stmt) throws Exception {
        StopFeedStatement sfst = (StopFeedStatement) stmt;
        SourceLocation sourceLoc = sfst.getSourceLocation();
        DataverseName dataverseName = getActiveDataverseName(sfst.getDataverseName());
        String feedName = sfst.getFeedName().getValue();
        EntityId entityId = new EntityId(Feed.EXTENSION_NAME, dataverseName, feedName);
        ActiveNotificationHandler activeEventHandler =
                (ActiveNotificationHandler) appCtx.getActiveNotificationHandler();
        // Obtain runtime info from ActiveListener
        ActiveEntityEventsListener listener = (ActiveEntityEventsListener) activeEventHandler.getListener(entityId);
        if (listener == null) {
            throw new CompilationException(ErrorCode.COMPILATION_ERROR, sourceLoc,
                    "Feed " + feedName + " is not started.");
        }
        lockUtil.stopFeedBegin(lockManager, metadataProvider.getLocks(), dataverseName, feedName);
        try {
            listener.stop(metadataProvider);
        } finally {
            metadataProvider.getLocks().unlock();
        }
    }

    private void handleConnectFeedStatement(MetadataProvider metadataProvider, Statement stmt) throws Exception {
        FeedConnection fc;
        ConnectFeedStatement cfs = (ConnectFeedStatement) stmt;
        SourceLocation sourceLoc = cfs.getSourceLocation();
        DataverseName dataverseName = getActiveDataverseName(cfs.getDataverseName());
        String feedName = cfs.getFeedName();
        String datasetName = cfs.getDatasetName().getValue();
        String policyName = cfs.getPolicy();
        String whereClauseBody = cfs.getWhereClauseBody();
        MetadataTransactionContext mdTxnCtx = MetadataManager.INSTANCE.beginTransaction();
        metadataProvider.setMetadataTxnContext(mdTxnCtx);
        // TODO: Check whether we are connecting a change feed to a non-meta dataset
        // Check whether feed is alive
        ActiveNotificationHandler activeEventHandler =
                (ActiveNotificationHandler) appCtx.getActiveNotificationHandler();
        // Transaction handling
        lockUtil.connectFeedBegin(lockManager, metadataProvider.getLocks(), dataverseName, datasetName, feedName);
        try {
            // validation
            Dataset dataset = FeedMetadataUtil.validateIfDatasetExists(metadataProvider, dataverseName, datasetName);
            Feed feed = FeedMetadataUtil.validateIfFeedExists(dataverseName, feedName,
                    metadataProvider.getMetadataTxnContext());
            FeedEventsListener listener = (FeedEventsListener) activeEventHandler.getListener(feed.getFeedId());
            if (listener != null && listener.isActive()) {
                throw new CompilationException(ErrorCode.FEED_CHANGE_FEED_CONNECTIVITY_ON_ALIVE_FEED, sourceLoc,
                        feedName);
            }
            ARecordType outputType = FeedMetadataUtil.getOutputType(feed,
                    feed.getConfiguration().get(ExternalDataConstants.KEY_TYPE_NAME));
            List<FunctionSignature> appliedFunctions = cfs.getAppliedFunctions();
            for (FunctionSignature func : appliedFunctions) {
                if (MetadataManager.INSTANCE.getFunction(mdTxnCtx, func) == null) {
                    throw new CompilationException(ErrorCode.FEED_CONNECT_FEED_APPLIED_INVALID_FUNCTION, sourceLoc,
                            func.getName());
                }
            }
            fc = MetadataManager.INSTANCE.getFeedConnection(metadataProvider.getMetadataTxnContext(), dataverseName,
                    feedName, datasetName);
            if (fc != null) {
                throw new CompilationException(ErrorCode.COMPILATION_ERROR, sourceLoc,
                        "Feed" + feedName + " is already connected dataset " + datasetName);
            }
            fc = new FeedConnection(dataverseName, feedName, datasetName, appliedFunctions, policyName, whereClauseBody,
                    outputType.getTypeName());
            MetadataManager.INSTANCE.addFeedConnection(metadataProvider.getMetadataTxnContext(), fc);
            MetadataManager.INSTANCE.commitTransaction(mdTxnCtx);
            if (listener != null) {
                listener.add(dataset);
                listener.addFeedConnection(fc);
            }
        } catch (Exception e) {
            abort(e, e, mdTxnCtx);
            throw e;
        } finally {
            metadataProvider.getLocks().unlock();
        }
    }

    protected void handleDisconnectFeedStatement(MetadataProvider metadataProvider, Statement stmt) throws Exception {
        DisconnectFeedStatement cfs = (DisconnectFeedStatement) stmt;
        SourceLocation sourceLoc = cfs.getSourceLocation();
        DataverseName dataverseName = getActiveDataverseName(cfs.getDataverseName());
        String datasetName = cfs.getDatasetName().getValue();
        String feedName = cfs.getFeedName().getValue();
        MetadataTransactionContext mdTxnCtx = MetadataManager.INSTANCE.beginTransaction();
        metadataProvider.setMetadataTxnContext(mdTxnCtx);
        lockUtil.disconnectFeedBegin(lockManager, metadataProvider.getLocks(), dataverseName, datasetName, feedName);
        try {
            ActiveNotificationHandler activeEventHandler =
                    (ActiveNotificationHandler) appCtx.getActiveNotificationHandler();
            // Check whether feed is alive
            ActiveEntityEventsListener listener = (ActiveEntityEventsListener) activeEventHandler
                    .getListener(new EntityId(Feed.EXTENSION_NAME, dataverseName, feedName));
            if (listener != null && listener.isActive()) {
                throw new CompilationException(ErrorCode.FEED_CHANGE_FEED_CONNECTIVITY_ON_ALIVE_FEED, sourceLoc,
                        feedName);
            }
            FeedMetadataUtil.validateIfDatasetExists(metadataProvider, dataverseName, cfs.getDatasetName().getValue());
            FeedMetadataUtil.validateIfFeedExists(dataverseName, cfs.getFeedName().getValue(), mdTxnCtx);
            FeedConnection fc = MetadataManager.INSTANCE.getFeedConnection(metadataProvider.getMetadataTxnContext(),
                    dataverseName, feedName, datasetName);
            Dataset ds = metadataProvider.findDataset(dataverseName, datasetName);
            if (ds == null) {
                throw new CompilationException(ErrorCode.UNKNOWN_DATASET_IN_DATAVERSE, sourceLoc, datasetName,
                        dataverseName);
            }
            if (fc == null) {
                throw new CompilationException(ErrorCode.COMPILATION_ERROR, sourceLoc, "Feed " + feedName
                        + " is currently not connected to " + cfs.getDatasetName().getValue() + ". Invalid operation!");
            }
            MetadataManager.INSTANCE.dropFeedConnection(mdTxnCtx, dataverseName, feedName, datasetName);
            MetadataManager.INSTANCE.commitTransaction(mdTxnCtx);
            if (listener != null) {
                listener.remove(ds);
            }
        } catch (Exception e) {
            abort(e, e, mdTxnCtx);
            throw e;
        } finally {
            metadataProvider.getLocks().unlock();
        }
    }

    protected void handleCompactStatement(MetadataProvider metadataProvider, Statement stmt,
            IHyracksClientConnection hcc) throws Exception {
        CompactStatement compactStatement = (CompactStatement) stmt;
        SourceLocation sourceLoc = compactStatement.getSourceLocation();
        DataverseName dataverseName = getActiveDataverseName(compactStatement.getDataverseName());
        String datasetName = compactStatement.getDatasetName().getValue();
        MetadataTransactionContext mdTxnCtx = MetadataManager.INSTANCE.beginTransaction();
        boolean bActiveTxn = true;
        metadataProvider.setMetadataTxnContext(mdTxnCtx);
        List<JobSpecification> jobsToExecute = new ArrayList<>();
        lockUtil.compactBegin(lockManager, metadataProvider.getLocks(), dataverseName, datasetName);
        try {
            Dataset ds = metadataProvider.findDataset(dataverseName, datasetName);
            if (ds == null) {
                throw new CompilationException(ErrorCode.UNKNOWN_DATASET_IN_DATAVERSE, sourceLoc, datasetName,
                        dataverseName);
            }
            // Prepare jobs to compact the datatset and its indexes
            List<Index> indexes = MetadataManager.INSTANCE.getDatasetIndexes(mdTxnCtx, dataverseName, datasetName);
            if (indexes.isEmpty()) {
                throw new CompilationException(ErrorCode.COMPILATION_ERROR, sourceLoc,
                        "Cannot compact the extrenal dataset " + datasetName + " because it has no indexes");
            }
            Dataverse dataverse =
                    MetadataManager.INSTANCE.getDataverse(metadataProvider.getMetadataTxnContext(), dataverseName);
            jobsToExecute.add(DatasetUtil.compactDatasetJobSpec(dataverse, datasetName, metadataProvider));

            if (ds.getDatasetType() == DatasetType.INTERNAL) {
                for (Index index : indexes) {
                    if (index.isSecondaryIndex()) {
                        jobsToExecute.add(
                                IndexUtil.buildSecondaryIndexCompactJobSpec(ds, index, metadataProvider, sourceLoc));
                    }
                }
            } else {
                prepareCompactJobsForExternalDataset(indexes, ds, jobsToExecute, metadataProvider, sourceLoc);
            }
            MetadataManager.INSTANCE.commitTransaction(mdTxnCtx);
            bActiveTxn = false;

            // #. run the jobs
            for (JobSpecification jobSpec : jobsToExecute) {
                runJob(hcc, jobSpec);
            }
        } catch (Exception e) {
            if (bActiveTxn) {
                abort(e, e, mdTxnCtx);
            }
            throw e;
        } finally {
            metadataProvider.getLocks().unlock();
            ExternalDatasetsRegistry.INSTANCE.releaseAcquiredLocks(metadataProvider);
        }
    }

    protected void prepareCompactJobsForExternalDataset(List<Index> indexes, Dataset ds,
            List<JobSpecification> jobsToExecute, MetadataProvider metadataProvider, SourceLocation sourceLoc)
            throws AlgebricksException {
        for (int j = 0; j < indexes.size(); j++) {
            jobsToExecute
                    .add(IndexUtil.buildSecondaryIndexCompactJobSpec(ds, indexes.get(j), metadataProvider, sourceLoc));

        }
    }

    private interface IMetadataLocker {
        void lock() throws AlgebricksException;

        void unlock() throws AlgebricksException;
    }

    private interface IResultPrinter {
        void print(JobId jobId) throws HyracksDataException, AlgebricksException;
    }

    private interface IStatementCompiler {
        JobSpecification compile() throws AlgebricksException, RemoteException, ACIDException;
    }

    protected void handleQuery(MetadataProvider metadataProvider, Query query, IHyracksClientConnection hcc,
            IResultSet resultSet, ResultDelivery resultDelivery, ResultMetadata outMetadata, Stats stats,
            IRequestParameters requestParameters, Map<String, IAObject> stmtParams, IStatementRewriter stmtRewriter)
            throws Exception {
        final IMetadataLocker locker = new IMetadataLocker() {
            @Override
            public void lock() {
            }

            @Override
            public void unlock() {
                metadataProvider.getLocks().unlock();
                // release external datasets' locks acquired during compilation of the query
                ExternalDatasetsRegistry.INSTANCE.releaseAcquiredLocks(metadataProvider);
            }
        };
        final IStatementCompiler compiler = () -> {
            MetadataTransactionContext mdTxnCtx = MetadataManager.INSTANCE.beginTransaction();
            boolean bActiveTxn = true;
            metadataProvider.setMetadataTxnContext(mdTxnCtx);
            try {
                final JobSpecification jobSpec =
                        rewriteCompileQuery(hcc, metadataProvider, query, null, stmtParams, stmtRewriter);
                // update stats with count of compile-time warnings. needs to be adapted for multi-statement.
                stats.updateTotalWarningsCount(warningCollector.getTotalWarningsCount());
                afterCompile();
                MetadataManager.INSTANCE.commitTransaction(mdTxnCtx);
                bActiveTxn = false;
                return query.isExplain() || !sessionConfig.isExecuteQuery() ? null : jobSpec;
            } catch (Exception e) {
                LOGGER.log(Level.INFO, e.getMessage(), e);
                if (bActiveTxn) {
                    abort(e, e, mdTxnCtx);
                }
                throw e;
            }
        };
        deliverResult(hcc, resultSet, compiler, metadataProvider, locker, resultDelivery, outMetadata, stats,
                requestParameters, true);
    }

    private void deliverResult(IHyracksClientConnection hcc, IResultSet resultSet, IStatementCompiler compiler,
            MetadataProvider metadataProvider, IMetadataLocker locker, ResultDelivery resultDelivery,
            ResultMetadata outMetadata, Stats stats, IRequestParameters requestParameters, boolean cancellable)
            throws Exception {
        final ResultSetId resultSetId = metadataProvider.getResultSetId();
        switch (resultDelivery) {
            case ASYNC:
                MutableBoolean printed = new MutableBoolean(false);
                executorService.submit(() -> asyncCreateAndRunJob(hcc, compiler, locker, resultDelivery,
                        requestParameters, cancellable, resultSetId, printed, metadataProvider));
                synchronized (printed) {
                    while (!printed.booleanValue()) {
                        printed.wait();
                    }
                }
                break;
            case IMMEDIATE:
                createAndRunJob(hcc, jobFlags, null, compiler, locker, resultDelivery, id -> {
                    final ResultReader resultReader = new ResultReader(resultSet, id, resultSetId);
                    updateJobStats(id, stats, metadataProvider.getResultSetId());
                    responsePrinter.addResultPrinter(new ResultsPrinter(appCtx, resultReader,
                            metadataProvider.findOutputRecordType(), stats, sessionOutput));
                    responsePrinter.printResults();
                }, requestParameters, cancellable, appCtx, metadataProvider);
                break;
            case DEFERRED:
                createAndRunJob(hcc, jobFlags, null, compiler, locker, resultDelivery, id -> {
                    updateJobStats(id, stats, metadataProvider.getResultSetId());
                    responsePrinter.addResultPrinter(
                            new ResultHandlePrinter(sessionOutput, new ResultHandle(id, resultSetId)));
                    responsePrinter.printResults();
                    if (outMetadata != null) {
                        outMetadata.getResultSets().add(org.apache.commons.lang3.tuple.Triple.of(id, resultSetId,
                                metadataProvider.findOutputRecordType()));
                    }
                }, requestParameters, cancellable, appCtx, metadataProvider);
                break;
            default:
                break;
        }
    }

    private void updateJobStats(JobId jobId, Stats stats, ResultSetId rsId) throws HyracksDataException {
        final ClusterControllerService controllerService =
                (ClusterControllerService) appCtx.getServiceContext().getControllerService();
        org.apache.asterix.api.common.ResultMetadata resultMetadata =
                (org.apache.asterix.api.common.ResultMetadata) controllerService.getResultDirectoryService()
                        .getResultMetadata(jobId, rsId);
        stats.setProcessedObjects(resultMetadata.getProcessedObjects());
        if (jobFlags.contains(JobFlag.PROFILE_RUNTIME)) {
            stats.setJobProfile(resultMetadata.getJobProfile());
        }
        stats.updateTotalWarningsCount(resultMetadata.getTotalWarningsCount());
        WarningUtil.mergeWarnings(resultMetadata.getWarnings(), warningCollector);
    }

    private void asyncCreateAndRunJob(IHyracksClientConnection hcc, IStatementCompiler compiler, IMetadataLocker locker,
            ResultDelivery resultDelivery, IRequestParameters requestParameters, boolean cancellable,
            ResultSetId resultSetId, MutableBoolean printed, MetadataProvider metadataProvider) {
        Mutable<JobId> jobId = new MutableObject<>(JobId.INVALID);
        try {
            createAndRunJob(hcc, jobFlags, jobId, compiler, locker, resultDelivery, id -> {
                final ResultHandle handle = new ResultHandle(id, resultSetId);
                responsePrinter.addResultPrinter(new StatusPrinter(AbstractQueryApiServlet.ResultStatus.RUNNING));
                responsePrinter.addResultPrinter(new ResultHandlePrinter(sessionOutput, handle));
                responsePrinter.printResults();
                synchronized (printed) {
                    printed.setTrue();
                    printed.notify();
                }
            }, requestParameters, cancellable, appCtx, metadataProvider);
        } catch (Exception e) {
            if (Objects.equals(JobId.INVALID, jobId.getValue())) {
                // compilation failed
                responsePrinter.addResultPrinter(new StatusPrinter(AbstractQueryApiServlet.ResultStatus.FAILED));
                responsePrinter.addResultPrinter(new ErrorsPrinter(Collections.singletonList(ExecutionError.of(e))));
                try {
                    responsePrinter.printResults();
                } catch (HyracksDataException ex) {
                    LOGGER.error("failed to print result", ex);
                }
            } else {
                GlobalConfig.ASTERIX_LOGGER.log(Level.ERROR,
                        resultDelivery.name() + " job with id " + jobId.getValue() + " " + "failed", e);
            }
        } finally {
            synchronized (printed) {
                if (printed.isFalse()) {
                    printed.setTrue();
                    printed.notify();
                }
            }
        }
    }

    private void runJob(IHyracksClientConnection hcc, JobSpecification jobSpec) throws Exception {
        runJob(hcc, jobSpec, jobFlags);
    }

    private static void runJob(IHyracksClientConnection hcc, JobSpecification jobSpec, EnumSet<JobFlag> jobFlags)
            throws Exception {
        JobUtils.runJob(hcc, jobSpec, jobFlags, true);
    }

    private static void createAndRunJob(IHyracksClientConnection hcc, EnumSet<JobFlag> jobFlags, Mutable<JobId> jId,
            IStatementCompiler compiler, IMetadataLocker locker, ResultDelivery resultDelivery, IResultPrinter printer,
            IRequestParameters requestParameters, boolean cancellable, ICcApplicationContext appCtx,
            MetadataProvider metadataProvider) throws Exception {
        final IRequestTracker requestTracker = appCtx.getRequestTracker();
        final ClientRequest clientRequest =
                (ClientRequest) requestTracker.get(requestParameters.getRequestReference().getUuid());
        locker.lock();
        try {
            final JobSpecification jobSpec = compiler.compile();
            if (jobSpec == null) {
                return;
            }
            if (cancellable) {
                clientRequest.markCancellable();
            }
            final SchedulableClientRequest schedulableRequest =
                    SchedulableClientRequest.of(clientRequest, requestParameters, metadataProvider, jobSpec);
            appCtx.getReceptionist().ensureSchedulable(schedulableRequest);
            final JobId jobId = JobUtils.runJob(hcc, jobSpec, jobFlags, false);
            clientRequest.setJobId(jobId);
            if (jId != null) {
                jId.setValue(jobId);
            }
            if (ResultDelivery.ASYNC == resultDelivery) {
                printer.print(jobId);
                hcc.waitForCompletion(jobId);
            } else {
                hcc.waitForCompletion(jobId);
                ensureNotCancelled(clientRequest);
                printer.print(jobId);
            }
        } catch (Exception e) {
            if (ExceptionUtils.getRootCause(e) instanceof InterruptedException) {
                Thread.currentThread().interrupt();
                throw new RuntimeDataException(ErrorCode.REQUEST_CANCELLED, clientRequest.getId());
            }
            throw e;
        } finally {
            // complete async jobs after their job completes
            if (ResultDelivery.ASYNC == resultDelivery) {
                requestTracker.complete(clientRequest.getId());
            }
            locker.unlock();
        }
    }

    protected void handleCreateNodeGroupStatement(MetadataProvider metadataProvider, Statement stmt) throws Exception {
        NodegroupDecl stmtCreateNodegroup = (NodegroupDecl) stmt;
        SourceLocation sourceLoc = stmtCreateNodegroup.getSourceLocation();
        String ngName = stmtCreateNodegroup.getNodegroupName().getValue();
        validateDatabaseObjectName(ngName, sourceLoc);

        MetadataTransactionContext mdTxnCtx = MetadataManager.INSTANCE.beginTransaction();
        metadataProvider.setMetadataTxnContext(mdTxnCtx);
        lockManager.acquireNodeGroupWriteLock(metadataProvider.getLocks(), ngName);
        try {
            NodeGroup ng = MetadataManager.INSTANCE.getNodegroup(mdTxnCtx, ngName);
            if (ng != null) {
                if (!stmtCreateNodegroup.getIfNotExists()) {
                    throw new CompilationException(ErrorCode.COMPILATION_ERROR, sourceLoc,
                            "A nodegroup with this name " + ngName + " already exists.");
                }
            } else {
                List<Identifier> ncIdentifiers = stmtCreateNodegroup.getNodeControllerNames();
                List<String> ncNames = new ArrayList<>(ncIdentifiers.size());
                for (Identifier id : ncIdentifiers) {
                    ncNames.add(id.getValue());
                }
                MetadataManager.INSTANCE.addNodegroup(mdTxnCtx, new NodeGroup(ngName, ncNames));
            }
            MetadataManager.INSTANCE.commitTransaction(mdTxnCtx);
        } catch (Exception e) {
            abort(e, e, mdTxnCtx);
            throw e;
        } finally {
            metadataProvider.getLocks().unlock();
        }
    }

    protected void handleExternalDatasetRefreshStatement(MetadataProvider metadataProvider, Statement stmt,
            IHyracksClientConnection hcc) throws Exception {
        RefreshExternalDatasetStatement stmtRefresh = (RefreshExternalDatasetStatement) stmt;
        SourceLocation sourceLoc = stmtRefresh.getSourceLocation();
        DataverseName dataverseName = getActiveDataverseName(stmtRefresh.getDataverseName());
        String datasetName = stmtRefresh.getDatasetName().getValue();
        TransactionState transactionState = TransactionState.COMMIT;
        MetadataTransactionContext mdTxnCtx = MetadataManager.INSTANCE.beginTransaction();
        boolean bActiveTxn = true;
        metadataProvider.setMetadataTxnContext(mdTxnCtx);
        JobSpecification spec = null;
        Dataset ds = null;
        List<ExternalFile> metadataFiles = null;
        List<ExternalFile> deletedFiles = null;
        List<ExternalFile> addedFiles = null;
        List<ExternalFile> appendedFiles = null;
        List<Index> indexes = null;
        Dataset transactionDataset = null;
        boolean lockAquired = false;
        boolean success = false;
        lockUtil.refreshDatasetBegin(lockManager, metadataProvider.getLocks(), dataverseName, datasetName);
        try {
            ds = metadataProvider.findDataset(dataverseName, datasetName);
            // Dataset exists ?
            if (ds == null) {
                throw new CompilationException(ErrorCode.UNKNOWN_DATASET_IN_DATAVERSE, sourceLoc, datasetName,
                        dataverseName);
            }
            // Dataset external ?
            if (ds.getDatasetType() != DatasetType.EXTERNAL) {
                throw new CompilationException(ErrorCode.COMPILATION_ERROR, sourceLoc,
                        "dataset " + datasetName + " in dataverse " + dataverseName + " is not an external dataset");
            }
            // Dataset has indexes ?
            indexes = MetadataManager.INSTANCE.getDatasetIndexes(mdTxnCtx, dataverseName, datasetName);
            if (indexes.isEmpty()) {
                throw new CompilationException(ErrorCode.COMPILATION_ERROR, sourceLoc, "External dataset " + datasetName
                        + " in dataverse " + dataverseName + " doesn't have any index");
            }

            // Record transaction time
            Date txnTime = new Date();

            // refresh lock here
            ExternalDatasetsRegistry.INSTANCE.refreshBegin(ds);
            lockAquired = true;

            // Get internal files
            metadataFiles = MetadataManager.INSTANCE.getDatasetExternalFiles(mdTxnCtx, ds);
            deletedFiles = new ArrayList<>();
            addedFiles = new ArrayList<>();
            appendedFiles = new ArrayList<>();

            // Compute delta
            // Now we compare snapshot with external file system
            if (ExternalIndexingOperations.isDatasetUptodate(ds, metadataFiles, addedFiles, deletedFiles,
                    appendedFiles)) {
                ((ExternalDatasetDetails) ds.getDatasetDetails()).setRefreshTimestamp(txnTime);
                MetadataManager.INSTANCE.updateDataset(mdTxnCtx, ds);
                MetadataManager.INSTANCE.commitTransaction(mdTxnCtx);
                // latch will be released in the finally clause
                return;
            }

            // At this point, we know data has changed in the external file system, record
            // transaction in metadata and start
            transactionDataset = ExternalIndexingOperations.createTransactionDataset(ds);
            /*
             * Remove old dataset record and replace it with a new one
             */
            MetadataManager.INSTANCE.updateDataset(mdTxnCtx, transactionDataset);

            // Add delta files to the metadata
            for (ExternalFile file : addedFiles) {
                MetadataManager.INSTANCE.addExternalFile(mdTxnCtx, file);
            }
            for (ExternalFile file : appendedFiles) {
                MetadataManager.INSTANCE.addExternalFile(mdTxnCtx, file);
            }
            for (ExternalFile file : deletedFiles) {
                MetadataManager.INSTANCE.addExternalFile(mdTxnCtx, file);
            }

            // Create the files index update job
            spec = ExternalIndexingOperations.buildFilesIndexUpdateOp(ds, metadataFiles, addedFiles, appendedFiles,
                    metadataProvider);

            MetadataManager.INSTANCE.commitTransaction(mdTxnCtx);
            bActiveTxn = false;
            transactionState = TransactionState.BEGIN;

            // run the files update job
            runJob(hcc, spec);

            for (Index index : indexes) {
                if (!ExternalIndexingOperations.isFileIndex(index)) {
                    spec = ExternalIndexingOperations.buildIndexUpdateOp(ds, index, metadataFiles, addedFiles,
                            appendedFiles, metadataProvider, sourceLoc);
                    // run the files update job
                    runJob(hcc, spec);
                }
            }

            // all index updates has completed successfully, record transaction state
            spec = ExternalIndexingOperations.buildCommitJob(ds, indexes, metadataProvider);

            // Aquire write latch again -> start a transaction and record the decision to
            // commit
            mdTxnCtx = MetadataManager.INSTANCE.beginTransaction();
            metadataProvider.setMetadataTxnContext(mdTxnCtx);
            bActiveTxn = true;
            ((ExternalDatasetDetails) transactionDataset.getDatasetDetails())
                    .setState(TransactionState.READY_TO_COMMIT);
            ((ExternalDatasetDetails) transactionDataset.getDatasetDetails()).setRefreshTimestamp(txnTime);
            MetadataManager.INSTANCE.updateDataset(mdTxnCtx, transactionDataset);
            MetadataManager.INSTANCE.commitTransaction(mdTxnCtx);
            bActiveTxn = false;
            transactionState = TransactionState.READY_TO_COMMIT;
            // We don't release the latch since this job is expected to be quick
            runJob(hcc, spec);
            // Start a new metadata transaction to record the final state of the transaction
            mdTxnCtx = MetadataManager.INSTANCE.beginTransaction();
            metadataProvider.setMetadataTxnContext(mdTxnCtx);
            bActiveTxn = true;

            for (ExternalFile file : metadataFiles) {
                if (file.getPendingOp() == ExternalFilePendingOp.DROP_OP) {
                    MetadataManager.INSTANCE.dropExternalFile(mdTxnCtx, file);
                } else if (file.getPendingOp() == ExternalFilePendingOp.NO_OP) {
                    Iterator<ExternalFile> iterator = appendedFiles.iterator();
                    while (iterator.hasNext()) {
                        ExternalFile appendedFile = iterator.next();
                        if (file.getFileName().equals(appendedFile.getFileName())) {
                            // delete existing file
                            MetadataManager.INSTANCE.dropExternalFile(mdTxnCtx, file);
                            // delete existing appended file
                            MetadataManager.INSTANCE.dropExternalFile(mdTxnCtx, appendedFile);
                            // add the original file with appended information
                            appendedFile.setFileNumber(file.getFileNumber());
                            appendedFile.setPendingOp(ExternalFilePendingOp.NO_OP);
                            MetadataManager.INSTANCE.addExternalFile(mdTxnCtx, appendedFile);
                            iterator.remove();
                        }
                    }
                }
            }

            // remove the deleted files delta
            for (ExternalFile file : deletedFiles) {
                MetadataManager.INSTANCE.dropExternalFile(mdTxnCtx, file);
            }

            // insert new files
            for (ExternalFile file : addedFiles) {
                MetadataManager.INSTANCE.dropExternalFile(mdTxnCtx, file);
                file.setPendingOp(ExternalFilePendingOp.NO_OP);
                MetadataManager.INSTANCE.addExternalFile(mdTxnCtx, file);
            }

            // mark the transaction as complete
            ((ExternalDatasetDetails) transactionDataset.getDatasetDetails()).setState(TransactionState.COMMIT);
            MetadataManager.INSTANCE.updateDataset(mdTxnCtx, transactionDataset);

            // commit metadata transaction
            MetadataManager.INSTANCE.commitTransaction(mdTxnCtx);
            success = true;
        } catch (Exception e) {
            if (bActiveTxn) {
                abort(e, e, mdTxnCtx);
            }
            if (transactionState == TransactionState.READY_TO_COMMIT) {
                throw new IllegalStateException("System is inconsistent state: commit of (" + dataverseName + "."
                        + datasetName + ") refresh couldn't carry out the commit phase", e);
            }
            if (transactionState == TransactionState.COMMIT) {
                // Nothing to do , everything should be clean
                throw e;
            }
            if (transactionState == TransactionState.BEGIN) {
                // transaction failed, need to do the following
                // clean NCs removing transaction components
                mdTxnCtx = MetadataManager.INSTANCE.beginTransaction();
                bActiveTxn = true;
                metadataProvider.setMetadataTxnContext(mdTxnCtx);
                spec = ExternalIndexingOperations.buildAbortOp(ds, indexes, metadataProvider);
                MetadataManager.INSTANCE.commitTransaction(mdTxnCtx);
                bActiveTxn = false;
                try {
                    runJob(hcc, spec);
                } catch (Exception e2) {
                    // This should never happen -- fix throw illegal
                    e.addSuppressed(e2);
                    throw new IllegalStateException("System is in inconsistent state. Failed to abort refresh", e);
                }
                // remove the delta of files
                // return the state of the dataset to committed
                try {
                    mdTxnCtx = MetadataManager.INSTANCE.beginTransaction();
                    for (ExternalFile file : deletedFiles) {
                        MetadataManager.INSTANCE.dropExternalFile(mdTxnCtx, file);
                    }
                    for (ExternalFile file : addedFiles) {
                        MetadataManager.INSTANCE.dropExternalFile(mdTxnCtx, file);
                    }
                    for (ExternalFile file : appendedFiles) {
                        MetadataManager.INSTANCE.dropExternalFile(mdTxnCtx, file);
                    }
                    MetadataManager.INSTANCE.updateDataset(mdTxnCtx, ds);
                    // commit metadata transaction
                    MetadataManager.INSTANCE.commitTransaction(mdTxnCtx);
                } catch (Exception e2) {
                    abort(e, e2, mdTxnCtx);
                    e.addSuppressed(e2);
                    throw new IllegalStateException("System is in inconsistent state. Failed to drop delta files", e);
                }
            }
        } finally {
            if (lockAquired) {
                ExternalDatasetsRegistry.INSTANCE.refreshEnd(ds, success);
            }
            metadataProvider.getLocks().unlock();
        }
    }

    @Override
    public DataverseName getActiveDataverseName(DataverseName dataverseName) {
        return dataverseName != null ? dataverseName : activeDataverse.getDataverseName();
    }

    @Override
    public ExecutionPlans getExecutionPlans() {
        return apiFramework.getExecutionPlans();
    }

    @Override
    public IResponsePrinter getResponsePrinter() {
        return responsePrinter;
    }

    @Override
    public void getWarnings(Collection<? super Warning> outWarnings, long maxWarnings) {
        warningCollector.getWarnings(outWarnings, maxWarnings);
    }

    /**
     * Abort the ongoing metadata transaction logging the error cause
     *
     * @param rootE
     * @param parentE
     * @param mdTxnCtx
     */
    public static void abort(Exception rootE, Exception parentE, MetadataTransactionContext mdTxnCtx) {
        boolean interrupted = Thread.interrupted();
        try {
            if (IS_DEBUG_MODE) {
                LOGGER.log(Level.ERROR, rootE.getMessage(), rootE);
            }
            if (mdTxnCtx != null) {
                MetadataManager.INSTANCE.abortTransaction(mdTxnCtx);
            }
        } catch (Exception e2) {
            parentE.addSuppressed(e2);
            throw new IllegalStateException(rootE);
        } finally {
            if (interrupted) {
                Thread.currentThread().interrupt();
            }
        }
    }

    protected void rewriteStatement(Statement stmt, IStatementRewriter rewriter, MetadataProvider metadataProvider)
            throws CompilationException, RemoteException {
        if (!rewriter.isRewritable(stmt.getKind())) {
            return;
        }
        MetadataTransactionContext mdTxnCtx = MetadataManager.INSTANCE.beginTransaction();
        metadataProvider.setMetadataTxnContext(mdTxnCtx);
        try {
            rewriter.rewrite(stmt, metadataProvider);
            MetadataManager.INSTANCE.commitTransaction(mdTxnCtx);
        } catch (Exception e) {
            abort(e, e, mdTxnCtx);
            throw e;
        }
    }

    private void ensureNonPrimaryIndexDrop(Index index, SourceLocation sourceLoc) throws AlgebricksException {
        if (index.isPrimaryIndex()) {
            throw new MetadataException(ErrorCode.CANNOT_DROP_INDEX, sourceLoc, index.getIndexName(),
                    index.getDatasetName());
        }
    }

    protected void afterCompile() {
        if (sessionOutput.config().is(SessionConfig.FORMAT_HTML)) {
            ExecutionPlansHtmlPrintUtil.print(sessionOutput.out(), getExecutionPlans());
        }
    }

    protected void trackRequest(IRequestParameters requestParameters) throws HyracksDataException {
        final IClientRequest clientRequest = appCtx.getReceptionist().requestReceived(requestParameters);
        appCtx.getRequestTracker().track(clientRequest);
    }

    protected void validateStatements(IRequestParameters requestParameters) throws CompilationException {
        validateStatements(statements, requestParameters.isMultiStatement(),
                requestParameters.getStatementCategoryRestrictionMask());
    }

    public static void validateStatements(List<Statement> statements, boolean allowMultiStatement,
            int stmtCategoryRestrictionMask) throws CompilationException {
        if (!allowMultiStatement) {
            if (statements.stream().filter(QueryTranslator::isNotAllowedMultiStatement).count() > 1) {
                throw new CompilationException(ErrorCode.UNSUPPORTED_MULTIPLE_STATEMENTS);
            }
        }
        if (stmtCategoryRestrictionMask != RequestParameters.NO_CATEGORY_RESTRICTION_MASK) {
            for (Statement stmt : statements) {
                if (isNotAllowedStatementCategory(stmt, stmtCategoryRestrictionMask)) {
                    throw new CompilationException(ErrorCode.PROHIBITED_STATEMENT_CATEGORY, stmt.getSourceLocation(),
                            stmt.getKind());
                }
            }
        }
    }

    protected static boolean isNotAllowedMultiStatement(Statement statement) {
        switch (statement.getKind()) {
            case DATAVERSE_DECL:
            case FUNCTION_DECL:
            case SET:
            case WRITE:
                return false;
            default:
                return true;
        }
    }

    private static boolean isNotAllowedStatementCategory(Statement statement, int categoryRestrictionMask) {
        int category = statement.getCategory();
        if (category <= 0) {
            throw new IllegalArgumentException(String.valueOf(category));
        }
        int i = category & categoryRestrictionMask;
        return i == 0;
    }

    private Map<VarIdentifier, IAObject> createExternalVariables(Map<String, IAObject> stmtParams,
            IStatementRewriter stmtRewriter) {
        if (stmtParams == null || stmtParams.isEmpty()) {
            return Collections.emptyMap();
        }
        Map<VarIdentifier, IAObject> m = new HashMap<>();
        for (Map.Entry<String, IAObject> me : stmtParams.entrySet()) {
            String paramName = me.getKey();
            String extVarName = stmtRewriter.toExternalVariableName(paramName);
            if (extVarName != null) {
                m.put(new VarIdentifier(extVarName), me.getValue());
            }
        }
        return m;
    }

    protected void validateDatasetState(MetadataProvider metadataProvider, Dataset dataset, SourceLocation sourceLoc)
            throws Exception {
        validateIfResourceIsActiveInFeed(metadataProvider.getApplicationContext(), dataset, sourceLoc);
    }

    private static void ensureNotCancelled(ClientRequest clientRequest) throws RuntimeDataException {
        if (clientRequest.isCancelled()) {
            throw new RuntimeDataException(ErrorCode.REQUEST_CANCELLED, clientRequest.getId());
        }
    }

    protected void validateExternalDatasetProperties(ExternalDetailsDecl externalDetails,
            Map<String, String> properties, SourceLocation srcLoc, MetadataTransactionContext mdTxnCtx)
            throws AlgebricksException, HyracksDataException {
        // Validate adapter specific properties
        String adapter = externalDetails.getAdapter();
        Map<String, String> details = new HashMap<>(properties);
        details.put(ExternalDataConstants.KEY_EXTERNAL_SOURCE_TYPE, adapter);
        validateAdapterSpecificProperties(details, srcLoc);
    }

    /**
     * Ensures that the external source container is present
     *
     * @param configuration external source properties
     */
    protected void validateAdapterSpecificProperties(Map<String, String> configuration, SourceLocation srcLoc)
            throws CompilationException {
        ExternalDataUtils.validateAdapterSpecificProperties(configuration, srcLoc, warningCollector);
    }

    public static void validateDatabaseObjectName(String name, SourceLocation sourceLoc) throws CompilationException {
        if (name == null || name.isEmpty()) {
            throw new CompilationException(ErrorCode.INVALID_DATABASE_OBJECT_NAME, sourceLoc, "<empty>");
        }
        if (Character.isWhitespace(name.codePointAt(0))) {
            throw new CompilationException(ErrorCode.INVALID_DATABASE_OBJECT_NAME, sourceLoc, name);
        }
    }
}<|MERGE_RESOLUTION|>--- conflicted
+++ resolved
@@ -515,17 +515,11 @@
     protected void handleCreateDataverseStatement(MetadataProvider metadataProvider, Statement stmt,
             IRequestParameters requestParameters) throws Exception {
         CreateDataverseStatement stmtCreateDataverse = (CreateDataverseStatement) stmt;
-<<<<<<< HEAD
         DataverseName dvName = stmtCreateDataverse.getDataverseName();
+        for (String dvNamePart : dvName.getParts()) {
+            validateDatabaseObjectName(dvNamePart, stmtCreateDataverse.getSourceLocation());
+        }
         lockUtil.createDataverseBegin(lockManager, metadataProvider.getLocks(), dvName);
-=======
-        SourceLocation sourceLoc = stmtCreateDataverse.getSourceLocation();
-        String dvName = stmtCreateDataverse.getDataverseName().getValue();
-        validateDatabaseObjectName(dvName, sourceLoc);
-        MetadataTransactionContext mdTxnCtx = MetadataManager.INSTANCE.beginTransaction();
-        metadataProvider.setMetadataTxnContext(mdTxnCtx);
-        lockManager.acquireDataverseReadLock(metadataProvider.getLocks(), dvName);
->>>>>>> 95fa33cb
         try {
             doCreateDataverseStatement(metadataProvider, stmtCreateDataverse, requestParameters);
         } finally {
@@ -602,11 +596,7 @@
         DatasetDecl dd = (DatasetDecl) stmt;
         DataverseName dataverseName = getActiveDataverseName(dd.getDataverse());
         String datasetName = dd.getName().getValue();
-<<<<<<< HEAD
-=======
-        validateDatabaseObjectName(datasetName, sourceLoc);
-        DatasetType dsType = dd.getDatasetType();
->>>>>>> 95fa33cb
+        validateDatabaseObjectName(datasetName, stmt.getSourceLocation());
         TypeExpression itemTypeExpr = dd.getItemType();
         DataverseName itemTypeDataverseName;
         String itemTypeName;
@@ -977,7 +967,8 @@
         CreateIndexStatement stmtCreateIndex = (CreateIndexStatement) stmt;
         DataverseName dataverseName = getActiveDataverseName(stmtCreateIndex.getDataverseName());
         String datasetName = stmtCreateIndex.getDatasetName().getValue();
-<<<<<<< HEAD
+        String indexName = stmtCreateIndex.getIndexName().getValue();
+        validateDatabaseObjectName(indexName, stmt.getSourceLocation());
         lockUtil.createIndexBegin(lockManager, metadataProvider.getLocks(), dataverseName, datasetName);
         try {
             doCreateIndex(metadataProvider, stmtCreateIndex, dataverseName, datasetName, hcc, requestParameters);
@@ -990,12 +981,6 @@
             DataverseName dataverseName, String datasetName, IHyracksClientConnection hcc,
             IRequestParameters requestParameters) throws Exception {
         SourceLocation sourceLoc = stmtCreateIndex.getSourceLocation();
-=======
-        String indexName = stmtCreateIndex.getIndexName().getValue();
-        validateDatabaseObjectName(indexName, sourceLoc);
-        IndexType indexType = stmtCreateIndex.getIndexType();
-        List<Integer> keySourceIndicators = stmtCreateIndex.getFieldSourceIndicators();
->>>>>>> 95fa33cb
         MetadataTransactionContext mdTxnCtx = MetadataManager.INSTANCE.beginTransaction();
         boolean bActiveTxn = true;
         metadataProvider.setMetadataTxnContext(mdTxnCtx);
@@ -2000,7 +1985,7 @@
             IStatementRewriter stmtRewriter) throws Exception {
         CreateFunctionStatement cfs = (CreateFunctionStatement) stmt;
         FunctionSignature signature = cfs.getFunctionSignature();
-<<<<<<< HEAD
+        validateDatabaseObjectName(signature.getName(), stmt.getSourceLocation());
         DataverseName dataverseName = getActiveDataverseName(signature.getDataverseName());
         signature.setDataverseName(dataverseName);
         DataverseName libraryDataverseName = null;
@@ -2021,11 +2006,6 @@
             metadataProvider.setDefaultDataverse(activeDataverse);
         }
     }
-=======
-        validateDatabaseObjectName(signature.getName(), sourceLoc);
-        String dataverse = getActiveDataverseName(signature.getNamespace());
-        signature.setNamespace(dataverse);
->>>>>>> 95fa33cb
 
     protected void doCreateFunction(MetadataProvider metadataProvider, CreateFunctionStatement cfs,
             FunctionSignature functionSignature, IStatementRewriter stmtRewriter) throws Exception {
@@ -2941,17 +2921,10 @@
         MetadataTransactionContext mdTxnCtx = null;
         CreateFeedPolicyStatement cfps = (CreateFeedPolicyStatement) stmt;
         SourceLocation sourceLoc = cfps.getSourceLocation();
-<<<<<<< HEAD
         DataverseName dataverseName = getActiveDataverseName(null);
         String policyName = cfps.getPolicyName();
+        validateDatabaseObjectName(policyName, sourceLoc);
         lockUtil.createFeedPolicyBegin(lockManager, metadataProvider.getLocks(), dataverseName, policyName);
-=======
-        dataverse = getActiveDataverse(null);
-        policy = cfps.getPolicyName();
-        validateDatabaseObjectName(policy, sourceLoc);
-        MetadataLockUtil.createFeedPolicyBegin(lockManager, metadataProvider.getLocks(), dataverse,
-                dataverse + "." + policy);
->>>>>>> 95fa33cb
         try {
             mdTxnCtx = MetadataManager.INSTANCE.beginTransaction();
             metadataProvider.setMetadataTxnContext(mdTxnCtx);
