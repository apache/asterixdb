--- conflicted
+++ resolved
@@ -5412,7 +5412,7 @@
             appCtx.getReceptionist().ensureSchedulable(schedulableRequest);
             // ensure request not cancelled before running job
             ensureNotCancelled(clientRequest);
-<<<<<<< HEAD
+            jobSpec.setRequestId(clientRequest.getId());
             if (atomicStatement != null) {
                 Dataset ds = metadataProvider.findDataset(((InsertStatement) atomicStatement).getDatabaseName(),
                         ((InsertStatement) atomicStatement).getDataverseName(),
@@ -5431,10 +5431,6 @@
                 }
             }
             jobId = JobUtils.runJob(hcc, jobSpec, jobFlags, false);
-=======
-            jobSpec.setRequestId(clientRequest.getId());
-            final JobId jobId = JobUtils.runJob(hcc, jobSpec, jobFlags, false);
->>>>>>> 7c7d2409
             if (LOGGER.isInfoEnabled()) {
                 LOGGER.info("Created job {} for query uuid:{}, clientContextID:{}", jobId,
                         requestParameters.getRequestReference().getUuid(), requestParameters.getClientContextId());
