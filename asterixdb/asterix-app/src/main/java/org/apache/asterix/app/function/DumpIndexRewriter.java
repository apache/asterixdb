/*
 * Licensed to the Apache Software Foundation (ASF) under one
 * or more contributor license agreements.  See the NOTICE file
 * distributed with this work for additional information
 * regarding copyright ownership.  The ASF licenses this file
 * to you under the Apache License, Version 2.0 (the
 * "License"); you may not use this file except in compliance
 * with the License.  You may obtain a copy of the License at
 *
 *   http://www.apache.org/licenses/LICENSE-2.0
 *
 * Unless required by applicable law or agreed to in writing,
 * software distributed under the License is distributed on an
 * "AS IS" BASIS, WITHOUT WARRANTIES OR CONDITIONS OF ANY
 * KIND, either express or implied.  See the License for the
 * specific language governing permissions and limitations
 * under the License.
 */
package org.apache.asterix.app.function;

import static org.apache.hyracks.algebricks.core.algebra.functions.FunctionIdentifier.VARARGS;

import java.util.List;

import org.apache.asterix.common.cluster.PartitioningProperties;
import org.apache.asterix.common.exceptions.CompilationException;
import org.apache.asterix.common.exceptions.ErrorCode;
import org.apache.asterix.common.functions.FunctionConstants;
import org.apache.asterix.common.metadata.DataverseName;
import org.apache.asterix.common.metadata.MetadataUtil;
import org.apache.asterix.metadata.declared.MetadataProvider;
import org.apache.asterix.metadata.entities.Dataset;
import org.apache.asterix.metadata.entities.Index;
import org.apache.asterix.metadata.utils.ISecondaryIndexOperationsHelper;
import org.apache.asterix.metadata.utils.SecondaryIndexOperationsHelper;
import org.apache.commons.lang3.mutable.Mutable;
import org.apache.hyracks.algebricks.common.constraints.AlgebricksAbsolutePartitionConstraint;
import org.apache.hyracks.algebricks.common.exceptions.AlgebricksException;
import org.apache.hyracks.algebricks.core.algebra.base.ILogicalExpression;
import org.apache.hyracks.algebricks.core.algebra.base.IOptimizationContext;
import org.apache.hyracks.algebricks.core.algebra.expressions.AbstractFunctionCallExpression;
import org.apache.hyracks.algebricks.core.algebra.functions.FunctionIdentifier;
import org.apache.hyracks.api.exceptions.SourceLocation;
import org.apache.hyracks.storage.am.common.dataflow.IndexDataflowHelperFactory;

public class DumpIndexRewriter extends FunctionRewriter {

    public static final FunctionIdentifier DUMP_INDEX = FunctionConstants.newAsterix("dump-index", VARARGS);
    public static final DumpIndexRewriter INSTANCE = new DumpIndexRewriter(DUMP_INDEX);

    private DumpIndexRewriter(FunctionIdentifier functionId) {
        super(functionId);
    }

    @Override
    public DumpIndexDatasource toDatasource(IOptimizationContext context, AbstractFunctionCallExpression f)
            throws AlgebricksException {
        final SourceLocation loc = f.getSourceLocation();
        DataverseName dataverseName = getDataverseName(loc, f.getArguments(), 0);
        String datasetName = getString(loc, f.getArguments(), 1);
        String indexName = getString(loc, f.getArguments(), 2);
        String database;
        if (f.getArguments().size() > 3) {
            database = getString(loc, f.getArguments(), 3);
        } else {
            database = MetadataUtil.databaseFor(dataverseName);
        }
        MetadataProvider metadataProvider = (MetadataProvider) context.getMetadataProvider();
        final Dataset dataset = metadataProvider.findDataset(database, dataverseName, datasetName);
        if (dataset == null) {
            throw new CompilationException(ErrorCode.UNKNOWN_DATASET_IN_DATAVERSE, loc, datasetName,
                    MetadataUtil.dataverseName(database, dataverseName, metadataProvider.isUsingDatabase()));
        }
        Index index = metadataProvider.getIndex(database, dataverseName, datasetName, indexName);
        if (index == null) {
            throw new CompilationException(ErrorCode.UNKNOWN_INDEX, loc, indexName);
        }
        if (index.isPrimaryIndex()) {
            throw new CompilationException(ErrorCode.OPERATION_NOT_SUPPORTED_ON_PRIMARY_INDEX, loc, indexName);
        }
        ISecondaryIndexOperationsHelper secondaryIndexHelper =
                SecondaryIndexOperationsHelper.createIndexOperationsHelper(dataset, index, metadataProvider, loc);
        PartitioningProperties partitioningProperties =
                metadataProvider.getPartitioningProperties(dataset, index.getIndexName());
        IndexDataflowHelperFactory indexDataflowHelperFactory =
                new IndexDataflowHelperFactory(metadataProvider.getStorageComponentProvider().getStorageManager(),
                        partitioningProperties.getSplitsProvider());
        AlgebricksAbsolutePartitionConstraint secondaryPartitionConstraint =
                (AlgebricksAbsolutePartitionConstraint) partitioningProperties.getConstraints();
        return new DumpIndexDatasource(context.getComputationNodeDomain(), indexDataflowHelperFactory,
                secondaryIndexHelper.getSecondaryRecDesc(), secondaryIndexHelper.getSecondaryComparatorFactories(),
<<<<<<< HEAD
                secondaryPartitionConstraint, partitioningProperties.getComputeStorageMap());
    }

    @Override
    protected boolean invalidArgs(List<Mutable<ILogicalExpression>> args) {
        return args.size() < 3;
=======
                secondaryPartitionConstraint, index);
>>>>>>> 3f20e39b
    }
}<|MERGE_RESOLUTION|>--- conflicted
+++ resolved
@@ -89,15 +89,11 @@
                 (AlgebricksAbsolutePartitionConstraint) partitioningProperties.getConstraints();
         return new DumpIndexDatasource(context.getComputationNodeDomain(), indexDataflowHelperFactory,
                 secondaryIndexHelper.getSecondaryRecDesc(), secondaryIndexHelper.getSecondaryComparatorFactories(),
-<<<<<<< HEAD
-                secondaryPartitionConstraint, partitioningProperties.getComputeStorageMap());
+                secondaryPartitionConstraint, partitioningProperties.getComputeStorageMap(), index);
     }
 
     @Override
     protected boolean invalidArgs(List<Mutable<ILogicalExpression>> args) {
         return args.size() < 3;
-=======
-                secondaryPartitionConstraint, index);
->>>>>>> 3f20e39b
     }
 }