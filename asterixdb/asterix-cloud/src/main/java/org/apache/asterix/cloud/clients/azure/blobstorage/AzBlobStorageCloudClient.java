--- conflicted
+++ resolved
@@ -392,27 +392,17 @@
         // Hence this implementation is a no op.
     }
 
-<<<<<<< HEAD
+    @Override
+    public Predicate<Exception> getObjectNotFoundExceptionPredicate() {
+        return ex -> (ex instanceof BlobStorageException bse) && bse.getErrorCode().equals(BlobErrorCode.BLOB_NOT_FOUND);
+    }
+
     private static BlobServiceClient buildClient(AzBlobStorageClientConfig config) {
         BlobServiceClientBuilder blobServiceClientBuilder = new BlobServiceClientBuilder();
         blobServiceClientBuilder.endpoint(getEndpoint(config));
         blobServiceClientBuilder.httpLogOptions(AzureConstants.HTTP_LOG_OPTIONS);
         configCredentialsToAzClient(blobServiceClientBuilder, config);
         return blobServiceClientBuilder.buildClient();
-=======
-    @Override
-    public Predicate<Exception> getObjectNotFoundExceptionPredicate() {
-        return ex -> (ex instanceof BlobStorageException bse) && bse.getErrorCode().equals(BlobErrorCode.BLOB_NOT_FOUND);
-    }
-
-    private static BlobContainerClient buildClient(AzBlobStorageClientConfig config) {
-        BlobContainerClientBuilder blobContainerClientBuilder =
-                new BlobContainerClientBuilder().containerName(config.getBucket()).endpoint(getEndpoint(config));
-        configCredentialsToAzClient(blobContainerClientBuilder, config);
-        BlobContainerClient blobContainerClient = blobContainerClientBuilder.buildClient();
-        blobContainerClient.createIfNotExists();
-        return blobContainerClient;
->>>>>>> 167e58a6
     }
 
     private static void configCredentialsToAzClient(BlobServiceClientBuilder builder,
