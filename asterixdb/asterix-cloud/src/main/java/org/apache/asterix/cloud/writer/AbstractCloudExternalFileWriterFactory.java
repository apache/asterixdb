/*
 * Licensed to the Apache Software Foundation (ASF) under one
 * or more contributor license agreements.  See the NOTICE file
 * distributed with this work for additional information
 * regarding copyright ownership.  The ASF licenses this file
 * to you under the Apache License, Version 2.0 (the
 * "License"); you may not use this file except in compliance
 * with the License.  You may obtain a copy of the License at
 *
 *   http://www.apache.org/licenses/LICENSE-2.0
 *
 * Unless required by applicable law or agreed to in writing,
 * software distributed under the License is distributed on an
 * "AS IS" BASIS, WITHOUT WARRANTIES OR CONDITIONS OF ANY
 * KIND, either express or implied.  See the License for the
 * specific language governing permissions and limitations
 * under the License.
 */
package org.apache.asterix.cloud.writer;

import static org.apache.asterix.cloud.writer.AbstractCloudExternalFileWriter.isExceedingMaxLength;
import static org.apache.hyracks.api.util.ExceptionUtils.getMessageOrToString;

import java.io.IOException;
import java.util.Collections;
import java.util.Map;
import java.util.Optional;
import java.util.Random;

import org.apache.asterix.cloud.IWriteBufferProvider;
import org.apache.asterix.cloud.WriterSingleBufferProvider;
import org.apache.asterix.cloud.clients.ICloudClient;
import org.apache.asterix.cloud.clients.ICloudWriter;
import org.apache.asterix.common.api.IApplicationContext;
import org.apache.asterix.common.exceptions.CompilationException;
import org.apache.asterix.common.exceptions.ErrorCode;
import org.apache.asterix.external.util.ExternalDataConstants;
import org.apache.asterix.runtime.writer.ExternalFileWriterConfiguration;
import org.apache.asterix.runtime.writer.IExternalFileWriterFactory;
import org.apache.hyracks.algebricks.common.exceptions.AlgebricksException;
import org.apache.hyracks.api.exceptions.HyracksDataException;
import org.apache.hyracks.api.exceptions.SourceLocation;
import org.apache.hyracks.data.std.primitive.LongPointable;
import org.apache.logging.log4j.LogManager;
import org.apache.logging.log4j.Logger;

abstract class AbstractCloudExternalFileWriterFactory<T extends Throwable> implements IExternalFileWriterFactory {
    private static final long serialVersionUID = -6204498482419719403L;
    private static final Logger LOGGER = LogManager.getLogger();

    protected final Map<String, String> configuration;
    protected final SourceLocation pathSourceLocation;
    protected final String staticPath;
    protected final int writeBufferSize;
    protected transient ICloudClient cloudClient;

    AbstractCloudExternalFileWriterFactory(ExternalFileWriterConfiguration externalConfig) {
        configuration = externalConfig.getConfiguration();
        pathSourceLocation = externalConfig.getPathSourceLocation();
        staticPath = externalConfig.getStaticPath();
        writeBufferSize = externalConfig.getWriteBufferSize();
    }

    abstract ICloudClient createCloudClient(IApplicationContext appCtx) throws CompilationException;

<<<<<<< HEAD
    abstract String getAdapterName();

    abstract int getPathMaxLengthInBytes();

    abstract boolean isNoContainerFoundException(IOException e);

    abstract boolean isSdkException(Throwable e);
=======
    /**
     * Certain failures are wrapped in our exceptions as IO failures, this method checks if the original failure
     * is reported from the external SDK, and if so, returns it. This is to ensure that the failure
     * reported by the external SDK is the one reported back as the issue.
     *
     * @param ex failure thrown
     * @return the throwable if it is an SDK exception, null otherwise
     */
    abstract Optional<T> getSdkException(Throwable ex);
>>>>>>> ceb62bea

    final void buildClient(IApplicationContext appCtx) throws HyracksDataException {
        try {
            synchronized (this) {
                if (cloudClient == null) {
                    cloudClient = createCloudClient(appCtx);
                }
            }
        } catch (CompilationException e) {
            throw HyracksDataException.create(e);
        }
    }

    @Override
    public final void validate(IApplicationContext appCtx) throws AlgebricksException {
        ICloudClient testClient = createCloudClient(appCtx);
        String bucket = configuration.get(ExternalDataConstants.CONTAINER_NAME_FIELD_NAME);

        if (bucket == null || bucket.isEmpty()) {
            throw new CompilationException(ErrorCode.PARAMETERS_REQUIRED,
                    ExternalDataConstants.CONTAINER_NAME_FIELD_NAME);
        }

        try {
            doValidate(testClient, bucket);
        } catch (Throwable e) {
            Optional<T> sdkException = getSdkException(e);
            if (sdkException.isPresent()) {
                Throwable actualException = sdkException.get();
                throw CompilationException.create(ErrorCode.EXTERNAL_SINK_ERROR, actualException,
                        getMessageOrToString(actualException));
            }
            if (e instanceof AlgebricksException algebricksException) {
                throw algebricksException;
            }
            throw CompilationException.create(ErrorCode.EXTERNAL_SINK_ERROR, e, getMessageOrToString(e));
        }
    }

    private void doValidate(ICloudClient testClient, String bucket) throws IOException, AlgebricksException {
        if (staticPath != null) {
            if (isExceedingMaxLength(staticPath, S3ExternalFileWriter.MAX_LENGTH_IN_BYTES)) {
                throw new CompilationException(ErrorCode.WRITE_PATH_LENGTH_EXCEEDS_MAX_LENGTH, pathSourceLocation,
                        staticPath, getPathMaxLengthInBytes(), getAdapterName());
            }

            if (!testClient.isEmptyPrefix(bucket, staticPath)) {
                // Ensure that the static path is empty
                throw new CompilationException(ErrorCode.DIRECTORY_IS_NOT_EMPTY, pathSourceLocation, staticPath);
            }
        }

        // do not validate write permissions if specified by the user not to do so
        String validateWritePermissions = configuration
                .getOrDefault(ExternalDataConstants.KEY_VALIDATE_WRITE_PERMISSION, Boolean.TRUE.toString());
        if (!Boolean.parseBoolean(validateWritePermissions)) {
            return;
        }

        Random random = new Random();
        String pathPrefix = "testFile";
        String path = pathPrefix + random.nextInt();
        while (testClient.exists(bucket, path)) {
            path = pathPrefix + random.nextInt();
        }

        long writeValue = random.nextLong();
        byte[] data = new byte[Long.BYTES];
        LongPointable.setLong(data, 0, writeValue);
        IWriteBufferProvider bufferProvider = new WriterSingleBufferProvider(testClient.getWriteBufferSize());
        ICloudWriter writer = testClient.createWriter(bucket, path, bufferProvider);
        boolean aborted = false;
        try {
            writer.write(data, 0, data.length);
        } catch (HyracksDataException e) {
            writer.abort();
            aborted = true;
            throw e;
        } finally {
            if (writer != null && !aborted) {
                writer.finish();
            }
        }

        try {
            long readValue = LongPointable.getLong(testClient.readAllBytes(bucket, path), 0);
            if (writeValue != readValue) {
                // This should never happen unless S3 is messed up. But log for sanity check
                LOGGER.warn(
                        "The writer can write but the written values wasn't successfully read back (wrote: {}, read:{})",
                        writeValue, readValue);
            }
        } finally {
            // Delete the written file
            testClient.deleteObjects(bucket, Collections.singleton(path));
        }
    }
}<|MERGE_RESOLUTION|>--- conflicted
+++ resolved
@@ -63,15 +63,10 @@
 
     abstract ICloudClient createCloudClient(IApplicationContext appCtx) throws CompilationException;
 
-<<<<<<< HEAD
     abstract String getAdapterName();
 
     abstract int getPathMaxLengthInBytes();
 
-    abstract boolean isNoContainerFoundException(IOException e);
-
-    abstract boolean isSdkException(Throwable e);
-=======
     /**
      * Certain failures are wrapped in our exceptions as IO failures, this method checks if the original failure
      * is reported from the external SDK, and if so, returns it. This is to ensure that the failure
@@ -81,7 +76,6 @@
      * @return the throwable if it is an SDK exception, null otherwise
      */
     abstract Optional<T> getSdkException(Throwable ex);
->>>>>>> ceb62bea
 
     final void buildClient(IApplicationContext appCtx) throws HyracksDataException {
         try {
