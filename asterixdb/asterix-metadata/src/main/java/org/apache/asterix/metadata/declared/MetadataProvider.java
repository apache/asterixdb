/*
 * Licensed to the Apache Software Foundation (ASF) under one
 * or more contributor license agreements.  See the NOTICE file
 * distributed with this work for additional information
 * regarding copyright ownership.  The ASF licenses this file
 * to you under the Apache License, Version 2.0 (the
 * "License"); you may not use this file except in compliance
 * with the License.  You may obtain a copy of the License at
 *
 *   http://www.apache.org/licenses/LICENSE-2.0
 *
 * Unless required by applicable law or agreed to in writing,
 * software distributed under the License is distributed on an
 * "AS IS" BASIS, WITHOUT WARRANTIES OR CONDITIONS OF ANY
 * KIND, either express or implied.  See the License for the
 * specific language governing permissions and limitations
 * under the License.
 */
package org.apache.asterix.metadata.declared;

import java.io.File;
import java.io.IOException;
import java.util.ArrayList;
import java.util.Collections;
import java.util.HashMap;
import java.util.HashSet;
import java.util.Iterator;
import java.util.List;
import java.util.Map;
import java.util.Optional;
import java.util.Set;
import java.util.function.Function;

import org.apache.asterix.common.cluster.IClusterStateManager;
import org.apache.asterix.common.config.DatasetConfig.DatasetType;
import org.apache.asterix.common.config.DatasetConfig.ExternalFilePendingOp;
import org.apache.asterix.common.config.DatasetConfig.IndexType;
import org.apache.asterix.common.config.StorageProperties;
import org.apache.asterix.common.context.IStorageComponentProvider;
import org.apache.asterix.common.dataflow.ICcApplicationContext;
import org.apache.asterix.common.dataflow.LSMTreeInsertDeleteOperatorDescriptor;
import org.apache.asterix.common.exceptions.AsterixException;
import org.apache.asterix.common.external.IDataSourceAdapter;
import org.apache.asterix.common.metadata.DataverseName;
import org.apache.asterix.common.metadata.LockList;
import org.apache.asterix.common.storage.ICompressionManager;
import org.apache.asterix.common.transactions.ITxnIdFactory;
import org.apache.asterix.common.transactions.TxnId;
import org.apache.asterix.common.utils.StorageConstants;
import org.apache.asterix.common.utils.StoragePathUtil;
import org.apache.asterix.dataflow.data.nontagged.MissingWriterFactory;
import org.apache.asterix.dataflow.data.nontagged.serde.SerializerDeserializerUtil;
import org.apache.asterix.external.adapter.factory.LookupAdapterFactory;
import org.apache.asterix.external.api.ITypedAdapterFactory;
import org.apache.asterix.external.feed.policy.FeedPolicyAccessor;
import org.apache.asterix.external.indexing.ExternalFile;
import org.apache.asterix.external.indexing.IndexingConstants;
import org.apache.asterix.external.operators.ExternalBTreeSearchOperatorDescriptor;
import org.apache.asterix.external.operators.ExternalLookupOperatorDescriptor;
import org.apache.asterix.external.operators.ExternalRTreeSearchOperatorDescriptor;
import org.apache.asterix.external.operators.ExternalScanOperatorDescriptor;
import org.apache.asterix.external.operators.FeedIntakeOperatorDescriptor;
import org.apache.asterix.external.provider.AdapterFactoryProvider;
import org.apache.asterix.external.util.ExternalDataConstants;
import org.apache.asterix.external.util.FeedConstants;
import org.apache.asterix.formats.base.IDataFormat;
import org.apache.asterix.formats.nontagged.BinaryBooleanInspector;
import org.apache.asterix.formats.nontagged.BinaryComparatorFactoryProvider;
import org.apache.asterix.formats.nontagged.LinearizeComparatorFactoryProvider;
import org.apache.asterix.formats.nontagged.TypeTraitProvider;
import org.apache.asterix.metadata.MetadataManager;
import org.apache.asterix.metadata.MetadataTransactionContext;
import org.apache.asterix.metadata.api.ICCExtensionManager;
import org.apache.asterix.metadata.bootstrap.MetadataBuiltinEntities;
import org.apache.asterix.metadata.dataset.hints.DatasetHints.DatasetCardinalityHint;
import org.apache.asterix.metadata.entities.Dataset;
import org.apache.asterix.metadata.entities.DatasourceAdapter;
import org.apache.asterix.metadata.entities.Datatype;
import org.apache.asterix.metadata.entities.Dataverse;
import org.apache.asterix.metadata.entities.ExternalDatasetDetails;
import org.apache.asterix.metadata.entities.Feed;
import org.apache.asterix.metadata.entities.FeedConnection;
import org.apache.asterix.metadata.entities.FeedPolicyEntity;
import org.apache.asterix.metadata.entities.Index;
import org.apache.asterix.metadata.entities.Synonym;
import org.apache.asterix.metadata.feeds.FeedMetadataUtil;
import org.apache.asterix.metadata.lock.ExternalDatasetsRegistry;
import org.apache.asterix.metadata.utils.DatasetUtil;
import org.apache.asterix.metadata.utils.MetadataConstants;
import org.apache.asterix.metadata.utils.SplitsAndConstraintsUtil;
import org.apache.asterix.om.functions.BuiltinFunctions;
import org.apache.asterix.om.functions.IFunctionExtensionManager;
import org.apache.asterix.om.functions.IFunctionManager;
import org.apache.asterix.om.types.ARecordType;
import org.apache.asterix.om.types.ATypeTag;
import org.apache.asterix.om.types.IAType;
import org.apache.asterix.om.utils.NonTaggedFormatUtil;
import org.apache.asterix.runtime.base.AsterixTupleFilterFactory;
import org.apache.asterix.runtime.formats.FormatUtils;
import org.apache.asterix.runtime.operators.LSMIndexBulkLoadOperatorDescriptor;
import org.apache.asterix.runtime.operators.LSMIndexBulkLoadOperatorDescriptor.BulkLoadUsage;
import org.apache.asterix.runtime.operators.LSMPrimaryInsertOperatorDescriptor;
import org.apache.asterix.runtime.operators.LSMSecondaryUpsertOperatorDescriptor;
import org.apache.hyracks.algebricks.common.constraints.AlgebricksAbsolutePartitionConstraint;
import org.apache.hyracks.algebricks.common.constraints.AlgebricksPartitionConstraint;
import org.apache.hyracks.algebricks.common.exceptions.AlgebricksException;
import org.apache.hyracks.algebricks.common.utils.Pair;
import org.apache.hyracks.algebricks.common.utils.Triple;
import org.apache.hyracks.algebricks.core.algebra.base.ILogicalExpression;
import org.apache.hyracks.algebricks.core.algebra.base.LogicalVariable;
import org.apache.hyracks.algebricks.core.algebra.expressions.IExpressionRuntimeProvider;
import org.apache.hyracks.algebricks.core.algebra.expressions.IVariableTypeEnvironment;
import org.apache.hyracks.algebricks.core.algebra.functions.FunctionIdentifier;
import org.apache.hyracks.algebricks.core.algebra.functions.IFunctionInfo;
import org.apache.hyracks.algebricks.core.algebra.metadata.IDataSink;
import org.apache.hyracks.algebricks.core.algebra.metadata.IDataSource;
import org.apache.hyracks.algebricks.core.algebra.metadata.IDataSourceIndex;
import org.apache.hyracks.algebricks.core.algebra.metadata.IMetadataProvider;
import org.apache.hyracks.algebricks.core.algebra.operators.logical.IOperatorSchema;
import org.apache.hyracks.algebricks.core.algebra.properties.INodeDomain;
import org.apache.hyracks.algebricks.core.jobgen.impl.JobGenContext;
import org.apache.hyracks.algebricks.core.jobgen.impl.JobGenHelper;
import org.apache.hyracks.algebricks.data.IAWriterFactory;
import org.apache.hyracks.algebricks.data.IPrinterFactory;
import org.apache.hyracks.algebricks.data.IResultSerializerFactoryProvider;
import org.apache.hyracks.algebricks.data.ISerializerDeserializerProvider;
import org.apache.hyracks.algebricks.runtime.base.IPushRuntimeFactory;
import org.apache.hyracks.algebricks.runtime.base.IScalarEvaluatorFactory;
import org.apache.hyracks.algebricks.runtime.operators.std.SinkWriterRuntimeFactory;
import org.apache.hyracks.api.dataflow.IOperatorDescriptor;
import org.apache.hyracks.api.dataflow.value.IBinaryComparatorFactory;
import org.apache.hyracks.api.dataflow.value.ILinearizeComparatorFactory;
import org.apache.hyracks.api.dataflow.value.IResultSerializerFactory;
import org.apache.hyracks.api.dataflow.value.ISerializerDeserializer;
import org.apache.hyracks.api.dataflow.value.ITypeTraits;
import org.apache.hyracks.api.dataflow.value.RecordDescriptor;
import org.apache.hyracks.api.io.FileSplit;
import org.apache.hyracks.api.job.JobSpecification;
import org.apache.hyracks.api.result.IResultMetadata;
import org.apache.hyracks.api.result.ResultSetId;
import org.apache.hyracks.data.std.primitive.ShortPointable;
import org.apache.hyracks.dataflow.common.data.marshalling.ShortSerializerDeserializer;
import org.apache.hyracks.dataflow.std.file.IFileSplitProvider;
import org.apache.hyracks.dataflow.std.result.ResultWriterOperatorDescriptor;
import org.apache.hyracks.storage.am.btree.dataflow.BTreeSearchOperatorDescriptor;
import org.apache.hyracks.storage.am.common.api.IModificationOperationCallbackFactory;
import org.apache.hyracks.storage.am.common.api.ISearchOperationCallbackFactory;
import org.apache.hyracks.storage.am.common.api.ITupleFilterFactory;
import org.apache.hyracks.storage.am.common.dataflow.IIndexDataflowHelperFactory;
import org.apache.hyracks.storage.am.common.dataflow.IndexDataflowHelperFactory;
import org.apache.hyracks.storage.am.common.ophelpers.IndexOperation;
import org.apache.hyracks.storage.am.lsm.btree.dataflow.LSMBTreeBatchPointSearchOperatorDescriptor;
import org.apache.hyracks.storage.am.lsm.invertedindex.dataflow.BinaryTokenizerOperatorDescriptor;
import org.apache.hyracks.storage.am.lsm.invertedindex.tokenizers.IBinaryTokenizerFactory;
import org.apache.hyracks.storage.am.rtree.dataflow.RTreeSearchOperatorDescriptor;
import org.apache.hyracks.storage.common.IStorageManager;

public class MetadataProvider implements IMetadataProvider<DataSourceId, String> {

    private final ICcApplicationContext appCtx;
    private final IStorageComponentProvider storageComponentProvider;
    private final StorageProperties storageProperties;
    private final IFunctionManager functionManager;
    private final LockList locks;
    private final Map<String, Object> config;
    private final Set<Dataset> txnAccessedDatasets;

    private Dataverse defaultDataverse;
    private MetadataTransactionContext mdTxnCtx;
    private boolean isWriteTransaction;
    private IAWriterFactory writerFactory;
    private FileSplit outputFile;
    private boolean asyncResults;
    private long maxResultReads;
    private ResultSetId resultSetId;
    private IResultSerializerFactoryProvider resultSerializerFactoryProvider;
    private TxnId txnId;
    private Map<String, Integer> externalDataLocks;
    private boolean blockingOperatorDisabled = false;

    public static MetadataProvider create(ICcApplicationContext appCtx, Dataverse defaultDataverse) {
        Function<ICcApplicationContext, IMetadataProvider<?, ?>> factory =
                ((ICCExtensionManager) appCtx.getExtensionManager()).getMetadataProviderFactory();
        MetadataProvider mp = factory != null ? (MetadataProvider) factory.apply(appCtx) : new MetadataProvider(appCtx);
        mp.setDefaultDataverse(defaultDataverse);
        return mp;
    }

    protected MetadataProvider(ICcApplicationContext appCtx) {
        this.appCtx = appCtx;
        this.storageComponentProvider = appCtx.getStorageComponentProvider();
        storageProperties = appCtx.getStorageProperties();
        functionManager = ((IFunctionExtensionManager) appCtx.getExtensionManager()).getFunctionManager();
        locks = new LockList();
        config = new HashMap<>();
        txnAccessedDatasets = new HashSet<>();
    }

    @SuppressWarnings("unchecked")
    public <T> T getProperty(String name) {
        return (T) config.get(name);
    }

    public void setProperty(String name, Object value) {
        config.put(name, value);
    }

    @SuppressWarnings("unchecked")
    public <T> T removeProperty(String name) {
        return (T) config.remove(name);
    }

    public boolean getBooleanProperty(String name, boolean defaultValue) {
        Object v = config.get(name);
        return v != null ? Boolean.parseBoolean(String.valueOf(v)) : defaultValue;
    }

    public void disableBlockingOperator() {
        blockingOperatorDisabled = true;
    }

    public boolean isBlockingOperatorDisabled() {
        return blockingOperatorDisabled;
    }

    @Override
    public Map<String, Object> getConfig() {
        return config;
    }

    public void setTxnId(TxnId txnId) {
        this.txnId = txnId;
    }

    public void setDefaultDataverse(Dataverse defaultDataverse) {
        this.defaultDataverse = defaultDataverse == null ? MetadataBuiltinEntities.DEFAULT_DATAVERSE : defaultDataverse;
    }

    public Dataverse getDefaultDataverse() {
        return defaultDataverse;
    }

    public DataverseName getDefaultDataverseName() {
        return defaultDataverse.getDataverseName();
    }

    public void setWriteTransaction(boolean writeTransaction) {
        this.isWriteTransaction = writeTransaction;
    }

    public void setWriterFactory(IAWriterFactory writerFactory) {
        this.writerFactory = writerFactory;
    }

    public void setMetadataTxnContext(MetadataTransactionContext mdTxnCtx) {
        this.mdTxnCtx = mdTxnCtx;
        txnAccessedDatasets.clear();
    }

    public MetadataTransactionContext getMetadataTxnContext() {
        return mdTxnCtx;
    }

    public IAWriterFactory getWriterFactory() {
        return this.writerFactory;
    }

    public FileSplit getOutputFile() {
        return outputFile;
    }

    public void setOutputFile(FileSplit outputFile) {
        this.outputFile = outputFile;
    }

    public boolean getResultAsyncMode() {
        return asyncResults;
    }

    public void setResultAsyncMode(boolean asyncResults) {
        this.asyncResults = asyncResults;
    }

    public void setMaxResultReads(long maxResultReads) {
        this.maxResultReads = maxResultReads;
    }

    public long getMaxResultReads() {
        return maxResultReads;
    }

    public ResultSetId getResultSetId() {
        return resultSetId;
    }

    public void setResultSetId(ResultSetId resultSetId) {
        this.resultSetId = resultSetId;
    }

    public void setResultSerializerFactoryProvider(IResultSerializerFactoryProvider rafp) {
        this.resultSerializerFactoryProvider = rafp;
    }

    public IResultSerializerFactoryProvider getResultSerializerFactoryProvider() {
        return resultSerializerFactoryProvider;
    }

    public boolean isWriteTransaction() {
        // The transaction writes persistent datasets.
        return isWriteTransaction;
    }

    public IFunctionManager getFunctionManager() {
        return functionManager;
    }

    public IDataFormat getDataFormat() {
        return FormatUtils.getDefaultFormat();
    }

    public StorageProperties getStorageProperties() {
        return storageProperties;
    }

    public Map<String, Integer> getExternalDataLocks() {
        return externalDataLocks;
    }

    public void setExternalDataLocks(Map<String, Integer> locks) {
        this.externalDataLocks = locks;
    }

    private DataverseName getActiveDataverseName(DataverseName dataverseName) {
        return dataverseName != null ? dataverseName
                : defaultDataverse != null ? defaultDataverse.getDataverseName() : null;
    }

    /**
     * Retrieve the Output RecordType, as defined by "set output-record-type".
     */
    public ARecordType findOutputRecordType() throws AlgebricksException {
        return MetadataManagerUtil.findOutputRecordType(mdTxnCtx, getDefaultDataverseName(),
                getProperty("output-record-type"));
    }

    public Dataset findDataset(DataverseName dataverseName, String datasetName) throws AlgebricksException {
        DataverseName dvName = getActiveDataverseName(dataverseName);
        if (dvName == null) {
            return null;
        }
        appCtx.getMetadataLockManager().acquireDataverseReadLock(locks, dvName);
        appCtx.getMetadataLockManager().acquireDatasetReadLock(locks, dvName, datasetName);
        return MetadataManagerUtil.findDataset(mdTxnCtx, dvName, datasetName);
    }

    public INodeDomain findNodeDomain(String nodeGroupName) throws AlgebricksException {
        return MetadataManagerUtil.findNodeDomain(appCtx.getClusterStateManager(), mdTxnCtx, nodeGroupName);
    }

    public List<String> findNodes(String nodeGroupName) throws AlgebricksException {
        return MetadataManagerUtil.findNodes(mdTxnCtx, nodeGroupName);
    }

<<<<<<< HEAD
    public IAType findType(DataverseName dataverseName, String typeName) throws AlgebricksException {
        return MetadataManagerUtil.findType(mdTxnCtx, dataverseName, typeName);
=======
    public Datatype findTypeEntity(String dataverse, String typeName) throws AlgebricksException {
        return MetadataManagerUtil.findTypeEntity(mdTxnCtx, dataverse, typeName);
    }

    public IAType findType(String dataverse, String typeName) throws AlgebricksException {
        return MetadataManagerUtil.findType(mdTxnCtx, dataverse, typeName);
>>>>>>> 0ce5f5af
    }

    public IAType findType(Dataset dataset) throws AlgebricksException {
        return findType(dataset.getItemTypeDataverseName(), dataset.getItemTypeName());
    }

    public IAType findMetaType(Dataset dataset) throws AlgebricksException {
        return findType(dataset.getMetaItemTypeDataverseName(), dataset.getMetaItemTypeName());
    }

    public Feed findFeed(DataverseName dataverseName, String feedName) throws AlgebricksException {
        return MetadataManagerUtil.findFeed(mdTxnCtx, dataverseName, feedName);
    }

    public FeedConnection findFeedConnection(DataverseName dataverseName, String feedName, String datasetName)
            throws AlgebricksException {
        return MetadataManagerUtil.findFeedConnection(mdTxnCtx, dataverseName, feedName, datasetName);
    }

    public FeedPolicyEntity findFeedPolicy(DataverseName dataverseName, String policyName) throws AlgebricksException {
        return MetadataManagerUtil.findFeedPolicy(mdTxnCtx, dataverseName, policyName);
    }

    @Override
    public DataSource findDataSource(DataSourceId id) throws AlgebricksException {
        return MetadataManagerUtil.findDataSource(appCtx.getClusterStateManager(), mdTxnCtx, id);
    }

    public DataSource lookupSourceInMetadata(DataSourceId aqlId) throws AlgebricksException {
        return MetadataManagerUtil.lookupSourceInMetadata(appCtx.getClusterStateManager(), mdTxnCtx, aqlId);
    }

    @Override
    public IDataSourceIndex<String, DataSourceId> findDataSourceIndex(String indexId, DataSourceId dataSourceId)
            throws AlgebricksException {
        DataSource source = findDataSource(dataSourceId);
        Dataset dataset = ((DatasetDataSource) source).getDataset();
        Index secondaryIndex = getIndex(dataset.getDataverseName(), dataset.getDatasetName(), indexId);
        return (secondaryIndex != null)
                ? new DataSourceIndex(secondaryIndex, dataset.getDataverseName(), dataset.getDatasetName(), this)
                : null;
    }

    public Index getIndex(DataverseName dataverseName, String datasetName, String indexName)
            throws AlgebricksException {
        return MetadataManager.INSTANCE.getIndex(mdTxnCtx, dataverseName, datasetName, indexName);
    }

    public List<Index> getDatasetIndexes(DataverseName dataverseName, String datasetName) throws AlgebricksException {
        return MetadataManagerUtil.getDatasetIndexes(mdTxnCtx, dataverseName, datasetName);
    }

    public Pair<DataverseName, String> resolveDatasetNameUsingSynonyms(DataverseName dataverseName, String datasetName)
            throws AlgebricksException {
        DataverseName dvName = getActiveDataverseName(dataverseName);
        if (dvName == null) {
            return null;
        }
        while (MetadataManagerUtil.findDataset(mdTxnCtx, dvName, datasetName) == null) {
            Synonym synonym = findSynonym(dvName, datasetName);
            if (synonym == null) {
                return null;
            }
            dvName = synonym.getObjectDataverseName();
            datasetName = synonym.getObjectName();
        }
        return new Pair<>(dvName, datasetName);
    }

    public Synonym findSynonym(DataverseName dataverseName, String synonymName) throws AlgebricksException {
        return MetadataManagerUtil.findSynonym(mdTxnCtx, dataverseName, synonymName);
    }

    @Override
    public IFunctionInfo lookupFunction(FunctionIdentifier fid) {
        return BuiltinFunctions.lookupFunction(fid);
    }

    @Override
    public Pair<IOperatorDescriptor, AlgebricksPartitionConstraint> getScannerRuntime(
            IDataSource<DataSourceId> dataSource, List<LogicalVariable> scanVariables,
            List<LogicalVariable> projectVariables, boolean projectPushed, List<LogicalVariable> minFilterVars,
            List<LogicalVariable> maxFilterVars, ITupleFilterFactory tupleFilterFactory, long outputLimit,
            IOperatorSchema opSchema, IVariableTypeEnvironment typeEnv, JobGenContext context, JobSpecification jobSpec,
            Object implConfig) throws AlgebricksException {
        return ((DataSource) dataSource).buildDatasourceScanRuntime(this, dataSource, scanVariables, projectVariables,
                projectPushed, minFilterVars, maxFilterVars, tupleFilterFactory, outputLimit, opSchema, typeEnv,
                context, jobSpec, implConfig);
    }

    protected Pair<IOperatorDescriptor, AlgebricksPartitionConstraint> buildLoadableDatasetScan(
            JobSpecification jobSpec, ITypedAdapterFactory adapterFactory, RecordDescriptor rDesc)
            throws AlgebricksException {
        ExternalScanOperatorDescriptor dataScanner = new ExternalScanOperatorDescriptor(jobSpec, rDesc, adapterFactory);
        try {
            return new Pair<>(dataScanner, adapterFactory.getPartitionConstraint());
        } catch (Exception e) {
            throw new AlgebricksException(e);
        }
    }

    public Dataverse findDataverse(DataverseName dataverseName) throws AlgebricksException {
        return MetadataManager.INSTANCE.getDataverse(mdTxnCtx, dataverseName);
    }

    public Triple<IOperatorDescriptor, AlgebricksPartitionConstraint, ITypedAdapterFactory> buildFeedIntakeRuntime(
            JobSpecification jobSpec, Feed feed, FeedPolicyAccessor policyAccessor) throws Exception {
        Triple<ITypedAdapterFactory, RecordDescriptor, IDataSourceAdapter.AdapterType> factoryOutput;
        factoryOutput =
                FeedMetadataUtil.getFeedFactoryAndOutput(feed, policyAccessor, mdTxnCtx, getApplicationContext());
        ARecordType recordType =
                FeedMetadataUtil.getOutputType(feed, feed.getConfiguration().get(ExternalDataConstants.KEY_TYPE_NAME));
        ITypedAdapterFactory adapterFactory = factoryOutput.first;
        FeedIntakeOperatorDescriptor feedIngestor = null;
        switch (factoryOutput.third) {
            case INTERNAL:
                feedIngestor = new FeedIntakeOperatorDescriptor(jobSpec, feed, adapterFactory, recordType,
                        policyAccessor, factoryOutput.second);
                break;
            case EXTERNAL:
                String libraryName = feed.getConfiguration().get(ExternalDataConstants.KEY_ADAPTER_NAME).trim()
                        .split(FeedConstants.NamingConstants.LIBRARY_NAME_SEPARATOR)[0];
                feedIngestor = new FeedIntakeOperatorDescriptor(jobSpec, feed, libraryName,
                        adapterFactory.getClass().getName(), recordType, policyAccessor, factoryOutput.second);
                break;
            default:
                break;
        }

        AlgebricksPartitionConstraint partitionConstraint = adapterFactory.getPartitionConstraint();
        return new Triple<>(feedIngestor, partitionConstraint, adapterFactory);
    }

    public Pair<IOperatorDescriptor, AlgebricksPartitionConstraint> buildBtreeRuntime(JobSpecification jobSpec,
            IOperatorSchema opSchema, IVariableTypeEnvironment typeEnv, JobGenContext context, boolean retainInput,
            boolean retainMissing, Dataset dataset, String indexName, int[] lowKeyFields, int[] highKeyFields,
            boolean lowKeyInclusive, boolean highKeyInclusive, boolean propagateFilter, int[] minFilterFieldIndexes,
            int[] maxFilterFieldIndexes, ITupleFilterFactory tupleFilterFactory, long outputLimit,
            boolean isIndexOnlyPlan, boolean isPrimaryIndexPointSearch) throws AlgebricksException {
        boolean isSecondary = true;
        Index primaryIndex = MetadataManager.INSTANCE.getIndex(mdTxnCtx, dataset.getDataverseName(),
                dataset.getDatasetName(), dataset.getDatasetName());
        if (primaryIndex != null && (dataset.getDatasetType() != DatasetType.EXTERNAL)) {
            isSecondary = !indexName.equals(primaryIndex.getIndexName());
        }
        Index theIndex = isSecondary ? MetadataManager.INSTANCE.getIndex(mdTxnCtx, dataset.getDataverseName(),
                dataset.getDatasetName(), indexName) : primaryIndex;
        int numPrimaryKeys = dataset.getPrimaryKeys().size();
        RecordDescriptor outputRecDesc = JobGenHelper.mkRecordDescriptor(typeEnv, opSchema, context);
        Pair<IFileSplitProvider, AlgebricksPartitionConstraint> spPc =
                getSplitProviderAndConstraints(dataset, theIndex.getIndexName());
        int[] primaryKeyFields = new int[numPrimaryKeys];
        for (int i = 0; i < numPrimaryKeys; i++) {
            primaryKeyFields[i] = i;
        }

        int[] primaryKeyFieldsInSecondaryIndex = null;
        byte[] successValueForIndexOnlyPlan = null;
        byte[] failValueForIndexOnlyPlan = null;
        boolean proceedIndexOnlyPlan = isIndexOnlyPlan && isSecondary;
        if (proceedIndexOnlyPlan) {
            int numSecondaryKeys = theIndex.getKeyFieldNames().size();
            primaryKeyFieldsInSecondaryIndex = new int[numPrimaryKeys];
            for (int i = 0; i < numPrimaryKeys; i++) {
                primaryKeyFieldsInSecondaryIndex[i] = i + numSecondaryKeys;
            }
            // Defines the return value from a secondary index search if this is an index-only plan.
            failValueForIndexOnlyPlan = SerializerDeserializerUtil.computeByteArrayForIntValue(0);
            successValueForIndexOnlyPlan = SerializerDeserializerUtil.computeByteArrayForIntValue(1);
        }

        ISearchOperationCallbackFactory searchCallbackFactory =
                dataset.getSearchCallbackFactory(storageComponentProvider, theIndex, IndexOperation.SEARCH,
                        primaryKeyFields, primaryKeyFieldsInSecondaryIndex, proceedIndexOnlyPlan);
        IStorageManager storageManager = getStorageComponentProvider().getStorageManager();
        IIndexDataflowHelperFactory indexHelperFactory = new IndexDataflowHelperFactory(storageManager, spPc.first);
        BTreeSearchOperatorDescriptor btreeSearchOp;

        if (dataset.getDatasetType() == DatasetType.INTERNAL) {
            btreeSearchOp = !isSecondary && isPrimaryIndexPointSearch
                    ? new LSMBTreeBatchPointSearchOperatorDescriptor(jobSpec, outputRecDesc, lowKeyFields,
                            highKeyFields, lowKeyInclusive, highKeyInclusive, indexHelperFactory, retainInput,
                            retainMissing, context.getMissingWriterFactory(), searchCallbackFactory,
                            minFilterFieldIndexes, maxFilterFieldIndexes, tupleFilterFactory, outputLimit)
                    : new BTreeSearchOperatorDescriptor(jobSpec, outputRecDesc, lowKeyFields, highKeyFields,
                            lowKeyInclusive, highKeyInclusive, indexHelperFactory, retainInput, retainMissing,
                            context.getMissingWriterFactory(), searchCallbackFactory, minFilterFieldIndexes,
                            maxFilterFieldIndexes, propagateFilter, tupleFilterFactory, outputLimit,
                            proceedIndexOnlyPlan, failValueForIndexOnlyPlan, successValueForIndexOnlyPlan);
        } else {
            btreeSearchOp = new ExternalBTreeSearchOperatorDescriptor(jobSpec, outputRecDesc, lowKeyFields,
                    highKeyFields, lowKeyInclusive, highKeyInclusive, indexHelperFactory, retainInput, retainMissing,
                    context.getMissingWriterFactory(), searchCallbackFactory, minFilterFieldIndexes,
                    maxFilterFieldIndexes, ExternalDatasetsRegistry.INSTANCE.getAndLockDatasetVersion(dataset, this));
        }
        return new Pair<>(btreeSearchOp, spPc.second);
    }

    public Pair<IOperatorDescriptor, AlgebricksPartitionConstraint> buildRtreeRuntime(JobSpecification jobSpec,
            List<LogicalVariable> outputVars, IOperatorSchema opSchema, IVariableTypeEnvironment typeEnv,
            JobGenContext context, boolean retainInput, boolean retainMissing, Dataset dataset, String indexName,
            int[] keyFields, boolean propagateFilter, int[] minFilterFieldIndexes, int[] maxFilterFieldIndexes,
            boolean isIndexOnlyPlan) throws AlgebricksException {
        int numPrimaryKeys = dataset.getPrimaryKeys().size();
        Index secondaryIndex = MetadataManager.INSTANCE.getIndex(mdTxnCtx, dataset.getDataverseName(),
                dataset.getDatasetName(), indexName);
        if (secondaryIndex == null) {
            throw new AlgebricksException(
                    "Code generation error: no index " + indexName + " for dataset " + dataset.getDatasetName());
        }
        RecordDescriptor outputRecDesc = JobGenHelper.mkRecordDescriptor(typeEnv, opSchema, context);
        Pair<IFileSplitProvider, AlgebricksPartitionConstraint> spPc =
                getSplitProviderAndConstraints(dataset, secondaryIndex.getIndexName());
        int[] primaryKeyFields = new int[numPrimaryKeys];
        for (int i = 0; i < numPrimaryKeys; i++) {
            primaryKeyFields[i] = i;
        }

        int[] primaryKeyFieldsInSecondaryIndex = null;
        byte[] successValueForIndexOnlyPlan = null;
        byte[] failValueForIndexOnlyPlan = null;
        if (isIndexOnlyPlan) {
            ARecordType recType = (ARecordType) findType(dataset.getItemTypeDataverseName(), dataset.getItemTypeName());
            List<List<String>> secondaryKeyFields = secondaryIndex.getKeyFieldNames();
            List<IAType> secondaryKeyTypes = secondaryIndex.getKeyFieldTypes();
            Pair<IAType, Boolean> keyTypePair =
                    Index.getNonNullableOpenFieldType(secondaryKeyTypes.get(0), secondaryKeyFields.get(0), recType);
            IAType keyType = keyTypePair.first;
            int numDimensions = NonTaggedFormatUtil.getNumDimensions(keyType.getTypeTag());
            int numNestedSecondaryKeyFields = numDimensions * 2;
            primaryKeyFieldsInSecondaryIndex = new int[numPrimaryKeys];
            for (int i = 0; i < numPrimaryKeys; i++) {
                primaryKeyFieldsInSecondaryIndex[i] = i + numNestedSecondaryKeyFields;
            }
            // Defines the return value from a secondary index search if this is an index-only plan.
            failValueForIndexOnlyPlan = SerializerDeserializerUtil.computeByteArrayForIntValue(0);
            successValueForIndexOnlyPlan = SerializerDeserializerUtil.computeByteArrayForIntValue(1);
        }

        ISearchOperationCallbackFactory searchCallbackFactory =
                dataset.getSearchCallbackFactory(storageComponentProvider, secondaryIndex, IndexOperation.SEARCH,
                        primaryKeyFields, primaryKeyFieldsInSecondaryIndex, isIndexOnlyPlan);
        RTreeSearchOperatorDescriptor rtreeSearchOp;
        IIndexDataflowHelperFactory indexDataflowHelperFactory =
                new IndexDataflowHelperFactory(storageComponentProvider.getStorageManager(), spPc.first);
        if (dataset.getDatasetType() == DatasetType.INTERNAL) {
            rtreeSearchOp = new RTreeSearchOperatorDescriptor(jobSpec, outputRecDesc, keyFields, true, true,
                    indexDataflowHelperFactory, retainInput, retainMissing, context.getMissingWriterFactory(),
                    searchCallbackFactory, minFilterFieldIndexes, maxFilterFieldIndexes, propagateFilter,
                    isIndexOnlyPlan, failValueForIndexOnlyPlan, successValueForIndexOnlyPlan);
        } else {
            // Create the operator
            rtreeSearchOp = new ExternalRTreeSearchOperatorDescriptor(jobSpec, outputRecDesc, keyFields, true, true,
                    indexDataflowHelperFactory, retainInput, retainMissing, context.getMissingWriterFactory(),
                    searchCallbackFactory, minFilterFieldIndexes, maxFilterFieldIndexes,
                    ExternalDatasetsRegistry.INSTANCE.getAndLockDatasetVersion(dataset, this));
        }

        return new Pair<>(rtreeSearchOp, spPc.second);
    }

    @Override
    public Pair<IPushRuntimeFactory, AlgebricksPartitionConstraint> getWriteFileRuntime(IDataSink sink,
            int[] printColumns, IPrinterFactory[] printerFactories, RecordDescriptor inputDesc) {
        FileSplitDataSink fsds = (FileSplitDataSink) sink;
        FileSplitSinkId fssi = fsds.getId();
        FileSplit fs = fssi.getFileSplit();
        File outFile = new File(fs.getPath());
        String nodeId = fs.getNodeName();

        SinkWriterRuntimeFactory runtime =
                new SinkWriterRuntimeFactory(printColumns, printerFactories, outFile, getWriterFactory(), inputDesc);
        AlgebricksPartitionConstraint apc = new AlgebricksAbsolutePartitionConstraint(new String[] { nodeId });
        return new Pair<>(runtime, apc);
    }

    @Override
    public Pair<IOperatorDescriptor, AlgebricksPartitionConstraint> getResultHandleRuntime(IDataSink sink,
            int[] printColumns, IPrinterFactory[] printerFactories, RecordDescriptor inputDesc,
            IResultMetadata metadata, JobSpecification spec) throws AlgebricksException {
        ResultSetDataSink rsds = (ResultSetDataSink) sink;
        ResultSetSinkId rssId = rsds.getId();
        ResultSetId rsId = rssId.getResultSetId();
        ResultWriterOperatorDescriptor resultWriter = null;
        try {
            IResultSerializerFactory resultSerializedAppenderFactory = resultSerializerFactoryProvider
                    .getAqlResultSerializerFactoryProvider(printColumns, printerFactories, getWriterFactory());
            resultWriter = new ResultWriterOperatorDescriptor(spec, rsId, metadata, getResultAsyncMode(),
                    resultSerializedAppenderFactory, getMaxResultReads());
        } catch (IOException e) {
            throw new AlgebricksException(e);
        }
        return new Pair<>(resultWriter, null);
    }

    @Override
    public Pair<IOperatorDescriptor, AlgebricksPartitionConstraint> getWriteResultRuntime(
            IDataSource<DataSourceId> dataSource, IOperatorSchema propagatedSchema, List<LogicalVariable> keys,
            LogicalVariable payload, List<LogicalVariable> additionalNonKeyFields, JobGenContext context,
            JobSpecification spec) throws AlgebricksException {
        DataverseName dataverseName = dataSource.getId().getDataverseName();
        String datasetName = dataSource.getId().getDatasourceName();
        Dataset dataset = MetadataManagerUtil.findExistingDataset(mdTxnCtx, dataverseName, datasetName);
        int numKeys = keys.size();
        int numFilterFields = DatasetUtil.getFilterField(dataset) == null ? 0 : 1;

        // move key fields to front
        int[] fieldPermutation = new int[numKeys + 1 + numFilterFields];
        int i = 0;
        for (LogicalVariable varKey : keys) {
            int idx = propagatedSchema.findVariable(varKey);
            fieldPermutation[i] = idx;
            i++;
        }
        fieldPermutation[numKeys] = propagatedSchema.findVariable(payload);
        if (numFilterFields > 0) {
            int idx = propagatedSchema.findVariable(additionalNonKeyFields.get(0));
            fieldPermutation[numKeys + 1] = idx;
        }

        Pair<IFileSplitProvider, AlgebricksPartitionConstraint> splitsAndConstraint =
                getSplitProviderAndConstraints(dataset);
        long numElementsHint = getCardinalityPerPartitionHint(dataset);
        // TODO
        // figure out the right behavior of the bulkload and then give the
        // right callback
        // (ex. what's the expected behavior when there is an error during
        // bulkload?)
        IIndexDataflowHelperFactory indexHelperFactory =
                new IndexDataflowHelperFactory(storageComponentProvider.getStorageManager(), splitsAndConstraint.first);
        LSMIndexBulkLoadOperatorDescriptor btreeBulkLoad = new LSMIndexBulkLoadOperatorDescriptor(spec, null,
                fieldPermutation, StorageConstants.DEFAULT_TREE_FILL_FACTOR, false, numElementsHint, true,
                indexHelperFactory, null, BulkLoadUsage.LOAD, dataset.getDatasetId(), null);
        return new Pair<>(btreeBulkLoad, splitsAndConstraint.second);
    }

    @Override
    public Pair<IOperatorDescriptor, AlgebricksPartitionConstraint> getInsertRuntime(
            IDataSource<DataSourceId> dataSource, IOperatorSchema propagatedSchema, IVariableTypeEnvironment typeEnv,
            List<LogicalVariable> keys, LogicalVariable payload, List<LogicalVariable> additionalNonKeyFields,
            List<LogicalVariable> additionalNonFilteringFields, RecordDescriptor inputRecordDesc, JobGenContext context,
            JobSpecification spec, boolean bulkload) throws AlgebricksException {
        return getInsertOrDeleteRuntime(IndexOperation.INSERT, dataSource, propagatedSchema, keys, payload,
                additionalNonKeyFields, inputRecordDesc, context, spec, bulkload, additionalNonFilteringFields);
    }

    @Override
    public Pair<IOperatorDescriptor, AlgebricksPartitionConstraint> getDeleteRuntime(
            IDataSource<DataSourceId> dataSource, IOperatorSchema propagatedSchema, IVariableTypeEnvironment typeEnv,
            List<LogicalVariable> keys, LogicalVariable payload, List<LogicalVariable> additionalNonKeyFields,
            RecordDescriptor inputRecordDesc, JobGenContext context, JobSpecification spec) throws AlgebricksException {
        return getInsertOrDeleteRuntime(IndexOperation.DELETE, dataSource, propagatedSchema, keys, payload,
                additionalNonKeyFields, inputRecordDesc, context, spec, false, null);
    }

    @Override
    public Pair<IOperatorDescriptor, AlgebricksPartitionConstraint> getIndexInsertRuntime(
            IDataSourceIndex<String, DataSourceId> dataSourceIndex, IOperatorSchema propagatedSchema,
            IOperatorSchema[] inputSchemas, IVariableTypeEnvironment typeEnv, List<LogicalVariable> primaryKeys,
            List<LogicalVariable> secondaryKeys, List<LogicalVariable> additionalNonKeyFields,
            ILogicalExpression filterExpr, RecordDescriptor recordDesc, JobGenContext context, JobSpecification spec,
            boolean bulkload) throws AlgebricksException {
        return getIndexInsertOrDeleteOrUpsertRuntime(IndexOperation.INSERT, dataSourceIndex, propagatedSchema,
                inputSchemas, typeEnv, primaryKeys, secondaryKeys, additionalNonKeyFields, filterExpr, recordDesc,
                context, spec, bulkload, null, null, null);
    }

    @Override
    public Pair<IOperatorDescriptor, AlgebricksPartitionConstraint> getIndexDeleteRuntime(
            IDataSourceIndex<String, DataSourceId> dataSourceIndex, IOperatorSchema propagatedSchema,
            IOperatorSchema[] inputSchemas, IVariableTypeEnvironment typeEnv, List<LogicalVariable> primaryKeys,
            List<LogicalVariable> secondaryKeys, List<LogicalVariable> additionalNonKeyFields,
            ILogicalExpression filterExpr, RecordDescriptor recordDesc, JobGenContext context, JobSpecification spec)
            throws AlgebricksException {
        return getIndexInsertOrDeleteOrUpsertRuntime(IndexOperation.DELETE, dataSourceIndex, propagatedSchema,
                inputSchemas, typeEnv, primaryKeys, secondaryKeys, additionalNonKeyFields, filterExpr, recordDesc,
                context, spec, false, null, null, null);
    }

    @Override
    public Pair<IOperatorDescriptor, AlgebricksPartitionConstraint> getIndexUpsertRuntime(
            IDataSourceIndex<String, DataSourceId> dataSourceIndex, IOperatorSchema propagatedSchema,
            IOperatorSchema[] inputSchemas, IVariableTypeEnvironment typeEnv, List<LogicalVariable> primaryKeys,
            List<LogicalVariable> secondaryKeys, List<LogicalVariable> additionalFilteringKeys,
            ILogicalExpression filterExpr, LogicalVariable upsertIndicatorVar, List<LogicalVariable> prevSecondaryKeys,
            LogicalVariable prevAdditionalFilteringKey, RecordDescriptor recordDesc, JobGenContext context,
            JobSpecification spec) throws AlgebricksException {
        return getIndexInsertOrDeleteOrUpsertRuntime(IndexOperation.UPSERT, dataSourceIndex, propagatedSchema,
                inputSchemas, typeEnv, primaryKeys, secondaryKeys, additionalFilteringKeys, filterExpr, recordDesc,
                context, spec, false, upsertIndicatorVar, prevSecondaryKeys, prevAdditionalFilteringKey);
    }

    @Override
    public Pair<IOperatorDescriptor, AlgebricksPartitionConstraint> getTokenizerRuntime(
            IDataSourceIndex<String, DataSourceId> dataSourceIndex, IOperatorSchema propagatedSchema,
            IOperatorSchema[] inputSchemas, IVariableTypeEnvironment typeEnv, List<LogicalVariable> primaryKeys,
            List<LogicalVariable> secondaryKeys, ILogicalExpression filterExpr, RecordDescriptor recordDesc,
            JobGenContext context, JobSpecification spec, boolean bulkload) throws AlgebricksException {

        String indexName = dataSourceIndex.getId();
        DataverseName dataverseName = dataSourceIndex.getDataSource().getId().getDataverseName();
        String datasetName = dataSourceIndex.getDataSource().getId().getDatasourceName();

        IOperatorSchema inputSchema;
        if (inputSchemas.length > 0) {
            inputSchema = inputSchemas[0];
        } else {
            throw new AlgebricksException("TokenizeOperator can not operate without any input variable.");
        }

        Dataset dataset = MetadataManagerUtil.findExistingDataset(mdTxnCtx, dataverseName, datasetName);
        Index secondaryIndex = MetadataManager.INSTANCE.getIndex(mdTxnCtx, dataset.getDataverseName(),
                dataset.getDatasetName(), indexName);
        // TokenizeOperator only supports a keyword or n-gram index.
        switch (secondaryIndex.getIndexType()) {
            case SINGLE_PARTITION_WORD_INVIX:
            case SINGLE_PARTITION_NGRAM_INVIX:
            case LENGTH_PARTITIONED_WORD_INVIX:
            case LENGTH_PARTITIONED_NGRAM_INVIX:
                return getBinaryTokenizerRuntime(dataverseName, datasetName, indexName, inputSchema, propagatedSchema,
                        primaryKeys, secondaryKeys, recordDesc, spec, secondaryIndex.getIndexType());
            default:
                throw new AlgebricksException("Currently, we do not support TokenizeOperator for the index type: "
                        + secondaryIndex.getIndexType());
        }
    }

    /**
     * Calculate an estimate size of the bloom filter. Note that this is an
     * estimation which assumes that the data is going to be uniformly distributed
     * across all partitions.
     *
     * @param dataset
     * @return Number of elements that will be used to create a bloom filter per
     *         dataset per partition
     * @throws AlgebricksException
     */
    public long getCardinalityPerPartitionHint(Dataset dataset) throws AlgebricksException {
        String numElementsHintString = dataset.getHints().get(DatasetCardinalityHint.NAME);
        long numElementsHint;
        if (numElementsHintString == null) {
            numElementsHint = DatasetCardinalityHint.DEFAULT;
        } else {
            numElementsHint = Long.parseLong(numElementsHintString);
        }
        int numPartitions = 0;
        List<String> nodeGroup =
                MetadataManager.INSTANCE.getNodegroup(mdTxnCtx, dataset.getNodeGroupName()).getNodeNames();
        IClusterStateManager csm = appCtx.getClusterStateManager();
        for (String nd : nodeGroup) {
            numPartitions += csm.getNodePartitionsCount(nd);
        }
        return numElementsHint / numPartitions;
    }

    protected ITypedAdapterFactory getConfiguredAdapterFactory(Dataset dataset, String adapterName,
            Map<String, String> configuration, ARecordType itemType, ARecordType metaType) throws AlgebricksException {
        try {
            configuration.put(ExternalDataConstants.KEY_DATAVERSE, dataset.getDataverseName().getCanonicalForm());
            ITypedAdapterFactory adapterFactory = AdapterFactoryProvider.getAdapterFactory(
                    getApplicationContext().getServiceContext(), adapterName, configuration, itemType, metaType);

            // check to see if dataset is indexed
            Index filesIndex =
                    MetadataManager.INSTANCE.getIndex(mdTxnCtx, dataset.getDataverseName(), dataset.getDatasetName(),
                            dataset.getDatasetName().concat(IndexingConstants.EXTERNAL_FILE_INDEX_NAME_SUFFIX));

            if (filesIndex != null && filesIndex.getPendingOp() == 0) {
                // get files
                List<ExternalFile> files = MetadataManager.INSTANCE.getDatasetExternalFiles(mdTxnCtx, dataset);
                Iterator<ExternalFile> iterator = files.iterator();
                while (iterator.hasNext()) {
                    if (iterator.next().getPendingOp() != ExternalFilePendingOp.NO_OP) {
                        iterator.remove();
                    }
                }
            }

            return adapterFactory;
        } catch (Exception e) {
            throw new AlgebricksException("Unable to create adapter", e);
        }
    }

    public TxnId getTxnId() {
        return txnId;
    }

    public static ILinearizeComparatorFactory proposeLinearizer(ATypeTag keyType, int numKeyFields)
            throws AlgebricksException {
        return LinearizeComparatorFactoryProvider.INSTANCE.getLinearizeComparatorFactory(keyType, true,
                numKeyFields / 2);
    }

    public Pair<IFileSplitProvider, AlgebricksPartitionConstraint> splitAndConstraints(DataverseName dataverseName) {
        return SplitsAndConstraintsUtil.getDataverseSplitProviderAndConstraints(appCtx.getClusterStateManager(),
                dataverseName);
    }

    public FileSplit[] splitsForIndex(MetadataTransactionContext mdTxnCtx, Dataset dataset, String indexName)
            throws AlgebricksException {
        return SplitsAndConstraintsUtil.getIndexSplits(dataset, indexName, mdTxnCtx, appCtx.getClusterStateManager());
    }

    public DatasourceAdapter getAdapter(MetadataTransactionContext mdTxnCtx, DataverseName dataverseName,
            String adapterName) throws AlgebricksException {
        DatasourceAdapter adapter;
        // search in default namespace (built-in adapter)
        adapter = MetadataManager.INSTANCE.getAdapter(mdTxnCtx, MetadataConstants.METADATA_DATAVERSE_NAME, adapterName);

        // search in dataverse (user-defined adapter)
        if (adapter == null) {
            adapter = MetadataManager.INSTANCE.getAdapter(mdTxnCtx, dataverseName, adapterName);
        }
        return adapter;
    }

    public AlgebricksAbsolutePartitionConstraint getClusterLocations() {
        return appCtx.getClusterStateManager().getClusterLocations();
    }

    public Pair<IOperatorDescriptor, AlgebricksPartitionConstraint> buildExternalDataLookupRuntime(
            JobSpecification jobSpec, Dataset dataset, int[] ridIndexes, boolean retainInput,
            IVariableTypeEnvironment typeEnv, IOperatorSchema opSchema, JobGenContext context,
            MetadataProvider metadataProvider, boolean retainMissing) throws AlgebricksException {
        try {
            // Get data type
            ARecordType itemType =
                    (ARecordType) MetadataManager.INSTANCE.getDatatype(metadataProvider.getMetadataTxnContext(),
                            dataset.getDataverseName(), dataset.getItemTypeName()).getDatatype();
            ExternalDatasetDetails datasetDetails = (ExternalDatasetDetails) dataset.getDatasetDetails();
            LookupAdapterFactory<?> adapterFactory = AdapterFactoryProvider.getLookupAdapterFactory(
                    getApplicationContext().getServiceContext(), datasetDetails.getProperties(), itemType, ridIndexes,
                    retainInput, retainMissing, context.getMissingWriterFactory());
            String fileIndexName = IndexingConstants.getFilesIndexName(dataset.getDatasetName());
            Pair<IFileSplitProvider, AlgebricksPartitionConstraint> spPc =
                    metadataProvider.getSplitProviderAndConstraints(dataset, fileIndexName);
            Index fileIndex = MetadataManager.INSTANCE.getIndex(mdTxnCtx, dataset.getDataverseName(),
                    dataset.getDatasetName(), fileIndexName);
            // Create the file index data flow helper
            IIndexDataflowHelperFactory indexDataflowHelperFactory =
                    new IndexDataflowHelperFactory(storageComponentProvider.getStorageManager(), spPc.first);
            // Create the out record descriptor, appContext and fileSplitProvider for the
            // files index
            RecordDescriptor outRecDesc = JobGenHelper.mkRecordDescriptor(typeEnv, opSchema, context);
            ISearchOperationCallbackFactory searchOpCallbackFactory =
                    dataset.getSearchCallbackFactory(storageComponentProvider, fileIndex, IndexOperation.SEARCH, null);
            // Create the operator
            ExternalLookupOperatorDescriptor op = new ExternalLookupOperatorDescriptor(jobSpec, adapterFactory,
                    outRecDesc, indexDataflowHelperFactory, searchOpCallbackFactory,
                    ExternalDatasetsRegistry.INSTANCE.getAndLockDatasetVersion(dataset, this));
            return new Pair<>(op, spPc.second);
        } catch (Exception e) {
            throw new AlgebricksException(e);
        }
    }

    @Override
    public Pair<IOperatorDescriptor, AlgebricksPartitionConstraint> getUpsertRuntime(
            IDataSource<DataSourceId> dataSource, IOperatorSchema inputSchema, IVariableTypeEnvironment typeEnv,
            List<LogicalVariable> primaryKeys, LogicalVariable payload, List<LogicalVariable> filterKeys,
            List<LogicalVariable> additionalNonFilterFields, RecordDescriptor recordDesc, JobGenContext context,
            JobSpecification spec) throws AlgebricksException {
        String datasetName = dataSource.getId().getDatasourceName();
        Dataset dataset = findDataset(dataSource.getId().getDataverseName(), datasetName);
        if (dataset == null) {
            throw new AlgebricksException(
                    "Unknown dataset " + datasetName + " in dataverse " + dataSource.getId().getDataverseName());
        }
        int numKeys = primaryKeys.size();
        int numFilterFields = DatasetUtil.getFilterField(dataset) == null ? 0 : 1;
        int numOfAdditionalFields = additionalNonFilterFields == null ? 0 : additionalNonFilterFields.size();
        // Move key fields to front. [keys, record, filters]
        int[] fieldPermutation = new int[numKeys + 1 + numFilterFields + numOfAdditionalFields];
        int[] bloomFilterKeyFields = new int[numKeys];
        int i = 0;
        // set the keys' permutations
        for (LogicalVariable varKey : primaryKeys) {
            int idx = inputSchema.findVariable(varKey);
            fieldPermutation[i] = idx;
            bloomFilterKeyFields[i] = i;
            i++;
        }
        // set the record permutation
        fieldPermutation[i++] = inputSchema.findVariable(payload);
        // set the filters' permutations.
        if (numFilterFields > 0) {
            int idx = inputSchema.findVariable(filterKeys.get(0));
            fieldPermutation[i++] = idx;
        }

        if (additionalNonFilterFields != null) {
            for (LogicalVariable var : additionalNonFilterFields) {
                int idx = inputSchema.findVariable(var);
                fieldPermutation[i++] = idx;
            }
        }
        return DatasetUtil.createPrimaryIndexUpsertOp(spec, this, dataset, recordDesc, fieldPermutation,
                context.getMissingWriterFactory());
    }

    public Pair<IOperatorDescriptor, AlgebricksPartitionConstraint> buildExternalDatasetDataScannerRuntime(
            JobSpecification jobSpec, IAType itemType, ITypedAdapterFactory adapterFactory) throws AlgebricksException {
        if (itemType.getTypeTag() != ATypeTag.OBJECT) {
            throw new AlgebricksException("Can only scan datasets of records.");
        }

        ISerializerDeserializer<?> payloadSerde =
                getDataFormat().getSerdeProvider().getSerializerDeserializer(itemType);
        RecordDescriptor scannerDesc = new RecordDescriptor(new ISerializerDeserializer[] { payloadSerde });

        ExternalScanOperatorDescriptor dataScanner =
                new ExternalScanOperatorDescriptor(jobSpec, scannerDesc, adapterFactory);

        AlgebricksPartitionConstraint constraint;
        try {
            constraint = adapterFactory.getPartitionConstraint();
        } catch (Exception e) {
            throw new AlgebricksException(e);
        }

        return new Pair<>(dataScanner, constraint);
    }

    private Pair<IBinaryComparatorFactory[], ITypeTraits[]> getComparatorFactoriesAndTypeTraitsOfSecondaryBTreeIndex(
            List<List<String>> sidxKeyFieldNames, List<IAType> sidxKeyFieldTypes, List<List<String>> pidxKeyFieldNames,
            ARecordType recType, DatasetType dsType, boolean hasMeta, List<Integer> primaryIndexKeyIndicators,
            List<Integer> secondaryIndexIndicators, ARecordType metaType) throws AlgebricksException {

        IBinaryComparatorFactory[] comparatorFactories;
        ITypeTraits[] typeTraits;
        int sidxKeyFieldCount = sidxKeyFieldNames.size();
        int pidxKeyFieldCount = pidxKeyFieldNames.size();
        typeTraits = new ITypeTraits[sidxKeyFieldCount + pidxKeyFieldCount];
        comparatorFactories = new IBinaryComparatorFactory[sidxKeyFieldCount + pidxKeyFieldCount];

        int i = 0;
        for (; i < sidxKeyFieldCount; ++i) {
            Pair<IAType, Boolean> keyPairType =
                    Index.getNonNullableOpenFieldType(sidxKeyFieldTypes.get(i), sidxKeyFieldNames.get(i),
                            (hasMeta && secondaryIndexIndicators.get(i).intValue() == 1) ? metaType : recType);
            IAType keyType = keyPairType.first;
            comparatorFactories[i] = BinaryComparatorFactoryProvider.INSTANCE.getBinaryComparatorFactory(keyType, true);
            typeTraits[i] = TypeTraitProvider.INSTANCE.getTypeTrait(keyType);
        }

        for (int j = 0; j < pidxKeyFieldCount; ++j, ++i) {
            IAType keyType = null;
            try {
                switch (dsType) {
                    case INTERNAL:
                        keyType = (hasMeta && primaryIndexKeyIndicators.get(j).intValue() == 1)
                                ? metaType.getSubFieldType(pidxKeyFieldNames.get(j))
                                : recType.getSubFieldType(pidxKeyFieldNames.get(j));
                        break;
                    case EXTERNAL:
                        keyType = IndexingConstants.getFieldType(j);
                        break;
                    default:
                        throw new AlgebricksException("Unknown Dataset Type");
                }
            } catch (AsterixException e) {
                throw new AlgebricksException(e);
            }
            comparatorFactories[i] = BinaryComparatorFactoryProvider.INSTANCE.getBinaryComparatorFactory(keyType, true);
            typeTraits[i] = TypeTraitProvider.INSTANCE.getTypeTrait(keyType);
        }

        return new Pair<>(comparatorFactories, typeTraits);
    }

    private Pair<IOperatorDescriptor, AlgebricksPartitionConstraint> getInsertOrDeleteRuntime(IndexOperation indexOp,
            IDataSource<DataSourceId> dataSource, IOperatorSchema propagatedSchema, List<LogicalVariable> keys,
            LogicalVariable payload, List<LogicalVariable> additionalNonKeyFields, RecordDescriptor inputRecordDesc,
            JobGenContext context, JobSpecification spec, boolean bulkload,
            List<LogicalVariable> additionalNonFilteringFields) throws AlgebricksException {

        String datasetName = dataSource.getId().getDatasourceName();
        Dataset dataset =
                MetadataManagerUtil.findExistingDataset(mdTxnCtx, dataSource.getId().getDataverseName(), datasetName);
        int numKeys = keys.size();
        int numFilterFields = DatasetUtil.getFilterField(dataset) == null ? 0 : 1;
        // Move key fields to front.
        int[] fieldPermutation = new int[numKeys + 1 + numFilterFields
                + (additionalNonFilteringFields == null ? 0 : additionalNonFilteringFields.size())];
        int[] bloomFilterKeyFields = new int[numKeys];
        int i = 0;
        for (LogicalVariable varKey : keys) {
            int idx = propagatedSchema.findVariable(varKey);
            fieldPermutation[i] = idx;
            bloomFilterKeyFields[i] = i;
            i++;
        }
        fieldPermutation[i++] = propagatedSchema.findVariable(payload);
        int[] filterFields = new int[numFilterFields];
        if (numFilterFields > 0) {
            int idx = propagatedSchema.findVariable(additionalNonKeyFields.get(0));
            fieldPermutation[i++] = idx;
            filterFields[0] = idx;
        }
        if (additionalNonFilteringFields != null) {
            for (LogicalVariable variable : additionalNonFilteringFields) {
                int idx = propagatedSchema.findVariable(variable);
                fieldPermutation[i++] = idx;
            }
        }

        Index primaryIndex = MetadataManager.INSTANCE.getIndex(mdTxnCtx, dataset.getDataverseName(),
                dataset.getDatasetName(), dataset.getDatasetName());
        Pair<IFileSplitProvider, AlgebricksPartitionConstraint> splitsAndConstraint =
                getSplitProviderAndConstraints(dataset);

        // prepare callback
        int[] primaryKeyFields = new int[numKeys];
        for (i = 0; i < numKeys; i++) {
            primaryKeyFields[i] = i;
        }
        IModificationOperationCallbackFactory modificationCallbackFactory = dataset
                .getModificationCallbackFactory(storageComponentProvider, primaryIndex, indexOp, primaryKeyFields);
        IIndexDataflowHelperFactory idfh =
                new IndexDataflowHelperFactory(storageComponentProvider.getStorageManager(), splitsAndConstraint.first);
        IOperatorDescriptor op;
        if (bulkload) {
            long numElementsHint = getCardinalityPerPartitionHint(dataset);
            op = new LSMIndexBulkLoadOperatorDescriptor(spec, inputRecordDesc, fieldPermutation,
                    StorageConstants.DEFAULT_TREE_FILL_FACTOR, true, numElementsHint, true, idfh, null,
                    BulkLoadUsage.LOAD, dataset.getDatasetId(), null);
        } else {
            if (indexOp == IndexOperation.INSERT) {
                ISearchOperationCallbackFactory searchCallbackFactory = dataset
                        .getSearchCallbackFactory(storageComponentProvider, primaryIndex, indexOp, primaryKeyFields);

                Optional<Index> primaryKeyIndex = MetadataManager.INSTANCE
                        .getDatasetIndexes(mdTxnCtx, dataset.getDataverseName(), dataset.getDatasetName()).stream()
                        .filter(index -> index.isPrimaryKeyIndex()).findFirst();
                IIndexDataflowHelperFactory pkidfh = null;
                if (primaryKeyIndex.isPresent()) {
                    Pair<IFileSplitProvider, AlgebricksPartitionConstraint> primaryKeySplitsAndConstraint =
                            getSplitProviderAndConstraints(dataset, primaryKeyIndex.get().getIndexName());
                    pkidfh = new IndexDataflowHelperFactory(storageComponentProvider.getStorageManager(),
                            primaryKeySplitsAndConstraint.first);
                }
                op = new LSMPrimaryInsertOperatorDescriptor(spec, inputRecordDesc, fieldPermutation, idfh, pkidfh,
                        modificationCallbackFactory, searchCallbackFactory, numKeys, filterFields);

            } else {
                op = new LSMTreeInsertDeleteOperatorDescriptor(spec, inputRecordDesc, fieldPermutation, indexOp, idfh,
                        null, true, modificationCallbackFactory);
            }
        }
        return new Pair<>(op, splitsAndConstraint.second);
    }

    private Pair<IOperatorDescriptor, AlgebricksPartitionConstraint> getIndexInsertOrDeleteOrUpsertRuntime(
            IndexOperation indexOp, IDataSourceIndex<String, DataSourceId> dataSourceIndex,
            IOperatorSchema propagatedSchema, IOperatorSchema[] inputSchemas, IVariableTypeEnvironment typeEnv,
            List<LogicalVariable> primaryKeys, List<LogicalVariable> secondaryKeys,
            List<LogicalVariable> additionalNonKeyFields, ILogicalExpression filterExpr,
            RecordDescriptor inputRecordDesc, JobGenContext context, JobSpecification spec, boolean bulkload,
            LogicalVariable upsertIndicatorVar, List<LogicalVariable> prevSecondaryKeys,
            LogicalVariable prevAdditionalFilteringKey) throws AlgebricksException {
        String indexName = dataSourceIndex.getId();
        DataverseName dataverseName = dataSourceIndex.getDataSource().getId().getDataverseName();
        String datasetName = dataSourceIndex.getDataSource().getId().getDatasourceName();

        Dataset dataset = MetadataManagerUtil.findExistingDataset(mdTxnCtx, dataverseName, datasetName);
        Index secondaryIndex = MetadataManager.INSTANCE.getIndex(mdTxnCtx, dataset.getDataverseName(),
                dataset.getDatasetName(), indexName);

        ArrayList<LogicalVariable> prevAdditionalFilteringKeys = null;
        if (indexOp == IndexOperation.UPSERT && prevAdditionalFilteringKey != null) {
            prevAdditionalFilteringKeys = new ArrayList<>();
            prevAdditionalFilteringKeys.add(prevAdditionalFilteringKey);
        }
        AsterixTupleFilterFactory filterFactory = createTupleFilterFactory(inputSchemas, typeEnv, filterExpr, context);
        switch (secondaryIndex.getIndexType()) {
            case BTREE:
                return getBTreeRuntime(dataverseName, datasetName, indexName, propagatedSchema, primaryKeys,
                        secondaryKeys, additionalNonKeyFields, filterFactory, inputRecordDesc, context, spec, indexOp,
                        bulkload, upsertIndicatorVar, prevSecondaryKeys, prevAdditionalFilteringKeys);
            case RTREE:
                return getRTreeRuntime(dataverseName, datasetName, indexName, propagatedSchema, primaryKeys,
                        secondaryKeys, additionalNonKeyFields, filterFactory, inputRecordDesc, context, spec, indexOp,
                        bulkload, upsertIndicatorVar, prevSecondaryKeys, prevAdditionalFilteringKeys);
            case SINGLE_PARTITION_WORD_INVIX:
            case SINGLE_PARTITION_NGRAM_INVIX:
            case LENGTH_PARTITIONED_WORD_INVIX:
            case LENGTH_PARTITIONED_NGRAM_INVIX:
                return getInvertedIndexRuntime(dataverseName, datasetName, indexName, propagatedSchema, primaryKeys,
                        secondaryKeys, additionalNonKeyFields, filterFactory, inputRecordDesc, context, spec, indexOp,
                        secondaryIndex.getIndexType(), bulkload, upsertIndicatorVar, prevSecondaryKeys,
                        prevAdditionalFilteringKeys);
            default:
                throw new AlgebricksException(
                        indexOp.name() + "Insert, upsert, and delete not implemented for index type: "
                                + secondaryIndex.getIndexType());
        }
    }

    private Pair<IOperatorDescriptor, AlgebricksPartitionConstraint> getBTreeRuntime(DataverseName dataverseName,
            String datasetName, String indexName, IOperatorSchema propagatedSchema, List<LogicalVariable> primaryKeys,
            List<LogicalVariable> secondaryKeys, List<LogicalVariable> additionalNonKeyFields,
            AsterixTupleFilterFactory filterFactory, RecordDescriptor inputRecordDesc, JobGenContext context,
            JobSpecification spec, IndexOperation indexOp, boolean bulkload, LogicalVariable upsertIndicatorVar,
            List<LogicalVariable> prevSecondaryKeys, List<LogicalVariable> prevAdditionalFilteringKeys)
            throws AlgebricksException {
        Dataset dataset = MetadataManagerUtil.findExistingDataset(mdTxnCtx, dataverseName, datasetName);
        int numKeys = primaryKeys.size() + secondaryKeys.size();
        int numFilterFields = DatasetUtil.getFilterField(dataset) == null ? 0 : 1;

        // generate field permutations
        int[] fieldPermutation = new int[numKeys + numFilterFields];
        int[] modificationCallbackPrimaryKeyFields = new int[primaryKeys.size()];
        int i = 0;
        int j = 0;
        for (LogicalVariable varKey : secondaryKeys) {
            int idx = propagatedSchema.findVariable(varKey);
            fieldPermutation[i] = idx;
            i++;
        }
        for (LogicalVariable varKey : primaryKeys) {
            int idx = propagatedSchema.findVariable(varKey);
            fieldPermutation[i] = idx;
            modificationCallbackPrimaryKeyFields[j] = i;
            i++;
            j++;
        }

        if (numFilterFields > 0) {
            int idx = propagatedSchema.findVariable(additionalNonKeyFields.get(0));
            fieldPermutation[numKeys] = idx;
        }

        int[] prevFieldPermutation = null;
        if (indexOp == IndexOperation.UPSERT) {
            // generate field permutations for prev record
            prevFieldPermutation = new int[numKeys + numFilterFields];
            int k = 0;
            for (LogicalVariable varKey : prevSecondaryKeys) {
                int idx = propagatedSchema.findVariable(varKey);
                prevFieldPermutation[k] = idx;
                k++;
            }
            for (LogicalVariable varKey : primaryKeys) {
                int idx = propagatedSchema.findVariable(varKey);
                prevFieldPermutation[k] = idx;
                k++;
            }
            // Filter can only be one field!
            if (numFilterFields > 0) {
                int idx = propagatedSchema.findVariable(prevAdditionalFilteringKeys.get(0));
                prevFieldPermutation[numKeys] = idx;
            }
        }
        try {
            // Index parameters.
            Index secondaryIndex = MetadataManager.INSTANCE.getIndex(mdTxnCtx, dataset.getDataverseName(),
                    dataset.getDatasetName(), indexName);
            Pair<IFileSplitProvider, AlgebricksPartitionConstraint> splitsAndConstraint =
                    getSplitProviderAndConstraints(dataset, secondaryIndex.getIndexName());
            // prepare callback
            IModificationOperationCallbackFactory modificationCallbackFactory = dataset.getModificationCallbackFactory(
                    storageComponentProvider, secondaryIndex, indexOp, modificationCallbackPrimaryKeyFields);
            IIndexDataflowHelperFactory idfh = new IndexDataflowHelperFactory(
                    storageComponentProvider.getStorageManager(), splitsAndConstraint.first);
            IOperatorDescriptor op;
            if (bulkload) {
                long numElementsHint = getCardinalityPerPartitionHint(dataset);
                op = new LSMIndexBulkLoadOperatorDescriptor(spec, inputRecordDesc, fieldPermutation,
                        StorageConstants.DEFAULT_TREE_FILL_FACTOR, false, numElementsHint, false, idfh, null,
                        BulkLoadUsage.LOAD, dataset.getDatasetId(), filterFactory);
            } else if (indexOp == IndexOperation.UPSERT) {
                int upsertIndicatorFieldIndex = propagatedSchema.findVariable(upsertIndicatorVar);
                op = new LSMSecondaryUpsertOperatorDescriptor(spec, inputRecordDesc, fieldPermutation, idfh,
                        filterFactory, modificationCallbackFactory, upsertIndicatorFieldIndex,
                        BinaryBooleanInspector.FACTORY, prevFieldPermutation);
            } else {
                op = new LSMTreeInsertDeleteOperatorDescriptor(spec, inputRecordDesc, fieldPermutation, indexOp, idfh,
                        filterFactory, false, modificationCallbackFactory);
            }
            return new Pair<>(op, splitsAndConstraint.second);
        } catch (Exception e) {
            throw new AlgebricksException(e);
        }
    }

    private Pair<IOperatorDescriptor, AlgebricksPartitionConstraint> getRTreeRuntime(DataverseName dataverseName,
            String datasetName, String indexName, IOperatorSchema propagatedSchema, List<LogicalVariable> primaryKeys,
            List<LogicalVariable> secondaryKeys, List<LogicalVariable> additionalNonKeyFields,
            AsterixTupleFilterFactory filterFactory, RecordDescriptor recordDesc, JobGenContext context,
            JobSpecification spec, IndexOperation indexOp, boolean bulkload, LogicalVariable upsertIndicatorVar,
            List<LogicalVariable> prevSecondaryKeys, List<LogicalVariable> prevAdditionalFilteringKeys)
            throws AlgebricksException {
        Dataset dataset = MetadataManagerUtil.findExistingDataset(mdTxnCtx, dataverseName, datasetName);
        String itemTypeName = dataset.getItemTypeName();
        IAType itemType = MetadataManager.INSTANCE
                .getDatatype(mdTxnCtx, dataset.getItemTypeDataverseName(), itemTypeName).getDatatype();
        validateRecordType(itemType);
        ARecordType recType = (ARecordType) itemType;
        Index secondaryIndex = MetadataManager.INSTANCE.getIndex(mdTxnCtx, dataset.getDataverseName(),
                dataset.getDatasetName(), indexName);
        List<List<String>> secondaryKeyExprs = secondaryIndex.getKeyFieldNames();
        List<IAType> secondaryKeyTypes = secondaryIndex.getKeyFieldTypes();
        Pair<IAType, Boolean> keyPairType =
                Index.getNonNullableOpenFieldType(secondaryKeyTypes.get(0), secondaryKeyExprs.get(0), recType);
        IAType spatialType = keyPairType.first;
        int dimension = NonTaggedFormatUtil.getNumDimensions(spatialType.getTypeTag());
        int numSecondaryKeys = dimension * 2;
        int numPrimaryKeys = primaryKeys.size();
        int numKeys = numSecondaryKeys + numPrimaryKeys;

        int numFilterFields = DatasetUtil.getFilterField(dataset) == null ? 0 : 1;
        int[] fieldPermutation = new int[numKeys + numFilterFields];
        int[] modificationCallbackPrimaryKeyFields = new int[primaryKeys.size()];
        int i = 0;
        int j = 0;

        for (LogicalVariable varKey : secondaryKeys) {
            int idx = propagatedSchema.findVariable(varKey);
            fieldPermutation[i] = idx;
            i++;
        }
        for (LogicalVariable varKey : primaryKeys) {
            int idx = propagatedSchema.findVariable(varKey);
            fieldPermutation[i] = idx;
            modificationCallbackPrimaryKeyFields[j] = i;
            i++;
            j++;
        }

        if (numFilterFields > 0) {
            int idx = propagatedSchema.findVariable(additionalNonKeyFields.get(0));
            fieldPermutation[numKeys] = idx;
        }

        int[] prevFieldPermutation = null;
        if (indexOp == IndexOperation.UPSERT) {
            // Get field permutation for previous value
            prevFieldPermutation = new int[numKeys + numFilterFields];
            i = 0;

            // Get field permutation for new value
            for (LogicalVariable varKey : prevSecondaryKeys) {
                int idx = propagatedSchema.findVariable(varKey);
                prevFieldPermutation[i] = idx;
                i++;
            }
            for (int k = 0; k < numPrimaryKeys; k++) {
                prevFieldPermutation[k + i] = fieldPermutation[k + i];
                i++;
            }

            if (numFilterFields > 0) {
                int idx = propagatedSchema.findVariable(prevAdditionalFilteringKeys.get(0));
                prevFieldPermutation[numKeys] = idx;
            }
        }
        Pair<IFileSplitProvider, AlgebricksPartitionConstraint> splitsAndConstraint =
                getSplitProviderAndConstraints(dataset, secondaryIndex.getIndexName());

        // prepare callback
        IModificationOperationCallbackFactory modificationCallbackFactory = dataset.getModificationCallbackFactory(
                storageComponentProvider, secondaryIndex, indexOp, modificationCallbackPrimaryKeyFields);
        IIndexDataflowHelperFactory indexDataflowHelperFactory =
                new IndexDataflowHelperFactory(storageComponentProvider.getStorageManager(), splitsAndConstraint.first);
        IOperatorDescriptor op;
        if (bulkload) {
            long numElementsHint = getCardinalityPerPartitionHint(dataset);
            op = new LSMIndexBulkLoadOperatorDescriptor(spec, recordDesc, fieldPermutation,
                    StorageConstants.DEFAULT_TREE_FILL_FACTOR, false, numElementsHint, false,
                    indexDataflowHelperFactory, null, BulkLoadUsage.LOAD, dataset.getDatasetId(), filterFactory);
        } else if (indexOp == IndexOperation.UPSERT) {
            int upsertIndicatorFieldIndex = propagatedSchema.findVariable(upsertIndicatorVar);
            op = new LSMSecondaryUpsertOperatorDescriptor(spec, recordDesc, fieldPermutation,
                    indexDataflowHelperFactory, filterFactory, modificationCallbackFactory, upsertIndicatorFieldIndex,
                    BinaryBooleanInspector.FACTORY, prevFieldPermutation);
        } else {
            op = new LSMTreeInsertDeleteOperatorDescriptor(spec, recordDesc, fieldPermutation, indexOp,
                    indexDataflowHelperFactory, filterFactory, false, modificationCallbackFactory);
        }
        return new Pair<>(op, splitsAndConstraint.second);
    }

    private Pair<IOperatorDescriptor, AlgebricksPartitionConstraint> getInvertedIndexRuntime(
            DataverseName dataverseName, String datasetName, String indexName, IOperatorSchema propagatedSchema,
            List<LogicalVariable> primaryKeys, List<LogicalVariable> secondaryKeys,
            List<LogicalVariable> additionalNonKeyFields, AsterixTupleFilterFactory filterFactory,
            RecordDescriptor recordDesc, JobGenContext context, JobSpecification spec, IndexOperation indexOp,
            IndexType indexType, boolean bulkload, LogicalVariable upsertIndicatorVar,
            List<LogicalVariable> prevSecondaryKeys, List<LogicalVariable> prevAdditionalFilteringKeys)
            throws AlgebricksException {
        // Check the index is length-partitioned or not.
        boolean isPartitioned;
        if (indexType == IndexType.LENGTH_PARTITIONED_WORD_INVIX
                || indexType == IndexType.LENGTH_PARTITIONED_NGRAM_INVIX) {
            isPartitioned = true;
        } else {
            isPartitioned = false;
        }

        // Sanity checks.
        if (primaryKeys.size() > 1) {
            throw new AlgebricksException("Cannot create inverted index on dataset with composite primary key.");
        }
        // The size of secondaryKeys can be two if it receives input from its
        // TokenizeOperator- [token, number of token]
        if ((secondaryKeys.size() > 1 && !isPartitioned) || (secondaryKeys.size() > 2 && isPartitioned)) {
            throw new AlgebricksException("Cannot create composite inverted index on multiple fields.");
        }
        Dataset dataset = MetadataManagerUtil.findExistingDataset(mdTxnCtx, dataverseName, datasetName);
        // For tokenization, sorting and loading.
        // One token (+ optional partitioning field) + primary keys: [token,
        // number of token, PK]
        int numKeys = primaryKeys.size() + secondaryKeys.size();
        int numFilterFields = DatasetUtil.getFilterField(dataset) == null ? 0 : 1;

        // generate field permutations
        int[] fieldPermutation = new int[numKeys + numFilterFields];
        int[] modificationCallbackPrimaryKeyFields = new int[primaryKeys.size()];
        int i = 0;
        int j = 0;

        // If the index is partitioned: [token, number of token]
        // Otherwise: [token]
        for (LogicalVariable varKey : secondaryKeys) {
            int idx = propagatedSchema.findVariable(varKey);
            fieldPermutation[i] = idx;
            i++;
        }
        for (LogicalVariable varKey : primaryKeys) {
            int idx = propagatedSchema.findVariable(varKey);
            fieldPermutation[i] = idx;
            modificationCallbackPrimaryKeyFields[j] = i;
            i++;
            j++;
        }
        if (numFilterFields > 0) {
            int idx = propagatedSchema.findVariable(additionalNonKeyFields.get(0));
            fieldPermutation[numKeys] = idx;
        }

        int[] prevFieldPermutation = null;
        if (indexOp == IndexOperation.UPSERT) {
            // Find permutations for prev value
            prevFieldPermutation = new int[numKeys + numFilterFields];
            i = 0;

            // If the index is partitioned: [token, number of token]
            // Otherwise: [token]
            for (LogicalVariable varKey : prevSecondaryKeys) {
                int idx = propagatedSchema.findVariable(varKey);
                prevFieldPermutation[i] = idx;
                i++;
            }

            for (int k = 0; k < primaryKeys.size(); k++) {
                prevFieldPermutation[k + i] = fieldPermutation[k + i];
                i++;
            }

            if (numFilterFields > 0) {
                int idx = propagatedSchema.findVariable(prevAdditionalFilteringKeys.get(0));
                prevFieldPermutation[numKeys] = idx;
            }
        }
        try {
            // Index parameters.
            Index secondaryIndex = MetadataManager.INSTANCE.getIndex(mdTxnCtx, dataset.getDataverseName(),
                    dataset.getDatasetName(), indexName);
            Pair<IFileSplitProvider, AlgebricksPartitionConstraint> splitsAndConstraint =
                    getSplitProviderAndConstraints(dataset, secondaryIndex.getIndexName());

            // prepare callback
            IModificationOperationCallbackFactory modificationCallbackFactory = dataset.getModificationCallbackFactory(
                    storageComponentProvider, secondaryIndex, indexOp, modificationCallbackPrimaryKeyFields);
            IIndexDataflowHelperFactory indexDataFlowFactory = new IndexDataflowHelperFactory(
                    storageComponentProvider.getStorageManager(), splitsAndConstraint.first);
            IOperatorDescriptor op;
            if (bulkload) {
                long numElementsHint = getCardinalityPerPartitionHint(dataset);
                op = new LSMIndexBulkLoadOperatorDescriptor(spec, recordDesc, fieldPermutation,
                        StorageConstants.DEFAULT_TREE_FILL_FACTOR, false, numElementsHint, false, indexDataFlowFactory,
                        null, BulkLoadUsage.LOAD, dataset.getDatasetId(), filterFactory);
            } else if (indexOp == IndexOperation.UPSERT) {
                int upsertIndicatorFieldIndex = propagatedSchema.findVariable(upsertIndicatorVar);
                op = new LSMSecondaryUpsertOperatorDescriptor(spec, recordDesc, fieldPermutation, indexDataFlowFactory,
                        filterFactory, modificationCallbackFactory, upsertIndicatorFieldIndex,
                        BinaryBooleanInspector.FACTORY, prevFieldPermutation);
            } else {
                op = new LSMTreeInsertDeleteOperatorDescriptor(spec, recordDesc, fieldPermutation, indexOp,
                        indexDataFlowFactory, filterFactory, false, modificationCallbackFactory);
            }
            return new Pair<>(op, splitsAndConstraint.second);
        } catch (Exception e) {
            throw new AlgebricksException(e);
        }
    }

    // Get a Tokenizer for the bulk-loading data into a n-gram or keyword index.
    private Pair<IOperatorDescriptor, AlgebricksPartitionConstraint> getBinaryTokenizerRuntime(
            DataverseName dataverseName, String datasetName, String indexName, IOperatorSchema inputSchema,
            IOperatorSchema propagatedSchema, List<LogicalVariable> primaryKeys, List<LogicalVariable> secondaryKeys,
            RecordDescriptor recordDesc, JobSpecification spec, IndexType indexType) throws AlgebricksException {

        // Sanity checks.
        if (primaryKeys.size() > 1) {
            throw new AlgebricksException("Cannot tokenize composite primary key.");
        }
        if (secondaryKeys.size() > 1) {
            throw new AlgebricksException("Cannot tokenize composite secondary key fields.");
        }

        boolean isPartitioned;
        if (indexType == IndexType.LENGTH_PARTITIONED_WORD_INVIX
                || indexType == IndexType.LENGTH_PARTITIONED_NGRAM_INVIX) {
            isPartitioned = true;
        } else {
            isPartitioned = false;
        }

        // Number of Keys that needs to be propagated
        int numKeys = inputSchema.getSize();

        // Get the rest of Logical Variables that are not (PK or SK) and each
        // variable's positions.
        // These variables will be propagated through TokenizeOperator.
        List<LogicalVariable> otherKeys = new ArrayList<>();
        if (inputSchema.getSize() > 0) {
            for (int k = 0; k < inputSchema.getSize(); k++) {
                boolean found = false;
                for (LogicalVariable varKey : primaryKeys) {
                    if (varKey.equals(inputSchema.getVariable(k))) {
                        found = true;
                        break;
                    } else {
                        found = false;
                    }
                }
                if (!found) {
                    for (LogicalVariable varKey : secondaryKeys) {
                        if (varKey.equals(inputSchema.getVariable(k))) {
                            found = true;
                            break;
                        } else {
                            found = false;
                        }
                    }
                }
                if (!found) {
                    otherKeys.add(inputSchema.getVariable(k));
                }
            }
        }

        // For tokenization, sorting and loading.
        // One token (+ optional partitioning field) + primary keys + secondary
        // keys + other variables
        // secondary keys and other variables will be just passed to the
        // IndexInsertDelete Operator.
        int numTokenKeyPairFields = (!isPartitioned) ? 1 + numKeys : 2 + numKeys;

        // generate field permutations for the input
        int[] fieldPermutation = new int[numKeys];

        int[] modificationCallbackPrimaryKeyFields = new int[primaryKeys.size()];
        int i = 0;
        int j = 0;
        for (LogicalVariable varKey : primaryKeys) {
            int idx = propagatedSchema.findVariable(varKey);
            fieldPermutation[i] = idx;
            modificationCallbackPrimaryKeyFields[j] = i;
            i++;
            j++;
        }
        for (LogicalVariable varKey : otherKeys) {
            int idx = propagatedSchema.findVariable(varKey);
            fieldPermutation[i] = idx;
            i++;
        }
        for (LogicalVariable varKey : secondaryKeys) {
            int idx = propagatedSchema.findVariable(varKey);
            fieldPermutation[i] = idx;
            i++;
        }

        Dataset dataset = MetadataManagerUtil.findExistingDataset(mdTxnCtx, dataverseName, datasetName);
        String itemTypeName = dataset.getItemTypeName();
        IAType itemType;
        try {
            itemType = MetadataManager.INSTANCE.getDatatype(mdTxnCtx, dataset.getItemTypeDataverseName(), itemTypeName)
                    .getDatatype();

            if (itemType.getTypeTag() != ATypeTag.OBJECT) {
                throw new AlgebricksException("Only record types can be tokenized.");
            }

            ARecordType recType = (ARecordType) itemType;

            // Index parameters.
            Index secondaryIndex = MetadataManager.INSTANCE.getIndex(mdTxnCtx, dataset.getDataverseName(),
                    dataset.getDatasetName(), indexName);

            List<List<String>> secondaryKeyExprs = secondaryIndex.getKeyFieldNames();
            List<IAType> secondaryKeyTypeEntries = secondaryIndex.getKeyFieldTypes();

            int numTokenFields = (!isPartitioned) ? secondaryKeys.size() : secondaryKeys.size() + 1;
            ITypeTraits[] tokenTypeTraits = new ITypeTraits[numTokenFields];
            ITypeTraits[] invListsTypeTraits = new ITypeTraits[primaryKeys.size()];

            // Find the key type of the secondary key. If it's a derived type,
            // return the derived type.
            // e.g. UNORDERED LIST -> return UNORDERED LIST type
            IAType secondaryKeyType;
            Pair<IAType, Boolean> keyPairType = Index.getNonNullableOpenFieldType(secondaryKeyTypeEntries.get(0),
                    secondaryKeyExprs.get(0), recType);
            secondaryKeyType = keyPairType.first;
            List<List<String>> partitioningKeys = dataset.getPrimaryKeys();
            i = 0;
            for (List<String> partitioningKey : partitioningKeys) {
                IAType keyType = recType.getSubFieldType(partitioningKey);
                invListsTypeTraits[i] = TypeTraitProvider.INSTANCE.getTypeTrait(keyType);
                ++i;
            }

            tokenTypeTraits[0] = NonTaggedFormatUtil.getTokenTypeTrait(secondaryKeyType);
            if (isPartitioned) {
                // The partitioning field is hardcoded to be a short *without*
                // an Asterix type tag.
                tokenTypeTraits[1] = ShortPointable.TYPE_TRAITS;
            }

            IBinaryTokenizerFactory tokenizerFactory = NonTaggedFormatUtil.getBinaryTokenizerFactory(
                    secondaryKeyType.getTypeTag(), indexType, secondaryIndex.getGramLength());

            Pair<IFileSplitProvider, AlgebricksPartitionConstraint> splitsAndConstraint =
                    getSplitProviderAndConstraints(dataset, secondaryIndex.getIndexName());

            // Generate Output Record format
            ISerializerDeserializer<?>[] tokenKeyPairFields = new ISerializerDeserializer[numTokenKeyPairFields];
            ITypeTraits[] tokenKeyPairTypeTraits = new ITypeTraits[numTokenKeyPairFields];
            ISerializerDeserializerProvider serdeProvider = getDataFormat().getSerdeProvider();

            // The order of the output record: propagated variables (including
            // PK and SK), token, and number of token.
            // #1. propagate all input variables
            for (int k = 0; k < recordDesc.getFieldCount(); k++) {
                tokenKeyPairFields[k] = recordDesc.getFields()[k];
                tokenKeyPairTypeTraits[k] = recordDesc.getTypeTraits()[k];
            }
            int tokenOffset = recordDesc.getFieldCount();

            // #2. Specify the token type
            tokenKeyPairFields[tokenOffset] = serdeProvider.getSerializerDeserializer(secondaryKeyType);
            tokenKeyPairTypeTraits[tokenOffset] = tokenTypeTraits[0];
            tokenOffset++;

            // #3. Specify the length-partitioning key: number of token
            if (isPartitioned) {
                tokenKeyPairFields[tokenOffset] = ShortSerializerDeserializer.INSTANCE;
                tokenKeyPairTypeTraits[tokenOffset] = tokenTypeTraits[1];
            }

            RecordDescriptor tokenKeyPairRecDesc = new RecordDescriptor(tokenKeyPairFields, tokenKeyPairTypeTraits);
            IOperatorDescriptor tokenizerOp;

            // Keys to be tokenized : SK
            int docField = fieldPermutation[fieldPermutation.length - 1];

            // Keys to be propagated
            int[] keyFields = new int[numKeys];
            for (int k = 0; k < keyFields.length; k++) {
                keyFields[k] = k;
            }

            tokenizerOp = new BinaryTokenizerOperatorDescriptor(spec, tokenKeyPairRecDesc, tokenizerFactory, docField,
                    keyFields, isPartitioned, true, false, MissingWriterFactory.INSTANCE);
            return new Pair<>(tokenizerOp, splitsAndConstraint.second);
        } catch (Exception e) {
            throw new AlgebricksException(e);
        }
    }

    @Override
    public AsterixTupleFilterFactory createTupleFilterFactory(IOperatorSchema[] inputSchemas,
            IVariableTypeEnvironment typeEnv, ILogicalExpression filterExpr, JobGenContext context)
            throws AlgebricksException {
        // No filtering condition.
        if (filterExpr == null) {
            return null;
        }
        IExpressionRuntimeProvider expressionRuntimeProvider = context.getExpressionRuntimeProvider();
        IScalarEvaluatorFactory filterEvalFactory =
                expressionRuntimeProvider.createEvaluatorFactory(filterExpr, typeEnv, inputSchemas, context);
        return new AsterixTupleFilterFactory(filterEvalFactory, context.getBinaryBooleanInspectorFactory());
    }

    private void validateRecordType(IAType itemType) throws AlgebricksException {
        if (itemType.getTypeTag() != ATypeTag.OBJECT) {
            throw new AlgebricksException("Only record types can be indexed.");
        }
    }

    public IStorageComponentProvider getStorageComponentProvider() {
        return storageComponentProvider;
    }

    public Pair<IFileSplitProvider, AlgebricksPartitionConstraint> getSplitProviderAndConstraints(Dataset ds)
            throws AlgebricksException {
        return getSplitProviderAndConstraints(ds, ds.getDatasetName());
    }

    public Pair<IFileSplitProvider, AlgebricksPartitionConstraint> getSplitProviderAndConstraints(Dataset ds,
            String indexName) throws AlgebricksException {
        FileSplit[] splits = splitsForIndex(mdTxnCtx, ds, indexName);
        return StoragePathUtil.splitProviderAndPartitionConstraints(splits);
    }

    public LockList getLocks() {
        return locks;
    }

    public ICcApplicationContext getApplicationContext() {
        return appCtx;
    }

    public ITxnIdFactory getTxnIdFactory() {
        return appCtx.getTxnIdFactory();
    }

    public ICompressionManager getCompressionManager() {
        return appCtx.getCompressionManager();
    }

    public void addAccessedDataset(Dataset dataset) {
        txnAccessedDatasets.add(dataset);
    }

    public Set<Dataset> getAccessedDatasets() {
        return Collections.unmodifiableSet(txnAccessedDatasets);
    }
}<|MERGE_RESOLUTION|>--- conflicted
+++ resolved
@@ -361,17 +361,12 @@
         return MetadataManagerUtil.findNodes(mdTxnCtx, nodeGroupName);
     }
 
-<<<<<<< HEAD
+    public Datatype findTypeEntity(DataverseName dataverseName, String typeName) throws AlgebricksException {
+        return MetadataManagerUtil.findTypeEntity(mdTxnCtx, dataverseName, typeName);
+    }
+
     public IAType findType(DataverseName dataverseName, String typeName) throws AlgebricksException {
         return MetadataManagerUtil.findType(mdTxnCtx, dataverseName, typeName);
-=======
-    public Datatype findTypeEntity(String dataverse, String typeName) throws AlgebricksException {
-        return MetadataManagerUtil.findTypeEntity(mdTxnCtx, dataverse, typeName);
-    }
-
-    public IAType findType(String dataverse, String typeName) throws AlgebricksException {
-        return MetadataManagerUtil.findType(mdTxnCtx, dataverse, typeName);
->>>>>>> 0ce5f5af
     }
 
     public IAType findType(Dataset dataset) throws AlgebricksException {
