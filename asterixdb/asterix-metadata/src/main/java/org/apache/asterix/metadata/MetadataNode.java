--- conflicted
+++ resolved
@@ -1229,7 +1229,6 @@
         }
     }
 
-<<<<<<< HEAD
     private void confirmFullTextConfigCanBeDeleted(TxnId txnId, DataverseName dataverseNameFullTextConfig,
             String configName) throws AlgebricksException {
         if (Strings.isNullOrEmpty(configName)) {
@@ -1249,13 +1248,18 @@
                     String indexConfigName = ((Index.TextIndexDetails) index.getIndexDetails()).getFullTextConfigName();
                     if (index.getDataverseName().equals(dataverseNameFullTextConfig)
                             && !Strings.isNullOrEmpty(indexConfigName) && indexConfigName.equals(configName)) {
-                        throw new AlgebricksException("Cannot drop full-text config "
-                                + " because it is being used by index " + index.getIndexName());
+                        throw new AsterixException(
+                                org.apache.asterix.common.exceptions.ErrorCode.CANNOT_DROP_OBJECT_DEPENDENT_EXISTS,
+                                "full-text config",
+                                MetadataUtil.getFullyQualifiedDisplayName(dataverseNameFullTextConfig, configName),
+                                "index", DatasetUtil.getFullyQualifiedDisplayName(index.getDataverseName(),
+                                        index.getDatasetName()) + "." + index.getIndexName());
                     }
                 }
             }
         }
-=======
+    }
+
     private void confirmDatasetCanBeDeleted(TxnId txnId, DataverseName dataverseName, String datasetName)
             throws AlgebricksException {
         confirmDatasetIsUnusedByFunctions(txnId, dataverseName, datasetName);
@@ -1265,7 +1269,6 @@
             throws AlgebricksException {
         confirmObjectIsUnusedByFunctions(txnId, Function.FunctionDependencyKind.DATASET, dataverseName, datasetName,
                 null);
->>>>>>> eb3cf8a1
     }
 
     private void confirmLibraryCanBeDeleted(TxnId txnId, DataverseName dataverseName, String libraryName)
