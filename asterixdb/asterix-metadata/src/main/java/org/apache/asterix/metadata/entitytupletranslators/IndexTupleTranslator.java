/*
 * Licensed to the Apache Software Foundation (ASF) under one
 * or more contributor license agreements.  See the NOTICE file
 * distributed with this work for additional information
 * regarding copyright ownership.  The ASF licenses this file
 * to you under the Apache License, Version 2.0 (the
 * "License"); you may not use this file except in compliance
 * with the License.  You may obtain a copy of the License at
 *
 *   http://www.apache.org/licenses/LICENSE-2.0
 *
 * Unless required by applicable law or agreed to in writing,
 * software distributed under the License is distributed on an
 * "AS IS" BASIS, WITHOUT WARRANTIES OR CONDITIONS OF ANY
 * KIND, either express or implied.  See the License for the
 * specific language governing permissions and limitations
 * under the License.
 */

package org.apache.asterix.metadata.entitytupletranslators;

import java.util.ArrayList;
import java.util.Calendar;
import java.util.List;

import org.apache.asterix.builders.OrderedListBuilder;
import org.apache.asterix.common.config.DatasetConfig.IndexType;
import org.apache.asterix.common.metadata.DataverseName;
import org.apache.asterix.common.transactions.TxnId;
import org.apache.asterix.formats.nontagged.SerializerDeserializerProvider;
import org.apache.asterix.metadata.MetadataNode;
import org.apache.asterix.metadata.bootstrap.MetadataPrimaryIndexes;
import org.apache.asterix.metadata.bootstrap.MetadataRecordTypes;
import org.apache.asterix.metadata.entities.BuiltinTypeMap;
import org.apache.asterix.metadata.entities.Dataset;
import org.apache.asterix.metadata.entities.Index;
import org.apache.asterix.metadata.utils.KeyFieldTypeUtil;
import org.apache.asterix.om.base.ABoolean;
import org.apache.asterix.om.base.ACollectionCursor;
import org.apache.asterix.om.base.AInt32;
import org.apache.asterix.om.base.AInt8;
import org.apache.asterix.om.base.AMutableInt8;
import org.apache.asterix.om.base.AOrderedList;
import org.apache.asterix.om.base.ARecord;
import org.apache.asterix.om.base.AString;
import org.apache.asterix.om.base.IACursor;
import org.apache.asterix.om.types.AOrderedListType;
import org.apache.asterix.om.types.ARecordType;
import org.apache.asterix.om.types.BuiltinType;
import org.apache.asterix.om.types.IAType;
import org.apache.hyracks.algebricks.common.exceptions.AlgebricksException;
import org.apache.hyracks.api.dataflow.value.ISerializerDeserializer;
import org.apache.hyracks.api.exceptions.HyracksDataException;
import org.apache.hyracks.data.std.util.ArrayBackedValueStorage;
import org.apache.hyracks.dataflow.common.data.accessors.ITupleReference;

/**
 * Translates an Index metadata entity to an ITupleReference and vice versa.
 */
public class IndexTupleTranslator extends AbstractTupleTranslator<Index> {

    // Payload field containing serialized Index.
    private static final int INDEX_PAYLOAD_TUPLE_FIELD_INDEX = 3;

    // Field name of open field.
    public static final String GRAM_LENGTH_FIELD_NAME = "GramLength";
    public static final String INDEX_SEARCHKEY_TYPE_FIELD_NAME = "SearchKeyType";
    public static final String INDEX_ISENFORCED_FIELD_NAME = "IsEnforced";
    public static final String INDEX_SEARCHKEY_SOURCE_INDICATOR_FIELD_NAME = "SearchKeySourceIndicator";

    protected final TxnId txnId;
    protected final MetadataNode metadataNode;

    protected OrderedListBuilder listBuilder;
    protected OrderedListBuilder primaryKeyListBuilder;
    protected AOrderedListType stringList;
    protected AOrderedListType int8List;
    protected ArrayBackedValueStorage nameValue;
    protected ArrayBackedValueStorage itemValue;
    protected AMutableInt8 aInt8;
    protected ISerializerDeserializer<AInt8> int8Serde;

    @SuppressWarnings("unchecked")
    protected IndexTupleTranslator(TxnId txnId, MetadataNode metadataNode, boolean getTuple) {
        super(getTuple, MetadataPrimaryIndexes.INDEX_DATASET, INDEX_PAYLOAD_TUPLE_FIELD_INDEX);
        this.txnId = txnId;
        this.metadataNode = metadataNode;
        if (getTuple) {
            listBuilder = new OrderedListBuilder();
            primaryKeyListBuilder = new OrderedListBuilder();
            stringList = new AOrderedListType(BuiltinType.ASTRING, null);
            int8List = new AOrderedListType(BuiltinType.AINT8, null);
            nameValue = new ArrayBackedValueStorage();
            itemValue = new ArrayBackedValueStorage();
            aInt8 = new AMutableInt8((byte) 0);
            int8Serde = SerializerDeserializerProvider.INSTANCE.getSerializerDeserializer(BuiltinType.AINT8);
        }
    }

    @Override
    protected Index createMetadataEntityFromARecord(ARecord indexRecord) throws AlgebricksException {
        String dataverseCanonicalName =
                ((AString) indexRecord.getValueByPos(MetadataRecordTypes.INDEX_ARECORD_DATAVERSENAME_FIELD_INDEX))
                        .getStringValue();
        DataverseName dataverseName = DataverseName.createFromCanonicalForm(dataverseCanonicalName);
        String datasetName =
                ((AString) indexRecord.getValueByPos(MetadataRecordTypes.INDEX_ARECORD_DATASETNAME_FIELD_INDEX))
                        .getStringValue();
        String indexName =
                ((AString) indexRecord.getValueByPos(MetadataRecordTypes.INDEX_ARECORD_INDEXNAME_FIELD_INDEX))
                        .getStringValue();
        IndexType indexStructure = IndexType.valueOf(
                ((AString) indexRecord.getValueByPos(MetadataRecordTypes.INDEX_ARECORD_INDEXSTRUCTURE_FIELD_INDEX))
                        .getStringValue());
        IACursor fieldNameCursor =
                ((AOrderedList) indexRecord.getValueByPos(MetadataRecordTypes.INDEX_ARECORD_SEARCHKEY_FIELD_INDEX))
                        .getCursor();
        List<List<String>> searchKey = new ArrayList<>();
        AOrderedList fieldNameList;
        while (fieldNameCursor.next()) {
            fieldNameList = (AOrderedList) fieldNameCursor.get();
            IACursor nestedFieldNameCursor = (fieldNameList.getCursor());
            List<String> nestedFieldName = new ArrayList<>();
            while (nestedFieldNameCursor.next()) {
                nestedFieldName.add(((AString) nestedFieldNameCursor.get()).getStringValue());
            }
            searchKey.add(nestedFieldName);
        }
        int indexKeyTypeFieldPos = indexRecord.getType().getFieldIndex(INDEX_SEARCHKEY_TYPE_FIELD_NAME);
        IACursor fieldTypeCursor = new ACollectionCursor();
        if (indexKeyTypeFieldPos > 0) {
            fieldTypeCursor = ((AOrderedList) indexRecord.getValueByPos(indexKeyTypeFieldPos)).getCursor();
        }
        List<IAType> searchKeyType = new ArrayList<>(searchKey.size());
        while (fieldTypeCursor.next()) {
            String typeName = ((AString) fieldTypeCursor.get()).getStringValue();
<<<<<<< HEAD
            IAType fieldType = BuiltinTypeMap.getTypeFromTypeName(metadataNode, txnId, dataverseName, typeName, false);
=======
            IAType fieldType = BuiltinTypeMap.getTypeFromTypeName(metadataNode, txnId, dvName, typeName);
>>>>>>> 3a628026
            searchKeyType.add(fieldType);
        }
        boolean isOverridingKeyTypes = !searchKeyType.isEmpty();

        int isEnforcedFieldPos = indexRecord.getType().getFieldIndex(INDEX_ISENFORCED_FIELD_NAME);
        Boolean isEnforcingKeys = false;
        if (isEnforcedFieldPos > 0) {
            isEnforcingKeys = ((ABoolean) indexRecord.getValueByPos(isEnforcedFieldPos)).getBoolean();
        }
        Boolean isPrimaryIndex =
                ((ABoolean) indexRecord.getValueByPos(MetadataRecordTypes.INDEX_ARECORD_ISPRIMARY_FIELD_INDEX))
                        .getBoolean();
        int pendingOp = ((AInt32) indexRecord.getValueByPos(MetadataRecordTypes.INDEX_ARECORD_PENDINGOP_FIELD_INDEX))
                .getIntegerValue();
        // Check if there is a gram length as well.
        int gramLength = -1;
        int gramLenPos = indexRecord.getType().getFieldIndex(GRAM_LENGTH_FIELD_NAME);
        if (gramLenPos >= 0) {
            gramLength = ((AInt32) indexRecord.getValueByPos(gramLenPos)).getIntegerValue();
        }

        // Read a field-source-indicator field.
        List<Integer> keyFieldSourceIndicator = new ArrayList<>();
        int keyFieldSourceIndicatorIndex =
                indexRecord.getType().getFieldIndex(INDEX_SEARCHKEY_SOURCE_INDICATOR_FIELD_NAME);
        if (keyFieldSourceIndicatorIndex >= 0) {
            IACursor cursor = ((AOrderedList) indexRecord.getValueByPos(keyFieldSourceIndicatorIndex)).getCursor();
            while (cursor.next()) {
                keyFieldSourceIndicator.add((int) ((AInt8) cursor.get()).getByteValue());
            }
        } else {
            for (int index = 0; index < searchKey.size(); ++index) {
                keyFieldSourceIndicator.add(0);
            }
        }

        // index key type information is not persisted, thus we extract type information
        // from the record metadata
        if (searchKeyType.isEmpty()) {
            Dataset dataset = metadataNode.getDataset(txnId, dataverseName, datasetName);
            String datatypeName = dataset.getItemTypeName();
            DataverseName datatypeDataverseName = dataset.getItemTypeDataverseName();
            ARecordType recordDt =
                    (ARecordType) metadataNode.getDatatype(txnId, datatypeDataverseName, datatypeName).getDatatype();
            String metatypeName = dataset.getMetaItemTypeName();
            DataverseName metatypeDataverseName = dataset.getMetaItemTypeDataverseName();
            ARecordType metaDt = null;
            if (metatypeName != null && metatypeDataverseName != null) {
                metaDt = (ARecordType) metadataNode.getDatatype(txnId, metatypeDataverseName, metatypeName)
                        .getDatatype();
            }
            searchKeyType = KeyFieldTypeUtil.getKeyTypes(recordDt, metaDt, searchKey, keyFieldSourceIndicator);
        }

        return new Index(dataverseName, datasetName, indexName, indexStructure, searchKey, keyFieldSourceIndicator,
                searchKeyType, gramLength, isOverridingKeyTypes, isEnforcingKeys, isPrimaryIndex, pendingOp);
    }

    @Override
    public ITupleReference getTupleFromMetadataEntity(Index index) throws HyracksDataException {
        String dataverseCanonicalName = index.getDataverseName().getCanonicalForm();

        // write the key in the first 3 fields of the tuple
        tupleBuilder.reset();
        aString.setValue(dataverseCanonicalName);
        stringSerde.serialize(aString, tupleBuilder.getDataOutput());
        tupleBuilder.addFieldEndOffset();
        aString.setValue(index.getDatasetName());
        stringSerde.serialize(aString, tupleBuilder.getDataOutput());
        tupleBuilder.addFieldEndOffset();
        aString.setValue(index.getIndexName());
        stringSerde.serialize(aString, tupleBuilder.getDataOutput());
        tupleBuilder.addFieldEndOffset();

        // write the payload in the fourth field of the tuple
        recordBuilder.reset(MetadataRecordTypes.INDEX_RECORDTYPE);

        // write field 0
        fieldValue.reset();
        aString.setValue(dataverseCanonicalName);
        stringSerde.serialize(aString, fieldValue.getDataOutput());
        recordBuilder.addField(MetadataRecordTypes.INDEX_ARECORD_DATAVERSENAME_FIELD_INDEX, fieldValue);

        // write field 1
        fieldValue.reset();
        aString.setValue(index.getDatasetName());
        stringSerde.serialize(aString, fieldValue.getDataOutput());
        recordBuilder.addField(MetadataRecordTypes.INDEX_ARECORD_DATASETNAME_FIELD_INDEX, fieldValue);

        // write field 2
        fieldValue.reset();
        aString.setValue(index.getIndexName());
        stringSerde.serialize(aString, fieldValue.getDataOutput());
        recordBuilder.addField(MetadataRecordTypes.INDEX_ARECORD_INDEXNAME_FIELD_INDEX, fieldValue);

        // write field 3
        fieldValue.reset();
        aString.setValue(index.getIndexType().toString());
        stringSerde.serialize(aString, fieldValue.getDataOutput());
        recordBuilder.addField(MetadataRecordTypes.INDEX_ARECORD_INDEXSTRUCTURE_FIELD_INDEX, fieldValue);

        // write field 4
        primaryKeyListBuilder.reset((AOrderedListType) MetadataRecordTypes.INDEX_RECORDTYPE
                .getFieldTypes()[MetadataRecordTypes.INDEX_ARECORD_SEARCHKEY_FIELD_INDEX]);
        List<List<String>> searchKey = index.getKeyFieldNames();
        for (List<String> field : searchKey) {
            listBuilder.reset(stringList);
            for (String subField : field) {
                itemValue.reset();
                aString.setValue(subField);
                stringSerde.serialize(aString, itemValue.getDataOutput());
                listBuilder.addItem(itemValue);
            }
            itemValue.reset();
            listBuilder.write(itemValue.getDataOutput(), true);
            primaryKeyListBuilder.addItem(itemValue);
        }
        fieldValue.reset();
        primaryKeyListBuilder.write(fieldValue.getDataOutput(), true);
        recordBuilder.addField(MetadataRecordTypes.INDEX_ARECORD_SEARCHKEY_FIELD_INDEX, fieldValue);

        // write field 5
        fieldValue.reset();
        if (index.isPrimaryIndex()) {
            booleanSerde.serialize(ABoolean.TRUE, fieldValue.getDataOutput());
        } else {
            booleanSerde.serialize(ABoolean.FALSE, fieldValue.getDataOutput());
        }
        recordBuilder.addField(MetadataRecordTypes.INDEX_ARECORD_ISPRIMARY_FIELD_INDEX, fieldValue);

        // write field 6
        fieldValue.reset();
        aString.setValue(Calendar.getInstance().getTime().toString());
        stringSerde.serialize(aString, fieldValue.getDataOutput());
        recordBuilder.addField(MetadataRecordTypes.INDEX_ARECORD_TIMESTAMP_FIELD_INDEX, fieldValue);

        // write field 7
        fieldValue.reset();
        int32Serde.serialize(new AInt32(index.getPendingOp()), fieldValue.getDataOutput());
        recordBuilder.addField(MetadataRecordTypes.INDEX_ARECORD_PENDINGOP_FIELD_INDEX, fieldValue);

        // write open fields
        writeOpenFields(index);

        // write record
        recordBuilder.write(tupleBuilder.getDataOutput(), true);
        tupleBuilder.addFieldEndOffset();

        tuple.reset(tupleBuilder.getFieldEndOffsets(), tupleBuilder.getByteArray());
        return tuple;
    }

    /**
     * Keep protected to allow other extensions to add additional fields
     */
    protected void writeOpenFields(Index index) throws HyracksDataException {
        writeGramLength(index);
        writeSearchKeyType(index);
        writeEnforced(index);
        writeSearchKeySourceIndicator(index);
    }

    private void writeGramLength(Index index) throws HyracksDataException {
        if (index.getGramLength() > 0) {
            fieldValue.reset();
            nameValue.reset();
            aString.setValue(GRAM_LENGTH_FIELD_NAME);
            stringSerde.serialize(aString, nameValue.getDataOutput());
            int32Serde.serialize(new AInt32(index.getGramLength()), fieldValue.getDataOutput());
            recordBuilder.addField(nameValue, fieldValue);
        }
    }

    private void writeSearchKeyType(Index index) throws HyracksDataException {
        if (index.isOverridingKeyFieldTypes()) {
            OrderedListBuilder typeListBuilder = new OrderedListBuilder();
            typeListBuilder.reset(new AOrderedListType(BuiltinType.ANY, null));
            nameValue.reset();
            aString.setValue(INDEX_SEARCHKEY_TYPE_FIELD_NAME);

            stringSerde.serialize(aString, nameValue.getDataOutput());

            List<IAType> searchKeyType = index.getKeyFieldTypes();
            for (IAType type : searchKeyType) {
                itemValue.reset();
                aString.setValue(type.getTypeName());
                stringSerde.serialize(aString, itemValue.getDataOutput());
                typeListBuilder.addItem(itemValue);
            }
            fieldValue.reset();
            typeListBuilder.write(fieldValue.getDataOutput(), true);
            recordBuilder.addField(nameValue, fieldValue);
        }
    }

    private void writeEnforced(Index index) throws HyracksDataException {
        if (index.isEnforced()) {
            fieldValue.reset();
            nameValue.reset();
            aString.setValue(INDEX_ISENFORCED_FIELD_NAME);
            stringSerde.serialize(aString, nameValue.getDataOutput());
            booleanSerde.serialize(ABoolean.TRUE, fieldValue.getDataOutput());
            recordBuilder.addField(nameValue, fieldValue);
        }
    }

    private void writeSearchKeySourceIndicator(Index index) throws HyracksDataException {
        List<Integer> keySourceIndicator = index.getKeyFieldSourceIndicators();
        boolean needSerialization = false;
        if (keySourceIndicator != null) {
            for (int source : keySourceIndicator) {
                if (source != 0) {
                    needSerialization = true;
                    break;
                }
            }
        }
        if (needSerialization) {
            listBuilder.reset(int8List);
            nameValue.reset();
            aString.setValue(INDEX_SEARCHKEY_SOURCE_INDICATOR_FIELD_NAME);
            stringSerde.serialize(aString, nameValue.getDataOutput());
            for (int source : keySourceIndicator) {
                itemValue.reset();
                aInt8.setValue((byte) source);
                int8Serde.serialize(aInt8, itemValue.getDataOutput());
                listBuilder.addItem(itemValue);
            }
            fieldValue.reset();
            listBuilder.write(fieldValue.getDataOutput(), true);
            recordBuilder.addField(nameValue, fieldValue);
        }
    }
}<|MERGE_RESOLUTION|>--- conflicted
+++ resolved
@@ -134,11 +134,7 @@
         List<IAType> searchKeyType = new ArrayList<>(searchKey.size());
         while (fieldTypeCursor.next()) {
             String typeName = ((AString) fieldTypeCursor.get()).getStringValue();
-<<<<<<< HEAD
-            IAType fieldType = BuiltinTypeMap.getTypeFromTypeName(metadataNode, txnId, dataverseName, typeName, false);
-=======
-            IAType fieldType = BuiltinTypeMap.getTypeFromTypeName(metadataNode, txnId, dvName, typeName);
->>>>>>> 3a628026
+            IAType fieldType = BuiltinTypeMap.getTypeFromTypeName(metadataNode, txnId, dataverseName, typeName);
             searchKeyType.add(fieldType);
         }
         boolean isOverridingKeyTypes = !searchKeyType.isEmpty();
