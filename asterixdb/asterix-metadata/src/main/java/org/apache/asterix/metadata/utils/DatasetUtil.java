--- conflicted
+++ resolved
@@ -173,8 +173,6 @@
         return btreeFields;
     }
 
-<<<<<<< HEAD
-=======
     /**
      * Returns the primary key source indicators of the {@code dataset} or {@code null} if the dataset does not have
      * primary key source indicators (e.g. external datasets)
@@ -187,7 +185,6 @@
         return null;
     }
 
->>>>>>> 8930f0d7
     public static int getPositionOfPartitioningKeyField(Dataset dataset, List<String> fieldExpr,
             boolean fieldFromMeta) {
         List<Integer> keySourceIndicator = null;
