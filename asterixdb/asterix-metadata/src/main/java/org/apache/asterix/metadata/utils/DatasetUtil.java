/*
 * Licensed to the Apache Software Foundation (ASF) under one
 * or more contributor license agreements.  See the NOTICE file
 * distributed with this work for additional information
 * regarding copyright ownership.  The ASF licenses this file
 * to you under the Apache License, Version 2.0 (the
 * "License"); you may not use this file except in compliance
 * with the License.  You may obtain a copy of the License at
 *
 *   http://www.apache.org/licenses/LICENSE-2.0
 *
 * Unless required by applicable law or agreed to in writing,
 * software distributed under the License is distributed on an
 * "AS IS" BASIS, WITHOUT WARRANTIES OR CONDITIONS OF ANY
 * KIND, either express or implied.  See the License for the
 * specific language governing permissions and limitations
 * under the License.
 */
package org.apache.asterix.metadata.utils;

import static org.apache.asterix.common.utils.IdentifierUtil.dataset;
import static org.apache.asterix.om.utils.ProjectionFiltrationTypeUtil.EMPTY_TYPE;

import java.io.DataOutput;
import java.util.ArrayList;
import java.util.Collections;
import java.util.HashMap;
import java.util.List;
import java.util.Map;
import java.util.Set;
import java.util.UUID;
import java.util.stream.Collectors;

import org.apache.asterix.builders.IARecordBuilder;
import org.apache.asterix.builders.RecordBuilder;
import org.apache.asterix.common.cluster.PartitioningProperties;
import org.apache.asterix.common.config.DatasetConfig;
import org.apache.asterix.common.config.DatasetConfig.DatasetType;
import org.apache.asterix.common.context.CorrelatedPrefixMergePolicyFactory;
import org.apache.asterix.common.context.DatasetLifecycleManager;
import org.apache.asterix.common.context.DatasetResource;
import org.apache.asterix.common.context.IStorageComponentProvider;
import org.apache.asterix.common.context.ITransactionSubsystemProvider;
import org.apache.asterix.common.context.TransactionSubsystemProvider;
import org.apache.asterix.common.dataflow.DatasetLocalResource;
import org.apache.asterix.common.dataflow.ICcApplicationContext;
import org.apache.asterix.common.exceptions.ACIDException;
import org.apache.asterix.common.exceptions.AsterixException;
import org.apache.asterix.common.exceptions.ErrorCode;
import org.apache.asterix.common.metadata.DataverseName;
import org.apache.asterix.common.metadata.MetadataConstants;
import org.apache.asterix.common.metadata.MetadataUtil;
import org.apache.asterix.common.transactions.IRecoveryManager;
import org.apache.asterix.common.utils.JobUtils;
import org.apache.asterix.external.util.ExternalDataUtils;
import org.apache.asterix.formats.base.IDataFormat;
import org.apache.asterix.formats.nontagged.SerializerDeserializerProvider;
import org.apache.asterix.formats.nontagged.TypeTraitProvider;
import org.apache.asterix.metadata.IDatasetDetails;
import org.apache.asterix.metadata.MetadataManager;
import org.apache.asterix.metadata.MetadataTransactionContext;
import org.apache.asterix.metadata.declared.MetadataProvider;
import org.apache.asterix.metadata.entities.CompactionPolicy;
import org.apache.asterix.metadata.entities.Dataset;
import org.apache.asterix.metadata.entities.Dataverse;
import org.apache.asterix.metadata.entities.ExternalDatasetDetails;
import org.apache.asterix.metadata.entities.Index;
import org.apache.asterix.metadata.entities.InternalDatasetDetails;
import org.apache.asterix.metadata.entities.NodeGroup;
import org.apache.asterix.om.base.AMutableString;
import org.apache.asterix.om.base.AString;
import org.apache.asterix.om.types.ARecordType;
import org.apache.asterix.om.types.BuiltinType;
import org.apache.asterix.om.types.IAType;
import org.apache.asterix.om.types.visitor.SimpleStringBuilderForIATypeVisitor;
import org.apache.asterix.om.utils.ProjectionFiltrationTypeUtil;
import org.apache.asterix.runtime.operators.LSMPrimaryUpsertOperatorDescriptor;
import org.apache.asterix.runtime.utils.RuntimeUtils;
import org.apache.asterix.transaction.management.opcallbacks.PrimaryIndexInstantSearchOperationCallbackFactory;
import org.apache.hyracks.algebricks.common.constraints.AlgebricksAbsolutePartitionConstraint;
import org.apache.hyracks.algebricks.common.constraints.AlgebricksPartitionConstraint;
import org.apache.hyracks.algebricks.common.constraints.AlgebricksPartitionConstraintHelper;
import org.apache.hyracks.algebricks.common.exceptions.AlgebricksException;
import org.apache.hyracks.algebricks.common.utils.Pair;
import org.apache.hyracks.algebricks.data.IBinaryComparatorFactoryProvider;
import org.apache.hyracks.api.client.IHyracksClientConnection;
import org.apache.hyracks.api.dataflow.IOperatorDescriptor;
import org.apache.hyracks.api.dataflow.value.IBinaryComparatorFactory;
import org.apache.hyracks.api.dataflow.value.IBinaryHashFunctionFactory;
import org.apache.hyracks.api.dataflow.value.IMissingWriterFactory;
import org.apache.hyracks.api.dataflow.value.ISerializerDeserializer;
import org.apache.hyracks.api.dataflow.value.ITuplePartitionerFactory;
import org.apache.hyracks.api.dataflow.value.ITypeTraits;
import org.apache.hyracks.api.dataflow.value.RecordDescriptor;
import org.apache.hyracks.api.exceptions.HyracksDataException;
import org.apache.hyracks.api.io.FileSplit;
import org.apache.hyracks.api.job.JobSpecification;
import org.apache.hyracks.data.std.util.ArrayBackedValueStorage;
import org.apache.hyracks.dataflow.common.comm.io.ArrayTupleBuilder;
import org.apache.hyracks.dataflow.common.data.marshalling.IntegerSerializerDeserializer;
import org.apache.hyracks.dataflow.common.data.partition.FieldHashPartitionerFactory;
import org.apache.hyracks.dataflow.std.file.IFileSplitProvider;
import org.apache.hyracks.dataflow.std.misc.ConstantTupleSourceOperatorDescriptor;
import org.apache.hyracks.storage.am.btree.dataflow.BTreeSearchOperatorDescriptor;
import org.apache.hyracks.storage.am.common.api.IModificationOperationCallbackFactory;
import org.apache.hyracks.storage.am.common.api.ISearchOperationCallbackFactory;
import org.apache.hyracks.storage.am.common.build.IndexBuilderFactory;
import org.apache.hyracks.storage.am.common.dataflow.IIndexDataflowHelperFactory;
import org.apache.hyracks.storage.am.common.dataflow.IndexCreateOperatorDescriptor;
import org.apache.hyracks.storage.am.common.dataflow.IndexDataflowHelper;
import org.apache.hyracks.storage.am.common.dataflow.IndexDataflowHelperFactory;
import org.apache.hyracks.storage.am.common.dataflow.IndexDropOperatorDescriptor;
import org.apache.hyracks.storage.am.common.impls.DefaultTupleProjectorFactory;
import org.apache.hyracks.storage.am.common.ophelpers.IndexOperation;
import org.apache.hyracks.storage.am.lsm.common.api.ILSMMergePolicyFactory;
import org.apache.hyracks.storage.am.lsm.common.api.ILSMTupleFilterCallbackFactory;
import org.apache.hyracks.storage.am.lsm.common.dataflow.LSMTreeIndexCompactOperatorDescriptor;
import org.apache.hyracks.storage.common.IResourceFactory;
import org.apache.hyracks.storage.common.IStorageManager;
import org.apache.hyracks.storage.common.LocalResource;
import org.apache.hyracks.storage.common.projection.ITupleProjectorFactory;
import org.apache.hyracks.util.LogRedactionUtil;
import org.apache.logging.log4j.LogManager;
import org.apache.logging.log4j.Logger;

public class DatasetUtil {
    private static final Logger LOGGER = LogManager.getLogger();
    /*
     * Dataset related operations
     */
    public static final byte OP_UPSERT = 0x03;

    private DatasetUtil() {
    }

    public static Integer getFilterSourceIndicator(Dataset dataset) {
        return ((InternalDatasetDetails) dataset.getDatasetDetails()).getFilterSourceIndicator();
    }

    public static List<String> getFilterField(Dataset dataset) {
        return ((InternalDatasetDetails) dataset.getDatasetDetails()).getFilterField();
    }

    public static IBinaryComparatorFactory[] computeFilterBinaryComparatorFactories(Dataset dataset,
            ARecordType recordType, ARecordType metaType, IBinaryComparatorFactoryProvider comparatorFactoryProvider)
            throws AlgebricksException {
        if (dataset.getDatasetType() == DatasetType.EXTERNAL) {
            return null;
        }
        Integer filterFieldSourceIndicator = getFilterSourceIndicator(dataset);
        List<String> filterField = getFilterField(dataset);
        if (filterField == null) {
            return null;
        }
        IBinaryComparatorFactory[] bcfs = new IBinaryComparatorFactory[1];
        ARecordType itemType = filterFieldSourceIndicator == 0 ? recordType : metaType;
        IAType type = itemType.getSubFieldType(filterField);
        bcfs[0] = comparatorFactoryProvider.getBinaryComparatorFactory(type, true);
        return bcfs;
    }

    public static ITypeTraits[] computeFilterTypeTraits(Dataset dataset, ARecordType recordType, ARecordType metaType)
            throws AlgebricksException {
        if (dataset.getDatasetType() == DatasetType.EXTERNAL) {
            return null;
        }
        Integer filterFieldSourceIndicator = getFilterSourceIndicator(dataset);
        List<String> filterField = getFilterField(dataset);
        if (filterField == null) {
            return null;
        }
        ARecordType itemType = filterFieldSourceIndicator == 0 ? recordType : metaType;
        ITypeTraits[] typeTraits = new ITypeTraits[1];
        IAType type = itemType.getSubFieldType(filterField);
        typeTraits[0] = TypeTraitProvider.INSTANCE.getTypeTrait(type);
        return typeTraits;
    }

    public static int[] createFilterFields(Dataset dataset) {
        if (dataset.getDatasetType() == DatasetType.EXTERNAL) {
            return null;
        }

        List<String> filterField = getFilterField(dataset);
        if (filterField == null) {
            return null;
        }
        List<List<String>> partitioningKeys = dataset.getPrimaryKeys();
        int numKeys = partitioningKeys.size();

        int[] filterFields = new int[1];
        int valueFields = dataset.hasMetaPart() ? 2 : 1;
        filterFields[0] = numKeys + valueFields;
        return filterFields;
    }

    public static int[] createBTreeFieldsWhenThereisAFilter(Dataset dataset) {
        if (dataset.getDatasetType() == DatasetType.EXTERNAL) {
            return null;
        }

        List<String> filterField = getFilterField(dataset);
        if (filterField == null) {
            return null;
        }

        List<List<String>> partitioningKeys = dataset.getPrimaryKeys();
        int valueFields = dataset.hasMetaPart() ? 2 : 1;
        int[] btreeFields = new int[partitioningKeys.size() + valueFields];
        for (int i = 0; i < btreeFields.length; ++i) {
            btreeFields[i] = i;
        }
        return btreeFields;
    }

    /**
     * Returns the primary key source indicators of the {@code dataset} or {@code null} if the dataset does not have
     * primary key source indicators (e.g. external datasets)
     */
    public static List<Integer> getKeySourceIndicators(Dataset dataset) {
        IDatasetDetails datasetDetails = dataset.getDatasetDetails();
        if (datasetDetails.getDatasetType() == DatasetType.INTERNAL) {
            return ((InternalDatasetDetails) datasetDetails).getKeySourceIndicator();
        }
        return null;
    }

    public static int getPositionOfPartitioningKeyField(Dataset dataset, List<String> fieldExpr,
            boolean fieldFromMeta) {
        List<Integer> keySourceIndicator = null;
        IDatasetDetails datasetDetails = dataset.getDatasetDetails();
        if (datasetDetails.getDatasetType() == DatasetType.INTERNAL) {
            keySourceIndicator = ((InternalDatasetDetails) datasetDetails).getKeySourceIndicator();
        }
        List<List<String>> partitioningKeys = dataset.getPrimaryKeys();
        for (int i = 0; i < partitioningKeys.size(); i++) {
            List<String> partitioningKey = partitioningKeys.get(i);
            if (partitioningKey.equals(fieldExpr) && keySourceMatches(keySourceIndicator, i, fieldFromMeta)) {
                return i;
            }
        }
        return -1;
    }

    /**
     * Once it's determined that a field name is a key (by just comparing the names), this method checks whether the
     * field is actually a key by making sure the field is coming from the right record (data record or meta record),
     * e.g. if the field name happens to be equal to the key name but the field is coming from the data record while
     * the key is coming from the meta record.
     *
     * @param keySourceIndicator indicates where the key is coming from, 1 from meta record, 0 from data record
     * @param keyIndex           the key index we're checking the field against
     * @param fieldFromMeta      whether the field is coming from the meta record or the data record
     * @return true if the key source matches the field source. Otherwise, false.
     */
    private static boolean keySourceMatches(List<Integer> keySourceIndicator, int keyIndex, boolean fieldFromMeta) {
        if (keySourceIndicator != null) {
            return (fieldFromMeta && keySourceIndicator.get(keyIndex) == 1)
                    || (!fieldFromMeta && keySourceIndicator.get(keyIndex) == 0);
        }
        return true;
    }

    public static Pair<ILSMMergePolicyFactory, Map<String, String>> getMergePolicyFactory(Dataset dataset,
            MetadataTransactionContext mdTxnCtx) throws AlgebricksException {
        String policyName = dataset.getCompactionPolicy();
        CompactionPolicy compactionPolicy = MetadataManager.INSTANCE.getCompactionPolicy(mdTxnCtx,
                MetadataConstants.SYSTEM_DATABASE, MetadataConstants.METADATA_DATAVERSE_NAME, policyName);
        String compactionPolicyFactoryClassName = compactionPolicy.getClassName();
        ILSMMergePolicyFactory mergePolicyFactory;
        Map<String, String> properties = dataset.getCompactionPolicyProperties();
        try {
            mergePolicyFactory = (ILSMMergePolicyFactory) Class.forName(compactionPolicyFactoryClassName).newInstance();
            if (mergePolicyFactory.getName().compareTo(CorrelatedPrefixMergePolicyFactory.NAME) == 0) {
                properties.put(CorrelatedPrefixMergePolicyFactory.KEY_DATASET_ID,
                        Integer.toString(dataset.getDatasetId()));
            }
        } catch (InstantiationException | IllegalAccessException | ClassNotFoundException e) {
            throw new AlgebricksException(e);
        }
        return new Pair<>(mergePolicyFactory, properties);
    }

    public static void writePropertyTypeRecord(String name, String value, DataOutput out, ARecordType recordType)
            throws HyracksDataException {
        IARecordBuilder propertyRecordBuilder = new RecordBuilder();
        ArrayBackedValueStorage fieldValue = new ArrayBackedValueStorage();
        propertyRecordBuilder.reset(recordType);
        AMutableString aString = new AMutableString("");
        ISerializerDeserializer<AString> stringSerde =
                SerializerDeserializerProvider.INSTANCE.getSerializerDeserializer(BuiltinType.ASTRING);

        // write field 0
        fieldValue.reset();
        aString.setValue(name);
        stringSerde.serialize(aString, fieldValue.getDataOutput());
        propertyRecordBuilder.addField(0, fieldValue);

        // write field 1
        fieldValue.reset();
        aString.setValue(value);
        stringSerde.serialize(aString, fieldValue.getDataOutput());
        propertyRecordBuilder.addField(1, fieldValue);

        propertyRecordBuilder.write(out, true);
    }

    public static ARecordType getMetaType(MetadataProvider metadataProvider, Dataset dataset)
            throws AlgebricksException {
        if (dataset.hasMetaPart()) {
            return (ARecordType) metadataProvider.findType(dataset.getMetaItemTypeDatabaseName(),
                    dataset.getMetaItemTypeDataverseName(), dataset.getMetaItemTypeName());
        }
        return null;
    }

    public static JobSpecification dropDatasetJobSpec(Dataset dataset, MetadataProvider metadataProvider)
            throws AlgebricksException, ACIDException {
        return dropDatasetJobSpec(dataset, metadataProvider, Collections.emptySet());
    }

    public static JobSpecification dropDatasetJobSpec(Dataset dataset, MetadataProvider metadataProvider,
            Set<IndexDropOperatorDescriptor.DropOption> options) throws AlgebricksException, ACIDException {
        LOGGER.info("DROP DATASET: " + dataset);
        if (dataset.getDatasetType() == DatasetType.EXTERNAL) {
            return RuntimeUtils.createJobSpecification(metadataProvider.getApplicationContext());
        }
        JobSpecification specPrimary = RuntimeUtils.createJobSpecification(metadataProvider.getApplicationContext());
        PartitioningProperties partitioningProperties = metadataProvider.getPartitioningProperties(dataset);
        IIndexDataflowHelperFactory indexHelperFactory =
                new IndexDataflowHelperFactory(metadataProvider.getStorageComponentProvider().getStorageManager(),
                        partitioningProperties.getSplitsProvider());
        IndexDropOperatorDescriptor primaryBtreeDrop = new IndexDropOperatorDescriptor(specPrimary, indexHelperFactory,
                options, partitioningProperties.getComputeStorageMap());
        AlgebricksPartitionConstraintHelper.setPartitionConstraintInJobSpec(specPrimary, primaryBtreeDrop,
                partitioningProperties.getConstraints());
        specPrimary.addRoot(primaryBtreeDrop);
        return specPrimary;
    }

    public static JobSpecification createDatasetJobSpec(Dataset dataset, MetadataProvider metadataProvider)
            throws AlgebricksException {
        Index index = IndexUtil.getPrimaryIndex(dataset);
        ARecordType itemType = (ARecordType) metadataProvider.findType(dataset);
        // get meta item type
        ARecordType metaItemType = null;
        if (dataset.hasMetaPart()) {
            metaItemType = (ARecordType) metadataProvider.findMetaType(dataset);
        }
        itemType = (ARecordType) metadataProvider.findTypeForDatasetWithoutType(itemType, metaItemType, dataset);

        JobSpecification spec = RuntimeUtils.createJobSpecification(metadataProvider.getApplicationContext());
        PartitioningProperties partitioningProperties = metadataProvider.getPartitioningProperties(dataset);
        IFileSplitProvider splitsProvider = partitioningProperties.getSplitsProvider();
        FileSplit[] fs = splitsProvider.getFileSplits();
        StringBuilder sb = new StringBuilder();
        for (FileSplit f : fs) {
            sb.append(f).append(" ");
        }
        LOGGER.info("CREATING File Splits: {}", sb);
        Pair<ILSMMergePolicyFactory, Map<String, String>> compactionInfo =
                DatasetUtil.getMergePolicyFactory(dataset, metadataProvider.getMetadataTxnContext());
        // prepare a LocalResourceMetadata which will be stored in NC's local resource
        // repository
        int[][] computeStorageMap = partitioningProperties.getComputeStorageMap();
        IndexBuilderFactory[][] indexBuilderFactories = getIndexBuilderFactories(dataset, metadataProvider, index,
                itemType, metaItemType, splitsProvider, compactionInfo.first, compactionInfo.second, computeStorageMap);
        IndexCreateOperatorDescriptor indexCreateOp =
                new IndexCreateOperatorDescriptor(spec, indexBuilderFactories, computeStorageMap);
        AlgebricksPartitionConstraintHelper.setPartitionConstraintInJobSpec(spec, indexCreateOp,
                partitioningProperties.getConstraints());
        spec.addRoot(indexCreateOp);
        return spec;
    }

    public static IndexBuilderFactory[][] getIndexBuilderFactories(Dataset dataset, MetadataProvider metadataProvider,
            Index index, ARecordType itemType, ARecordType metaItemType, IFileSplitProvider fileSplitProvider,
            ILSMMergePolicyFactory mergePolicyFactory, Map<String, String> mergePolicyProperties,
            int[][] computeStorageMap) throws AlgebricksException {
        IndexBuilderFactory[][] indexBuilderFactories = new IndexBuilderFactory[computeStorageMap.length][];
        for (int i = 0; i < computeStorageMap.length; i++) {
            int len = computeStorageMap[i].length;
            indexBuilderFactories[i] = new IndexBuilderFactory[len];
            for (int k = 0; k < len; k++) {
                IResourceFactory resourceFactory = dataset.getResourceFactory(metadataProvider, index, itemType,
                        metaItemType, mergePolicyFactory, mergePolicyProperties);
                IndexBuilderFactory indexBuilderFactory =
                        new IndexBuilderFactory(metadataProvider.getStorageComponentProvider().getStorageManager(),
                                fileSplitProvider, resourceFactory, true);
                indexBuilderFactories[i][k] = indexBuilderFactory;
            }
        }
        return indexBuilderFactories;
    }

    public static JobSpecification compactDatasetJobSpec(Dataverse dataverse, String datasetName,
            MetadataProvider metadataProvider) throws AlgebricksException {
        DataverseName dataverseName = dataverse.getDataverseName();
        Dataset dataset = metadataProvider.findDataset(dataverse.getDatabaseName(), dataverseName, datasetName);
        if (dataset == null) {
            throw new AsterixException(ErrorCode.UNKNOWN_DATASET_IN_DATAVERSE, datasetName, MetadataUtil
                    .dataverseName(dataverse.getDatabaseName(), dataverseName, metadataProvider.isUsingDatabase()));
        }
        JobSpecification spec = RuntimeUtils.createJobSpecification(metadataProvider.getApplicationContext());
        PartitioningProperties partitioningProperties = metadataProvider.getPartitioningProperties(dataset);
        IIndexDataflowHelperFactory indexHelperFactory =
                new IndexDataflowHelperFactory(metadataProvider.getStorageComponentProvider().getStorageManager(),
                        partitioningProperties.getSplitsProvider());
        LSMTreeIndexCompactOperatorDescriptor compactOp = new LSMTreeIndexCompactOperatorDescriptor(spec,
                indexHelperFactory, partitioningProperties.getComputeStorageMap());
        AlgebricksPartitionConstraintHelper.setPartitionConstraintInJobSpec(spec, compactOp,
                partitioningProperties.getConstraints());
        spec.addRoot(compactOp);
        return spec;
    }

    /**
     * Creates a primary index scan operator for a given dataset.
     *
     * @param spec,             the job specification.
     * @param metadataProvider, the metadata provider.
     * @param dataset,          the dataset to scan.
     * @return a primary index scan operator.
     * @throws AlgebricksException
     */
    public static IOperatorDescriptor createPrimaryIndexScanOp(JobSpecification spec, MetadataProvider metadataProvider,
            Dataset dataset) throws AlgebricksException {
        return createPrimaryIndexScanOp(spec, metadataProvider, dataset, DefaultTupleProjectorFactory.INSTANCE);
    }

    public static IOperatorDescriptor createPrimaryIndexScanOp(JobSpecification spec, MetadataProvider metadataProvider,
            Dataset dataset, ITupleProjectorFactory projectorFactory) throws AlgebricksException {
        PartitioningProperties partitioningProperties = metadataProvider.getPartitioningProperties(dataset);
        IFileSplitProvider primaryFileSplitProvider = partitioningProperties.getSplitsProvider();
        AlgebricksPartitionConstraint primaryPartitionConstraint = partitioningProperties.getConstraints();
        // -Infinity
        int[] lowKeyFields = null;
        // +Infinity
        int[] highKeyFields = null;
        ITransactionSubsystemProvider txnSubsystemProvider = TransactionSubsystemProvider.INSTANCE;
        ISearchOperationCallbackFactory searchCallbackFactory = new PrimaryIndexInstantSearchOperationCallbackFactory(
                dataset.getDatasetId(), dataset.getPrimaryBloomFilterFields(), txnSubsystemProvider,
                IRecoveryManager.ResourceType.LSM_BTREE);
        IndexDataflowHelperFactory indexHelperFactory = new IndexDataflowHelperFactory(
                metadataProvider.getStorageComponentProvider().getStorageManager(), primaryFileSplitProvider);
        BTreeSearchOperatorDescriptor primarySearchOp = new BTreeSearchOperatorDescriptor(spec,
                dataset.getPrimaryRecordDescriptor(metadataProvider), lowKeyFields, highKeyFields, true, true,
                indexHelperFactory, false, false, null, searchCallbackFactory, null, null, false, null, null, -1, false,
                null, null, projectorFactory, null, partitioningProperties.getComputeStorageMap());
        AlgebricksPartitionConstraintHelper.setPartitionConstraintInJobSpec(spec, primarySearchOp,
                primaryPartitionConstraint);
        return primarySearchOp;
    }

    /**
     * Creates a primary index upsert operator for a given dataset.
     *
     * @param spec,                 the job specification.
     * @param metadataProvider,     the metadata provider.
     * @param dataset,              the dataset to upsert.
     * @param inputRecordDesc,the   record descriptor for an input tuple.
     * @param fieldPermutation,     the field permutation according to the input.
     * @param missingWriterFactory, the factory for customizing missing value serialization.
     * @return a primary index scan operator and its location constraints.
     * @throws AlgebricksException
     */
    public static Pair<IOperatorDescriptor, AlgebricksPartitionConstraint> createPrimaryIndexUpsertOp(
            JobSpecification spec, MetadataProvider metadataProvider, Dataset dataset, RecordDescriptor inputRecordDesc,
            int[] fieldPermutation, IMissingWriterFactory missingWriterFactory) throws AlgebricksException {
        int numKeys = dataset.getPrimaryKeys().size();
        int numFilterFields = DatasetUtil.getFilterField(dataset) == null ? 0 : 1;
        ARecordType itemType = (ARecordType) metadataProvider.findType(dataset);
        ARecordType metaItemType = (ARecordType) metadataProvider.findMetaType(dataset);
        itemType = (ARecordType) metadataProvider.findTypeForDatasetWithoutType(itemType, metaItemType, dataset);

        Index primaryIndex = metadataProvider.getIndex(dataset.getDatabaseName(), dataset.getDataverseName(),
                dataset.getDatasetName(), dataset.getDatasetName());
        PartitioningProperties partitioningProperties = metadataProvider.getPartitioningProperties(dataset);

        // prepare callback
        int[] primaryKeyFields = new int[numKeys];
        int[] pkFields = new int[numKeys];
        for (int i = 0; i < numKeys; i++) {
            primaryKeyFields[i] = i;
            pkFields[i] = fieldPermutation[i];
        }
        boolean hasSecondaries = metadataProvider
                .getDatasetIndexes(dataset.getDatabaseName(), dataset.getDataverseName(), dataset.getDatasetName())
                .size() > 1;
        IStorageComponentProvider storageComponentProvider = metadataProvider.getStorageComponentProvider();
        IModificationOperationCallbackFactory modificationCallbackFactory = dataset.getModificationCallbackFactory(
                storageComponentProvider, primaryIndex, IndexOperation.UPSERT, primaryKeyFields);
        ISearchOperationCallbackFactory searchCallbackFactory = dataset.getSearchCallbackFactory(
                storageComponentProvider, primaryIndex, IndexOperation.UPSERT, primaryKeyFields);
        IIndexDataflowHelperFactory idfh = new IndexDataflowHelperFactory(storageComponentProvider.getStorageManager(),
                partitioningProperties.getSplitsProvider());
        LSMPrimaryUpsertOperatorDescriptor op;
        ITypeTraits[] outputTypeTraits = new ITypeTraits[inputRecordDesc.getFieldCount() + 1
                + (dataset.hasMetaPart() ? 2 : 1) + numFilterFields];
        ISerializerDeserializer<?>[] outputSerDes = new ISerializerDeserializer[inputRecordDesc.getFieldCount() + 1
                + (dataset.hasMetaPart() ? 2 : 1) + numFilterFields];
        IDataFormat dataFormat = metadataProvider.getDataFormat();

        int f = 0;
        // add the upsert operation var
        outputSerDes[f] = dataFormat.getSerdeProvider().getSerializerDeserializer(BuiltinType.AINT8);
        outputTypeTraits[f] = dataFormat.getTypeTraitProvider().getTypeTrait(BuiltinType.AINT8);
        f++;
        // add the previous record
        outputSerDes[f] = dataFormat.getSerdeProvider().getSerializerDeserializer(itemType);
        outputTypeTraits[f] = dataFormat.getTypeTraitProvider().getTypeTrait(itemType);
        f++;
        // add the previous meta second
        if (dataset.hasMetaPart()) {
            outputSerDes[f] = dataFormat.getSerdeProvider().getSerializerDeserializer(metaItemType);
            outputTypeTraits[f] = dataFormat.getTypeTraitProvider().getTypeTrait(metaItemType);
            f++;
        }
        // add the previous filter third
        int fieldIdx = -1;
        Integer filterSourceIndicator = null;
        ARecordType filterItemType = null;
        if (numFilterFields > 0) {
            filterSourceIndicator = DatasetUtil.getFilterSourceIndicator(dataset);
            String filterField = DatasetUtil.getFilterField(dataset).get(0);
            filterItemType = filterSourceIndicator == 0 ? itemType : metaItemType;
            String[] fieldNames = filterItemType.getFieldNames();
            int i = 0;
            for (; i < fieldNames.length; i++) {
                if (fieldNames[i].equals(filterField)) {
                    break;
                }
            }
            fieldIdx = i;
            outputTypeTraits[f] =
                    dataFormat.getTypeTraitProvider().getTypeTrait(filterItemType.getFieldTypes()[fieldIdx]);
            outputSerDes[f] =
                    dataFormat.getSerdeProvider().getSerializerDeserializer(filterItemType.getFieldTypes()[fieldIdx]);
            f++;
        }
        for (int j = 0; j < inputRecordDesc.getFieldCount(); j++) {
            outputTypeTraits[j + f] = inputRecordDesc.getTypeTraits()[j];
            outputSerDes[j + f] = inputRecordDesc.getFields()[j];
        }
        RecordDescriptor outputRecordDesc = new RecordDescriptor(outputSerDes, outputTypeTraits);

        ILSMTupleFilterCallbackFactory tupleFilterCallbackFactory = dataset.getTupleFilterCallbackFactory();

        // This allows to project only the indexed fields instead of the entirety of the record
        ARecordType requestedType = getPrevRecordType(metadataProvider, dataset, itemType);
        ITupleProjectorFactory projectorFactory = IndexUtil.createUpsertTupleProjectorFactory(
                dataset.getDatasetFormatInfo(), requestedType, itemType, metaItemType, numKeys);
        IBinaryHashFunctionFactory[] pkHashFunFactories = dataset.getPrimaryHashFunctionFactories(metadataProvider);
        ITuplePartitionerFactory tuplePartitionerFactory = new FieldHashPartitionerFactory(pkFields, pkHashFunFactories,
                partitioningProperties.getNumberOfPartitions());
        op = new LSMPrimaryUpsertOperatorDescriptor(spec, outputRecordDesc, fieldPermutation, idfh,
                missingWriterFactory, modificationCallbackFactory, searchCallbackFactory,
                dataset.getFrameOpCallbackFactory(metadataProvider), numKeys, filterSourceIndicator, filterItemType,
                fieldIdx, hasSecondaries, projectorFactory, tuplePartitionerFactory,
                partitioningProperties.getComputeStorageMap(), tupleFilterCallbackFactory);
        return new Pair<>(op, partitioningProperties.getConstraints());
    }

    /**
     * Returns a type that contains indexed fields for columnar datasets.
     * The type is used retrieve the previous record with only the indexed fields -- minimizing the
     * I/O cost for point lookups.
     *
     * @param metadataProvider metadata provider
     * @param dataset          the dataset to upsert to
     * @param itemType         dataset type
     * @return a type with the requested fields
     */
    private static ARecordType getPrevRecordType(MetadataProvider metadataProvider, Dataset dataset,
            ARecordType itemType) throws AlgebricksException {
        if (dataset.getDatasetFormatInfo().getFormat() == DatasetConfig.DatasetFormat.ROW) {
            return itemType;
        }

        // Column
        List<Index> secondaryIndexes = metadataProvider.getDatasetIndexes(dataset.getDatabaseName(),
                dataset.getDataverseName(), dataset.getDatasetName());
        List<ARecordType> indexPaths = new ArrayList<>();

        for (Index index : secondaryIndexes) {
            if (!index.isSecondaryIndex() || index.isPrimaryKeyIndex() || index.isSampleIndex()) {
                continue;
            }

            if (index.getIndexType() == DatasetConfig.IndexType.BTREE) {
                Index.ValueIndexDetails indexDetails = (Index.ValueIndexDetails) index.getIndexDetails();
                indexPaths.add(indexDetails.getIndexExpectedType());
            } else if (index.getIndexType() == DatasetConfig.IndexType.ARRAY) {
                Index.ArrayIndexDetails indexDetails = (Index.ArrayIndexDetails) index.getIndexDetails();
                indexPaths.add(indexDetails.getIndexExpectedType());
            }
        }

        ARecordType result = indexPaths.isEmpty() ? EMPTY_TYPE : ProjectionFiltrationTypeUtil.merge(indexPaths);

        if (LOGGER.isInfoEnabled() && result != EMPTY_TYPE) {
            SimpleStringBuilderForIATypeVisitor schemaPrinter = new SimpleStringBuilderForIATypeVisitor();
            StringBuilder builder = new StringBuilder();
            result.accept(schemaPrinter, builder);
            LOGGER.info("Upsert previous tuple schema: {}", LogRedactionUtil.userData(builder.toString()));
        }

        return result;
    }

    /**
     * Creates a dummy key provider operator for the primary index scan.
     *
     * @param spec,             the job specification.
     * @param dataset,          the dataset to scan.
     * @param metadataProvider, the metadata provider.
     * @return a dummy key provider operator.
     * @throws AlgebricksException
     */
    public static IOperatorDescriptor createDummyKeyProviderOp(JobSpecification spec, Dataset dataset,
            MetadataProvider metadataProvider) throws AlgebricksException {
        PartitioningProperties partitioningProperties = metadataProvider.getPartitioningProperties(dataset);
        AlgebricksPartitionConstraint primaryPartitionConstraint = partitioningProperties.getConstraints();
        IOperatorDescriptor dummyKeyProviderOp = createDummyKeyProviderOp(spec);
        AlgebricksPartitionConstraintHelper.setPartitionConstraintInJobSpec(spec, dummyKeyProviderOp,
                primaryPartitionConstraint);
        return dummyKeyProviderOp;
    }

    public static IOperatorDescriptor createCorrelatedDummyKeyProviderOp(JobSpecification spec,
            AlgebricksPartitionConstraint apc) throws AlgebricksException {
        IOperatorDescriptor dummyKeyProviderOp = createDummyKeyProviderOp(spec);
        AlgebricksPartitionConstraintHelper.setPartitionConstraintInJobSpec(spec, dummyKeyProviderOp, apc);
        return dummyKeyProviderOp;
    }

    private static IOperatorDescriptor createDummyKeyProviderOp(JobSpecification spec) throws AlgebricksException {
        // Build dummy tuple containing one field with a dummy value inside.
        ArrayTupleBuilder tb = new ArrayTupleBuilder(1);
        DataOutput dos = tb.getDataOutput();
        tb.reset();
        try {
            // Serialize dummy value into a field.
            IntegerSerializerDeserializer.INSTANCE.serialize(0, dos);
        } catch (HyracksDataException e) {
            throw new AsterixException(e);
        }
        // Add dummy field.
        tb.addFieldEndOffset();
        ISerializerDeserializer[] keyRecDescSers = { IntegerSerializerDeserializer.INSTANCE };
        RecordDescriptor keyRecDesc = new RecordDescriptor(keyRecDescSers);
        ConstantTupleSourceOperatorDescriptor keyProviderOp = new ConstantTupleSourceOperatorDescriptor(spec,
                keyRecDesc, tb.getFieldEndOffsets(), tb.getByteArray(), tb.getSize());
        return keyProviderOp;
    }

    public static String getFullyQualifiedDisplayName(Dataset dataset) {
        return getFullyQualifiedDisplayName(dataset.getDataverseName(), dataset.getDatasetName());
    }

    public static String getFullyQualifiedDisplayName(DataverseName dataverseName, String datasetName) {
        return MetadataUtil.getFullyQualifiedDisplayName(dataverseName, datasetName);
    }

    public static String getFullyQualifiedDisplayName(String databaseName, DataverseName dataverseName,
            String datasetName) {
        return MetadataUtil.getFullyQualifiedDisplayName(databaseName, dataverseName, datasetName);
    }

    /***
     * Creates a node group that is associated with a new dataset.
     *
     * @param databaseName,
     *            the database name of the dataset.
     * @param dataverseName,
     *            the dataverse name of the dataset.
     * @param datasetName,
     *            the name of the dataset.
     * @param ncNames,
     *            the set of node names.
     * @param metadataProvider,
     *            the metadata provider.
     * @return the name of the created node group.
     * @throws Exception
     */
    public static String createNodeGroupForNewDataset(String databaseName, DataverseName dataverseName,
            String datasetName, Set<String> ncNames, MetadataProvider metadataProvider) throws Exception {
        return createNodeGroupForNewDataset(databaseName, dataverseName, datasetName, 0L, ncNames, metadataProvider);
    }

    /***
     * Creates a node group that is associated with a new dataset.
     *
     * @param databaseName,
     *            the database name of the dataset.
     * @param dataverseName,
     *            the dataverse name of the dataset.
     * @param datasetName,
     *            the name of the dataset.
     * @param rebalanceCount
     *            , the rebalance count of the dataset.
     * @param ncNames,
     *            the set of node names.
     * @param metadataProvider,
     *            the metadata provider.
     * @return the name of the created node group.
     * @throws Exception
     */
    public static String createNodeGroupForNewDataset(String databaseName, DataverseName dataverseName,
            String datasetName, long rebalanceCount, Set<String> ncNames, MetadataProvider metadataProvider)
            throws Exception {
        ICcApplicationContext appCtx = metadataProvider.getApplicationContext();
        boolean useDb = metadataProvider.getNamespaceResolver().isUsingDatabase();
        String nodeGroup = (useDb ? databaseName + "." : "") + dataverseName.getCanonicalForm() + "." + datasetName
                + (rebalanceCount == 0L ? "" : "_" + rebalanceCount);
        MetadataTransactionContext mdTxnCtx = metadataProvider.getMetadataTxnContext();
        appCtx.getMetadataLockManager().acquireNodeGroupWriteLock(metadataProvider.getLocks(), nodeGroup);
        NodeGroup ng = MetadataManager.INSTANCE.getNodegroup(mdTxnCtx, nodeGroup);
        if (ng != null) {
            nodeGroup = nodeGroup + "_" + UUID.randomUUID();
            appCtx.getMetadataLockManager().acquireNodeGroupWriteLock(metadataProvider.getLocks(), nodeGroup);
        }
        MetadataManager.INSTANCE.addNodegroup(mdTxnCtx, NodeGroup.createOrdered(nodeGroup, ncNames));
        return nodeGroup;
    }

    public static String getDatasetTypeDisplayName(DatasetType datasetType) {
        return datasetType == DatasetType.VIEW ? "view" : dataset();
    }

    public static boolean isNotView(Dataset dataset) {
        return dataset.getDatasetType() != DatasetType.VIEW;
    }

    public static boolean isFieldAccessPushdownSupported(Dataset dataset) {
        DatasetType datasetType = dataset.getDatasetType();
        if (datasetType == DatasetType.INTERNAL) {
            return dataset.getDatasetFormatInfo().getFormat() == DatasetConfig.DatasetFormat.COLUMN;
        } else if (datasetType == DatasetType.EXTERNAL) {
            ExternalDatasetDetails edd = (ExternalDatasetDetails) dataset.getDatasetDetails();
            return ExternalDataUtils.supportsPushdown(edd.getProperties());
        }
        return false;
    }

    public static boolean isFilterPushdownSupported(Dataset dataset) {
        if (dataset.getDatasetType() == DatasetType.INTERNAL) {
            return dataset.getDatasetFormatInfo().getFormat() == DatasetConfig.DatasetFormat.COLUMN;
        }
        // External dataset support filter pushdown
        return true;
    }

    public static boolean isRangeFilterPushdownSupported(Dataset dataset) {
        return dataset.getDatasetType() == DatasetType.INTERNAL
                && dataset.getDatasetFormatInfo().getFormat() == DatasetConfig.DatasetFormat.COLUMN;
    }

<<<<<<< HEAD
    public static void truncate(MetadataProvider metadataProvider, Dataset ds) throws Exception {
        if (ds.getDatasetType() == DatasetType.INTERNAL) {
            IHyracksClientConnection hcc;
            Map<String, List<DatasetPartitions>> nc2Resources = getNodeResources(metadataProvider, ds);
            AlgebricksAbsolutePartitionConstraint nodeSet =
                    new AlgebricksAbsolutePartitionConstraint(nc2Resources.keySet().toArray(new String[0]));
            JobSpecification job = new JobSpecification();
            IOperatorDescriptor truncateOp = new TruncateOperatorDescriptor(job, nc2Resources);
            AlgebricksPartitionConstraintHelper.setPartitionConstraintInJobSpec(job, truncateOp, nodeSet);
            hcc = metadataProvider.getApplicationContext().getHcc();
            JobUtils.runJobIfActive(hcc, job, true);
        } else {
            throw new IllegalArgumentException("Cannot truncate a non-internal dataset.");
        }
    }

    public static DatasetPartitions getPartitionsAndDataflowHelperFactory(Dataset dataset,
            List<DatasetPartitions> ncResources, IIndexDataflowHelperFactory primary,
            List<IIndexDataflowHelperFactory> secondaries) {
        DatasetPartitions partitionsAndDataflowHelperFactory;
        if (ncResources.isEmpty()) {
            partitionsAndDataflowHelperFactory =
                    new DatasetPartitions(dataset, new ArrayList<>(), primary, secondaries);
            ncResources.add(partitionsAndDataflowHelperFactory);
        } else {
            DatasetPartitions last = ncResources.get(ncResources.size() - 1);
            if (last.getPrimaryIndexDataflowHelperFactory() == primary) {
                partitionsAndDataflowHelperFactory = last;
            } else {
                partitionsAndDataflowHelperFactory =
                        new DatasetPartitions(dataset, new ArrayList<>(), primary, secondaries);
                ncResources.add(partitionsAndDataflowHelperFactory);
            }
        }
        return partitionsAndDataflowHelperFactory;
    }

    public static Map<String, List<DatasetPartitions>> getNodeResources(MetadataProvider metadataProvider,
            Dataset dataset) throws AlgebricksException {
        Map<String, List<DatasetPartitions>> nc2Resources = new HashMap<>();
        IStorageManager storageManager = metadataProvider.getStorageComponentProvider().getStorageManager();

        // get secondary indexes
        List<Index> secondaryIndexes =
                metadataProvider
                        .getDatasetIndexes(dataset.getDatabaseName(), dataset.getDataverseName(),
                                dataset.getDatasetName())
                        .stream().filter(Index::isSecondaryIndex).collect(Collectors.toList());
        PartitioningProperties partitioningProperties = metadataProvider.getPartitioningProperties(dataset);
        IIndexDataflowHelperFactory primary =
                new IndexDataflowHelperFactory(storageManager, partitioningProperties.getSplitsProvider());
        List<IIndexDataflowHelperFactory> secondaries =
                secondaryIndexes.isEmpty() ? Collections.emptyList() : new ArrayList<>();
        for (Index index : secondaryIndexes) {
            PartitioningProperties idxPartitioningProperties =
                    metadataProvider.getPartitioningProperties(dataset, index.getIndexName());
            secondaries
                    .add(new IndexDataflowHelperFactory(storageManager, idxPartitioningProperties.getSplitsProvider()));
        }
        AlgebricksAbsolutePartitionConstraint computeLocations =
                (AlgebricksAbsolutePartitionConstraint) partitioningProperties.getConstraints();
        int[][] computeStorageMap = partitioningProperties.getComputeStorageMap();
        for (int j = 0; j < computeLocations.getLocations().length; j++) {
            String loc = computeLocations.getLocations()[j];
            DatasetPartitions partitionsAndDataflowHelperFactories = getPartitionsAndDataflowHelperFactory(dataset,
                    nc2Resources.computeIfAbsent(loc, key -> new ArrayList<>()), primary, secondaries);
            List<Integer> dsPartitions = partitionsAndDataflowHelperFactories.getPartitions();
            int[] computeStoragePartitions = computeStorageMap[j];
            for (int storagePartition : computeStoragePartitions) {
                dsPartitions.add(storagePartition);
            }
        }
        return nc2Resources;
    }

    public static DatasetResource getDatasetResource(DatasetLifecycleManager dslMgr, Integer partition,
            IndexDataflowHelper indexHelper) throws HyracksDataException {
        LocalResource lr = indexHelper.getResource();
        DatasetLocalResource dslr = (DatasetLocalResource) lr.getResource();
        int datasetId = dslr.getDatasetId();
        DatasetResource dsr = dslMgr.getDatasetLifecycle(datasetId);
        // Ensure that no active operations exists
        int numActiveOperations =
                dslMgr.getOperationTracker(datasetId, partition, lr.getPath()).getNumActiveOperations();
        if (numActiveOperations > 0) {
            throw new IllegalStateException("Can't truncate the collection " + dsr.getDatasetInfo().getDatasetID()
                    + " because the number of active operations = " + numActiveOperations + " in the partition "
                    + partition);
        }
        return dsr;
=======
    public static boolean isDeltaTable(Dataset dataset) {
        return dataset.getDatasetType() == DatasetType.EXTERNAL && ExternalDataUtils
                .isDeltaTable(((ExternalDatasetDetails) dataset.getDatasetDetails()).getProperties());
>>>>>>> a15494c4
    }
}<|MERGE_RESOLUTION|>--- conflicted
+++ resolved
@@ -756,7 +756,6 @@
                 && dataset.getDatasetFormatInfo().getFormat() == DatasetConfig.DatasetFormat.COLUMN;
     }
 
-<<<<<<< HEAD
     public static void truncate(MetadataProvider metadataProvider, Dataset ds) throws Exception {
         if (ds.getDatasetType() == DatasetType.INTERNAL) {
             IHyracksClientConnection hcc;
@@ -847,10 +846,10 @@
                     + partition);
         }
         return dsr;
-=======
+    }
+
     public static boolean isDeltaTable(Dataset dataset) {
         return dataset.getDatasetType() == DatasetType.EXTERNAL && ExternalDataUtils
                 .isDeltaTable(((ExternalDatasetDetails) dataset.getDatasetDetails()).getProperties());
->>>>>>> a15494c4
     }
 }