/*
 * Licensed to the Apache Software Foundation (ASF) under one
 * or more contributor license agreements.  See the NOTICE file
 * distributed with this work for additional information
 * regarding copyright ownership.  The ASF licenses this file
 * to you under the Apache License, Version 2.0 (the
 * "License"); you may not use this file except in compliance
 * with the License.  You may obtain a copy of the License at
 *
 *   http://www.apache.org/licenses/LICENSE-2.0
 *
 * Unless required by applicable law or agreed to in writing,
 * software distributed under the License is distributed on an
 * "AS IS" BASIS, WITHOUT WARRANTIES OR CONDITIONS OF ANY
 * KIND, either express or implied.  See the License for the
 * specific language governing permissions and limitations
 * under the License.
 */
package org.apache.asterix.compiler.provider;

import java.util.HashSet;
import java.util.Set;

import org.apache.asterix.algebra.base.ILangExpressionToPlanTranslatorFactory;
import org.apache.asterix.algebra.base.ILangExtension;
import org.apache.asterix.common.config.CompilerProperties;
import org.apache.asterix.external.feed.watch.FeedActivityDetails;
import org.apache.asterix.lang.common.base.IAstPrintVisitorFactory;
import org.apache.asterix.lang.common.base.IParserFactory;
import org.apache.asterix.lang.common.base.IRewriterFactory;
import org.apache.asterix.lang.common.statement.StartFeedStatement;
import org.apache.asterix.lang.common.util.FunctionUtil;
import org.apache.asterix.lang.sqlpp.parser.SqlppParserFactory;
import org.apache.asterix.lang.sqlpp.rewrites.SqlppQueryRewriter;
import org.apache.asterix.lang.sqlpp.rewrites.SqlppRewriterFactory;
import org.apache.asterix.lang.sqlpp.visitor.SqlppAstPrintVisitorFactory;
import org.apache.asterix.optimizer.base.FuzzyUtils;
import org.apache.asterix.optimizer.rules.DisjunctivePredicateToJoinRule;
import org.apache.asterix.optimizer.rules.SetAsterixPhysicalOperatorsRule;
import org.apache.asterix.optimizer.rules.util.EquivalenceClassUtils;
import org.apache.asterix.translator.SqlppExpressionToPlanTranslator;
import org.apache.asterix.translator.SqlppExpressionToPlanTranslatorFactory;

public class SqlppCompilationProvider implements ILangCompilationProvider {

    @Override
    public ILangExtension.Language getLanguage() {
        return ILangExtension.Language.SQLPP;
    }

    @Override
    public IParserFactory getParserFactory() {
        return new SqlppParserFactory();
    }

    @Override
    public IRewriterFactory getRewriterFactory() {
        return new SqlppRewriterFactory(getParserFactory());
    }

    @Override
    public IAstPrintVisitorFactory getAstPrintVisitorFactory() {
        return new SqlppAstPrintVisitorFactory();
    }

    @Override
    public ILangExpressionToPlanTranslatorFactory getExpressionToPlanTranslatorFactory() {
        return new SqlppExpressionToPlanTranslatorFactory();
    }

    @Override
    public IRuleSetFactory getRuleSetFactory() {
        return new DefaultRuleSetFactory();
    }

    @Override
    public Set<String> getCompilerOptions() {
        return new HashSet<>(Set.of(CompilerProperties.COMPILER_JOINMEMORY_KEY,
                CompilerProperties.COMPILER_GROUPMEMORY_KEY, CompilerProperties.COMPILER_SORTMEMORY_KEY,
                CompilerProperties.COMPILER_WINDOWMEMORY_KEY, CompilerProperties.COMPILER_TEXTSEARCHMEMORY_KEY,
                CompilerProperties.COMPILER_PARALLELISM_KEY, CompilerProperties.COMPILER_SORT_PARALLEL_KEY,
                CompilerProperties.COMPILER_SORT_SAMPLES_KEY, CompilerProperties.COMPILER_EXTERNALSCANMEMORY_KEY,
                CompilerProperties.COMPILER_INDEXONLY_KEY, CompilerProperties.COMPILER_INTERNAL_SANITYCHECK_KEY,
                CompilerProperties.COMPILER_EXTERNAL_FIELD_PUSHDOWN_KEY, CompilerProperties.COMPILER_SUBPLAN_MERGE_KEY,
                CompilerProperties.COMPILER_SUBPLAN_NESTEDPUSHDOWN_KEY, CompilerProperties.COMPILER_ARRAYINDEX_KEY,
<<<<<<< HEAD
                CompilerProperties.COMPILER_CBO_KEY, CompilerProperties.COMPILER_FORCE_JOIN_ORDER_KEY,
                CompilerProperties.COMPILER_QUERY_PLAN_SHAPE_KEY, CompilerProperties.COMPILER_MIN_MEMORY_ALLOCATION_KEY,
                CompilerProperties.COMPILER_COLUMN_FILTER_KEY, FunctionUtil.IMPORT_PRIVATE_FUNCTIONS,
=======
                CompilerProperties.COMPILER_CBO_KEY, CompilerProperties.COMPILER_CBO_TEST_KEY,
                CompilerProperties.COMPILER_FORCE_JOIN_ORDER_KEY, CompilerProperties.COMPILER_QUERY_PLAN_SHAPE_KEY,
                CompilerProperties.COMPILER_MIN_MEMORY_ALLOCATION_KEY, FunctionUtil.IMPORT_PRIVATE_FUNCTIONS,
>>>>>>> 81bde67c
                FuzzyUtils.SIM_FUNCTION_PROP_NAME, FuzzyUtils.SIM_THRESHOLD_PROP_NAME,
                StartFeedStatement.WAIT_FOR_COMPLETION, FeedActivityDetails.FEED_POLICY_NAME,
                FeedActivityDetails.COLLECT_LOCATIONS, SqlppQueryRewriter.INLINE_WITH_OPTION,
                SqlppExpressionToPlanTranslator.REWRITE_IN_AS_OR_OPTION, "hash_merge", "output-record-type",
                DisjunctivePredicateToJoinRule.REWRITE_OR_AS_JOIN_OPTION,
                SetAsterixPhysicalOperatorsRule.REWRITE_ATTEMPT_BATCH_ASSIGN,
                EquivalenceClassUtils.REWRITE_INTERNAL_QUERYUID_PK, SqlppQueryRewriter.SQL_COMPAT_OPTION));
    }
}<|MERGE_RESOLUTION|>--- conflicted
+++ resolved
@@ -83,20 +83,14 @@
                 CompilerProperties.COMPILER_INDEXONLY_KEY, CompilerProperties.COMPILER_INTERNAL_SANITYCHECK_KEY,
                 CompilerProperties.COMPILER_EXTERNAL_FIELD_PUSHDOWN_KEY, CompilerProperties.COMPILER_SUBPLAN_MERGE_KEY,
                 CompilerProperties.COMPILER_SUBPLAN_NESTEDPUSHDOWN_KEY, CompilerProperties.COMPILER_ARRAYINDEX_KEY,
-<<<<<<< HEAD
-                CompilerProperties.COMPILER_CBO_KEY, CompilerProperties.COMPILER_FORCE_JOIN_ORDER_KEY,
-                CompilerProperties.COMPILER_QUERY_PLAN_SHAPE_KEY, CompilerProperties.COMPILER_MIN_MEMORY_ALLOCATION_KEY,
-                CompilerProperties.COMPILER_COLUMN_FILTER_KEY, FunctionUtil.IMPORT_PRIVATE_FUNCTIONS,
-=======
                 CompilerProperties.COMPILER_CBO_KEY, CompilerProperties.COMPILER_CBO_TEST_KEY,
                 CompilerProperties.COMPILER_FORCE_JOIN_ORDER_KEY, CompilerProperties.COMPILER_QUERY_PLAN_SHAPE_KEY,
-                CompilerProperties.COMPILER_MIN_MEMORY_ALLOCATION_KEY, FunctionUtil.IMPORT_PRIVATE_FUNCTIONS,
->>>>>>> 81bde67c
-                FuzzyUtils.SIM_FUNCTION_PROP_NAME, FuzzyUtils.SIM_THRESHOLD_PROP_NAME,
-                StartFeedStatement.WAIT_FOR_COMPLETION, FeedActivityDetails.FEED_POLICY_NAME,
-                FeedActivityDetails.COLLECT_LOCATIONS, SqlppQueryRewriter.INLINE_WITH_OPTION,
-                SqlppExpressionToPlanTranslator.REWRITE_IN_AS_OR_OPTION, "hash_merge", "output-record-type",
-                DisjunctivePredicateToJoinRule.REWRITE_OR_AS_JOIN_OPTION,
+                CompilerProperties.COMPILER_MIN_MEMORY_ALLOCATION_KEY, CompilerProperties.COMPILER_COLUMN_FILTER_KEY,
+                FunctionUtil.IMPORT_PRIVATE_FUNCTIONS, FuzzyUtils.SIM_FUNCTION_PROP_NAME,
+                FuzzyUtils.SIM_THRESHOLD_PROP_NAME, StartFeedStatement.WAIT_FOR_COMPLETION,
+                FeedActivityDetails.FEED_POLICY_NAME, FeedActivityDetails.COLLECT_LOCATIONS,
+                SqlppQueryRewriter.INLINE_WITH_OPTION, SqlppExpressionToPlanTranslator.REWRITE_IN_AS_OR_OPTION,
+                "hash_merge", "output-record-type", DisjunctivePredicateToJoinRule.REWRITE_OR_AS_JOIN_OPTION,
                 SetAsterixPhysicalOperatorsRule.REWRITE_ATTEMPT_BATCH_ASSIGN,
                 EquivalenceClassUtils.REWRITE_INTERNAL_QUERYUID_PK, SqlppQueryRewriter.SQL_COMPAT_OPTION));
     }
