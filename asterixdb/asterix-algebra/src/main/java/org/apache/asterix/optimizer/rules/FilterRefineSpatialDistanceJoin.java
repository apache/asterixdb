/*
 * Licensed to the Apache Software Foundation (ASF) under one
 * or more contributor license agreements.  See the NOTICE file
 * distributed with this work for additional information
 * regarding copyright ownership.  The ASF licenses this file
 * to you under the Apache License, Version 2.0 (the
 * "License"); you may not use this file except in compliance
 * with the License.  You may obtain a copy of the License at
 *
 *   http://www.apache.org/licenses/LICENSE-2.0
 *
 * Unless required by applicable law or agreed to in writing,
 * software distributed under the License is distributed on an
 * "AS IS" BASIS, WITHOUT WARRANTIES OR CONDITIONS OF ANY
 * KIND, either express or implied.  See the License for the
 * specific language governing permissions and limitations
 * under the License.
 */
package org.apache.asterix.optimizer.rules;

import java.util.List;

import org.apache.asterix.common.annotations.SpatialJoinAnnotation;
import org.apache.asterix.om.functions.BuiltinFunctions;
import org.apache.commons.lang3.mutable.Mutable;
import org.apache.commons.lang3.mutable.MutableObject;
import org.apache.hyracks.algebricks.common.exceptions.AlgebricksException;
import org.apache.hyracks.algebricks.core.algebra.base.ILogicalExpression;
import org.apache.hyracks.algebricks.core.algebra.base.ILogicalOperator;
import org.apache.hyracks.algebricks.core.algebra.base.IOptimizationContext;
import org.apache.hyracks.algebricks.core.algebra.base.LogicalExpressionTag;
import org.apache.hyracks.algebricks.core.algebra.base.LogicalOperatorTag;
import org.apache.hyracks.algebricks.core.algebra.base.LogicalVariable;
import org.apache.hyracks.algebricks.core.algebra.expressions.AbstractFunctionCallExpression;
import org.apache.hyracks.algebricks.core.algebra.expressions.ConstantExpression;
import org.apache.hyracks.algebricks.core.algebra.expressions.IAlgebricksConstantValue;
import org.apache.hyracks.algebricks.core.algebra.expressions.ScalarFunctionCallExpression;
import org.apache.hyracks.algebricks.core.algebra.expressions.VariableReferenceExpression;
import org.apache.hyracks.algebricks.core.algebra.operators.logical.AbstractBinaryJoinOperator;
import org.apache.hyracks.algebricks.core.algebra.operators.logical.AbstractLogicalOperator;
import org.apache.hyracks.algebricks.core.rewriter.base.IAlgebraicRewriteRule;

/**
 * If the join condition is st_distance() and required annotation is provided,
 * this rule applies the spatial join  into the query by adding the spatial-intersect function and
 * sends the extended mbr of the geometries to it.
 *
 * For example:<br/>
 *
 * SELECT COUNT(*) FROM ParkSet AS ps, LakeSet AS ls
 * WHERE /*+ spatial-partitioning -180.0 -83.0 180.0 90.0 10 10 &#42;/ st_distance(ps.geom,ls.geom) < 100.5;
 *
 * Becomes,
 *
 * SELECT COUNT(*) FROM ParkSet AS ps, LakeSet AS ls
 * WHERE /*+ spatial-partitioning -180.0 -83.0 180.0 90.0 10 10 &#42;/
 * spatial_intersect(st_mbr_offset(ps.geom, 100.5),st_mbr(ls.geom)) and st_distance(ps.geom,ls.geom) < 100.5;
 *
 * Note: st_mbr() computes the mbr of a Geometry, and
 * st_mbr_offset() computes the mbr of a Geometry and extending by the second parameter.
 */
public class FilterRefineSpatialDistanceJoin implements IAlgebraicRewriteRule {

    private static final int LEFT = 0;
    private static final int RIGHT = 1;

    @Override
    public boolean rewritePre(Mutable<ILogicalOperator> opRef, IOptimizationContext context)
            throws AlgebricksException {
        return false;
    }

    @Override
    public boolean rewritePost(Mutable<ILogicalOperator> opRef, IOptimizationContext context)
            throws AlgebricksException {

        AbstractLogicalOperator op = (AbstractLogicalOperator) opRef.getValue();
        if (op.getOperatorTag() != LogicalOperatorTag.INNERJOIN
                && op.getOperatorTag() != LogicalOperatorTag.LEFTOUTERJOIN) {
            return false;
        }

        AbstractBinaryJoinOperator joinOp = (AbstractBinaryJoinOperator) op;
        Mutable<ILogicalExpression> joinConditionRef = joinOp.getCondition();
        ILogicalExpression joinCondition = joinConditionRef.getValue();

        if (joinCondition.getExpressionTag() != LogicalExpressionTag.FUNCTION_CALL) {
            return false;
        }

        AbstractFunctionCallExpression funcExpr = (AbstractFunctionCallExpression) joinCondition;
        if (!(funcExpr.getFunctionIdentifier().equals(BuiltinFunctions.LT)
                || funcExpr.getFunctionIdentifier().equals(BuiltinFunctions.LE)
                || funcExpr.getFunctionIdentifier().equals(BuiltinFunctions.EQ))) {
            return false;
        }

        List<Mutable<ILogicalExpression>> inputExprs = funcExpr.getArguments();

        ILogicalExpression leftOperatingExpr = inputExprs.get(LEFT).getValue();
        ILogicalExpression rightOperatingExpr = inputExprs.get(RIGHT).getValue();

        if (leftOperatingExpr.getExpressionTag() != LogicalExpressionTag.FUNCTION_CALL
                || rightOperatingExpr.getExpressionTag() != LogicalExpressionTag.CONSTANT) {
            return false;
        }

        AbstractFunctionCallExpression distanceFuncCallExpr =
                (AbstractFunctionCallExpression) inputExprs.get(LEFT).getValue();
        ConstantExpression distanceValExpr = (ConstantExpression) inputExprs.get(RIGHT).getValue();

        if (!distanceFuncCallExpr.getFunctionIdentifier().equals(BuiltinFunctions.ST_DISTANCE)
                || distanceFuncCallExpr.getAnnotation(SpatialJoinAnnotation.class) == null) {
            return false;
        }

        // Left and right arguments of the st_distance function should be either variable or function call.
        List<Mutable<ILogicalExpression>> distanceFuncCallArgs = distanceFuncCallExpr.getArguments();
        Mutable<ILogicalExpression> distanceFuncCallLeftArg = distanceFuncCallArgs.get(LEFT);
        Mutable<ILogicalExpression> distanceFuncCallRightArg = distanceFuncCallArgs.get(RIGHT);
        if (distanceFuncCallLeftArg.getValue().getExpressionTag() == LogicalExpressionTag.CONSTANT
            || distanceFuncCallRightArg.getValue().getExpressionTag() == LogicalExpressionTag.CONSTANT) {
            return false;
        }

<<<<<<< HEAD
=======
        distanceVar = distanceValExpr.getValue();

>>>>>>> 51a7bff7
        // Enlarge the MBR of the left argument of the refine function (st_distance)
        ScalarFunctionCallExpression enlargedLeft = new ScalarFunctionCallExpression(
                BuiltinFunctions.getBuiltinFunctionInfo(BuiltinFunctions.ST_MBR_OFFSET), distanceFuncCallLeftArg,
                new MutableObject<>(new ConstantExpression(distanceVar)));
<<<<<<< HEAD
        IAlgebricksConstantValue distanceVar = distanceValExpr.getValue();
=======
>>>>>>> 51a7bff7
        // Compute the MBR of the right argument of the refine function (st_distance)
        ScalarFunctionCallExpression rightMBR =
                new ScalarFunctionCallExpression(BuiltinFunctions.getBuiltinFunctionInfo(BuiltinFunctions.ST_MBR),
                    distanceFuncCallRightArg);

        // Create filter function (spatial_intersect)
        ScalarFunctionCallExpression spatialIntersect = new ScalarFunctionCallExpression(
                BuiltinFunctions.getBuiltinFunctionInfo(BuiltinFunctions.SPATIAL_INTERSECT),
                new MutableObject<>(enlargedLeft), new MutableObject<>(rightMBR));
        // Attach the annotation to the spatial_intersect function
        spatialIntersect.putAnnotation(distanceFuncCallExpr.getAnnotation(SpatialJoinAnnotation.class));

        // Update join condition with filter and refine function
        ScalarFunctionCallExpression updatedJoinCondition =
                new ScalarFunctionCallExpression(BuiltinFunctions.getBuiltinFunctionInfo(BuiltinFunctions.AND),
                        new MutableObject<>(spatialIntersect), new MutableObject<>(funcExpr));

        joinConditionRef.setValue(updatedJoinCondition);

        return true;
    }

}<|MERGE_RESOLUTION|>--- conflicted
+++ resolved
@@ -114,6 +114,8 @@
             return false;
         }
 
+        IAlgebricksConstantValue distanceVar;
+
         // Left and right arguments of the st_distance function should be either variable or function call.
         List<Mutable<ILogicalExpression>> distanceFuncCallArgs = distanceFuncCallExpr.getArguments();
         Mutable<ILogicalExpression> distanceFuncCallLeftArg = distanceFuncCallArgs.get(LEFT);
@@ -123,19 +125,12 @@
             return false;
         }
 
-<<<<<<< HEAD
-=======
         distanceVar = distanceValExpr.getValue();
 
->>>>>>> 51a7bff7
         // Enlarge the MBR of the left argument of the refine function (st_distance)
         ScalarFunctionCallExpression enlargedLeft = new ScalarFunctionCallExpression(
                 BuiltinFunctions.getBuiltinFunctionInfo(BuiltinFunctions.ST_MBR_OFFSET), distanceFuncCallLeftArg,
                 new MutableObject<>(new ConstantExpression(distanceVar)));
-<<<<<<< HEAD
-        IAlgebricksConstantValue distanceVar = distanceValExpr.getValue();
-=======
->>>>>>> 51a7bff7
         // Compute the MBR of the right argument of the refine function (st_distance)
         ScalarFunctionCallExpression rightMBR =
                 new ScalarFunctionCallExpression(BuiltinFunctions.getBuiltinFunctionInfo(BuiltinFunctions.ST_MBR),
