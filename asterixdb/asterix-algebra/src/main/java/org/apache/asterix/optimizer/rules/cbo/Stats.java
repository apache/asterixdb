/*
 * Licensed to the Apache Software Foundation (ASF) under one
 * or more contributor license agreements.  See the NOTICE file
 * distributed with this work for additional information
 * regarding copyright ownership.  The ASF licenses this file
 * to you under the Apache License, Version 2.0 (the
 * "License"); you may not use this file except in compliance
 * with the License.  You may obtain a copy of the License at
 *
 *   http://www.apache.org/licenses/LICENSE-2.0
 *
 * Unless required by applicable law or agreed to in writing,
 * software distributed under the License is distributed on an
 * "AS IS" BASIS, WITHOUT WARRANTIES OR CONDITIONS OF ANY
 * KIND, either express or implied.  See the License for the
 * specific language governing permissions and limitations
 * under the License.
 */

package org.apache.asterix.optimizer.rules.cbo;

import java.util.ArrayList;
import java.util.Arrays;
import java.util.List;

import org.apache.asterix.compiler.provider.IRuleSetFactory;
import org.apache.asterix.lang.common.expression.LiteralExpr;
import org.apache.asterix.lang.common.literal.StringLiteral;
import org.apache.asterix.lang.common.util.FunctionUtil;
import org.apache.asterix.metadata.declared.DataSource;
import org.apache.asterix.metadata.declared.DataSourceId;
import org.apache.asterix.metadata.declared.MetadataProvider;
import org.apache.asterix.metadata.declared.SampleDataSource;
import org.apache.asterix.metadata.entities.Index;
import org.apache.asterix.om.base.ADouble;
import org.apache.asterix.om.base.AInt64;
import org.apache.asterix.om.base.ARecord;
import org.apache.asterix.om.base.IAObject;
import org.apache.asterix.om.constants.AsterixConstantValue;
import org.apache.asterix.om.functions.BuiltinFunctionInfo;
import org.apache.asterix.om.functions.BuiltinFunctions;
import org.apache.asterix.optimizer.base.AnalysisUtil;
import org.apache.asterix.optimizer.rules.am.array.AbstractOperatorFromSubplanRewrite;
import org.apache.asterix.translator.ConstantHelper;
import org.apache.commons.collections.CollectionUtils;
import org.apache.commons.lang3.mutable.Mutable;
import org.apache.commons.lang3.mutable.MutableObject;
import org.apache.hyracks.algebricks.common.exceptions.AlgebricksException;
import org.apache.hyracks.algebricks.common.utils.Pair;
import org.apache.hyracks.algebricks.core.algebra.base.ILogicalExpression;
import org.apache.hyracks.algebricks.core.algebra.base.ILogicalOperator;
import org.apache.hyracks.algebricks.core.algebra.base.IOptimizationContext;
import org.apache.hyracks.algebricks.core.algebra.base.LogicalExpressionTag;
import org.apache.hyracks.algebricks.core.algebra.base.LogicalOperatorTag;
import org.apache.hyracks.algebricks.core.algebra.base.LogicalVariable;
import org.apache.hyracks.algebricks.core.algebra.expressions.AbstractFunctionCallExpression;
import org.apache.hyracks.algebricks.core.algebra.expressions.AbstractLogicalExpression;
import org.apache.hyracks.algebricks.core.algebra.expressions.AggregateFunctionCallExpression;
import org.apache.hyracks.algebricks.core.algebra.expressions.ConstantExpression;
import org.apache.hyracks.algebricks.core.algebra.expressions.JoinProductivityAnnotation;
import org.apache.hyracks.algebricks.core.algebra.expressions.PredicateCardinalityAnnotation;
import org.apache.hyracks.algebricks.core.algebra.expressions.ScalarFunctionCallExpression;
import org.apache.hyracks.algebricks.core.algebra.expressions.VariableReferenceExpression;
import org.apache.hyracks.algebricks.core.algebra.functions.AlgebricksBuiltinFunctions;
import org.apache.hyracks.algebricks.core.algebra.functions.FunctionIdentifier;
import org.apache.hyracks.algebricks.core.algebra.operators.logical.AbstractBinaryJoinOperator;
import org.apache.hyracks.algebricks.core.algebra.operators.logical.AbstractLogicalOperator;
import org.apache.hyracks.algebricks.core.algebra.operators.logical.AggregateOperator;
import org.apache.hyracks.algebricks.core.algebra.operators.logical.AssignOperator;
import org.apache.hyracks.algebricks.core.algebra.operators.logical.DataSourceScanOperator;
import org.apache.hyracks.algebricks.core.algebra.operators.logical.DistinctOperator;
import org.apache.hyracks.algebricks.core.algebra.operators.logical.GroupByOperator;
import org.apache.hyracks.algebricks.core.algebra.operators.logical.LimitOperator;
import org.apache.hyracks.algebricks.core.algebra.operators.logical.ProjectOperator;
import org.apache.hyracks.algebricks.core.algebra.operators.logical.SelectOperator;
import org.apache.hyracks.algebricks.core.algebra.operators.logical.SubplanOperator;
import org.apache.hyracks.algebricks.core.algebra.operators.logical.visitors.VariableUtilities;
import org.apache.hyracks.algebricks.core.algebra.plan.ALogicalPlanImpl;
import org.apache.hyracks.algebricks.core.algebra.util.OperatorManipulationUtil;
import org.apache.hyracks.algebricks.core.algebra.util.OperatorPropertiesUtil;
import org.apache.hyracks.api.exceptions.ErrorCode;
import org.apache.hyracks.api.exceptions.IWarningCollector;
import org.apache.hyracks.api.exceptions.Warning;
import org.apache.logging.log4j.LogManager;
import org.apache.logging.log4j.Logger;

public class Stats {
    private static final Logger LOGGER = LogManager.getLogger();
    private final IOptimizationContext optCtx;
    private final JoinEnum joinEnum;

    private long totalCardFromSample;
    private double distinctCardFromSample;

    private final long MIN_TOTAL_SAMPLES = 1L;

    public void setTotalCardFromSample(long numSamples) {
        totalCardFromSample = numSamples;
    }

    public void setDistinctCardFromSample(double numDistinctSamples) {
        distinctCardFromSample = numDistinctSamples;
    }

    public Stats(IOptimizationContext context, JoinEnum joinE) {
        optCtx = context;
        joinEnum = joinE;
    }

    protected Index findSampleIndex(DataSourceScanOperator scanOp, IOptimizationContext context)
            throws AlgebricksException {
        DataSource ds = (DataSource) scanOp.getDataSource();
        if (ds.getDatasourceType() != DataSource.Type.INTERNAL_DATASET)
            return null;
        DataSourceId dsid = ds.getId();
        MetadataProvider mdp = (MetadataProvider) context.getMetadataProvider();
        return mdp.findSampleIndex(dsid.getDatabaseName(), dsid.getDataverseName(), dsid.getDatasourceName());
    }

    private double findJoinSelectivity(JoinCondition jc, JoinProductivityAnnotation anno,
            AbstractFunctionCallExpression joinExpr, JoinOperator jOp) throws AlgebricksException {
        List<LogicalVariable> exprUsedVars = new ArrayList<>();
        joinExpr.getUsedVariables(exprUsedVars);

        if ((jc.numLeafInputs != 2) || (exprUsedVars.size() <= 1)) {
            // we can only deal with binary joins. More checks should be in place as well such as R.a op S.a
            return 1.0;
        }

        int idx1 = jc.leftSide;
        int idx2 = jc.rightSide;

        if (joinEnum.jnArray[idx1].getFake()) {
            return 1.0;
        }
        if (joinEnum.jnArray[idx2].getFake()) {
            return 1.0;
        }
        double card1 = joinEnum.getJnArray()[idx1].origCardinality;
        double card2 = joinEnum.getJnArray()[idx2].origCardinality;
        if (card1 == 0.0 || card2 == 0.0) // should not happen
        {
            return 1.0;
        }

        // join sel  = leftside * productivity/(card1 * card2);
        if (anno != null) {
            int leftIndex = joinEnum.findJoinNodeIndexByName(anno.getLeftSideDataSet());
            if (leftIndex != idx1 && leftIndex != idx2) {
                // should not happen
                IWarningCollector warningCollector = joinEnum.optCtx.getWarningCollector();
                if (warningCollector.shouldWarn()) {
                    warningCollector.warn(Warning.of(joinExpr.getSourceLocation(), ErrorCode.INAPPLICABLE_HINT,
                            "productivity", "Invalid collection name/alias: " + anno.getLeftSideDataSet()));
                }
                return 1.0;
            }
            double productivity = anno.getJoinProductivity();

            if (leftIndex == idx1) {
                return productivity / card2;
            } else {
                return productivity / card1;
            }
        } else {
            Index index1 = findIndex(joinEnum.leafInputs.get(idx1 - 1));
            if (index1 == null) {
                return 0.5;
            }
            Index index2 = findIndex(joinEnum.leafInputs.get(idx2 - 1));
            if (index2 == null) {
                return 0.5;
            }

            boolean unnestOp1 = joinEnum.findUnnestOp(joinEnum.leafInputs.get(idx1 - 1));
            boolean unnestOp2 = joinEnum.findUnnestOp(joinEnum.leafInputs.get(idx2 - 1));
            boolean unnestOp = unnestOp1 || unnestOp2;
            boolean okOp = acceptableOp(joinExpr.getFunctionIdentifier());
            Index.SampleIndexDetails idxDetails1 = (Index.SampleIndexDetails) index1.getIndexDetails();
            Index.SampleIndexDetails idxDetails2 = (Index.SampleIndexDetails) index2.getIndexDetails();
            if (((idxDetails1.getSourceCardinality() < idxDetails1.getSampleCardinalityTarget())
                    || (idxDetails2.getSourceCardinality() < idxDetails2.getSampleCardinalityTarget())
                    || (!(joinExpr.getFunctionIdentifier().equals(AlgebricksBuiltinFunctions.EQ)))
                    || exprUsedVars.size() > 2) && !unnestOp && okOp) { //* if there are more than 2 variables, it is not a simple join like r.a op s.a
                double sels = findJoinSelFromSamples(joinEnum.leafInputs.get(idx1 - 1),
                        joinEnum.leafInputs.get(idx2 - 1), index1, index2, joinExpr, jOp);
                if (sels == 0.0) {
                    sels = 1.0 / Math.max(card1, card2);
                }
                return sels;
            }
            // Now we can handle only equi joins. We make all the uniform and independence assumptions here.
            double seln = naiveJoinSelectivity(exprUsedVars, card1, card2, idx1, idx2, unnestOp1, unnestOp2);
            return seln;
        }
    }

    private boolean acceptableOp(FunctionIdentifier functionIdentifier) {
        if (functionIdentifier.equals(AlgebricksBuiltinFunctions.NEQ)) {
            return true;
        }
        if (functionIdentifier.equals(AlgebricksBuiltinFunctions.LT)) {
            return true;
        }
        if (functionIdentifier.equals(AlgebricksBuiltinFunctions.GT)) {
            return true;
        }
        if (functionIdentifier.equals(AlgebricksBuiltinFunctions.GE)) {
            return true;
        }
        if (functionIdentifier.equals(AlgebricksBuiltinFunctions.LE)) {
            return true;
        }
        if (functionIdentifier.equals(BuiltinFunctions.IF_MISSING_OR_NULL)) { // added this for q16 in CH2
            return true;
        }
        return false;
    }

    private double naiveJoinSelectivity(List<LogicalVariable> exprUsedVars, double card1, double card2, int idx1,
            int idx2, boolean unnestOp1, boolean unnestOp2) throws AlgebricksException {
        ILogicalOperator leafInput;
        LogicalVariable var;

        if (unnestOp1) {// we cannot choose teh side with an array as we need the unnesting scaling factor also.
            // have to see if there are other alternatives later
            leafInput = joinEnum.leafInputs.get(idx2 - 1);
            var = exprUsedVars.get(1);
        } else if (unnestOp2) {
            leafInput = joinEnum.leafInputs.get(idx1 - 1);
            var = exprUsedVars.get(0);
        } else {
            // choose the smaller side sample; better results this way for sure!
            if (card1 < card2) {
                leafInput = joinEnum.leafInputs.get(idx1 - 1);
                var = exprUsedVars.get(0);
            } else {
                leafInput = joinEnum.leafInputs.get(idx2 - 1);
                var = exprUsedVars.get(1);
            }
        }
        Index index = findIndex(leafInput);
        if (index == null) {
            return 1.0;
        }
        List<List<IAObject>> result = runSamplingQueryDistinct(this.optCtx, leafInput, var, index);
        if (result == null) {
            return 1.0;
        }

        double estDistinctCardinalityFromSample = findPredicateCardinality(result, true);
        if (estDistinctCardinalityFromSample == 0) {
            estDistinctCardinalityFromSample = 1; // just in case
        }
        Index.SampleIndexDetails details = (Index.SampleIndexDetails) index.getIndexDetails();
        double numDistincts;
        // if the table is smaller than the sample size, there is no need to use the estimator
        //                                            getSampleCardinalityTarget() equals 1063 or 4252 or 17008
        if (details.getSourceCardinality() <= details.getSampleCardinalityTarget()) {
            numDistincts = estDistinctCardinalityFromSample;
        } else { // when the number of distincts is smaller than approx 25% of the sample size, then we do not
            // then we do not need to call the estimator. This is a good heuristic. This was obtained by looking at the graph
            // of d = D ( 1 - e^(-getSampleCardinalityTarget/D) ; d = estDistinctCardinalityFromSample; D = actual number of distincts
            if (estDistinctCardinalityFromSample <= 0.25 * details.getSampleCardinalityTarget()) {
                numDistincts = estDistinctCardinalityFromSample;
            } else {
                numDistincts = secondDistinctEstimator(estDistinctCardinalityFromSample, index);
            }
        }
        if (numDistincts > details.getSourceCardinality()) {
            numDistincts = details.getSourceCardinality(); // cannot exceed table cardinality
        }
        return 1.0 / numDistincts; // this is the expected selectivity for joins for Fk-PK and Fk-Fk joins
    }

    private double findJoinSelFromSamples(ILogicalOperator left, ILogicalOperator right, Index index1, Index index2,
            AbstractFunctionCallExpression joinExpr, JoinOperator join) throws AlgebricksException {
        AbstractBinaryJoinOperator abjoin = join.getAbstractJoinOp();
<<<<<<< HEAD
        Pair<ILogicalOperator, Double> leftOutput = replaceDataSourceWithSample(left, index1, joinExpr);
        ILogicalOperator originalLeft, originalRight;
        originalLeft = abjoin.getInputs().get(0).getValue();
        originalRight = abjoin.getInputs().get(1).getValue();
=======
        Pair<ILogicalOperator, Double> leftOutput = replaceDataSourceWithSample(left, index1);
        ILogicalOperator originalLeft = abjoin.getInputs().get(0).getValue();
        ILogicalOperator originalRight = abjoin.getInputs().get(1).getValue();
>>>>>>> f244d4e0
        abjoin.getInputs().get(0).setValue(leftOutput.getFirst());
        Pair<ILogicalOperator, Double> rightOutput = replaceDataSourceWithSample(right, index2, joinExpr);
        abjoin.getInputs().get(1).setValue(rightOutput.getFirst());
        abjoin.getCondition().setValue(joinExpr);
        List<List<IAObject>> result = runSamplingQuery(optCtx, abjoin);
        double estCardSample = findPredicateCardinality(result, false);
        double sel = estCardSample / leftOutput.getSecond() / rightOutput.getSecond();

        abjoin.getInputs().get(0).setValue(originalLeft);
        abjoin.getInputs().get(1).setValue(originalRight);
<<<<<<< HEAD

=======
>>>>>>> f244d4e0
        return sel;
    }

    private Pair<ILogicalOperator, Double> replaceDataSourceWithSample(ILogicalOperator op, Index index,
            AbstractFunctionCallExpression joinExpr) throws AlgebricksException {
        ILogicalOperator selOp = OperatorManipulationUtil.bottomUpCopyOperators(op);
        if (!(joinExpr.getFunctionIdentifier().equals(AlgebricksBuiltinFunctions.EQ))) {
            // add a limit operator to restrict the number of tuples on each side of the join to 1000
            AsterixConstantValue cnstVal = new AsterixConstantValue(new AInt64(1000));
            ConstantExpression constantExpression = new ConstantExpression(cnstVal);
            LimitOperator lo = new LimitOperator(constantExpression, false);
            lo.getInputs().add(new MutableObject<>(selOp));
            selOp = lo;
        }
        // must set all the Sel operators to be true, otherwise we will be multiplying the single table sels also here.
        storeSelectConditionsAndMakeThemTrue(selOp, null);
        ILogicalOperator parent = joinEnum.findDataSourceScanOperatorParent(selOp);
        DataSourceScanOperator scanOp = (DataSourceScanOperator) parent.getInputs().get(0).getValue();
        Index.SampleIndexDetails idxDetails = (Index.SampleIndexDetails) index.getIndexDetails();
        double origDatasetCard = idxDetails.getSourceCardinality();
        double sampleCard = Math.min(idxDetails.getSampleCardinalityTarget(), origDatasetCard);

        // replace the dataScanSourceOperator with the sampling source
        SampleDataSource sampledatasource = joinEnum.getSampleDataSource(scanOp);
        scanOp.setDataSource(sampledatasource);
        parent.getInputs().get(0).setValue(scanOp);
        Pair<ILogicalOperator, Double> retVal = new Pair<>(selOp, sampleCard);

        return retVal;
    }

    // The expression we get may not be a base condition. It could be comprised of ors and ands and nots. So have to
    //recursively find the overall selectivity.
    private double getSelectivityFromAnnotation(JoinCondition jc, AbstractFunctionCallExpression afcExpr, boolean join,
            boolean singleDatasetPreds, JoinOperator jOp) throws AlgebricksException {
        double sel = 1.0;
        if (afcExpr.getFunctionIdentifier().equals(AlgebricksBuiltinFunctions.OR)) {
            double orSel = 0.0;
            for (int i = 0; i < afcExpr.getArguments().size(); i++) {
                ILogicalExpression lexpr = afcExpr.getArguments().get(i).getValue();
                if (lexpr.getExpressionTag().equals(LogicalExpressionTag.FUNCTION_CALL)) {
                    sel = getSelectivityFromAnnotation(jc,
                            (AbstractFunctionCallExpression) afcExpr.getArguments().get(i).getValue(), join,
                            singleDatasetPreds, jOp);
                    orSel = orSel + sel - orSel * sel;
                }
            }
            return orSel;
        } else if (afcExpr.getFunctionIdentifier().equals(AlgebricksBuiltinFunctions.AND)) {
            double andSel = 1.0;
            for (int i = 0; i < afcExpr.getArguments().size(); i++) {
                ILogicalExpression lexpr = afcExpr.getArguments().get(i).getValue();
                if (lexpr.getExpressionTag().equals(LogicalExpressionTag.FUNCTION_CALL)) {
                    sel = getSelectivityFromAnnotation(jc,
                            (AbstractFunctionCallExpression) afcExpr.getArguments().get(i).getValue(), join,
                            singleDatasetPreds, jOp);
                    andSel *= sel;
                }
            }
            return andSel;
        } else if (afcExpr.getFunctionIdentifier().equals(AlgebricksBuiltinFunctions.NOT)) {
            ILogicalExpression lexpr = afcExpr.getArguments().get(0).getValue();
            if (lexpr.getExpressionTag().equals(LogicalExpressionTag.FUNCTION_CALL)) {
                sel = getSelectivityFromAnnotation(jc,
                        (AbstractFunctionCallExpression) afcExpr.getArguments().get(0).getValue(), join,
                        singleDatasetPreds, jOp);
                // We want to return 1.0 and not 0.0 if there was no annotation
                return (sel == 1.0) ? 1.0 : 1.0 - sel;
            }
        }

        double s;
        PredicateCardinalityAnnotation pca = afcExpr.getAnnotation(PredicateCardinalityAnnotation.class);
        if (!join) {
            if (pca != null) {
                s = pca.getSelectivity();
                if (s <= 0 || s >= 1) {
                    IWarningCollector warningCollector = joinEnum.optCtx.getWarningCollector();
                    if (warningCollector.shouldWarn()) {
                        warningCollector.warn(Warning.of(afcExpr.getSourceLocation(), ErrorCode.INAPPLICABLE_HINT,
                                "selectivity", "Selectivity specified: " + s
                                        + ", has to be a decimal value greater than 0 and less than 1"));
                    }
                } else {
                    sel *= s;
                }
            } else if (singleDatasetPreds) {
                // Single dataset predicates inside join predicates will have a selectivity annotation.
                // If the annotation is not present, return -1, so we don't overwrite previously
                // computed selectivity.
                return -1;
            }
        } else {
            JoinProductivityAnnotation jpa = afcExpr.getAnnotation(JoinProductivityAnnotation.class);
            s = findJoinSelectivity(jc, jpa, afcExpr, jOp);
            sel *= s;
        }

        List<LogicalVariable> usedVars = new ArrayList<>();
        usedVars.clear();
        afcExpr.getUsedVariables(usedVars);
        if (join && sel == 1.0 && usedVars.size() == 1) {
            // assume no selectivity was assigned
            joinEnum.singleDatasetPreds.add(afcExpr);
        }
        return sel;
    }

    protected double getSelectivityFromAnnotationMain(JoinCondition jc, ILogicalExpression expr, boolean join,
            boolean singleDatasetPreds, JoinOperator jOp) throws AlgebricksException {
        double sel = 1.0;

        ILogicalExpression leExpr;

        if (jc != null)
            leExpr = jc.joinCondition;
        else
            leExpr = expr;

        if (leExpr.getExpressionTag().equals(LogicalExpressionTag.FUNCTION_CALL)) {
            AbstractFunctionCallExpression afcExpr = (AbstractFunctionCallExpression) leExpr;
            sel = getSelectivityFromAnnotation(jc, afcExpr, join, singleDatasetPreds, jOp);
        }

        return sel;
    }

    // The next two routines should be combined and made more general
    protected double getSelectivity(ILogicalOperator op, boolean join) throws AlgebricksException {
        double sel = 1.0; // safe to return 1 if there is no annotation

        if (op == null) {
            return sel;
        }

        // find all the selectOperators here.
        while (op.getOperatorTag() != LogicalOperatorTag.EMPTYTUPLESOURCE) {
            if (op.getOperatorTag() == LogicalOperatorTag.SELECT) {
                SelectOperator selOper = (SelectOperator) op;
                sel *= getSelectivityFromAnnotationMain(null, selOper.getCondition().getValue(), join, false, null);
            }
            if (op.getOperatorTag() == LogicalOperatorTag.SUBPLAN) {
                sel *= getSelectivity((SubplanOperator) op);
            }
            op = op.getInputs().get(0).getValue();
        }
        return sel;
    }

    private double getSelectivity(SubplanOperator subplanOp) throws AlgebricksException {
        double sel = 1.0; // safe to return 1 if there is no annotation
        //ILogicalOperator op = subplanOp;
        ILogicalOperator op = subplanOp.getNestedPlans().get(0).getRoots().get(0).getValue();
        while (true) {
            if (op.getOperatorTag() == LogicalOperatorTag.SELECT) {
                SelectOperator selOper = (SelectOperator) op;
                sel *= getSelectivityFromAnnotationMain(null, selOper.getCondition().getValue(), false, false, null);
            }
            if (op.getInputs().size() > 0) {
                op = op.getInputs().get(0).getValue();
            } else {
                break;
            }
        }
        return sel;
    }

    private List<ILogicalOperator> countOps(ILogicalOperator op, LogicalOperatorTag tag) {
        List<ILogicalOperator> ops = new ArrayList<>();

        while (op != null && op.getOperatorTag() != LogicalOperatorTag.EMPTYTUPLESOURCE) {
            if (op.getOperatorTag().equals(tag)) {
                ops.add(op);
            }
            op = op.getInputs().get(0).getValue();
        }
        return ops;
    }

    private AggregateOperator findAggOp(ILogicalOperator op, ILogicalExpression exp) throws AlgebricksException {
        ContainsExpressionVisitor visitor = new ContainsExpressionVisitor();
        SubplanOperator subOp;
        while (op != null && op.getOperatorTag() != LogicalOperatorTag.EMPTYTUPLESOURCE) {
            if (op.getOperatorTag().equals(LogicalOperatorTag.SUBPLAN)) {
                subOp = (SubplanOperator) op;
                ILogicalOperator nextOp = subOp.getNestedPlans().get(0).getRoots().get(0).getValue();
                if (nextOp.getOperatorTag() == LogicalOperatorTag.AGGREGATE)
                    return (AggregateOperator) nextOp;
            }
            op = op.getInputs().get(0).getValue();
        }
        return null;
    }

    protected SelectOperator findSelectOpWithExpr(ILogicalOperator op, ILogicalExpression exp)
            throws AlgebricksException {
        ContainsExpressionVisitor visitor = new ContainsExpressionVisitor();
        SubplanOperator subOp;
        ILogicalOperator currentOp = op;
        while (currentOp != null && currentOp.getOperatorTag() != LogicalOperatorTag.EMPTYTUPLESOURCE) {
            if (currentOp.getOperatorTag().equals(LogicalOperatorTag.SELECT)) {
                ILogicalOperator nextOp = currentOp.getInputs().get(0).getValue();
                if (nextOp.getOperatorTag().equals(LogicalOperatorTag.SUBPLAN)) {
                    subOp = (SubplanOperator) nextOp;
                    ILogicalOperator childOp = subOp.getNestedPlans().get(0).getRoots().get(0).getValue();
                    while (childOp != null) {
                        visitor.setExpression(exp);
                        if (childOp.acceptExpressionTransform(visitor)) {
                            return (SelectOperator) currentOp;
                        }
                        if (childOp.getInputs().isEmpty()) {
                            break;
                        }
                        childOp = childOp.getInputs().get(0).getValue();
                    }
                } else {
                    visitor.setExpression(exp);
                    if (currentOp.acceptExpressionTransform(visitor)) {
                        return (SelectOperator) currentOp;
                    }
                }
            }
            currentOp = currentOp.getInputs().get(0).getValue();
        }
        return null;
    }

    // For the otherSelOp, leave the selection condition the same but all other selects and subplan selects should be marked true
    private List<ILogicalExpression> storeSelectConditionsAndMakeThemTrue(ILogicalOperator op,
            SelectOperator otherSelOp) {
        List<ILogicalExpression> selExprs = new ArrayList<>();
        ILogicalOperator currentOp = op;
        while (currentOp != null && currentOp.getOperatorTag() != LogicalOperatorTag.EMPTYTUPLESOURCE) {
            if (currentOp.getOperatorTag().equals(LogicalOperatorTag.SELECT)) {
                SelectOperator selOp = (SelectOperator) currentOp;
                if (selOp != otherSelOp) {
                    selExprs.add(selOp.getCondition().getValue());
                    selOp.getCondition().setValue(ConstantExpression.TRUE);
                }
            }
            currentOp = currentOp.getInputs().get(0).getValue();
        }
        return selExprs;
    }

    private void restoreAllSelectConditions(ILogicalOperator op, List<ILogicalExpression> selExprs,
            ILogicalOperator otherSelOp) {
        int i = 0;
        ILogicalOperator currentOp = op;
        while (currentOp != null && currentOp.getOperatorTag() != LogicalOperatorTag.EMPTYTUPLESOURCE) {
            if (currentOp.getOperatorTag().equals(LogicalOperatorTag.SELECT)) {
                SelectOperator selOp = (SelectOperator) currentOp;
                if (selOp != otherSelOp) {
                    selOp.getCondition().setValue(selExprs.get(i));
                    i++;
                }
            }
            currentOp = currentOp.getInputs().get(0).getValue();
        }
    }

    protected void issueWarning(double sampleCard, DataSourceScanOperator scanOp) {
        if (sampleCard == 0) {
            sampleCard = 1;
            IWarningCollector warningCollector = optCtx.getWarningCollector();
            if (warningCollector.shouldWarn()) {
                warningCollector.warn(Warning.of(scanOp.getSourceLocation(),
                        org.apache.asterix.common.exceptions.ErrorCode.SAMPLE_HAS_ZERO_ROWS));
            }
        }
    }

    protected double findSelectivityForThisPredicate(SelectOperator selOp, AbstractFunctionCallExpression exp,
            boolean arrayIndex) throws AlgebricksException {
        // replace the SelOp.condition with the new exp and replace it at the end
        // The Selop here is the start of the leafInput.

        ILogicalOperator parent = joinEnum.findDataSourceScanOperatorParent(selOp);
        DataSourceScanOperator scanOp = (DataSourceScanOperator) parent.getInputs().get(0).getValue();

        if (scanOp == null) {
            return 1.0; // what happens to the cards and sizes then? this may happen in case of in lists
        }

        Index index = findSampleIndex(scanOp, optCtx);
        if (index == null) {
            return 1.0;
        }

        Index.SampleIndexDetails idxDetails = (Index.SampleIndexDetails) index.getIndexDetails();
        double origDatasetCard = idxDetails.getSourceCardinality();
        double sampleCard = Math.min(idxDetails.getSampleCardinalityTarget(), origDatasetCard);
        issueWarning(sampleCard, scanOp);

        // replace the dataScanSourceOperator with the sampling source
        SampleDataSource sampledatasource = joinEnum.getSampleDataSource(scanOp);
        DataSourceScanOperator deepCopyofScan =
                (DataSourceScanOperator) OperatorManipulationUtil.bottomUpCopyOperators(scanOp);
        deepCopyofScan.setDataSource(sampledatasource);

        List<ILogicalOperator> subPlans = countOps(selOp, LogicalOperatorTag.SUBPLAN);
        int numSubplans = subPlans.size();
        List<ILogicalOperator> selOps = countOps(selOp, LogicalOperatorTag.SELECT);
        int numSelects = selOps.size();
        int nonSubplanSelects = numSelects - numSubplans;

        List<List<IAObject>> result;
        parent.getInputs().get(0).setValue(deepCopyofScan);

        if (numSelects == 1 && numSubplans == 0) { // just switch the predicates; the simplest case. There should be no other case if subplans were canonical
            ILogicalExpression saveExprs = selOp.getCondition().getValue();
            selOp.getCondition().setValue(exp);
            result = runSamplingQuery(optCtx, selOp);
            selOp.getCondition().setValue(saveExprs);
        } else {
            if (numSubplans == 1 && nonSubplanSelects == 0) {
                AggregateOperator aggOp = findAggOp(selOp, exp);
                if (aggOp.getExpressions().size() > 1) {
                    // ANY and EVERY IN query; for selectivity purposes, we need to transform this into a ANY IN query
                    SelectOperator newSelOp = (SelectOperator) OperatorManipulationUtil.bottomUpCopyOperators(selOp);
                    aggOp = findAggOp(newSelOp, exp);
                    ILogicalOperator input = aggOp.getInputs().get(0).getValue();
                    SelectOperator condition = (SelectOperator) OperatorManipulationUtil
                            .bottomUpCopyOperators(AbstractOperatorFromSubplanRewrite.getSelectFromPlan(aggOp));
                    //push this condition below aggOp.
                    aggOp.getInputs().get(0).setValue(condition);
                    condition.getInputs().get(0).setValue(input);
                    ILogicalExpression newExp2 = newSelOp.getCondition().getValue();
                    if (newExp2.getExpressionTag() == LogicalExpressionTag.FUNCTION_CALL) {
                        AbstractFunctionCallExpression afce = (AbstractFunctionCallExpression) newExp2;
                        afce.getArguments().get(1).setValue(ConstantExpression.TRUE);
                    }
                    result = runSamplingQuery(optCtx, newSelOp); // no need to switch anything
                } else {
                    result = runSamplingQuery(optCtx, selOp);
                }
            } else {
                SelectOperator selOp2 = findSelectOpWithExpr(selOp, exp);
                List<ILogicalExpression> selExprs;
                selExprs = storeSelectConditionsAndMakeThemTrue(selOp, selOp2); // all these will be marked true and will be resorted later.
                result = runSamplingQuery(optCtx, selOp);
                restoreAllSelectConditions(selOp, selExprs, selOp2);
            }
        }

        double predicateCardinality = findPredicateCardinality(result, false);
        predicateCardinality = Math.max(predicateCardinality, 0.0001);

        if (arrayIndex) {
            // In case of array predicates, the sample cardinality should be computed as
            // the number of unnested array elements. Run a second sampling query to compute this.
            // The query should already have the unnest operation, so simply replace the select clause with TRUE
            // to get the unnested cardinality from the sample.
            // Example query: SELECT count(*) as revenue
            //                FROM   orders o, o.o_orderline ol
            //                WHERE  ol.ol_delivery_d  >= '2016-01-01 00:00:00.000000'
            //                  AND  ol.ol_delivery_d < '2017-01-01 00:00:00.000000';
            // ol_delivery_d is part of the array o_orderline
            // To get the unnested cardinality,we run the following query on the sample:
            // SELECT count(*) as revenue
            // FROM   orders o, o.o_orderline ol
            // WHERE  TRUE;
            sampleCard = computeUnnestedOriginalCardinality(selOp, 0, 0, 0);
        }
        // switch  the scanOp back
        parent.getInputs().get(0).setValue(scanOp);

        double sel;

        if (sampleCard >= 1.0) {
            sel = (double) predicateCardinality / sampleCard;
        } else {
            sel = 0.0;
        }
        return sel;
    }

    public double findPredicateCardinality(List<List<IAObject>> result, boolean project) {
        if (project) {
            ARecord record = (ARecord) (((IAObject) ((List<IAObject>) (result.get(0))).get(0)));
            int fields = record.numberOfFields();
            IAObject first = record.getValueByPos(0);
            return ((double) ((AInt64) first).getLongValue());
        } else {
            return (double) ((AInt64) result.get(0).get(0)).getLongValue();
        }
    }

    public int numberOfFields(List<List<IAObject>> result) {
        ARecord record = (ARecord) (((IAObject) ((List<IAObject>) (result.get(0))).get(0)));
        return record.numberOfFields();
    }

    public double computeUnnestedOriginalCardinality(ILogicalOperator leafInput, int leafInputNumber, int numArrayRefs,
            int arrayRef) throws AlgebricksException {
        // Replace ALL SELECTS with TRUE, restore them after running the sampling query.
        // Add the corresponding UnnestOp just below the top; these will be removed later.
        if (leafInputNumber > 0) {
            ILogicalOperator saveInput = leafInput.getInputs().get(0).getValue();
            int size = joinEnum.unnestOpsInfo.get(leafInputNumber - 1).get(arrayRef - 1).size();
            ILogicalOperator unnestOp = joinEnum.unnestOpsInfo.get(leafInputNumber - 1).get(arrayRef - 1).get(size - 1);
            leafInput.getInputs().get(0).setValue(unnestOp);
            unnestOp.getInputs().get(0).setValue(saveInput);
        }

        // Add the corresponding UnnestOperator just below the top.
        List<ILogicalExpression> selExprs = storeSelectConditionsAndMakeThemTrue(leafInput, null);
        List<List<IAObject>> result = runSamplingQuery(optCtx, leafInput);
        restoreAllSelectConditions(leafInput, selExprs, null);
        return findPredicateCardinality(result, false);

    }

    public double findSizeVarsFromDisk(List<List<IAObject>> result, int numDiskVars) {
        ARecord record = (ARecord) (((IAObject) ((List<IAObject>) (result.get(0))).get(0)));
        // Now figure out the projected size
        double projectedSize = 0.0;
        int fields = record.numberOfFields();
        for (int j = 1; j <= numDiskVars; j++) {
            IAObject field = record.getValueByPos(j);
            double size = ((double) ((ADouble) field).getDoubleValue());
            projectedSize += size;
        }
        return projectedSize;
    }

    // Can have null returned, so this routine should only be called if at least tuple is returned by the sample
    public double findSizeVarsAfterScan(List<List<IAObject>> result, int numDiskVars) {
        ARecord record = (ARecord) (((IAObject) ((List<IAObject>) (result.get(0))).get(0)));
        // Now figure out the projected size
        double projectedSize = 0.0;
        int fields = record.numberOfFields();
        for (int j = 1 + numDiskVars; j < fields; j++) { // must skip the disk vars
            IAObject field = record.getValueByPos(j);
            double size = ((double) ((ADouble) field).getDoubleValue());
            projectedSize += size;
        }
        return projectedSize;
    }

    // This one only gets the cardinality
    protected List<List<IAObject>> runSamplingQuery(IOptimizationContext ctx, ILogicalOperator logOp)
            throws AlgebricksException {
        LOGGER.info("***running sample query***");

        IOptimizationContext newCtx = ctx.getOptimizationContextFactory().cloneOptimizationContext(ctx);

        ILogicalOperator newScanOp = OperatorManipulationUtil.bottomUpCopyOperators(logOp);

        List<Mutable<ILogicalExpression>> aggFunArgs = new ArrayList<>(1);
        aggFunArgs.add(new MutableObject<>(ConstantExpression.TRUE));
        BuiltinFunctionInfo countFn = BuiltinFunctions.getBuiltinFunctionInfo(BuiltinFunctions.COUNT);
        AggregateFunctionCallExpression aggExpr = new AggregateFunctionCallExpression(countFn, false, aggFunArgs);

        List<Mutable<ILogicalExpression>> aggExprList = new ArrayList<>(1);
        aggExprList.add(new MutableObject<>(aggExpr));

        List<LogicalVariable> aggVarList = new ArrayList<>(1);
        LogicalVariable aggVar = newCtx.newVar();
        aggVarList.add(aggVar);

        AggregateOperator newAggOp = new AggregateOperator(aggVarList, aggExprList);
        newAggOp.getInputs().add(new MutableObject<>(newScanOp));

        Mutable<ILogicalOperator> newAggOpRef = new MutableObject<>(newAggOp);

        OperatorPropertiesUtil.typeOpRec(newAggOpRef, newCtx);
        LOGGER.info("***returning from sample query***");

        String viewInPlan = new ALogicalPlanImpl(newAggOpRef).toString(); //useful when debugging
        LOGGER.trace("viewInPlan");
        LOGGER.trace(viewInPlan);
        return AnalysisUtil.runQuery(newAggOpRef, Arrays.asList(aggVar), newCtx, IRuleSetFactory.RuleSetKind.SAMPLING);
    }

    protected Index findIndex(ILogicalOperator logOp) throws AlgebricksException {
        ILogicalOperator parent = joinEnum.findDataSourceScanOperatorParent(logOp);
        if (parent == null) {
            return null;
        }
        DataSourceScanOperator scanOp;
        if (parent instanceof DataSourceScanOperator) {
            scanOp = (DataSourceScanOperator) parent;
        } else {
            scanOp = (DataSourceScanOperator) parent.getInputs().get(0).getValue();
        }

        if (scanOp == null) {
            return null;
        }
        Index index = findSampleIndex(scanOp, optCtx);
        if (index == null) {
            return null;
        }
        Index.SampleIndexDetails idxDetails = (Index.SampleIndexDetails) index.getIndexDetails();
        double origDatasetCard = idxDetails.getSourceCardinality();
        double sampleCard = Math.min(idxDetails.getSampleCardinalityTarget(), origDatasetCard);
        issueWarning(sampleCard, scanOp);
        return index;
    }

    // creates assign [$$79] <- [{"$1": $$73, "$2": $$74, "$3": $$75, "$4": $$76, "$5": $$77, "$6": $$78}] and calls sampling query
    protected List<List<IAObject>> helperFunction(IOptimizationContext newCtx, AggregateOperator newAggOp)
            throws AlgebricksException {

        Mutable<ILogicalOperator> newAggOpRef = new MutableObject<>(newAggOp);
        OperatorPropertiesUtil.typeOpRec(newAggOpRef, newCtx); // is this really needed??

        List<MutableObject> arr = createMutableObjectArray(newAggOp.getVariables());
        AbstractFunctionCallExpression f = new ScalarFunctionCallExpression(
                FunctionUtil.getFunctionInfo(BuiltinFunctions.OPEN_RECORD_CONSTRUCTOR));
        for (int i = 0; i < arr.size(); i++) {
            f.getArguments().add(arr.get(i));
        }

        LogicalVariable newVar = newCtx.newVar();
        AssignOperator assignOp = new AssignOperator(newVar, new MutableObject<>(f));
        assignOp.getInputs().add(new MutableObject<>(newAggOp));
        ProjectOperator pOp = new ProjectOperator(newVar);
        pOp.getInputs().add(new MutableObject<>(assignOp));

        Mutable<ILogicalOperator> newpOpRef = new MutableObject<>(pOp);

        OperatorPropertiesUtil.typeOpRec(newpOpRef, newCtx);

        if (LOGGER.isTraceEnabled()) {
            String viewInPlan = new ALogicalPlanImpl(newpOpRef).toString(); //useful when debugging
            LOGGER.trace("viewInPlan");
            LOGGER.trace(viewInPlan);
        }
        LOGGER.info("*** calling sample query***");
        return AnalysisUtil.runQuery(newpOpRef, Arrays.asList(newVar), newCtx, IRuleSetFactory.RuleSetKind.SAMPLING);
    }

    // plan we need to generate in this routine.
    //  project ([$$36])                                 add here
    //    assign [$$36] <- [{"$1": $$39}]                add here
    //      aggregate [$$39] <- [agg-sql-count($$34)]    add here
    //        distinct ([$$34])                          add here
    //          project ([$$34])                         add here
    //            assign [$$34] <- [$$ar.getField("country")]      part of leaf input
    //              data-scan []<-[$$37, $$ar, $$38] <- `travel-sample`.inventory.airport
    //                empty-tuple-source

    protected List<List<IAObject>> runSamplingQueryDistinct(IOptimizationContext ctx, ILogicalOperator logOp,
            LogicalVariable var, Index index) throws AlgebricksException {
        LOGGER.info("***running sample query***");

        IOptimizationContext newCtx = ctx.getOptimizationContextFactory().cloneOptimizationContext(ctx);

        ILogicalOperator newLogOp = OperatorManipulationUtil.bottomUpCopyOperators(logOp);

        // by passing in null, all select expression will become true.
        // no need to restore them either as this is dne on a copy of the logOp.
        storeSelectConditionsAndMakeThemTrue(newLogOp, null);

        ILogicalOperator parent = joinEnum.findDataSourceScanOperatorParent(newLogOp);
        DataSourceScanOperator scanOp;
        if (parent instanceof DataSourceScanOperator) {
            scanOp = (DataSourceScanOperator) parent;
        } else {
            scanOp = (DataSourceScanOperator) parent.getInputs().get(0).getValue();
        }
        Index.SampleIndexDetails idxDetails = (Index.SampleIndexDetails) index.getIndexDetails();

        // replace the dataScanSourceOperator with the sampling source
        SampleDataSource sampledatasource = joinEnum.getSampleDataSource(scanOp);
        DataSourceScanOperator deepCopyofScan =
                (DataSourceScanOperator) OperatorManipulationUtil.bottomUpCopyOperators(scanOp);

        if (!(parent instanceof DataSourceScanOperator)) {
            deepCopyofScan.setDataSource(sampledatasource);
            parent.getInputs().get(0).setValue(deepCopyofScan);
        } else {
            scanOp.setDataSource(sampledatasource);
        }

        AbstractLogicalExpression inputVarRef = new VariableReferenceExpression(var, newLogOp.getSourceLocation());
        // add a project operator on top of newLogOp
        ProjectOperator projOp = new ProjectOperator(var);
        projOp.getInputs().add(new MutableObject<>(null)); //add an input
        projOp.getInputs().get(0).setValue(newLogOp);
        // add a distinct operator on top of the proj.
        List<Mutable<ILogicalExpression>> arguments = new ArrayList<>();
        VariableReferenceExpression e1 = new VariableReferenceExpression(var);
        arguments.add(new MutableObject<>(e1));
        DistinctOperator distOp = new DistinctOperator(arguments);
        distOp.getInputs().add(new MutableObject<>(null)); //add an input
        distOp.getInputs().get(0).setValue(projOp);
        distOp.setExecutionMode(AbstractLogicalOperator.ExecutionMode.PARTITIONED);

        // now add aggregate [$$39] <- [agg-sql-count($$34)] on top of distop
        List<Mutable<ILogicalExpression>> fields = new ArrayList<>(1);
        fields.add(new MutableObject<>(inputVarRef));

        BuiltinFunctionInfo countFn = BuiltinFunctions.getBuiltinFunctionInfo(BuiltinFunctions.SQL_COUNT);
        AggregateFunctionCallExpression aggExpr = new AggregateFunctionCallExpression(countFn, false, fields);

        List<Mutable<ILogicalExpression>> aggExprList = new ArrayList<>(1);
        aggExprList.add(new MutableObject<>(aggExpr));

        List<LogicalVariable> aggVarList = new ArrayList<>(1);
        LogicalVariable aggVar = newCtx.newVar();
        aggVarList.add(aggVar);

        AggregateOperator newAggOp = new AggregateOperator(aggVarList, aggExprList);
        newAggOp.getInputs().add(new MutableObject<>(distOp));

        // now add assign [$$36] <- [{"$1": $$39}]   on top of newAggOp; use the HelperFunction and call Sampling query
        return helperFunction(newCtx, newAggOp);
    }

    // This one gets the cardinality and also projection sizes
    protected List<List<IAObject>> runSamplingQueryProjection(IOptimizationContext ctx, ILogicalOperator logOp,
            int dataset, LogicalVariable primaryKey) throws AlgebricksException {
        LOGGER.info("***running projection sample query***");

        IOptimizationContext newCtx = ctx.getOptimizationContextFactory().cloneOptimizationContext(ctx);

        ILogicalOperator newScanOp = OperatorManipulationUtil.bottomUpCopyOperators(logOp);
        // Now we have to generate plans like this on top of the scanOp (logOp)
        // project ([$$79])
        // assign [$$79] <- [{"$1": $$73, "$2": $$74, "$3": $$75, "$4": $$76, "$5": $$77, "$6": $$78}]
        // aggregate [$$73, $$74, $$75, $$76, $$77, $$78] <- [agg-count(true), sql-avg($$68), sql-avg($$69), sql-avg($$70), sql-avg($$71), sql-avg($$72)]
        // assign [$$68, $$69, $$70, $$71, $$72] <- [serialized-size($$60), serialized-size($$str), serialized-size($$61), serialized-size($$65), serialized-size($$67)]

        // add the assign [$$56, ..., ] <- [encoded-size($$67), ..., ] on top of newAggOp
        List<LogicalVariable> vars1 = new ArrayList<>();
        VariableUtilities.getLiveVariables(logOp, vars1); // all the variables in the leafInput
        // Depending on the order here. Assuming the first three variables are from the data scan operator.
        if (!joinEnum.resultAndJoinVars.contains(primaryKey)) { // if the entire row is not being projected, we must remove $$p
            vars1.remove(primaryKey);
        }

        List<LogicalVariable> vars3 = // these variables can be thrown away as they are not present joins and in the final project
                new ArrayList<>(CollectionUtils.subtract(vars1, joinEnum.resultAndJoinVars /* vars2 */));
        List<LogicalVariable> vars4 = new ArrayList<>(CollectionUtils.subtract(vars1, vars3)); // variables that will flow up the tree

        List<LogicalVariable> vars = new ArrayList<>();
        vars.addAll(vars1);
        vars.addAll(vars4); // doing a union all; duplicates must not be removed
        //vars1 is what comes out of the disk
        joinEnum.jnArray[dataset].setNumVarsFromDisk(vars1.size());
        joinEnum.jnArray[dataset].setNumVarsAfterScan(vars4.size()); // Is this used? check.

        LogicalVariable newVar;
        // array to keep track of the assigns
        List<LogicalVariable> newVars = new ArrayList<>();
        List<Mutable<ILogicalExpression>> exprs = new ArrayList<>();

        // create this assignOperator
        // assign [$$68, $$69, $$70, $$71, $$72] <- [serialized-size($$60), serialized-size($$str), serialized-size($$61), serialized-size($$65), serialized-size($$67)]
        int count = 0;
        for (LogicalVariable lv : vars) {
            count++;
            VariableReferenceExpression varRefExpr = new VariableReferenceExpression(lv);
            List<Mutable<ILogicalExpression>> vars2 = new ArrayList<>();
            vars2.add(new MutableObject<>(varRefExpr));
            ScalarFunctionCallExpression func = new ScalarFunctionCallExpression(
                    FunctionUtil.getFunctionInfo(BuiltinFunctions.SERIALIZED_SIZE), vars2);
            exprs.add(new MutableObject<>(func));
            newVar = newCtx.newVar();
            newVars.add(newVar);
        }

        AssignOperator assignOp = new AssignOperator(newVars, exprs);
        assignOp.getInputs().add(new MutableObject<>(newScanOp));
        Mutable<ILogicalOperator> tmpRef = new MutableObject<>(assignOp);

        // aggregate [$$73, $$74, $$75, $$76, $$77, $$78] <- [agg-count(true), sql-avg($$68), sql-avg($$69), sql-avg($$70), sql-avg($$71), sql-avg($$72)]
        // add the count-agg (true) first
        List<LogicalVariable> newVars2 = new ArrayList<>();
        List<Mutable<ILogicalExpression>> aggExprList = new ArrayList<>();
        List<Mutable<ILogicalExpression>> aggFunArgs = new ArrayList<>(1);
        aggFunArgs.add(new MutableObject<>(ConstantExpression.TRUE));
        BuiltinFunctionInfo countFn = BuiltinFunctions.getBuiltinFunctionInfo(BuiltinFunctions.COUNT);
        AggregateFunctionCallExpression aggExpr = new AggregateFunctionCallExpression(countFn, false, aggFunArgs);
        aggExprList.add(new MutableObject<>(aggExpr));
        LogicalVariable aggVar = newCtx.newVar();
        newVars2.add(aggVar);

        // Now add the other aggs
        for (int i = 0; i < count; i++) {
            VariableReferenceExpression varRefExpr;
            varRefExpr = new VariableReferenceExpression(newVars.get(i));
            List<Mutable<ILogicalExpression>> vars2 = new ArrayList<>();
            vars2.add(new MutableObject<>(varRefExpr));
            BuiltinFunctionInfo avgFn = BuiltinFunctions.getBuiltinFunctionInfo(BuiltinFunctions.SQL_AVG);
            aggExpr = new AggregateFunctionCallExpression(avgFn, false, vars2);
            newVar = newCtx.newVar();

            newVars2.add(newVar);
            aggExprList.add(new MutableObject<>(aggExpr));
        }

        // add assign [$$79] <- [{"$1": $$73, "$2": $$74, "$3": $$75, "$4": $$76, "$5": $$77, "$6": $$78}]
        AggregateOperator newAggOp = new AggregateOperator(newVars2, aggExprList);
        newAggOp.getInputs().add(new MutableObject<>(assignOp));
        return helperFunction(newCtx, newAggOp);
    }

    private List<MutableObject> createMutableObjectArray(List<LogicalVariable> vars) {
        List<MutableObject> arr = new ArrayList<>();
        for (int i = 0; i < vars.size(); i++) {
            LiteralExpr le = new LiteralExpr();
            StringLiteral value = new StringLiteral("$" + Integer.toString(i + 1)); // these start from 1
            le.setValue(value);
            AsterixConstantValue cValue = new AsterixConstantValue(ConstantHelper.objectFromLiteral(le.getValue()));
            ConstantExpression cExpr = new ConstantExpression(cValue);
            arr.add(new MutableObject<>(cExpr));
            arr.add(new MutableObject<>(new VariableReferenceExpression(vars.get(i))));
        }
        return arr;
    }

    public long findDistinctCardinality(ILogicalOperator grpByDistinctOp) throws AlgebricksException {
        long distinctCard = 0L;
        LogicalOperatorTag tag = grpByDistinctOp.getOperatorTag();

        // distinct cardinality supported only for GroupByOp and DistinctOp
        if (tag == LogicalOperatorTag.DISTINCT || tag == LogicalOperatorTag.GROUP) {
            ILogicalOperator parent = joinEnum.findDataSourceScanOperatorParent(grpByDistinctOp);
            DataSourceScanOperator scanOp = (DataSourceScanOperator) parent.getInputs().get(0).getValue();
            if (scanOp == null) {
                return distinctCard; // this may happen in case of in lists
            }

            Index index = findSampleIndex(scanOp, optCtx);
            if (index == null) {
                return distinctCard;
            }

            Index.SampleIndexDetails idxDetails = (Index.SampleIndexDetails) index.getIndexDetails();
            double origDatasetCard = idxDetails.getSourceCardinality();

            byte dsType = ((DataSource) scanOp.getDataSource()).getDatasourceType();
            if (!(dsType == DataSource.Type.INTERNAL_DATASET || dsType == DataSource.Type.EXTERNAL_DATASET)) {
                return distinctCard; // Datasource must be of a dataset, not supported for other datasource types
            }
            SampleDataSource sampleDataSource = joinEnum.getSampleDataSource(scanOp);

            ILogicalOperator parentOfSelectOp = findParentOfSelectOp(grpByDistinctOp);
            SelectOperator selOp = (parentOfSelectOp == null) ? null
                    : ((SelectOperator) parentOfSelectOp.getInputs().get(0).getValue());

            setTotalCardFromSample(idxDetails.getSampleCardinalityTarget()); // sample size without predicates (i.e., n)
            if (selOp != null) {
                long sampleWithPredicates = findSampleSizeWithPredicates(selOp, sampleDataSource);
                // set totalSamples to the sample size with predicates (i.e., n_f)
                setTotalCardFromSample(sampleWithPredicates);
            }
            // get the estimated distinct cardinality for the dataset (i.e., D_est or D_est_f)
            distinctCard = findEstDistinctWithPredicates(grpByDistinctOp, origDatasetCard, sampleDataSource, index);
        }
        return distinctCard;
    }

    private long findSampleSizeWithPredicates(SelectOperator selOp, SampleDataSource sampleDataSource)
            throws AlgebricksException {
        long sampleSize = Long.MAX_VALUE;
        ILogicalOperator copyOfSelOp = OperatorManipulationUtil.bottomUpCopyOperators(selOp);
        if (setSampleDataSource(copyOfSelOp, sampleDataSource)) {
            List<List<IAObject>> result = runSamplingQuery(optCtx, copyOfSelOp);
            sampleSize = (long) findPredicateCardinality(result, false);
        }
        return sampleSize;
    }

    private long findEstDistinctWithPredicates(ILogicalOperator grpByDistinctOp, double origDatasetCardinality,
            SampleDataSource sampleDataSource, Index index) throws AlgebricksException {
        double estDistCardinalityFromSample = -1.0;
        double estDistCardinality = -1.0;

        LogicalOperatorTag tag = grpByDistinctOp.getOperatorTag();
        if (tag == LogicalOperatorTag.DISTINCT) {
            ILogicalOperator copyOfGrpByDistinctOp = OperatorManipulationUtil.bottomUpCopyOperators(grpByDistinctOp);
            if (setSampleDataSource(copyOfGrpByDistinctOp, sampleDataSource)) {
                // get distinct cardinality from the sampling source
                List<List<IAObject>> result = runSamplingQuery(optCtx, copyOfGrpByDistinctOp);
                estDistCardinalityFromSample = findPredicateCardinality(result, false);
            }
        } else if (tag == LogicalOperatorTag.GROUP) {
            ILogicalOperator copyOfGrpByDistinctOp = OperatorManipulationUtil.bottomUpCopyOperators(grpByDistinctOp);
            if (setSampleDataSource(copyOfGrpByDistinctOp, sampleDataSource)) {
                // get distinct cardinality from the sampling source
                GroupByOperator gb = (GroupByOperator) copyOfGrpByDistinctOp;
                int numFields = gb.getGroupByList().size();
                if (numFields == 1) { // This is the very simple case. So kept it.
                    List<List<IAObject>> result = runSamplingQuery(optCtx, copyOfGrpByDistinctOp);
                    estDistCardinalityFromSample = findPredicateCardinality(result, false);
                    if (estDistCardinalityFromSample != -1.0) { // estimate distinct cardinality for the dataset from the sampled cardinality
                        estDistCardinality = secondDistinctEstimator(estDistCardinalityFromSample, index);
                    }
                } else { // now create one sample query with multiple count distincts
                    // Bypass the group by operator
                    // now add aggregate [$$49, $$50] <- [agg-sql-count-distinct($$39), agg-sql-count-distinct($$44)]
                    //List<Mutable<ILogicalExpression>> fields = new ArrayList<>(1);
                    List<Pair<LogicalVariable, Mutable<ILogicalExpression>>> groupByList = gb.getGroupByList();
                    List<AggregateFunctionCallExpression> aggExprList = new ArrayList<>();
                    List<BuiltinFunctionInfo> countFn = new ArrayList<>();
                    // create a new var List [$$49, $$50]
                    List<LogicalVariable> varList = new ArrayList<>();

                    // create Mutable expressions
                    List<Mutable<ILogicalExpression>> aggExprMutableList = new ArrayList<>(1);

                    for (int i = 0; i < numFields; i++) {
                        ILogicalExpression var = groupByList.get(i).second.getValue();
                        Mutable<ILogicalExpression> mvar = new MutableObject<>(var);
                        List<Mutable<ILogicalExpression>> fields = new ArrayList<>();
                        fields.add(mvar);
                        countFn.add(BuiltinFunctions.getBuiltinFunctionInfo(BuiltinFunctions.SQL_COUNTN_DISTINCT));
                        aggExprList.add(new AggregateFunctionCallExpression(countFn.get(i), false, fields));
                        //aggexprList is [agg-sql-count-distinct($$39), agg-sql-count-distinct($$44)]
                        varList.add(optCtx.newVar());
                        aggExprMutableList.add(new MutableObject<>(aggExprList.get(i)));
                    }
                    AggregateOperator newAggOp = new AggregateOperator(varList, aggExprMutableList);
                    //connect newAggOp to the leafInput below bypassing the groupby
                    newAggOp.getInputs().add(new MutableObject<>(gb.getInputs().get(0).getValue()));

                    List<List<IAObject>> result = helperFunction(joinEnum.optCtx, newAggOp);
                    List<Double> sampleEstimates = extractSampleEstimates(result, numFields);
                    estDistCardinality = 1; //change
                    for (int i = 0; i < numFields; i++) {
                        estDistCardinality *= secondDistinctEstimator(sampleEstimates.get(i), index); // any checks? zero?
                    }
                    if (estDistCardinality > origDatasetCardinality) {
                        estDistCardinality = origDatasetCardinality; // obviously cannot be higher than the dataset cardinality
                    }
                }
            }
        }

        if (estDistCardinalityFromSample != -1.0) { // estimate distinct cardinality for the dataset from the sampled cardinality
            estDistCardinality = secondDistinctEstimator(estDistCardinalityFromSample, index);
        }
        estDistCardinality = Math.max(0.0, estDistCardinality);
        return Math.round(estDistCardinality);
    }

    private List<Double> extractSampleEstimates(List<List<IAObject>> result, int numFields) {
        List<Double> sampleEstimates = new ArrayList<>();
        ARecord record = (ARecord) (result.get(0)).get(0);
        for (int i = 0; i < numFields; i++) {
            IAObject obj = record.getValueByPos(i);
            double x = (double) ((AInt64) obj).getLongValue();
            sampleEstimates.add(x);
        }
        return sampleEstimates;
    }

    // Formula is d = D (1 - e^(-sampleCard/D))
    double DistinctFormula(double sampleCard, double D) {
        double a, b, c;

        a = -sampleCard / D;
        b = Math.exp(a);
        c = 1.0 - b;
        double x = D * c;
        return x;
    }

    // This estimator use the fact that the equation d = D (1 - e^n/D) is a 1-1 functions. So given d, it can find D using a
    // binary search, thus avoiding the Newton Raphson iteration which is more complex.
    private double secondDistinctEstimator(double estDistinctCardinalityFromSample, Index index)
            throws AlgebricksException {

        Index.SampleIndexDetails idxDetails = (Index.SampleIndexDetails) index.getIndexDetails();
        double origDatasetCardinality = idxDetails.getSourceCardinality();
        double sampleCard = idxDetails.getSampleCardinalityTarget();

        double D, Dmin, Dmax;

        Dmin = 1;
        Dmax = origDatasetCardinality; // initial estimate. Binary search follows
        D = estDistinctCardinalityFromSample;
        int i = 0;
        while ((Dmin < Dmax) && i < 100) { // just being very cautious to avoid infinite loops.
            i++;
            D = (Dmax + Dmin) / 2.0;
            double x = DistinctFormula(sampleCard, D);
            if (x < estDistinctCardinalityFromSample)
                Dmin = D + 1;
            else
                Dmax = D - 1;
        }
        if (D == 0.0) { // just in case!
            D = 1.0;
        }
        return D;
    }

    private boolean setSampleDataSource(ILogicalOperator op, SampleDataSource sampleDataSource) {
        ILogicalOperator parent = joinEnum.findDataSourceScanOperatorParent(op);
        DataSourceScanOperator scanOp = (DataSourceScanOperator) parent.getInputs().get(0).getValue();
        if (scanOp == null) {
            return false;
        }
        // replace the DataSourceScanOp with the sampling source
        scanOp.setDataSource(sampleDataSource);
        return true;
    }

    private ILogicalOperator findParentOfSelectOp(ILogicalOperator op) {
        ILogicalOperator parent = null;
        ILogicalOperator currentOp = op;
        LogicalOperatorTag tag = currentOp.getOperatorTag();

        while (tag != LogicalOperatorTag.DATASOURCESCAN) {
            if (tag == LogicalOperatorTag.SELECT) {
                return parent;
            }
            parent = currentOp;
            currentOp = currentOp.getInputs().get(0).getValue();
            tag = currentOp.getOperatorTag();
        }
        return null; // no SelectOp in the query tree
    }
}<|MERGE_RESOLUTION|>--- conflicted
+++ resolved
@@ -276,16 +276,9 @@
     private double findJoinSelFromSamples(ILogicalOperator left, ILogicalOperator right, Index index1, Index index2,
             AbstractFunctionCallExpression joinExpr, JoinOperator join) throws AlgebricksException {
         AbstractBinaryJoinOperator abjoin = join.getAbstractJoinOp();
-<<<<<<< HEAD
         Pair<ILogicalOperator, Double> leftOutput = replaceDataSourceWithSample(left, index1, joinExpr);
-        ILogicalOperator originalLeft, originalRight;
-        originalLeft = abjoin.getInputs().get(0).getValue();
-        originalRight = abjoin.getInputs().get(1).getValue();
-=======
-        Pair<ILogicalOperator, Double> leftOutput = replaceDataSourceWithSample(left, index1);
         ILogicalOperator originalLeft = abjoin.getInputs().get(0).getValue();
         ILogicalOperator originalRight = abjoin.getInputs().get(1).getValue();
->>>>>>> f244d4e0
         abjoin.getInputs().get(0).setValue(leftOutput.getFirst());
         Pair<ILogicalOperator, Double> rightOutput = replaceDataSourceWithSample(right, index2, joinExpr);
         abjoin.getInputs().get(1).setValue(rightOutput.getFirst());
@@ -296,10 +289,6 @@
 
         abjoin.getInputs().get(0).setValue(originalLeft);
         abjoin.getInputs().get(1).setValue(originalRight);
-<<<<<<< HEAD
-
-=======
->>>>>>> f244d4e0
         return sel;
     }
 
