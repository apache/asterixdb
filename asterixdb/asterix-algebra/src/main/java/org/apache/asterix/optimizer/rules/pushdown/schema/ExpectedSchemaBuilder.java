/*
 * Licensed to the Apache Software Foundation (ASF) under one
 * or more contributor license agreements.  See the NOTICE file
 * distributed with this work for additional information
 * regarding copyright ownership.  The ASF licenses this file
 * to you under the Apache License, Version 2.0 (the
 * "License"); you may not use this file except in compliance
 * with the License.  You may obtain a copy of the License at
 *
 *   http://www.apache.org/licenses/LICENSE-2.0
 *
 * Unless required by applicable law or agreed to in writing,
 * software distributed under the License is distributed on an
 * "AS IS" BASIS, WITHOUT WARRANTIES OR CONDITIONS OF ANY
 * KIND, either express or implied.  See the License for the
 * specific language governing permissions and limitations
 * under the License.
 */
package org.apache.asterix.optimizer.rules.pushdown.schema;

import static org.apache.asterix.metadata.utils.PushdownUtil.ARRAY_FUNCTIONS;
import static org.apache.asterix.metadata.utils.PushdownUtil.SUPPORTED_FUNCTIONS;

import java.util.HashMap;
import java.util.List;
import java.util.Map;

import org.apache.asterix.metadata.utils.PushdownUtil;
import org.apache.asterix.om.functions.BuiltinFunctions;
import org.apache.commons.lang3.mutable.Mutable;
import org.apache.hyracks.algebricks.common.exceptions.AlgebricksException;
import org.apache.hyracks.algebricks.core.algebra.base.ILogicalExpression;
import org.apache.hyracks.algebricks.core.algebra.base.LogicalExpressionTag;
import org.apache.hyracks.algebricks.core.algebra.base.LogicalVariable;
import org.apache.hyracks.algebricks.core.algebra.expressions.AbstractFunctionCallExpression;
import org.apache.hyracks.algebricks.core.algebra.expressions.IVariableTypeEnvironment;
import org.apache.hyracks.algebricks.core.algebra.functions.FunctionIdentifier;
import org.apache.hyracks.algebricks.core.algebra.operators.logical.visitors.VariableUtilities;

/**
 * This class takes a value access expression and produces an expected schema (given the expression).
 * Example:
 * - $$t.getField("hashtags").getItem(0)
 * We expect:
 * 1- $$t is OBJECT
 * 2- the output type of getField("hashtags") is ARRAY
 * 3- the output type of getItem(0) is ANY node
 */
public class ExpectedSchemaBuilder {
    //Registered Variables
    private final Map<LogicalVariable, IExpectedSchemaNode> varToNode;

    public ExpectedSchemaBuilder() {
        varToNode = new HashMap<>();
    }

    public boolean setSchemaFromExpression(AbstractFunctionCallExpression expr, LogicalVariable producedVar,
            IVariableTypeEnvironment typeEnv) throws AlgebricksException {
<<<<<<< HEAD
        return buildExpectedSchemaNodes(expr, producedVar, typeEnv);
    }

    public boolean setSchemaFromCalculatedExpression(AbstractFunctionCallExpression expr, LogicalVariable producedVar,
=======
        return buildExpectedSchemaNodes(expr, typeEnv, producedVar);
    }

    private boolean setSchemaFromCalculatedExpression(AbstractFunctionCallExpression expr, LogicalVariable producedVar,
>>>>>>> 87f19a1e
            IVariableTypeEnvironment typeEnv) throws AlgebricksException {
        //Parent always nested
        AbstractComplexExpectedSchemaNode parent = (AbstractComplexExpectedSchemaNode) buildNestedNode(expr, typeEnv);
        if (parent != null) {
            IExpectedSchemaNode leaf = new AnyExpectedSchemaNode(parent, expr);
            IExpectedSchemaNode actualNode = addOrReplaceChild(expr, typeEnv, parent, leaf);
            if (producedVar != null) {
                //Register the node if a variable is produced
                varToNode.put(producedVar, actualNode);
            }
        }

        return parent != null;
    }

    public void registerRoot(LogicalVariable recordVar, RootExpectedSchemaNode rootNode) {
        varToNode.put(recordVar, rootNode);
    }

    public void unregisterVariable(LogicalVariable variable) {
        //Remove the node so no other expression will pushdown any expression in the future
        IExpectedSchemaNode node = varToNode.remove(variable);
        AbstractComplexExpectedSchemaNode parent = node.getParent();
        if (parent == null) {
            //It is a root node. Request the entire record
            varToNode.put(variable, RootExpectedSchemaNode.ALL_FIELDS_ROOT_IRREPLACEABLE_NODE);
        } else {
            // If it is a nested node, replace it to a LEAF node
            // Both expressions are null as they're the node isn't used anymore and the node ANY is not replaceable
            AnyExpectedSchemaNode leafNode =
                    (AnyExpectedSchemaNode) node.replaceIfNeeded(ExpectedSchemaNodeType.ANY, null, null);
            // make the leaf node irreplaceable
            leafNode.preventReplacing();
            varToNode.put(variable, leafNode);
        }
    }

    public boolean isVariableRegistered(LogicalVariable variable) {
        return varToNode.containsKey(variable);
    }

    public boolean isEmpty() {
        return varToNode.isEmpty();
    }

    public IExpectedSchemaNode getNode(LogicalVariable variable) {
        return varToNode.get(variable);
    }

<<<<<<< HEAD
    private boolean buildExpectedSchemaNodes(ILogicalExpression expr, LogicalVariable producedVar,
            IVariableTypeEnvironment typeEnv) throws AlgebricksException {
        return buildNestedNodes(expr, producedVar, typeEnv);
    }

    private boolean buildNestedNodes(ILogicalExpression expr, LogicalVariable producedVar,
            IVariableTypeEnvironment typeEnv) throws AlgebricksException {
=======
    private boolean buildExpectedSchemaNodes(ILogicalExpression expr, IVariableTypeEnvironment typeEnv,
            LogicalVariable producedVar) throws AlgebricksException {
        return buildNestedNodes(expr, typeEnv, producedVar);
    }

    private boolean buildNestedNodes(ILogicalExpression expr, IVariableTypeEnvironment typeEnv,
            LogicalVariable producedVar) throws AlgebricksException {
>>>>>>> 87f19a1e
        //The current node expression
        boolean changed = false;
        if (expr.getExpressionTag() != LogicalExpressionTag.FUNCTION_CALL) {
            return false;
        }
<<<<<<< HEAD
=======

>>>>>>> 87f19a1e
        AbstractFunctionCallExpression myExpr = (AbstractFunctionCallExpression) expr;
        if (!SUPPORTED_FUNCTIONS.contains(myExpr.getFunctionIdentifier()) || noArgsOrFirstArgIsConstant(myExpr)) {
            // Check if the function consists of the Supported Functions
            for (Mutable<ILogicalExpression> arg : myExpr.getArguments()) {
<<<<<<< HEAD
                changed |= buildNestedNodes(arg.getValue(), producedVar, typeEnv);
            }
            return changed;
        }
=======
                changed |= buildNestedNodes(arg.getValue(), typeEnv, producedVar);
            }

            return changed;
        }

>>>>>>> 87f19a1e
        // if the child is not a function expression, then just one node.
        if (BuiltinFunctions.ARRAY_STAR.equals(myExpr.getFunctionIdentifier())
                || BuiltinFunctions.SCAN_COLLECTION.equals(myExpr.getFunctionIdentifier())) {
            // these supported function won't have second child
            IExpectedSchemaNode expectedSchemaNode = buildNestedNode(expr, typeEnv);
            if (expectedSchemaNode != null) {
                changed |=
                        setSchemaFromCalculatedExpression((AbstractFunctionCallExpression) expr, producedVar, typeEnv);
            }
        } else {
            ILogicalExpression childExpr = myExpr.getArguments().get(1).getValue();
            if (childExpr.getExpressionTag() != LogicalExpressionTag.FUNCTION_CALL) {
                // must be a variable or constant
                IExpectedSchemaNode expectedSchemaNode = buildNestedNode(expr, typeEnv);
                if (expectedSchemaNode != null) {
                    changed |= setSchemaFromCalculatedExpression((AbstractFunctionCallExpression) expr, producedVar,
                            typeEnv);
                }
            } else {
                // as the childExpr is a function.
                // if the function had been evaluated at compile time, it would have been
                // evaluated at this stage of compilation.
                // eg: field-access(t.r.p, substring("name",2,4))
                // this will be evaluated to field-access(t.r.p, "me") at compile time itself.
<<<<<<< HEAD
=======

>>>>>>> 87f19a1e
                // since the execution reached this branch, this means the childExpr
                // need to be evaluated at runtime, hence the childExpr should also be checked
                // for possible pushdown.
                // eg: field-access(t.r.p, substring(x.y.age_field, 0, 4))
                ILogicalExpression parentExpr = myExpr.getArguments().get(0).getValue();
                IExpectedSchemaNode parentExpectedNode = buildNestedNode(parentExpr, typeEnv);
                if (parentExpectedNode != null) {
                    changed |= setSchemaFromCalculatedExpression((AbstractFunctionCallExpression) parentExpr,
                            producedVar, typeEnv);
                }
<<<<<<< HEAD
                changed |= buildNestedNodes(childExpr, producedVar, typeEnv);
=======
                changed |= buildNestedNodes(childExpr, typeEnv, producedVar);
>>>>>>> 87f19a1e
            }
        }
        return changed;
    }

<<<<<<< HEAD
    private boolean noArgsOrFirstArgIsConstant(AbstractFunctionCallExpression myExpr) {
        List<Mutable<ILogicalExpression>> args = myExpr.getArguments();
        return args.isEmpty() || args.get(0).getValue().getExpressionTag() == LogicalExpressionTag.CONSTANT;
    }

=======
>>>>>>> 87f19a1e
    private IExpectedSchemaNode buildNestedNode(ILogicalExpression expr, IVariableTypeEnvironment typeEnv)
            throws AlgebricksException {
        //The current node expression
        AbstractFunctionCallExpression myExpr = (AbstractFunctionCallExpression) expr;
        if (!SUPPORTED_FUNCTIONS.contains(myExpr.getFunctionIdentifier()) || noArgsOrFirstArgIsConstant(myExpr)) {
            //Return null if the function is not supported.
            return null;
        }

        //The parent expression
        ILogicalExpression parentExpr = myExpr.getArguments().get(0).getValue();
        if (isVariable(parentExpr)) {
            //A variable could be the record's originated from data-scan or an expression from assign
            LogicalVariable sourceVar = VariableUtilities.getVariable(parentExpr);
            return changeNodeForVariable(sourceVar, myExpr, myExpr);
        }

        //Recursively create the parent nodes. Parent is always a nested node
        AbstractComplexExpectedSchemaNode newParent =
                (AbstractComplexExpectedSchemaNode) buildNestedNode(parentExpr, typeEnv);
        //newParent could be null if the expression is not supported
        if (newParent != null) {
            //Parent expression must be a function call (as parent is a nested node)
            AbstractFunctionCallExpression parentFuncExpr = (AbstractFunctionCallExpression) parentExpr;
            //Get 'myType' as we will create the child type of the newParent
            ExpectedSchemaNodeType myType = getExpectedNestedNodeType(myExpr);
            /*
             * Create 'myNode'. It is a nested node because the function is either getField() or a supported array
             * function
             */
            AbstractComplexExpectedSchemaNode myNode =
                    AbstractComplexExpectedSchemaNode.createNestedNode(myType, newParent, parentFuncExpr, myExpr);
            // Add (or replace old child with) myNode to the parent
            return addOrReplaceChild(parentFuncExpr, typeEnv, newParent, myNode);
        }
        return null;
    }

    private IExpectedSchemaNode changeNodeForVariable(LogicalVariable sourceVar,
            AbstractFunctionCallExpression parentExpression, ILogicalExpression expression) {
        //Get the associated node with the sourceVar (if any)
        IExpectedSchemaNode oldNode = varToNode.get(sourceVar);
        if (oldNode == null || !oldNode.allowsReplacing()) {
            // Variable is not associated with a node. No pushdown is possible
            // Or its associated node cannot be replaced
            return null;
        }
        //What is the expected type of the variable
        ExpectedSchemaNodeType varExpectedType = getExpectedNestedNodeType(parentExpression);
        // Get the node associated with the variable (or change its type if needed).
        IExpectedSchemaNode newNode = oldNode.replaceIfNeeded(varExpectedType, parentExpression, expression);
        //Map the sourceVar to the node
        varToNode.put(sourceVar, newNode);
        return newNode;
    }

    public static IExpectedSchemaNode addOrReplaceChild(AbstractFunctionCallExpression parentExpr,
            IVariableTypeEnvironment typeEnv, AbstractComplexExpectedSchemaNode parent, IExpectedSchemaNode child)
            throws AlgebricksException {
        switch (parent.getType()) {
            case OBJECT:
                return handleObject(parentExpr, typeEnv, parent, child);
            case ARRAY:
                return handleArray(parent, child);
            case UNION:
                return handleUnion(parentExpr, parent, child);
            default:
                throw new IllegalStateException("Node " + parent.getType() + " is not nested");

        }
    }

    public static ExpectedSchemaNodeType getExpectedNestedNodeType(AbstractFunctionCallExpression funcExpr) {
        FunctionIdentifier fid = funcExpr.getFunctionIdentifier();
        if (BuiltinFunctions.FIELD_ACCESS_BY_NAME.equals(fid) || BuiltinFunctions.FIELD_ACCESS_BY_INDEX.equals(fid)) {
            return ExpectedSchemaNodeType.OBJECT;
        } else if (ARRAY_FUNCTIONS.contains(fid)) {
            return ExpectedSchemaNodeType.ARRAY;
        }
        throw new IllegalStateException("Function " + fid + " should not be pushed down");
    }

    private static IExpectedSchemaNode handleObject(AbstractFunctionCallExpression parentExpr,
            IVariableTypeEnvironment typeEnv, AbstractComplexExpectedSchemaNode parent, IExpectedSchemaNode child)
            throws AlgebricksException {
        int fieldNameId = PushdownUtil.getFieldNameId(parentExpr);
        String fieldName = PushdownUtil.getFieldName(parentExpr, typeEnv);
        ObjectExpectedSchemaNode objectNode = (ObjectExpectedSchemaNode) parent;
        IExpectedSchemaNode actualChild = objectNode.getChildren().get(fieldName);
        if (actualChild == null) {
            objectNode.addChild(fieldName, fieldNameId, child);
            actualChild = child;
        } else {
            actualChild = objectNode.replaceChild(actualChild, child);
        }

        return actualChild;
    }

    private static IExpectedSchemaNode handleArray(AbstractComplexExpectedSchemaNode parent,
            IExpectedSchemaNode child) {
        ArrayExpectedSchemaNode arrayNode = (ArrayExpectedSchemaNode) parent;
        IExpectedSchemaNode actualChild = arrayNode.getChild();
        if (actualChild == null) {
            arrayNode.addChild(child);
            actualChild = child;
        } else {
            actualChild = arrayNode.replaceChild(actualChild, child);
        }

        return actualChild;
    }

    private static IExpectedSchemaNode handleUnion(AbstractFunctionCallExpression parentExpr,
            AbstractComplexExpectedSchemaNode parent, IExpectedSchemaNode child) throws AlgebricksException {
        UnionExpectedSchemaNode unionNode = (UnionExpectedSchemaNode) parent;
        ExpectedSchemaNodeType parentType = getExpectedNestedNodeType(parentExpr);
        AbstractComplexExpectedSchemaNode actualParent = unionNode.getChild(parentType);
        child.setParent(actualParent);
        return addOrReplaceChild(parentExpr, null, actualParent, child);
    }

    private static boolean isVariable(ILogicalExpression expr) {
        return expr.getExpressionTag() == LogicalExpressionTag.VARIABLE;
    }
}<|MERGE_RESOLUTION|>--- conflicted
+++ resolved
@@ -56,17 +56,10 @@
 
     public boolean setSchemaFromExpression(AbstractFunctionCallExpression expr, LogicalVariable producedVar,
             IVariableTypeEnvironment typeEnv) throws AlgebricksException {
-<<<<<<< HEAD
-        return buildExpectedSchemaNodes(expr, producedVar, typeEnv);
-    }
-
-    public boolean setSchemaFromCalculatedExpression(AbstractFunctionCallExpression expr, LogicalVariable producedVar,
-=======
         return buildExpectedSchemaNodes(expr, typeEnv, producedVar);
     }
 
     private boolean setSchemaFromCalculatedExpression(AbstractFunctionCallExpression expr, LogicalVariable producedVar,
->>>>>>> 87f19a1e
             IVariableTypeEnvironment typeEnv) throws AlgebricksException {
         //Parent always nested
         AbstractComplexExpectedSchemaNode parent = (AbstractComplexExpectedSchemaNode) buildNestedNode(expr, typeEnv);
@@ -116,15 +109,6 @@
         return varToNode.get(variable);
     }
 
-<<<<<<< HEAD
-    private boolean buildExpectedSchemaNodes(ILogicalExpression expr, LogicalVariable producedVar,
-            IVariableTypeEnvironment typeEnv) throws AlgebricksException {
-        return buildNestedNodes(expr, producedVar, typeEnv);
-    }
-
-    private boolean buildNestedNodes(ILogicalExpression expr, LogicalVariable producedVar,
-            IVariableTypeEnvironment typeEnv) throws AlgebricksException {
-=======
     private boolean buildExpectedSchemaNodes(ILogicalExpression expr, IVariableTypeEnvironment typeEnv,
             LogicalVariable producedVar) throws AlgebricksException {
         return buildNestedNodes(expr, typeEnv, producedVar);
@@ -132,33 +116,22 @@
 
     private boolean buildNestedNodes(ILogicalExpression expr, IVariableTypeEnvironment typeEnv,
             LogicalVariable producedVar) throws AlgebricksException {
->>>>>>> 87f19a1e
         //The current node expression
         boolean changed = false;
         if (expr.getExpressionTag() != LogicalExpressionTag.FUNCTION_CALL) {
             return false;
         }
-<<<<<<< HEAD
-=======
-
->>>>>>> 87f19a1e
+
         AbstractFunctionCallExpression myExpr = (AbstractFunctionCallExpression) expr;
         if (!SUPPORTED_FUNCTIONS.contains(myExpr.getFunctionIdentifier()) || noArgsOrFirstArgIsConstant(myExpr)) {
             // Check if the function consists of the Supported Functions
             for (Mutable<ILogicalExpression> arg : myExpr.getArguments()) {
-<<<<<<< HEAD
-                changed |= buildNestedNodes(arg.getValue(), producedVar, typeEnv);
-            }
-            return changed;
-        }
-=======
                 changed |= buildNestedNodes(arg.getValue(), typeEnv, producedVar);
             }
 
             return changed;
         }
 
->>>>>>> 87f19a1e
         // if the child is not a function expression, then just one node.
         if (BuiltinFunctions.ARRAY_STAR.equals(myExpr.getFunctionIdentifier())
                 || BuiltinFunctions.SCAN_COLLECTION.equals(myExpr.getFunctionIdentifier())) {
@@ -183,10 +156,7 @@
                 // evaluated at this stage of compilation.
                 // eg: field-access(t.r.p, substring("name",2,4))
                 // this will be evaluated to field-access(t.r.p, "me") at compile time itself.
-<<<<<<< HEAD
-=======
-
->>>>>>> 87f19a1e
+
                 // since the execution reached this branch, this means the childExpr
                 // need to be evaluated at runtime, hence the childExpr should also be checked
                 // for possible pushdown.
@@ -197,24 +167,12 @@
                     changed |= setSchemaFromCalculatedExpression((AbstractFunctionCallExpression) parentExpr,
                             producedVar, typeEnv);
                 }
-<<<<<<< HEAD
-                changed |= buildNestedNodes(childExpr, producedVar, typeEnv);
-=======
                 changed |= buildNestedNodes(childExpr, typeEnv, producedVar);
->>>>>>> 87f19a1e
             }
         }
         return changed;
     }
 
-<<<<<<< HEAD
-    private boolean noArgsOrFirstArgIsConstant(AbstractFunctionCallExpression myExpr) {
-        List<Mutable<ILogicalExpression>> args = myExpr.getArguments();
-        return args.isEmpty() || args.get(0).getValue().getExpressionTag() == LogicalExpressionTag.CONSTANT;
-    }
-
-=======
->>>>>>> 87f19a1e
     private IExpectedSchemaNode buildNestedNode(ILogicalExpression expr, IVariableTypeEnvironment typeEnv)
             throws AlgebricksException {
         //The current node expression
@@ -253,6 +211,11 @@
         return null;
     }
 
+    private boolean noArgsOrFirstArgIsConstant(AbstractFunctionCallExpression myExpr) {
+        List<Mutable<ILogicalExpression>> args = myExpr.getArguments();
+        return args.isEmpty() || args.get(0).getValue().getExpressionTag() == LogicalExpressionTag.CONSTANT;
+    }
+
     private IExpectedSchemaNode changeNodeForVariable(LogicalVariable sourceVar,
             AbstractFunctionCallExpression parentExpression, ILogicalExpression expression) {
         //Get the associated node with the sourceVar (if any)
