--- conflicted
+++ resolved
@@ -537,13 +537,7 @@
                 if (splitIntoConjuncts(conjunct.getValue(), innerExprConjuncts)) {
                     conjuncts.addAll(innerExprConjuncts);
                 } else {
-<<<<<<< HEAD
-                    conjuncts.add(new MutableObject<>(conjunct.getValue().cloneExpression()));
-=======
-
                     conjuncts.add(new MutableObject<>(conjunct.getValue()));
-
->>>>>>> 5316f0ce
                 }
             }
             return true;
