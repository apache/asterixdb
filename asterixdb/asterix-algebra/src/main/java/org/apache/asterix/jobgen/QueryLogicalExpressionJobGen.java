/*
 * Licensed to the Apache Software Foundation (ASF) under one
 * or more contributor license agreements.  See the NOTICE file
 * distributed with this work for additional information
 * regarding copyright ownership.  The ASF licenses this file
 * to you under the Apache License, Version 2.0 (the
 * "License"); you may not use this file except in compliance
 * with the License.  You may obtain a copy of the License at
 *
 *   http://www.apache.org/licenses/LICENSE-2.0
 *
 * Unless required by applicable law or agreed to in writing,
 * software distributed under the License is distributed on an
 * "AS IS" BASIS, WITHOUT WARRANTIES OR CONDITIONS OF ANY
 * KIND, either express or implied.  See the License for the
 * specific language governing permissions and limitations
 * under the License.
 */
package org.apache.asterix.jobgen;

import java.util.List;

import org.apache.asterix.common.api.IApplicationContext;
import org.apache.asterix.common.config.CompilerProperties;
import org.apache.asterix.common.functions.FunctionDescriptorTag;
import org.apache.asterix.external.library.ExternalFunctionDescriptorProvider;
import org.apache.asterix.metadata.declared.MetadataProvider;
import org.apache.asterix.om.functions.BuiltinFunctions;
import org.apache.asterix.om.functions.IExternalFunctionInfo;
import org.apache.asterix.om.functions.IFunctionDescriptor;
import org.apache.asterix.om.functions.IFunctionManager;
import org.apache.asterix.om.functions.IFunctionTypeInferer;
import org.apache.commons.lang3.mutable.Mutable;
import org.apache.hyracks.algebricks.common.exceptions.AlgebricksException;
import org.apache.hyracks.algebricks.core.algebra.base.ILogicalExpression;
import org.apache.hyracks.algebricks.core.algebra.base.LogicalVariable;
import org.apache.hyracks.algebricks.core.algebra.expressions.AbstractFunctionCallExpression;
import org.apache.hyracks.algebricks.core.algebra.expressions.AggregateFunctionCallExpression;
import org.apache.hyracks.algebricks.core.algebra.expressions.ConstantExpression;
import org.apache.hyracks.algebricks.core.algebra.expressions.ILogicalExpressionJobGen;
import org.apache.hyracks.algebricks.core.algebra.expressions.IVariableTypeEnvironment;
import org.apache.hyracks.algebricks.core.algebra.expressions.StatefulFunctionCallExpression;
import org.apache.hyracks.algebricks.core.algebra.expressions.UnnestingFunctionCallExpression;
import org.apache.hyracks.algebricks.core.algebra.expressions.VariableReferenceExpression;
import org.apache.hyracks.algebricks.core.algebra.functions.FunctionIdentifier;
import org.apache.hyracks.algebricks.core.algebra.operators.logical.IOperatorSchema;
import org.apache.hyracks.algebricks.core.jobgen.impl.JobGenContext;
import org.apache.hyracks.algebricks.runtime.base.IAggregateEvaluatorFactory;
import org.apache.hyracks.algebricks.runtime.base.IRunningAggregateEvaluatorFactory;
import org.apache.hyracks.algebricks.runtime.base.IScalarEvaluatorFactory;
import org.apache.hyracks.algebricks.runtime.base.ISerializedAggregateEvaluatorFactory;
import org.apache.hyracks.algebricks.runtime.base.IUnnestingEvaluatorFactory;
import org.apache.hyracks.algebricks.runtime.evaluators.ColumnAccessEvalFactory;
import org.apache.hyracks.api.exceptions.SourceLocation;

public class QueryLogicalExpressionJobGen implements ILogicalExpressionJobGen {

    private final IFunctionManager functionManager;

    public QueryLogicalExpressionJobGen(IFunctionManager functionManager) {
        this.functionManager = functionManager;
    }

    @Override
    public IAggregateEvaluatorFactory createAggregateFunctionFactory(AggregateFunctionCallExpression expr,
            IVariableTypeEnvironment env, IOperatorSchema[] inputSchemas, JobGenContext context)
            throws AlgebricksException {
        IScalarEvaluatorFactory[] args = codegenArguments(expr, env, inputSchemas, context);
        IFunctionDescriptor fd = resolveFunction(expr, env, context);
        switch (fd.getFunctionDescriptorTag()) {
            case SERIALAGGREGATE:
                return null;
            case AGGREGATE:
                return fd.createAggregateEvaluatorFactory(args);
            default:
                throw new IllegalStateException(
                        "Invalid function descriptor " + fd.getFunctionDescriptorTag() + " expected "
                                + FunctionDescriptorTag.SERIALAGGREGATE + " or " + FunctionDescriptorTag.AGGREGATE);
        }
    }

    @Override
    public IRunningAggregateEvaluatorFactory createRunningAggregateFunctionFactory(StatefulFunctionCallExpression expr,
            IVariableTypeEnvironment env, IOperatorSchema[] inputSchemas, JobGenContext context)
            throws AlgebricksException {
        IScalarEvaluatorFactory[] args = codegenArguments(expr, env, inputSchemas, context);
        return resolveFunction(expr, env, context).createRunningAggregateEvaluatorFactory(args);
    }

    @Override
    public IUnnestingEvaluatorFactory createUnnestingFunctionFactory(UnnestingFunctionCallExpression expr,
            IVariableTypeEnvironment env, IOperatorSchema[] inputSchemas, JobGenContext context)
            throws AlgebricksException {
        IScalarEvaluatorFactory[] args = codegenArguments(expr, env, inputSchemas, context);
        return resolveFunction(expr, env, context).createUnnestingEvaluatorFactory(args);
    }

    @Override
    public IScalarEvaluatorFactory createEvaluatorFactory(ILogicalExpression expr, IVariableTypeEnvironment env,
            IOperatorSchema[] inputSchemas, JobGenContext context) throws AlgebricksException {
        IScalarEvaluatorFactory copyEvaluatorFactory;
        switch (expr.getExpressionTag()) {
            case VARIABLE: {
                VariableReferenceExpression v = (VariableReferenceExpression) expr;
                copyEvaluatorFactory = createVariableEvaluatorFactory(v, inputSchemas);
                return copyEvaluatorFactory;
            }
            case CONSTANT: {
                ConstantExpression c = (ConstantExpression) expr;
                copyEvaluatorFactory = createConstantEvaluatorFactory(c, context);
                return copyEvaluatorFactory;
            }
            case FUNCTION_CALL: {
                copyEvaluatorFactory = createScalarFunctionEvaluatorFactory((AbstractFunctionCallExpression) expr, env,
                        inputSchemas, context);
                return copyEvaluatorFactory;
            }
            default:
                throw new IllegalStateException();
        }

    }

    private IScalarEvaluatorFactory createVariableEvaluatorFactory(VariableReferenceExpression expr,
            IOperatorSchema[] inputSchemas) throws AlgebricksException {
        LogicalVariable variable = expr.getVariableReference();
        for (IOperatorSchema scm : inputSchemas) {
            int pos = scm.findVariable(variable);
            if (pos >= 0) {
                return new ColumnAccessEvalFactory(pos);
            }
        }
        throw new AlgebricksException("Variable " + variable + " could not be found in any input schema.");
    }

    private IScalarEvaluatorFactory createScalarFunctionEvaluatorFactory(AbstractFunctionCallExpression expr,
            IVariableTypeEnvironment env, IOperatorSchema[] inputSchemas, JobGenContext context)
            throws AlgebricksException {
        IScalarEvaluatorFactory[] args = codegenArguments(expr, env, inputSchemas, context);
<<<<<<< HEAD
        IFunctionDescriptor fd = null;
        if (expr.getFunctionInfo() instanceof IExternalFunctionInfo) {
            // Expr is an external function
            fd = ExternalFunctionDescriptorProvider
                    .getExternalFunctionDescriptor((IExternalFunctionInfo) expr.getFunctionInfo());
            CompilerProperties props = ((IApplicationContext) context.getAppContext()).getCompilerProperties();
            FunctionTypeInferers.SET_ARGUMENTS_TYPE.infer(expr, fd, env, props);
        } else {
            // Expr is an internal (built-in) function
            fd = resolveFunction(expr, env, context);
        }
=======
        IFunctionDescriptor fd = expr.getFunctionInfo() instanceof IExternalFunctionInfo
                ? ExternalFunctionDescriptorProvider.resolveExternalFunction(expr, env, context)
                : resolveFunction(expr, env, context);
>>>>>>> e3e4220c
        return fd.createEvaluatorFactory(args);
    }

    private IScalarEvaluatorFactory createConstantEvaluatorFactory(ConstantExpression expr, JobGenContext context)
            throws AlgebricksException {
        MetadataProvider metadataProvider = (MetadataProvider) context.getMetadataProvider();
        return metadataProvider.getDataFormat().getConstantEvalFactory(expr.getValue());
    }

    private IScalarEvaluatorFactory[] codegenArguments(AbstractFunctionCallExpression expr,
            IVariableTypeEnvironment env, IOperatorSchema[] inputSchemas, JobGenContext context)
            throws AlgebricksException {
        List<Mutable<ILogicalExpression>> arguments = expr.getArguments();
        int n = arguments.size();
        IScalarEvaluatorFactory[] args = new IScalarEvaluatorFactory[n];
        int i = 0;
        for (Mutable<ILogicalExpression> a : arguments) {
            args[i++] = createEvaluatorFactory(a.getValue(), env, inputSchemas, context);
        }
        return args;
    }

    @Override
    public ISerializedAggregateEvaluatorFactory createSerializableAggregateFunctionFactory(
            AggregateFunctionCallExpression expr, IVariableTypeEnvironment env, IOperatorSchema[] inputSchemas,
            JobGenContext context) throws AlgebricksException {
        IScalarEvaluatorFactory[] args = codegenArguments(expr, env, inputSchemas, context);
        IFunctionDescriptor fd = resolveFunction(expr, env, context);

        switch (fd.getFunctionDescriptorTag()) {
            case AGGREGATE: {
                if (BuiltinFunctions.isAggregateFunctionSerializable(fd.getIdentifier())) {
                    AggregateFunctionCallExpression serialAggExpr = BuiltinFunctions
                            .makeSerializableAggregateFunctionExpression(fd.getIdentifier(), expr.getArguments());
                    IFunctionDescriptor afdd = resolveFunction(serialAggExpr, env, context);
                    return afdd.createSerializableAggregateEvaluatorFactory(args);
                } else {
                    throw new AlgebricksException(
                            "Trying to create a serializable aggregate from a non-serializable aggregate function descriptor. (fi="
                                    + expr.getFunctionIdentifier() + ")");
                }
            }
            case SERIALAGGREGATE: {
                return fd.createSerializableAggregateEvaluatorFactory(args);
            }

            default:
                throw new IllegalStateException(
                        "Invalid function descriptor " + fd.getFunctionDescriptorTag() + " expected "
                                + FunctionDescriptorTag.SERIALAGGREGATE + " or " + FunctionDescriptorTag.AGGREGATE);
        }
    }

    private IFunctionDescriptor resolveFunction(AbstractFunctionCallExpression expr, IVariableTypeEnvironment env,
            JobGenContext context) throws AlgebricksException {
        FunctionIdentifier fnId = expr.getFunctionIdentifier();
        SourceLocation sourceLocation = expr.getSourceLocation();
        IFunctionDescriptor fd = functionManager.lookupFunction(fnId, sourceLocation);
        fd.setSourceLocation(sourceLocation);
        IFunctionTypeInferer fnTypeInfer = functionManager.lookupFunctionTypeInferer(fnId);
        if (fnTypeInfer != null) {
            CompilerProperties compilerProps = ((IApplicationContext) context.getAppContext()).getCompilerProperties();
            fnTypeInfer.infer(expr, fd, env, compilerProps);
        }
        return fd;
    }
}<|MERGE_RESOLUTION|>--- conflicted
+++ resolved
@@ -137,23 +137,14 @@
             IVariableTypeEnvironment env, IOperatorSchema[] inputSchemas, JobGenContext context)
             throws AlgebricksException {
         IScalarEvaluatorFactory[] args = codegenArguments(expr, env, inputSchemas, context);
-<<<<<<< HEAD
-        IFunctionDescriptor fd = null;
+        IFunctionDescriptor fd;
         if (expr.getFunctionInfo() instanceof IExternalFunctionInfo) {
             // Expr is an external function
-            fd = ExternalFunctionDescriptorProvider
-                    .getExternalFunctionDescriptor((IExternalFunctionInfo) expr.getFunctionInfo());
-            CompilerProperties props = ((IApplicationContext) context.getAppContext()).getCompilerProperties();
-            FunctionTypeInferers.SET_ARGUMENTS_TYPE.infer(expr, fd, env, props);
+            fd = ExternalFunctionDescriptorProvider.resolveExternalFunction(expr, env, context);
         } else {
             // Expr is an internal (built-in) function
             fd = resolveFunction(expr, env, context);
         }
-=======
-        IFunctionDescriptor fd = expr.getFunctionInfo() instanceof IExternalFunctionInfo
-                ? ExternalFunctionDescriptorProvider.resolveExternalFunction(expr, env, context)
-                : resolveFunction(expr, env, context);
->>>>>>> e3e4220c
         return fd.createEvaluatorFactory(args);
     }
 
