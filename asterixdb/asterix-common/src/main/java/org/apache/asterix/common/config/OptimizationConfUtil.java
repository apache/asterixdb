--- conflicted
+++ resolved
@@ -58,7 +58,6 @@
                 compilerProperties.getWindowMemorySize(), frameSize, MIN_FRAME_LIMIT_FOR_WINDOW, sourceLoc);
         int textSearchFrameLimit = getTextSearchNumFrames(compilerProperties, querySpecificConfig, sourceLoc);
         int sortNumSamples = getSortSamples(compilerProperties, querySpecificConfig, sourceLoc);
-<<<<<<< HEAD
         boolean fullParallelSort = getBoolean(querySpecificConfig, CompilerProperties.COMPILER_SORT_PARALLEL_KEY,
                 compilerProperties.getSortParallel());
         boolean indexOnly = getBoolean(querySpecificConfig, CompilerProperties.COMPILER_INDEXONLY_KEY,
@@ -73,13 +72,9 @@
                 CompilerProperties.COMPILER_SUBPLAN_NESTEDPUSHDOWN_KEY, compilerProperties.getSubplanNestedPushdown());
         boolean minMemoryAllocation = getBoolean(querySpecificConfig,
                 CompilerProperties.COMPILER_MIN_MEMORY_ALLOCATION_KEY, compilerProperties.getMinMemoryAllocation());
-=======
-        boolean fullParallelSort = getSortParallel(compilerProperties, querySpecificConfig);
         int externalScanBufferSize = getExternalScanBufferSize(
                 (String) querySpecificConfig.get(CompilerProperties.COMPILER_EXTERNALSCANMEMORY_KEY),
                 compilerProperties.getExternalScanMemorySize(), sourceLoc);
->>>>>>> 3ea8ef15
-
         PhysicalOptimizationConfig physOptConf = new PhysicalOptimizationConfig();
         physOptConf.setFrameSize(frameSize);
         physOptConf.setMaxFramesExternalSort(sortFrameLimit);
@@ -89,17 +84,13 @@
         physOptConf.setMaxFramesForTextSearch(textSearchFrameLimit);
         physOptConf.setSortParallel(fullParallelSort);
         physOptConf.setSortSamples(sortNumSamples);
-<<<<<<< HEAD
         physOptConf.setIndexOnly(indexOnly);
         physOptConf.setSanityCheckEnabled(sanityCheck);
         physOptConf.setExternalFieldPushdown(externalFieldPushdown);
         physOptConf.setSubplanMerge(subplanMerge);
         physOptConf.setSubplanNestedPushdown(subplanNestedPushdown);
         physOptConf.setMinMemoryAllocation(minMemoryAllocation);
-=======
         physOptConf.setExternalScanBufferSize(externalScanBufferSize);
-
->>>>>>> 3ea8ef15
         return physOptConf;
     }
 
