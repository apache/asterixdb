/*
 * Licensed to the Apache Software Foundation (ASF) under one
 * or more contributor license agreements.  See the NOTICE file
 * distributed with this work for additional information
 * regarding copyright ownership.  The ASF licenses this file
 * to you under the Apache License, Version 2.0 (the
 * "License"); you may not use this file except in compliance
 * with the License.  You may obtain a copy of the License at
 *
 *   http://www.apache.org/licenses/LICENSE-2.0
 *
 * Unless required by applicable law or agreed to in writing,
 * software distributed under the License is distributed on an
 * "AS IS" BASIS, WITHOUT WARRANTIES OR CONDITIONS OF ANY
 * KIND, either express or implied.  See the License for the
 * specific language governing permissions and limitations
 * under the License.
 */
package org.apache.asterix.common.config;

import static org.apache.hyracks.control.common.config.OptionTypes.LEVEL;
import static org.apache.hyracks.control.common.config.OptionTypes.NONNEGATIVE_INTEGER;
import static org.apache.hyracks.control.common.config.OptionTypes.POSITIVE_INTEGER;
import static org.apache.hyracks.control.common.config.OptionTypes.POSITIVE_INTEGER_BYTE_UNIT;
import static org.apache.hyracks.control.common.config.OptionTypes.STRING;

import org.apache.hyracks.api.config.IOption;
import org.apache.hyracks.api.config.IOptionType;
import org.apache.hyracks.api.config.Section;
import org.apache.hyracks.util.StorageUtil;
import org.apache.logging.log4j.Level;

public class ExternalProperties extends AbstractProperties {

    public enum Option implements IOption {
        WEB_PORT(NONNEGATIVE_INTEGER, 19001, "The listen port of the legacy query interface"),
        WEB_QUERYINTERFACE_PORT(NONNEGATIVE_INTEGER, 19006, "The listen port of the query web interface"),
        API_PORT(NONNEGATIVE_INTEGER, 19002, "The listen port of the API server"),
        ACTIVE_PORT(NONNEGATIVE_INTEGER, 19003, "The listen port of the active server"),
        NC_API_PORT(NONNEGATIVE_INTEGER, 19004, "The listen port of the node controller API server"),
        LOG_LEVEL(LEVEL, Level.WARN, "The logging level for master and slave processes"),
        MAX_WAIT_ACTIVE_CLUSTER(
                POSITIVE_INTEGER,
                60,
                "The max pending time (in seconds) for cluster startup. After the "
                        + "threshold, if the cluster still is not up and running, it is considered unavailable"),
        CC_JAVA_OPTS(STRING, "-Xmx1024m", "The JVM options passed to the cluster controller process by managix"),
        NC_JAVA_OPTS(STRING, "-Xmx1024m", "The JVM options passed to the node controller process(es) by managix"),
        MAX_WEB_REQUEST_SIZE(
<<<<<<< HEAD
                NONNEGATIVE_INTEGER,
                StorageUtil.getIntSizeInBytes(200, StorageUtil.StorageUnit.MEGABYTE),
=======
                POSITIVE_INTEGER_BYTE_UNIT,
                StorageUtil.getIntSizeInBytes(50, StorageUtil.StorageUnit.MEGABYTE),
>>>>>>> 8ac45b4b
                "The maximum accepted web request size in bytes"),
        REQUESTS_ARCHIVE_SIZE(NONNEGATIVE_INTEGER, 50, "The maximum number of archived requests to maintain");

        private final IOptionType type;
        private final Object defaultValue;
        private final String description;

        Option(IOptionType type, Object defaultValue, String description) {
            this.type = type;
            this.defaultValue = defaultValue;
            this.description = description;
        }

        @Override
        public Section section() {
            switch (this) {
                case WEB_PORT:
                case WEB_QUERYINTERFACE_PORT:
                case API_PORT:
                case ACTIVE_PORT:
                case REQUESTS_ARCHIVE_SIZE:
                    return Section.CC;
                case NC_API_PORT:
                    return Section.NC;
                case LOG_LEVEL:
                case MAX_WAIT_ACTIVE_CLUSTER:
                case MAX_WEB_REQUEST_SIZE:
                    return Section.COMMON;
                case CC_JAVA_OPTS:
                case NC_JAVA_OPTS:
                    return Section.VIRTUAL;
                default:
                    throw new IllegalStateException("NYI: " + this);
            }
        }

        @Override
        public String description() {
            return description;
        }

        @Override
        public IOptionType type() {
            return type;
        }

        @Override
        public Object defaultValue() {
            return defaultValue;
        }
    }

    public ExternalProperties(PropertiesAccessor accessor) {
        super(accessor);
    }

    public int getWebInterfacePort() {
        return accessor.getInt(Option.WEB_PORT);
    }

    public int getQueryWebInterfacePort() {
        return accessor.getInt(Option.WEB_QUERYINTERFACE_PORT);
    }

    public int getAPIServerPort() {
        return accessor.getInt(Option.API_PORT);
    }

    public int getActiveServerPort() {
        return accessor.getInt(Option.ACTIVE_PORT);
    }

    public Level getLogLevel() {
        return accessor.getLoggingLevel(Option.LOG_LEVEL);
    }

    public int getMaxWaitClusterActive() {
        return accessor.getInt(Option.MAX_WAIT_ACTIVE_CLUSTER);
    }

    public String getNCJavaParams() {
        return accessor.getString(Option.NC_JAVA_OPTS);
    }

    public String getCCJavaParams() {
        return accessor.getString(Option.CC_JAVA_OPTS);
    }

    public int getNcApiPort() {
        return accessor.getInt(Option.NC_API_PORT);
    }

    public int getMaxWebRequestSize() {
        return accessor.getInt(Option.MAX_WEB_REQUEST_SIZE);
    }

    public int getRequestsArchiveSize() {
        return accessor.getInt(Option.REQUESTS_ARCHIVE_SIZE);
    }

}<|MERGE_RESOLUTION|>--- conflicted
+++ resolved
@@ -47,13 +47,8 @@
         CC_JAVA_OPTS(STRING, "-Xmx1024m", "The JVM options passed to the cluster controller process by managix"),
         NC_JAVA_OPTS(STRING, "-Xmx1024m", "The JVM options passed to the node controller process(es) by managix"),
         MAX_WEB_REQUEST_SIZE(
-<<<<<<< HEAD
-                NONNEGATIVE_INTEGER,
+                POSITIVE_INTEGER_BYTE_UNIT,
                 StorageUtil.getIntSizeInBytes(200, StorageUtil.StorageUnit.MEGABYTE),
-=======
-                POSITIVE_INTEGER_BYTE_UNIT,
-                StorageUtil.getIntSizeInBytes(50, StorageUtil.StorageUnit.MEGABYTE),
->>>>>>> 8ac45b4b
                 "The maximum accepted web request size in bytes"),
         REQUESTS_ARCHIVE_SIZE(NONNEGATIVE_INTEGER, 50, "The maximum number of archived requests to maintain");
 
