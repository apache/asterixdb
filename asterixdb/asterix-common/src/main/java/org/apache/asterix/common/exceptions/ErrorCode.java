/*
 * Licensed to the Apache Software Foundation (ASF) under one
 * or more contributor license agreements.  See the NOTICE file
 * distributed with this work for additional information
 * regarding copyright ownership.  The ASF licenses this file
 * to you under the Apache License, Version 2.0 (the
 * "License"); you may not use this file except in compliance
 * with the License.  You may obtain a copy of the License at
 *
 *   http://www.apache.org/licenses/LICENSE-2.0
 *
 * Unless required by applicable law or agreed to in writing,
 * software distributed under the License is distributed on an
 * "AS IS" BASIS, WITHOUT WARRANTIES OR CONDITIONS OF ANY
 * KIND, either express or implied.  See the License for the
 * specific language governing permissions and limitations
 * under the License.
 */
package org.apache.asterix.common.exceptions;

import java.io.InputStream;
import java.util.Map;

import org.apache.hyracks.api.util.ErrorMessageUtil;

// Error code:
// 0 --- 999:  runtime errors
// 1000 ---- 1999: compilation errors
// 2000 ---- 2999: storage errors
// 3000 ---- 3999: feed errors
// 4000 ---- 4999: lifecycle management errors
public class ErrorCode {
    private static final String RESOURCE_PATH = "asx_errormsg/en.properties";
    public static final String ASTERIX = "ASX";

    // Runtime errors
    public static final int CASTING_FIELD = 1;
    public static final int TYPE_MISMATCH_FUNCTION = 2;
    public static final int TYPE_INCOMPATIBLE = 3;
    public static final int TYPE_UNSUPPORTED = 4;
    public static final int TYPE_ITEM = 5;
    public static final int INVALID_FORMAT = 6;
    public static final int OVERFLOW = 7;
    public static final int UNDERFLOW = 8;
    public static final int INJECTED_FAILURE = 9;
    public static final int NEGATIVE_VALUE = 10;
    public static final int OUT_OF_BOUND = 11;
    public static final int COERCION = 12;
    public static final int DUPLICATE_FIELD_NAME = 13;
    public static final int PROPERTY_NOT_SET = 14;
    public static final int ROOT_LOCAL_RESOURCE_EXISTS = 15;
    public static final int ROOT_LOCAL_RESOURCE_COULD_NOT_BE_CREATED = 16;
    public static final int UNKNOWN_EXTERNAL_FILE_PENDING_OP = 17;
    public static final int TYPE_CONVERT = 18;
    public static final int TYPE_CONVERT_INTEGER_SOURCE = 19;
    public static final int TYPE_CONVERT_INTEGER_TARGET = 20;
    public static final int TYPE_CONVERT_OUT_OF_BOUND = 21;
    public static final int FIELD_SHOULD_BE_TYPED = 22;
    public static final int NC_REQUEST_TIMEOUT = 23;
    public static final int POLYGON_INVALID_COORDINATE = 24;
    public static final int POLYGON_3_POINTS = 25;
    public static final int POLYGON_INVALID = 26;
    public static final int OPERATION_NOT_SUPPORTED = 27;
    public static final int INVALID_DURATION = 28;
    public static final int UNKNOWN_DURATION_UNIT = 29;
    public static final int REQUEST_TIMEOUT = 30;
    public static final int INVALID_TYPE_CASTING_MATH_FUNCTION = 31;
    public static final int REJECT_BAD_CLUSTER_STATE = 32;
    public static final int REJECT_NODE_UNREGISTERED = 33;
    public static final int UNSUPPORTED_MULTIPLE_STATEMENTS = 35;
    public static final int CANNOT_COMPARE_COMPLEX = 36;
    public static final int TYPE_MISMATCH_GENERIC = 37;
    public static final int DIFFERENT_LIST_TYPE_ARGS = 38;
    public static final int INTEGER_VALUE_EXPECTED = 39;
    public static final int NO_STATEMENT_PROVIDED = 40;
    public static final int REQUEST_CANCELLED = 41;
    public static final int TPCDS_INVALID_TABLE_NAME = 42;
    public static final int VALUE_OUT_OF_RANGE = 43;
    public static final int PROHIBITED_STATEMENT_CATEGORY = 44;
    public static final int INTEGER_VALUE_EXPECTED_FUNCTION = 45;
    public static final int INVALID_LIKE_PATTERN = 46;
    public static final int INVALID_REQ_PARAM_VAL = 47;
    public static final int INVALID_REQ_JSON_VAL = 48;
    public static final int PARAMETERS_REQUIRED = 49;
    public static final int INVALID_PARAM = 50;
    public static final int INCOMPARABLE_TYPES = 51;
    public static final int ILLEGAL_STATE = 52;

    public static final int UNSUPPORTED_JRE = 100;

    public static final int EXTERNAL_UDF_RESULT_TYPE_ERROR = 200;
    public static final int EXTERNAL_UDF_EXCEPTION = 201;

    // Compilation errors
    public static final int PARSE_ERROR = 1001;
    public static final int COMPILATION_TYPE_MISMATCH_FUNCTION = 1002;
    public static final int COMPILATION_TYPE_INCOMPATIBLE = 1003;
    public static final int COMPILATION_TYPE_UNSUPPORTED = 1004;
    public static final int COMPILATION_TYPE_ITEM = 1005;
    public static final int COMPILATION_DUPLICATE_FIELD_NAME = 1006;
    public static final int COMPILATION_INVALID_EXPRESSION = 1007;
    public static final int COMPILATION_INVALID_PARAMETER_NUMBER = 1008;
    public static final int COMPILATION_INVALID_RETURNING_EXPRESSION = 1009;
    public static final int COMPILATION_FULLTEXT_PHRASE_FOUND = 1010;
    public static final int COMPILATION_UNKNOWN_DATASET_TYPE = 1011;
    public static final int COMPILATION_UNKNOWN_INDEX_TYPE = 1012;
    public static final int COMPILATION_ILLEGAL_INDEX_NUM_OF_FIELD = 1013;
    public static final int COMPILATION_FIELD_NOT_FOUND = 1014;
    public static final int COMPILATION_ILLEGAL_INDEX_FOR_DATASET_WITH_COMPOSITE_PRIMARY_INDEX = 1015;
    public static final int COMPILATION_INDEX_TYPE_NOT_SUPPORTED_FOR_DATASET_TYPE = 1016;
    public static final int COMPILATION_FILTER_CANNOT_BE_NULLABLE = 1017;
    public static final int COMPILATION_ILLEGAL_FILTER_TYPE = 1018;
    public static final int COMPILATION_CANNOT_AUTOGENERATE_COMPOSITE_PRIMARY_KEY = 1019;
    public static final int COMPILATION_ILLEGAL_AUTOGENERATED_TYPE = 1020;
    public static final int COMPILATION_PRIMARY_KEY_CANNOT_BE_NULLABLE = 1021;
    public static final int COMPILATION_ILLEGAL_PRIMARY_KEY_TYPE = 1022;
    public static final int COMPILATION_CANT_DROP_ACTIVE_DATASET = 1023;
    public static final int COMPILATION_FUNC_EXPRESSION_CANNOT_UTILIZE_INDEX = 1026;
    public static final int COMPILATION_DATASET_TYPE_DOES_NOT_HAVE_PRIMARY_INDEX = 1027;
    public static final int COMPILATION_UNSUPPORTED_QUERY_PARAMETER = 1028;
    public static final int NO_METADATA_FOR_DATASET = 1029;
    public static final int SUBTREE_HAS_NO_DATA_SOURCE = 1030;
    public static final int SUBTREE_HAS_NO_ADDTIONAL_DATA_SOURCE = 1031;
    public static final int NO_INDEX_FIELD_NAME_FOR_GIVEN_FUNC_EXPR = 1032;
    public static final int NO_SUPPORTED_TYPE = 1033;
    public static final int NO_TOKENIZER_FOR_TYPE = 1034;
    public static final int INCOMPATIBLE_SEARCH_MODIFIER = 1035;
    public static final int UNKNOWN_SEARCH_MODIFIER = 1036;
    public static final int COMPILATION_BAD_QUERY_PARAMETER_VALUE = 1037;
    public static final int COMPILATION_ILLEGAL_STATE = 1038;
    public static final int COMPILATION_TWO_PHASE_LOCKING_VIOLATION = 1039;
    public static final int DATASET_ID_EXHAUSTED = 1040;
    public static final int INDEX_ILLEGAL_ENFORCED_NON_OPTIONAL = 1041;
    public static final int INDEX_ILLEGAL_NON_ENFORCED_TYPED = 1042;
    public static final int INDEX_RTREE_MULTIPLE_FIELDS_NOT_ALLOWED = 1043;
    public static final int REMOTE_EXCEPTION_WHEN_CALLING_METADATA_NODE = 1044;
    public static final int ILLEGAL_LOCK_UPGRADE_OPERATION = 1045;
    public static final int ILLEGAL_LOCK_DOWNGRADE_OPERATION = 1046;
    public static final int UPGRADE_FAILED_LOCK_WAS_NOT_ACQUIRED = 1047;
    public static final int DOWNGRADE_FAILED_LOCK_WAS_NOT_ACQUIRED = 1048;
    public static final int LOCK_WAS_ACQUIRED_DIFFERENT_OPERATION = 1049;
    public static final int UNKNOWN_DATASET_IN_DATAVERSE = 1050;
    public static final int INDEX_ILLEGAL_ENFORCED_ON_CLOSED_FIELD = 1051;
    public static final int INDEX_ILLEGAL_REPETITIVE_FIELD = 1052;
    public static final int CANNOT_CREATE_SEC_PRIMARY_IDX_ON_EXT_DATASET = 1053;
    public static final int COMPILATION_FAILED_DUE_TO_REPLICATE_OP = 1054;
    public static final int COMPILATION_INCOMPATIBLE_FUNCTION_LANGUAGE = 1055;
    public static final int TOO_MANY_OPTIONS_FOR_FUNCTION = 1056;
    public static final int EXPRESSION_NOT_SUPPORTED_IN_CONSTANT_RECORD = 1057;
    public static final int LITERAL_TYPE_NOT_SUPPORTED_IN_CONSTANT_RECORD = 1058;
    public static final int UNSUPPORTED_WITH_FIELD = 1059;
    public static final int WITH_FIELD_MUST_BE_OF_TYPE = 1060;
    public static final int WITH_FIELD_MUST_CONTAIN_SUB_FIELD = 1061;
    public static final int CONFIGURATION_PARAMETER_INVALID_TYPE = 1062;
    public static final int UNKNOWN_DATAVERSE = 1063;
    public static final int ERROR_OCCURRED_BETWEEN_TWO_TYPES_CONVERSION = 1064;
    public static final int CHOSEN_INDEX_COUNT_SHOULD_BE_GREATER_THAN_ONE = 1065;
    public static final int CANNOT_SERIALIZE_A_VALUE = 1066;
    public static final int CANNOT_FIND_NON_MISSING_SELECT_OPERATOR = 1067;
    public static final int CANNOT_GET_CONDITIONAL_SPLIT_KEY_VARIABLE = 1068;
    public static final int CANNOT_DROP_INDEX = 1069;
    public static final int METADATA_ERROR = 1070;
    public static final int DATAVERSE_EXISTS = 1071;
    public static final int DATASET_EXISTS = 1072;
    public static final int UNDEFINED_IDENTIFIER = 1073;
    public static final int AMBIGUOUS_IDENTIFIER = 1074;
    public static final int FORBIDDEN_SCOPE = 1075;
    public static final int NAME_RESOLVE_UNKNOWN_DATASET = 1076;
    public static final int NAME_RESOLVE_UNKNOWN_DATASET_IN_DATAVERSE = 1077;
    public static final int COMPILATION_UNEXPECTED_OPERATOR = 1078;
    public static final int COMPILATION_ERROR = 1079;
    public static final int UNKNOWN_NODEGROUP = 1080;
    public static final int UNKNOWN_FUNCTION = 1081;
    public static final int UNKNOWN_TYPE = 1082;
    public static final int UNKNOWN_INDEX = 1083;
    public static final int INDEX_EXISTS = 1084;
    public static final int TYPE_EXISTS = 1085;
    public static final int PARAMETER_NO_VALUE = 1086;
    public static final int COMPILATION_INVALID_NUM_OF_ARGS = 1087;
    public static final int FIELD_NOT_FOUND = 1088;
    public static final int FIELD_NOT_OF_TYPE = 1089;
    public static final int ARRAY_FIELD_ELEMENTS_MUST_BE_OF_TYPE = 1090;
    public static final int COMPILATION_TYPE_MISMATCH_GENERIC = 1091;
    public static final int ILLEGAL_SET_PARAMETER = 1092;
    public static final int COMPILATION_TRANSLATION_ERROR = 1093;
    public static final int RANGE_MAP_ERROR = 1094;
    public static final int COMPILATION_EXPECTED_FUNCTION_CALL = 1095;
    public static final int UNKNOWN_COMPRESSION_SCHEME = 1096;
    public static final int UNSUPPORTED_WITH_SUBFIELD = 1097;
    public static final int COMPILATION_INVALID_WINDOW_FRAME = 1098;
    public static final int COMPILATION_UNEXPECTED_WINDOW_FRAME = 1099;
    public static final int COMPILATION_UNEXPECTED_WINDOW_EXPRESSION = 1100;
    public static final int COMPILATION_UNEXPECTED_WINDOW_ORDERBY = 1101;
    public static final int COMPILATION_EXPECTED_WINDOW_FUNCTION = 1102;
    public static final int COMPILATION_ILLEGAL_USE_OF_IDENTIFIER = 1103;
    public static final int INVALID_FUNCTION_MODIFIER = 1104;
    public static final int OPERATION_NOT_SUPPORTED_ON_PRIMARY_INDEX = 1105;
    public static final int EXPECTED_CONSTANT_VALUE = 1106;
    public static final int UNEXPECTED_HINT = 1107;
    public static final int EXTERNAL_SOURCE_ERROR = 1108;
    public static final int EXTERNAL_SOURCE_CONTAINER_NOT_FOUND = 1109;
    public static final int PARAMETERS_NOT_ALLOWED_AT_SAME_TIME = 1110;
    public static final int PROPERTY_INVALID_VALUE_TYPE = 1111;
    public static final int INVALID_PROPERTY_FORMAT = 1112;
    public static final int INVALID_REGEX_PATTERN = 1113;
    public static final int EXTERNAL_SOURCE_CONFIGURATION_RETURNED_NO_FILES = 1114;
    public static final int INVALID_DATABASE_OBJECT_NAME = 1115;
    public static final int UNKNOWN_SYNONYM = 1116;
    public static final int UNKNOWN_LIBRARY = 1117;
    public static final int COMPILATION_GROUPING_SETS_OVERFLOW = 1118;
    public static final int COMPILATION_GROUPING_OPERATION_INVALID_ARG = 1119;
    public static final int COMPILATION_UNEXPECTED_ALIAS = 1120;
    public static final int COMPILATION_ILLEGAL_USE_OF_FILTER_CLAUSE = 1121;
    public static final int COMPILATION_BAD_FUNCTION_DEFINITION = 1122;
    public static final int FUNCTION_EXISTS = 1123;
    public static final int ADAPTER_EXISTS = 1124;
    public static final int UNKNOWN_ADAPTER = 1125;
    public static final int INVALID_EXTERNAL_IDENTIFIER_SIZE = 1126;
    public static final int UNSUPPORTED_ADAPTER_LANGUAGE = 1127;
    public static final int INCONSISTENT_FILTER_INDICATOR = 1128;
    public static final int UNSUPPORTED_GBY_OBY_SELECT_COMBO = 1129;
    public static final int ILLEGAL_RIGHT_OUTER_JOIN = 1130;
    public static final int SYNONYM_EXISTS = 1131;
<<<<<<< HEAD
    public static final int FULL_TEXT_CONFIG_NOT_FOUND = 1132;
    public static final int FULL_TEXT_FILTER_NOT_FOUND = 1133;
    public static final int FULL_TEXT_DEFAULT_CONFIG_CANNOT_BE_DELETED_OR_CREATED = 1134;
    public static final int FULL_TEXT_CONFIG_ALREADY_EXISTS = 1135;
    public static final int FULL_TEXT_FILTER_ALREADY_EXISTS = 1136;

=======
    public static final int INVALID_HINT = 1132;
>>>>>>> 7c624520
    // Feed errors
    public static final int DATAFLOW_ILLEGAL_STATE = 3001;
    public static final int UTIL_DATAFLOW_UTILS_TUPLE_TOO_LARGE = 3002;
    public static final int UTIL_DATAFLOW_UTILS_UNKNOWN_FORWARD_POLICY = 3003;
    public static final int OPERATORS_FEED_INTAKE_OPERATOR_DESCRIPTOR_CLASSLOADER_NOT_CONFIGURED = 3004;
    public static final int PARSER_DELIMITED_NONOPTIONAL_NULL = 3005;
    public static final int PARSER_DELIMITED_ILLEGAL_FIELD = 3006;
    public static final int ADAPTER_TWITTER_TWITTER4J_LIB_NOT_FOUND = 3007;
    public static final int OPERATORS_FEED_INTAKE_OPERATOR_NODE_PUSHABLE_FAIL_AT_INGESTION = 3008;
    public static final int FEED_CREATE_FEED_DATATYPE_ERROR = 3009;
    public static final int PARSER_HIVE_NON_PRIMITIVE_LIST_NOT_SUPPORT = 3010;
    public static final int PARSER_HIVE_FIELD_TYPE = 3011;
    public static final int PARSER_HIVE_GET_COLUMNS = 3012;
    public static final int PARSER_HIVE_NO_CLOSED_COLUMNS = 3013;
    public static final int PARSER_HIVE_NOT_SUPPORT_NON_OP_UNION = 3014;
    public static final int PARSER_HIVE_MISSING_FIELD_TYPE_INFO = 3015;
    public static final int PARSER_HIVE_NULL_FIELD = 3016;
    public static final int PARSER_HIVE_NULL_VALUE_IN_LIST = 3017;
    public static final int INPUT_RECORD_RECORD_WITH_METADATA_AND_PK_NULL_IN_NON_OPTIONAL = 3018;
    public static final int INPUT_RECORD_RECORD_WITH_METADATA_AND_PK_CANNT_GET_PKEY = 3019;
    public static final int FEED_CHANGE_FEED_CONNECTIVITY_ON_ALIVE_FEED = 3020;
    public static final int RECORD_READER_MALFORMED_INPUT_STREAM = 3021;
    public static final int PROVIDER_DATAFLOW_CONTROLLER_UNKNOWN_DATA_SOURCE = 3022;
    public static final int PROVIDER_DATASOURCE_FACTORY_UNKNOWN_INPUT_STREAM_FACTORY = 3023;
    public static final int UTIL_EXTERNAL_DATA_UTILS_FAIL_CREATE_STREAM_FACTORY = 3024;
    public static final int UNKNOWN_RECORD_READER_FACTORY = 3025;
    public static final int PROVIDER_STREAM_RECORD_READER_UNKNOWN_FORMAT = 3026;
    public static final int UNKNOWN_RECORD_FORMAT_FOR_META_PARSER = 3027;
    public static final int LIBRARY_JAVA_JOBJECTS_FIELD_ALREADY_DEFINED = 3028;
    public static final int LIBRARY_JAVA_JOBJECTS_UNKNOWN_FIELD = 3029;
    public static final int NODE_RESOLVER_NO_NODE_CONTROLLERS = 3031;
    public static final int NODE_RESOLVER_UNABLE_RESOLVE_HOST = 3032;
    public static final int INPUT_RECORD_CONVERTER_DCP_MSG_TO_RECORD_CONVERTER_UNKNOWN_DCP_REQUEST = 3033;
    public static final int FEED_DATAFLOW_FRAME_DISTR_REGISTER_FAILED_DATA_PROVIDER = 3034;
    public static final int INPUT_RECORD_READER_CHAR_ARRAY_RECORD_TOO_LARGE = 3038;
    public static final int LIBRARY_JOBJECT_ACCESSOR_CANNOT_PARSE_TYPE = 3039;
    public static final int LIBRARY_JOBJECT_UTIL_ILLEGAL_ARGU_TYPE = 3040;
    public static final int LIBRARY_EXTERNAL_FUNCTION_UNABLE_TO_LOAD_CLASS = 3041;
    public static final int LIBRARY_EXTERNAL_FUNCTION_UNSUPPORTED_KIND = 3042;
    public static final int LIBRARY_EXTERNAL_FUNCTION_UNKNOWN_KIND = 3043;
    public static final int LIBRARY_EXTERNAL_LIBRARY_CLASS_REGISTERED = 3044;
    public static final int LIBRARY_JAVA_FUNCTION_HELPER_CANNOT_HANDLE_ARGU_TYPE = 3045;
    public static final int LIBRARY_JAVA_FUNCTION_HELPER_OBJ_TYPE_NOT_SUPPORTED = 3046;
    public static final int LIBRARY_EXTERNAL_FUNCTION_UNSUPPORTED_NAME = 3047;
    public static final int OPERATORS_FEED_META_OPERATOR_DESCRIPTOR_INVALID_RUNTIME = 3048;
    public static final int INVALID_DELIMITER = 3049;
    public static final int INVALID_CHAR_LENGTH = 3050;
    public static final int QUOTE_DELIMITER_MISMATCH = 3051;
    public static final int INDEXING_EXTERNAL_FILE_INDEX_ACCESSOR_UNABLE_TO_FIND_FILE_INDEX = 3052;
    public static final int PARSER_ADM_DATA_PARSER_FIELD_NOT_NULL = 3053;
    public static final int PARSER_ADM_DATA_PARSER_TYPE_MISMATCH = 3054;
    public static final int PARSER_ADM_DATA_PARSER_UNEXPECTED_TOKEN_KIND = 3055;
    public static final int PARSER_ADM_DATA_PARSER_ILLEGAL_ESCAPE = 3056;
    public static final int PARSER_ADM_DATA_PARSER_RECORD_END_UNEXPECTED = 3057;
    public static final int PARSER_ADM_DATA_PARSER_EXTRA_FIELD_IN_CLOSED_RECORD = 3058;
    public static final int PARSER_ADM_DATA_PARSER_UNEXPECTED_TOKEN_WHEN_EXPECT_COMMA = 3059;
    public static final int PARSER_ADM_DATA_PARSER_FOUND_COMMA_WHEN = 3060;
    public static final int PARSER_ADM_DATA_PARSER_UNSUPPORTED_INTERVAL_TYPE = 3061;
    public static final int PARSER_ADM_DATA_PARSER_INTERVAL_NOT_CLOSED = 3062;
    public static final int PARSER_ADM_DATA_PARSER_INTERVAL_BEGIN_END_POINT_MISMATCH = 3063;
    public static final int PARSER_ADM_DATA_PARSER_INTERVAL_MISSING_COMMA = 3064;
    public static final int PARSER_ADM_DATA_PARSER_INTERVAL_INVALID_DATETIME = 3065;
    public static final int PARSER_ADM_DATA_PARSER_INTERVAL_UNSUPPORTED_TYPE = 3066;
    public static final int PARSER_ADM_DATA_PARSER_INTERVAL_INTERVAL_ARGUMENT_ERROR = 3067;
    public static final int PARSER_ADM_DATA_PARSER_LIST_FOUND_END_COLLECTION = 3068;
    public static final int PARSER_ADM_DATA_PARSER_LIST_FOUND_COMMA_BEFORE_LIST = 3069;
    public static final int PARSER_ADM_DATA_PARSER_LIST_FOUND_COMMA_EXPECTING_ITEM = 3070;
    public static final int PARSER_ADM_DATA_PARSER_LIST_FOUND_END_RECOD = 3071;
    public static final int PARSER_ADM_DATA_PARSER_CAST_ERROR = 3072;
    public static final int PARSER_ADM_DATA_PARSER_CONSTRUCTOR_MISSING_DESERIALIZER = 3073;
    public static final int PARSER_ADM_DATA_PARSER_WRONG_INSTANCE = 3074;
    public static final int PARSER_TWEET_PARSER_CLOSED_FIELD_NULL = 3075;
    public static final int UTIL_FILE_SYSTEM_WATCHER_NO_FILES_FOUND = 3076;
    public static final int UTIL_LOCAL_FILE_SYSTEM_UTILS_PATH_NOT_FOUND = 3077;
    public static final int UTIL_HDFS_UTILS_CANNOT_OBTAIN_HDFS_SCHEDULER = 3078;
    public static final int ACTIVE_MANAGER_SHUTDOWN = 3079;
    public static final int FEED_METADATA_UTIL_UNEXPECTED_FEED_DATATYPE = 3080;
    public static final int FEED_METADATA_SOCKET_ADAPTOR_SOCKET_NOT_PROPERLY_CONFIGURED = 3081;
    public static final int FEED_METADATA_SOCKET_ADAPTOR_SOCKET_INVALID_HOST_NC = 3082;
    public static final int PROVIDER_DATASOURCE_FACTORY_DUPLICATE_FORMAT_MAPPING = 3083;
    public static final int CANNOT_SUBSCRIBE_TO_FAILED_ACTIVE_ENTITY = 3084;
    public static final int FEED_UNKNOWN_ADAPTER_NAME = 3085;
    public static final int PROVIDER_STREAM_RECORD_READER_WRONG_CONFIGURATION = 3086;
    public static final int FEED_CONNECT_FEED_APPLIED_INVALID_FUNCTION = 3087;
    public static final int ACTIVE_MANAGER_INVALID_RUNTIME = 3088;
    public static final int ACTIVE_ENTITY_ALREADY_STARTED = 3089;
    public static final int ACTIVE_ENTITY_CANNOT_BE_STOPPED = 3090;
    public static final int CANNOT_ADD_DATASET_TO_ACTIVE_ENTITY = 3091;
    public static final int CANNOT_REMOVE_DATASET_FROM_ACTIVE_ENTITY = 3092;
    public static final int ACTIVE_ENTITY_IS_ALREADY_REGISTERED = 3093;
    public static final int CANNOT_ADD_INDEX_TO_DATASET_CONNECTED_TO_ACTIVE_ENTITY = 3094;
    public static final int CANNOT_REMOVE_INDEX_FROM_DATASET_CONNECTED_TO_ACTIVE_ENTITY = 3095;
    public static final int ACTIVE_NOTIFICATION_HANDLER_IS_SUSPENDED = 3096;
    public static final int ACTIVE_ENTITY_LISTENER_IS_NOT_REGISTERED = 3097;
    public static final int CANNOT_DERIGESTER_ACTIVE_ENTITY_LISTENER = 3098;
    public static final int DOUBLE_INITIALIZATION_OF_ACTIVE_NOTIFICATION_HANDLER = 3099;
    public static final int DOUBLE_RECOVERY_ATTEMPTS = 3101;
    public static final int UNREPORTED_TASK_FAILURE_EXCEPTION = 3102;
    public static final int ACTIVE_ENTITY_ALREADY_SUSPENDED = 3103;
    public static final int ACTIVE_ENTITY_CANNOT_RESUME_FROM_STATE = 3104;
    public static final int ACTIVE_RUNTIME_IS_ALREADY_REGISTERED = 3105;
    public static final int ACTIVE_RUNTIME_IS_NOT_REGISTERED = 3106;
    public static final int ACTIVE_EVENT_HANDLER_ALREADY_SUSPENDED = 3107;
    public static final int FEED_FAILED_WHILE_GETTING_A_NEW_RECORD = 3110;
    public static final int FEED_START_FEED_WITHOUT_CONNECTION = 3111;
    public static final int PARSER_COLLECTION_ITEM_CANNOT_BE_NULL = 3112;
    public static final int FAILED_TO_PARSE_RECORD = 3113;
    public static final int FAILED_TO_PARSE_RECORD_CONTENT = 3114;
    public static final int FAILED_TO_PARSE_METADATA = 3115;
    public static final int INPUT_DECODE_FAILURE = 3116;
    public static final int FAILED_TO_PARSE_MALFORMED_LOG_RECORD = 3117;
    public static final int ACTIVE_ENTITY_NOT_RUNNING = 3118;

    // Lifecycle management errors
    public static final int DUPLICATE_PARTITION_ID = 4000;

    // Extension errors
    public static final int EXTENSION_ID_CONFLICT = 4001;
    public static final int EXTENSION_COMPONENT_CONFLICT = 4002;
    public static final int UNSUPPORTED_MESSAGE_TYPE = 4003;
    public static final int INVALID_CONFIGURATION = 4004;
    public static final int UNSUPPORTED_REPLICATION_STRATEGY = 4005;

    // Lifecycle management errors pt.2
    public static final int CLUSTER_STATE_UNUSABLE = 4006;

    private ErrorCode() {
    }

    private static class Holder {
        private static final Map<Integer, String> errorMessageMap;

        static {
            // Loads the map that maps error codes to error message templates.
            try (InputStream resourceStream = ErrorCode.class.getClassLoader().getResourceAsStream(RESOURCE_PATH)) {
                errorMessageMap = ErrorMessageUtil.loadErrorMap(resourceStream);
            } catch (Exception e) {
                throw new IllegalStateException(e);
            }
        }

        private Holder() {
        }
    }

    public static String getErrorMessage(int errorCode) {
        String msg = Holder.errorMessageMap.get(errorCode);
        if (msg == null) {
            throw new IllegalStateException("Undefined error code: " + errorCode);
        }
        return msg;
    }
}<|MERGE_RESOLUTION|>--- conflicted
+++ resolved
@@ -221,16 +221,13 @@
     public static final int UNSUPPORTED_GBY_OBY_SELECT_COMBO = 1129;
     public static final int ILLEGAL_RIGHT_OUTER_JOIN = 1130;
     public static final int SYNONYM_EXISTS = 1131;
-<<<<<<< HEAD
-    public static final int FULL_TEXT_CONFIG_NOT_FOUND = 1132;
+    public static final int INVALID_HINT = 1132;
     public static final int FULL_TEXT_FILTER_NOT_FOUND = 1133;
     public static final int FULL_TEXT_DEFAULT_CONFIG_CANNOT_BE_DELETED_OR_CREATED = 1134;
     public static final int FULL_TEXT_CONFIG_ALREADY_EXISTS = 1135;
     public static final int FULL_TEXT_FILTER_ALREADY_EXISTS = 1136;
-
-=======
-    public static final int INVALID_HINT = 1132;
->>>>>>> 7c624520
+    public static final int FULL_TEXT_CONFIG_NOT_FOUND = 1137;
+
     // Feed errors
     public static final int DATAFLOW_ILLEGAL_STATE = 3001;
     public static final int UTIL_DATAFLOW_UTILS_TUPLE_TOO_LARGE = 3002;
