--- conflicted
+++ resolved
@@ -332,10 +332,7 @@
 1222 = No valid authentication parameters were provided to impersonate service account
 1223 = Failed to create transform function. Encountered error: '%1$s'
 1224 = Cannot replace %1$s %2$s being used by %3$s %4$s
-<<<<<<< HEAD
-=======
 1225 = Retrieving estimated column count is not applicable to %1$s.
->>>>>>> fcc0af0e
 
 # Feed Errors
 3001 = Illegal state.
