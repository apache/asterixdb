#
# Licensed to the Apache Software Foundation (ASF) under one
# or more contributor license agreements.  See the NOTICE file
# distributed with this work for additional information
# regarding copyright ownership.  The ASF licenses this file
# to you under the Apache License, Version 2.0 (the
# "License"); you may not use this file except in compliance
# with the License.  You may obtain a copy of the License at
#
#   http://www.apache.org/licenses/LICENSE-2.0
#
# Unless required by applicable law or agreed to in writing,
# software distributed under the License is distributed on an
# "AS IS" BASIS, WITHOUT WARRANTIES OR CONDITIONS OF ANY
# KIND, either express or implied.  See the License for the
# specific language governing permissions and limitations
# under the License.
#

# Error code:
# 0 --- 999:  runtime errors
# 1000 ---- 1999: compilation errors
# 2000 ---- 2999: storage errors
# 3000 ---- 3999: feed errors
# 4000 ---- 4999: lifecycle management errors

# For the extension lifecycle
4001 = Two Extensions share the same Id: %1$s
4002 = Extension Conflict between %1$s and %2$s both extensions extend %3$s
4003 = Unsupported message type: %1$s
4004 = Invalid configuration: %1$s
4005 = Unsupported replication strategy %1$s

# Type errors
1 = Field type %1$s cannot be promoted to type %2$s
2,1002 = Type mismatch: function %1$s expects its %2$s input parameter to be of type %3$s, but the actual input type is %4$s
3,1003 = Type incompatibility: function %1$s gets incompatible input values: %2$s and %3$s
4,1004 = Unsupported type: %1$s cannot process input type %2$s
5,1005 = Invalid item type: function %1$s cannot process item type %2$s in an input array (or multiset)
13,1006 = Duplicate field name \"%1$s\"
1009 = A returning expression cannot contain dataset access
37,1091 = Type mismatch: expected value of type %1$s, but got the value of type %2$s
49 = Incomparable input types: %1$s and %2$s

# Data errors
6 = Invalid format for %1$s in %2$s
7 = Overflow in %1$s
8 = Underflow in %1$s
9 = Injected failure in %1$s
10 = Invalid value: function %1$s expects its %2$s input parameter to be a non-negative value, got %3$s
11 = Index out of bound in %1$s: %2$s
12 = Invalid implicit scalar to collection coercion in %1$s
14 = Property %1$s not set
15 = Storage metadata directory of %1$s in %2$s already exists
16 = Storage metadata directory of %1$s in %2$s could not be created
17 = Unknown external file pending operation %1$s
18 = Cannot convert the %1$s type to the %2$s type.
19 = Cannot convert integer types. The source type should be one of %1$s.
20 = Cannot convert integer types. The target type should be one of %1$s.
21 = Source value %1$s is out of range that %2$s can hold - %2$s.MAX_VALUE: %3$s, %2$s.MIN_VALUE: %4$s
22 = The accessed field is untyped, but should be typed
23 = %1$ss passed before getting back the responses from NCs
24 = Invalid coordinate
25 = Polygon must have at least 3 points
26 = %1$s can not be an instance of polygon
27 = Operation not supported
28 = Invalid duration \"%1$s\"
29 = Unknown duration unit %1$s
30 = Request timed out and will be cancelled
31 = Invalid type-casting math function: %1$s for converting %2$s to %3$s
32 = Cannot execute request, cluster is %1$s
33 = Node is not registered with the CC
35 = Unsupported multiple statements.
36 = Cannot compare non-primitive values
38 = Input contains different list types
39 = Expected integer value, got %1$s
40 = No statement provided
41 = Request %1$s has been cancelled
42 = %1$s: \"%2$s\" is not a TPC-DS table name
43 = Value out of range, function %1$s expects its %2$s input parameter value to be between %3$s and %4$s, received %5$s
44 = %1$s statement is not supported in read-only mode
45 = Invalid value: function %1$s expects its %2$s input parameter to be an integer value, got %3$s
46 = Invalid pattern \"%1$s\" for LIKE
47 = Invalid value for parameter \"%1$s\": %2$s
48 = Unable to process JSON content in request
#49 is used

100 = Unsupported JRE: %1$s

200 = External UDF cannot produce expected result. Please check the UDF configuration

# Compile-time check errors
1001 = Syntax error: %1$s
1007 = Invalid expression: function %1$s expects its %2$s input parameter to be a %3$s expression, but the actual expression is %4$s
1008 = Invalid parameter number: function %1$s cannot take %2$s parameters
1010 = Phrase search in Full-text is not yet supported. Only one keyword per expression is permitted
1011 = Unknown dataset type %1$s
1012 = Unknown index type %1$s
1013 = Cannot use %1$s fields as a key for the %2$s index. The index can only support keys of size %3$s
1014 = Field \"%1$s\" is not found
1015 = Index of type %1$s is not supported for dataset \"%2$s\" since it has composite primary keys
1016 = Index of type %1$s is not supported for dataset of type %2$s
1017 = The filter field \"%1$s\" cannot be an optional field
1018 = Field of type %1$s cannot be used as a filter field
1019 = Cannot autogenerate a composite primary key
1020 = Cannot autogenerate a primary key for primary key of type %1$s. Autogenerated primary keys must be of type %2$s
1021 = The primary key field \"%1$s\" cannot be nullable
1022 = Field of type %1$s cannot be used as a primary key field
1023 = Cannot drop dataset %1$s since it is connected to active entity: %2$s
1024 = Identifier %1$s is not found in AQL+ meta-scope
1025 = There is no such join type in AQL+
1026 = The given function expression %1$s cannot utilize index
1027 = Dataset of type %1$s does not have a primary index
1028 = Query parameter %1$s is not supported
1029 = No metadata exists for dataset %1$s
1030 = The subtree does not have any data source
1031 = The subtree does not have any additional data source
1032 = Could not match the given optimizable function expression to any index field name
1033 = Only strings, ordered and unordered list types are supported
1034 = Tokenizer is not applicable to the given index kind %1$s
1035 = Incompatible search modifier %1$s for index type %2$s
1036 = Unknown search modifier type %1$s
1037 = Invalid query parameter %1$s -- value has to be greater than or equal to %2$s %3$s
1038 = Illegal state. %1$s
1039 = Two-phase locking violation -- locks can not be acquired after unlocking
1040 = Dataset id space is exhausted
1041 = Cannot create enforced index on \"%1$s\" field with non-optional type
1042 = Cannot create non-enforced typed index of this kind: %1$s
1043 = Cannot use %1$s fields as key for the R-tree index. There can be only one field as a key for the R-tree index.
1044 = Communication-related exception occurred during the execution of a remote method call
1045 = Illegal attempt to upgrade metadata lock from %1$s to %2$s
1046 = Illegal attempt to downgrade metadata lock from %1$s to %2$s
1047 = Metadata lock cannot be upgraded! because it was not acquired before
1048 = Metadata lock cannot be downgraded! because it was not acquired before
1049 = Metadata lock cannot be acquired for %1$s since it is already acquired for %2$s
1050 = Cannot find dataset with name %1$s in dataverse %2$s
1051 = Cannot create enforced index on \"%1$s\" field. The field is closed type.
1052 = Cannot create index with the same field \"%1$s\" specified more than once.
1053 = Cannot create primary index on external dataset.
1054 = Compilation failed due to some problem in the query plan.
1055 = Incompatible function language: %1$s.
1056 = Too many options were specified for %1$s
1057 = Expression of type %1$s is not supported in constant record
1058 = Literal of type %1$s is not supported in constant record
1059 = Field(s) %1$s unsupported in the with clause
1060 = Field \"%1$s\" in the with clause must be of type %2$s, but found %3$s
1061 = Field \"%1$s\" in the with clause cannot be null or missing
1062 = Configuration parameter cannot be of type %1$s
1063 = Cannot find dataverse with name %1$s
1064 = An error was occurred while converting type %1$s to type %2$s.
1065 = There should be at least two applicable indexes.
1066 = Cannot serialize a value.
1067 = Cannot find a non-missing SELECT operator in GROUP operator for a left-outer-join plan optimization.
1068 = Cannot get the conditional split variable for the given UNNESTMAP operator.
1069 = Cannot drop index \"%1$s\". Drop dataset \"%1$s\" to remove this index
1070 = Metadata error. %1$s
1071 = A dataverse with this name %1$s already exists.
1072 = A dataset with name %1$s already exists in dataverse %2$s
1073 = Cannot resolve alias reference for undefined identifier %1$s
1074 = Cannot resolve ambiguous alias reference for identifier %1$s
1075 = Inside limit clauses, it is disallowed to reference a variable having the same name as any variable bound in the same scope as the limit clause.
1076 = Cannot find dataset %1$s because there is no dataverse declared, nor an alias with name %1$s!
1077 = Cannot find dataset %1$s in dataverse %2$s nor an alias with name %1$s!
1078 = Unexpected operator %1$s in an OperatorExpr starting with %2$s
1079 = Compilation error: %1$s
1080 = Cannot find node group with name %1$s
1081 = Cannot find function with name %1$s
1082 = Cannot find datatype with name %1$s
1083 = Cannot find index with name %1$s
1084 = An index with this name %1$s already exists
1085 = A datatype with this name %1$s already exists
1086 = No value for parameter: %1$s
1087 = Invalid number of arguments for function %1$s
1088 = Required field %1$s was not found
1089 = Field %1$s must be of type %2$s but found to be of type %3$s
1090 = Field %1$s must be of an array of type %2$s but found to contain an item of type %3$s
1092 = Parameter %1$s cannot be set
1093 = A parser error has occurred. The detail exception: %1$s
1094 = Cannot parse range map: %1$s
1095 = Expected function call
1096 = Unknown compression scheme %1$s. Supported schemes are %2$s
1097 = Subfield(s) %1$s in \"%2$s\" unsupported in the with clause
1098 = Invalid window frame definition
1099 = Unexpected window frame definition
1100 = Unexpected window expression
1101 = Unexpected ORDER BY clause in window expression
1102 = Expected window or aggregate function, got: %1$s
1103 = Illegal use of identifier: %1$s
1104 = Invalid modifier %1$s for function %2$s
1105 = Operation not supported on primary index %1$s
1106 = Expected constant value
1107 = Unexpected hint: %1$s. %2$s expected at this location
1108 = A synonym with this name %1$s already exists
1109 = Cannot find synonym with name %1$s
1110 = Unknown library %1$s
1111 = Too many grouping sets in group by clause: %1$s. Maximum allowed: %2$s.
1112 = Invalid argument to grouping() function
1113 = Unexpected alias: %1$s

# Feed Errors
3001 = Illegal state.
3002 = Tuple is too large for a frame
3003 = Unknown tuple forward policy
3004 = Unable to create adapter as class loader not configured for library %1$s in dataverse %2$s
3005 = At record: %1$s - Field %2$s is not privatean optional type so it cannot accept null value
3006 = Illegal field %1$s in closed type %2$s
3007 = Twitter4J library not found!
3008 = Unable to ingest data
3009 = Exception in get record type %1$s for feed
3010 = Does not support Hive data with list of non-primitive types
3011 = Cannot get hive type for field of type %1$s
3012 = Failed to get columns of record
3013 = Cannot deserialize Hive records with no closed columns
3014 = Non-optional UNION type is not supported.
3015 = Failed to get the type information for field %1$s
3016 = Cannot parse null field
3017 = Cannot parse hive list with null values
3018 = Field %1$s of meta record is not an optional type so it cannot accept null value
3019 = Cannot get PK from record part
3020 = This operation cannot be done when Feed %1$s is alive
3021 = Malformed input stream
3022 = Unknown data source type: %1$s
3023 = Unknown input stream factory: %1$s
3024 = Failed to create stream factory
3025 = Unknown record reader factory: %1$s
3026 = Unknown format: %1$s
3027 = Unknown record format for a record with meta parser. Did you specify the parameter %1$s
3028 = Field already defined in %1$s part
3029 = Unknown field: %1$s
3031 = No node controllers found at the address: %1$s
3032 = Unable to resolve hostname '%1$s' to an IP address
3033 = Unknown DCP request: %1$s
3034 = Attempt to register to a failed feed data provider
3035 = Feed already has an intake job
3036 = Feed job already registered in intake jobs
3037 = Feed job already registered in all jobs
3038 = Record is too large!. Maximum record size is %1$s
3039 = Cannot parse list item of type %1$s
3040 = Argument type: %1$s
3041 = Unable to load/instantiate class %1$s
3042 = UDF of kind %1$s not supported
3043 = Unknown function kind %1$s
3044 = Library class loader already registered!
3045 = Cannot handle a function argument of type %1$s
3046 = Object of type %1$s not supported
3047 = External %1$s not supported
3048 = Invalid feed runtime: %1$s
3049 = '%1$s' is not a valid delimiter. The length of a delimiter should be 1
3050 = '%1$s' is not a valid %2$s. The length of %2$s should be 1
3051 = Quote '%1$s' cannot be used with the delimiter '%2$s'
3052 = Was not able to find a file in the files index
3053 = Field %1$s can not be null
3054 = Mismatch Type, expecting a value of type %1$s
3055 = Unexpected ADM token kind: %1$s
3056 = Illegal escape '\%1$s'
3057 = Found END_RECORD while expecting a record field.
3058 = This record is closed, you can not add extra fields! new field name: %1$s
3059 = Unexpected ADM token kind: %1$s while expecting ":"
3060 = Found COMMA %1$s %2$s record field
3061 = Unsupported interval type: %1$s
3062 = Interval was not closed
3063 = The interval start and end point types do not match: %1$s != %2$s
3064 = Missing COMMA before interval end point
3065 = This can not be an instance of interval: missing T for a datetime value
3066 = Unsupported interval type: %1$s
3067 = Interval argument not properly constructed
3068 = Found END_COLLECTION while expecting a list item
3069 = Found COMMA before any list item
3070 = Found COMMA while expecting a list item
3071 = Found END_RECORD while expecting a list item
3072 = Cannot cast the %1$s type to the %2$s type
3073 = Missing deserializer method for constructor: %1$s
3074 = %1$s cannot be an instance of %2$s
3075 = Closed field %1$s has null value
3076 = %1$s: no files found
3077 = %1$s: path not found
3078 = Cannot obtain hdfs scheduler
3079 = Cannot register runtime, active manager has been shutdown
3080 = Unexpected feed datatype '%1$s'
3081 = socket is not properly configured
3082 = Invalid %1$s %2$s as it is not part of the AsterixDB cluster. Valid choices are %3$s
3083 = Duplicate feed adaptor name: %1$s
3084 = Cannot subscribe to events of a failed active entity
3085 = Unknown Adapter Name.
3086 = Cannot find record reader %1$s with specified configuration
3087 = Cannot find function %1$s
3088 = %1$s is not a valid runtime Id
3089 = %1$s is already started and has state %2$s
3090 = %1$s cannot be stopped because its state is %2$s
3091 = Cannot add dataset to %1$s because its state is %2$s
3092 = Cannot remove dataset from %1$s because its state is %2$s
3093 = %1$s is already registered
3094 = Cannot create index on dataset %1$s because it is connected to %2$s with state %3$s
3095 = Cannot drop index of dataset %1$s because it is connected to %2$s with state %3$s
3096 = Active Notification Handler is suspended
3097 = Active Entity %1$s has not been registered
3098 = Cannot deregister %1$s because it is active
3099 = Attempt to initialize an initialized Active Notification Handler
3101 = Recovery request while recovery is currently ongoing
3102 = Unreported exception causing task failure
3103 = %1$s is already suspended and has state %2$s
3104 = %1$s cannot be resumed from state %2$s
3105 = %1$s is already registered
3106 = %1$s is not registered
3107 = Active Notification Handler is already suspended
3109 = Function %1$s is being used. It cannot be dropped
3110 = Feed failed while reading a new record
3111 = Feed %1$s is not connected to any dataset
3112 = Array/Multiset item cannot be null
3113 = Failed to parse record
3114 = Failed to parse record content
3115 = Failed to parse record metadata
3116 = Failed to decode input
3117 = Failed to parse record, malformed log record
3118 = Parameter(s) %1$s must be specified
<<<<<<< HEAD
3119 = Record number %1$s is malformed
3120 = Library %1$s is being used. It cannot be dropped
=======
>>>>>>> aa7ff7bd

# Lifecycle management errors
4000 = Partition id %1$s for node %2$s already in use by node %3$s
4006 = Not all node controllers required for request execution have joined the cluster. Nodes %1$s appear missing, double check the logs on these machines and the cluster configuration<|MERGE_RESOLUTION|>--- conflicted
+++ resolved
@@ -313,11 +313,8 @@
 3116 = Failed to decode input
 3117 = Failed to parse record, malformed log record
 3118 = Parameter(s) %1$s must be specified
-<<<<<<< HEAD
 3119 = Record number %1$s is malformed
 3120 = Library %1$s is being used. It cannot be dropped
-=======
->>>>>>> aa7ff7bd
 
 # Lifecycle management errors
 4000 = Partition id %1$s for node %2$s already in use by node %3$s
