#
# Licensed to the Apache Software Foundation (ASF) under one
# or more contributor license agreements.  See the NOTICE file
# distributed with this work for additional information
# regarding copyright ownership.  The ASF licenses this file
# to you under the Apache License, Version 2.0 (the
# "License"); you may not use this file except in compliance
# with the License.  You may obtain a copy of the License at
#
#   http://www.apache.org/licenses/LICENSE-2.0
#
# Unless required by applicable law or agreed to in writing,
# software distributed under the License is distributed on an
# "AS IS" BASIS, WITHOUT WARRANTIES OR CONDITIONS OF ANY
# KIND, either express or implied.  See the License for the
# specific language governing permissions and limitations
# under the License.
#

# Error code:
# 0 --- 999:  runtime errors
# 1000 ---- 1999: compilation errors
# 2000 ---- 2999: storage errors
# 3000 ---- 3999: feed errors
# 4000 ---- 4999: lifecycle management errors

# For the extension lifecycle
4001 = Two Extensions share the same Id: %1$s
4002 = Extension Conflict between %1$s and %2$s both extensions extend %3$s
4003 = Unsupported message type: %1$s
4004 = Invalid configuration: %1$s
4005 = Unsupported replication strategy %1$s

# Type errors
1 = Field type %1$s cannot be promoted to type %2$s
2,1002 = Type mismatch: function %1$s expects its %2$s input parameter to be of type %3$s, but the actual input type is %4$s
3,1003 = Type incompatibility: function %1$s gets incompatible input values: %2$s and %3$s
4,1004 = Unsupported type: %1$s cannot process input type %2$s
5,1005 = Invalid item type: function %1$s cannot process item type %2$s in an input array (or multiset)
13,1006 = Duplicate field name \"%1$s\"
1009 = A returning expression cannot contain dataset access
37,1091 = Type mismatch: expected value of type %1$s, but got the value of type %2$s
51 = Incomparable input types: %1$s and %2$s

# Data errors
6 = Invalid format for %1$s in %2$s
7 = Overflow in %1$s
8 = Underflow in %1$s
9 = Injected failure in %1$s
10 = Invalid value: function %1$s expects its %2$s input parameter to be a non-negative value, got %3$s
11 = Index out of bound in %1$s: %2$s
12 = Invalid implicit scalar to collection coercion in %1$s
14 = Property %1$s not set
15 = Storage metadata directory of %1$s in %2$s already exists
16 = Storage metadata directory of %1$s in %2$s could not be created
17 = Unknown external file pending operation %1$s
18 = Cannot convert the %1$s type to the %2$s type.
19 = Cannot convert integer types. The source type should be one of %1$s.
20 = Cannot convert integer types. The target type should be one of %1$s.
21 = Source value %1$s is out of range that %2$s can hold - %2$s.MAX_VALUE: %3$s, %2$s.MIN_VALUE: %4$s
22 = The accessed field is untyped, but should be typed
23 = %1$ss passed before getting back the responses from NCs
24 = Invalid coordinate
25 = Polygon must have at least 3 points
26 = %1$s can not be an instance of polygon
27 = Operation not supported
28 = Invalid duration \"%1$s\"
29 = Unknown duration unit %1$s
30 = Request timed out and will be cancelled
31 = Invalid type-casting math function: %1$s for converting %2$s to %3$s
32 = Cannot execute request, cluster is %1$s
33 = Node is not registered with the CC
35 = Unsupported multiple statements.
36 = Cannot compare non-primitive values
38 = Input contains different list types
39 = Expected integer value, got %1$s
40 = No statement provided
41 = Request %1$s has been cancelled
42 = %1$s: \"%2$s\" is not a TPC-DS table name
43 = Value out of range, function %1$s expects its %2$s input parameter value to be between %3$s and %4$s, received %5$s
44 = %1$s statement is not supported in read-only mode
45 = Invalid value: function %1$s expects its %2$s input parameter to be an integer value, got %3$s
46 = Invalid pattern \"%1$s\" for LIKE
47 = Invalid value for parameter \"%1$s\": %2$s
48 = Unable to process JSON content in request
49 = Parameter(s) %1$s must be specified
50 = Invalid parameter \"%1$s\"
#51 is used
52 = Illegal state. %1$s

100 = Unsupported JRE: %1$s

200 = External UDF cannot produce expected result. Please check the UDF configuration
201 = External UDF returned exception. Returned exception was: %1$s

# Compile-time check errors
1001 = Syntax error: %1$s
1007 = Invalid expression: function %1$s expects its %2$s input parameter to be a %3$s expression, but the actual expression is %4$s
1008 = Invalid parameter number: function %1$s cannot take %2$s parameters
1010 = Phrase search in Full-text is not yet supported. Only one keyword per expression is permitted
1011 = Unknown dataset type %1$s
1012 = Unknown index type %1$s
1013 = Cannot use %1$s fields as a key for the %2$s index. The index can only support keys of size %3$s
1014 = Field \"%1$s\" is not found
1015 = Index of type %1$s is not supported for dataset \"%2$s\" since it has composite primary keys
1016 = Index of type %1$s is not supported for dataset of type %2$s
1017 = The filter field \"%1$s\" cannot be an optional field
1018 = Field of type %1$s cannot be used as a filter field
1019 = Cannot autogenerate a composite primary key
1020 = Cannot autogenerate a primary key for primary key of type %1$s. Autogenerated primary keys must be of type %2$s
1021 = The primary key field \"%1$s\" cannot be nullable
1022 = Field of type %1$s cannot be used as a primary key field
1023 = Cannot drop dataset %1$s since it is connected to active entity: %2$s
#1024 is no longer used
#1025 is no longer used
1026 = The given function expression %1$s cannot utilize index
1027 = Dataset of type %1$s does not have a primary index
1028 = Query parameter %1$s is not supported
1029 = No metadata exists for dataset %1$s
1030 = The subtree does not have any data source
1031 = The subtree does not have any additional data source
1032 = Could not match the given optimizable function expression to any index field name
1033 = Only strings, ordered and unordered list types are supported
1034 = Tokenizer is not applicable to the given index kind %1$s
1035 = Incompatible search modifier %1$s for index type %2$s
1036 = Unknown search modifier type %1$s
1037 = Invalid query parameter %1$s -- value has to be greater than or equal to %2$s %3$s
1038 = Illegal state. %1$s
1039 = Two-phase locking violation -- locks can not be acquired after unlocking
1040 = Dataset id space is exhausted
1041 = Cannot create enforced index on \"%1$s\" field with non-optional type
1042 = Cannot create non-enforced typed index of this kind: %1$s
1043 = Cannot use %1$s fields as key for the R-tree index. There can be only one field as a key for the R-tree index.
1044 = Communication-related exception occurred during the execution of a remote method call
1045 = Illegal attempt to upgrade metadata lock from %1$s to %2$s
1046 = Illegal attempt to downgrade metadata lock from %1$s to %2$s
1047 = Metadata lock cannot be upgraded! because it was not acquired before
1048 = Metadata lock cannot be downgraded! because it was not acquired before
1049 = Metadata lock cannot be acquired for %1$s since it is already acquired for %2$s
1050 = Cannot find dataset with name %1$s in dataverse %2$s
1051 = Cannot create enforced index on \"%1$s\" field. The field is closed type.
1052 = Cannot create index with the same field \"%1$s\" specified more than once.
1053 = Cannot create primary index on external dataset.
1054 = Compilation failed due to some problem in the query plan.
1055 = Incompatible function language: %1$s.
1056 = Too many options were specified for %1$s
1057 = Expression of type %1$s is not supported in constant record
1058 = Literal of type %1$s is not supported in constant record
1059 = Field(s) %1$s unsupported in the with clause
1060 = Field \"%1$s\" in the with clause must be of type %2$s, but found %3$s
1061 = Field \"%1$s\" in the with clause cannot be null or missing
1062 = Configuration parameter cannot be of type %1$s
1063 = Cannot find dataverse with name %1$s
1064 = An error was occurred while converting type %1$s to type %2$s.
1065 = There should be at least two applicable indexes.
1066 = Cannot serialize a value.
1067 = Cannot find a non-missing SELECT operator in GROUP operator for a left-outer-join plan optimization.
1068 = Cannot get the conditional split variable for the given UNNESTMAP operator.
1069 = Cannot drop index \"%1$s\". Drop dataset \"%1$s\" to remove this index
1070 = Metadata error. %1$s
1071 = A dataverse with this name %1$s already exists.
1072 = A dataset with name %1$s already exists in dataverse %2$s
1073 = Cannot resolve alias reference for undefined identifier %1$s
1074 = Cannot resolve ambiguous alias reference for identifier %1$s
1075 = Inside limit clauses, it is disallowed to reference a variable having the same name as any variable bound in the same scope as the limit clause.
1076 = Cannot find dataset %1$s because there is no dataverse declared, nor an alias with name %1$s!
1077 = Cannot find dataset %1$s in dataverse %2$s nor an alias with name %1$s!
1078 = Unexpected operator %1$s in an OperatorExpr starting with %2$s
1079 = Compilation error: %1$s
1080 = Cannot find node group with name %1$s
1081 = Cannot find function with signature %1$s
1082 = Cannot find datatype with name %1$s
1083 = Cannot find index with name %1$s
1084 = An index with this name %1$s already exists
1085 = A datatype with this name %1$s already exists
1086 = No value for parameter: %1$s
1087 = Invalid number of arguments for function %1$s
1088 = Required field %1$s was not found
1089 = Field %1$s must be of type %2$s but found to be of type %3$s
1090 = Field %1$s must be of an array of type %2$s but found to contain an item of type %3$s
1092 = Parameter %1$s cannot be set
1093 = A parser error has occurred. The detail exception: %1$s
1094 = Cannot parse range map: %1$s
1095 = Expected function call
1096 = Unknown compression scheme %1$s. Supported schemes are %2$s
1097 = Subfield(s) %1$s in \"%2$s\" unsupported in the with clause
1098 = Invalid window frame definition
1099 = Unexpected window frame definition
1100 = Unexpected window expression
1101 = Unexpected ORDER BY clause in window expression
1102 = Expected window or aggregate function, got: %1$s
1103 = Illegal use of identifier: %1$s
1104 = Invalid modifier %1$s for function %2$s
1105 = Operation not supported on primary index %1$s
1106 = Expected constant value
1107 = Unexpected hint: %1$s. %2$s expected at this location
1108 = External source error. %1$s
1109 = External source container %1$s not found
1110 = The parameters \"%1$s\" and \"%2$s\" cannot be provided at the same time
1111 = Property \"%1$s\" expects value(s) of type %2$s
1112 = Invalid format for property \"%1$s\"
1113 = Invalid pattern %1$s
1114 = The provided external dataset configuration returned no files from the external source
1115 = Invalid name for a database object: \"%1$s\"
1116 = Cannot find synonym with name %1$s
1117 = Unknown library %1$s
1118 = Too many grouping sets in group by clause: %1$s. Maximum allowed: %2$s.
1119 = Invalid argument to grouping() function
1120 = Unexpected alias: %1$s
1121 = Illegal use of aggregate FILTER clause
1122 = Error compiling function %1$s. %2$s
1123 = A function with this name %1$s already exists
1124 = An adapter with this name %1$s already exists
1125 = Cannot find adapter with name %1$s
1126 = Invalid number of elements in external identifier. Expected %1$s elements for %2$s language
1127 = Unsupported adapter language: %1$s
1128 = Filter field is not defined properly
1129 = Cannot compile SELECT variable.* with GROUP BY GROUPING SETS/ROLLUP/CUBE followed by ORDER BY/LIMIT
1130 = Illegal use of RIGHT OUTER JOIN
1131 = A synonym with this name %1$s already exists
1132 = Invalid specification for hint %1$s. %2$s
<<<<<<< HEAD
1133 = Full-text filter %1$s not found
1134 = Default full-text config with a name of null cannot be deleted or created
1135 = Full-text config %1$s already exists
1136 = Full-text filter %1$s already exists
1137 = Full-text config %1$s not found
=======
1133 = Only a single authentication method is allowed: connectionString, accountName & accountKey, or accountName & sharedAccessSignature
1134 = No authentication parameters provided
>>>>>>> ef1479ad

# Feed Errors
3001 = Illegal state.
3002 = Tuple is too large for a frame
3003 = Unknown tuple forward policy
3004 = Unable to create adapter as class loader not configured for library %1$s in dataverse %2$s
3005 = At record: %1$s - Field %2$s is not privatean optional type so it cannot accept null value
3006 = Illegal field %1$s in closed type %2$s
3007 = Twitter4J library not found!
3008 = Unable to ingest data
3009 = Exception in get record type %1$s for feed
3010 = Does not support Hive data with list of non-primitive types
3011 = Cannot get hive type for field of type %1$s
3012 = Failed to get columns of record
3013 = Cannot deserialize Hive records with no closed columns
3014 = Non-optional UNION type is not supported.
3015 = Failed to get the type information for field %1$s
3016 = Cannot parse null field
3017 = Cannot parse hive list with null values
3018 = Field %1$s of meta record is not an optional type so it cannot accept null value
3019 = Cannot get PK from record part
3020 = This operation cannot be done when Feed %1$s is alive
3021 = Malformed input stream
3022 = Unknown data source type: %1$s
3023 = Unknown input stream factory: %1$s
3024 = Failed to create stream factory
3025 = Unknown record reader factory: %1$s
3026 = Unknown format: %1$s
3027 = Unknown record format for a record with meta parser. Did you specify the parameter %1$s
3028 = Field already defined in %1$s part
3029 = Unknown field: %1$s
3031 = No node controllers found at the address: %1$s
3032 = Unable to resolve hostname '%1$s' to an IP address
3033 = Unknown DCP request: %1$s
3034 = Attempt to register to a failed feed data provider
3035 = Feed already has an intake job
3036 = Feed job already registered in intake jobs
3037 = Feed job already registered in all jobs
3038 = Record is too large. Maximum record size is %1$s
3039 = Cannot parse list item of type %1$s
3040 = Argument type: %1$s
3041 = Unable to load/instantiate class %1$s
3042 = UDF of kind %1$s not supported
3043 = Unknown function kind %1$s
3044 = Library class loader already registered!
3045 = Cannot handle a function argument of type %1$s
3046 = Object of type %1$s not supported
3047 = External %1$s not supported
3048 = Invalid feed runtime: %1$s
3049 = '%1$s' is not a valid delimiter. The length of a delimiter should be 1
3050 = '%1$s' is not a valid %2$s. The length of %2$s should be 1
3051 = Quote '%1$s' cannot be used with the delimiter '%2$s'
3052 = Was not able to find a file in the files index
3053 = Field %1$s can not be null
3054 = Mismatch Type, expecting a value of type %1$s
3055 = Unexpected ADM token kind: %1$s
3056 = Illegal escape '\%1$s'
3057 = Found END_RECORD while expecting a record field.
3058 = This record is closed, you can not add extra fields! new field name: %1$s
3059 = Unexpected ADM token kind: %1$s while expecting ":"
3060 = Found COMMA %1$s %2$s record field
3061 = Unsupported interval type: %1$s
3062 = Interval was not closed
3063 = The interval start and end point types do not match: %1$s != %2$s
3064 = Missing COMMA before interval end point
3065 = This can not be an instance of interval: missing T for a datetime value
3066 = Unsupported interval type: %1$s
3067 = Interval argument not properly constructed
3068 = Found END_COLLECTION while expecting a list item
3069 = Found COMMA before any list item
3070 = Found COMMA while expecting a list item
3071 = Found END_RECORD while expecting a list item
3072 = Cannot cast the %1$s type to the %2$s type
3073 = Missing deserializer method for constructor: %1$s
3074 = %1$s cannot be an instance of %2$s
3075 = Closed field %1$s has null value
3076 = %1$s: no files found
3077 = %1$s: path not found
3078 = Cannot obtain hdfs scheduler
3079 = Cannot register runtime, active manager has been shutdown
3080 = Unexpected feed datatype '%1$s'
3081 = socket is not properly configured
3082 = Invalid %1$s %2$s as it is not part of the AsterixDB cluster. Valid choices are %3$s
3083 = Duplicate feed adaptor name: %1$s
3084 = Cannot subscribe to events of a failed active entity
3085 = Unknown Adapter Name.
3086 = Cannot find record reader %1$s with specified configuration
3087 = Cannot find function %1$s
3088 = %1$s is not a valid runtime Id
3089 = %1$s is already started and has state %2$s
3090 = %1$s cannot be stopped because its state is %2$s
3091 = Cannot add dataset to %1$s because its state is %2$s
3092 = Cannot remove dataset from %1$s because its state is %2$s
3093 = %1$s is already registered
3094 = Cannot create index on dataset %1$s because it is connected to %2$s with state %3$s
3095 = Cannot drop index of dataset %1$s because it is connected to %2$s with state %3$s
3096 = Active Notification Handler is suspended
3097 = Active Entity %1$s has not been registered
3098 = Cannot deregister %1$s because it is active
3099 = Attempt to initialize an initialized Active Notification Handler
3101 = Recovery request while recovery is currently ongoing
3102 = Unreported exception causing task failure
3103 = %1$s is already suspended and has state %2$s
3104 = %1$s cannot be resumed from state %2$s
3105 = %1$s is already registered
3106 = %1$s is not registered
3107 = Active Notification Handler is already suspended
3110 = Feed failed while reading a new record
3111 = Feed %1$s is not connected to any dataset
3112 = Array/Multiset item cannot be null
3113 = Failed to parse record
3114 = Failed to parse record content
3115 = Failed to parse record metadata
3116 = Failed to decode input
3117 = Failed to parse record, malformed log record
3118 = Active Entity %1$s is not running (it is %2$s)

# Lifecycle management errors
4000 = Partition id %1$s for node %2$s already in use by node %3$s
4006 = Not all node controllers required for request execution have joined the cluster. Nodes %1$s appear missing, double check the logs on these machines and the cluster configuration<|MERGE_RESOLUTION|>--- conflicted
+++ resolved
@@ -219,16 +219,13 @@
 1130 = Illegal use of RIGHT OUTER JOIN
 1131 = A synonym with this name %1$s already exists
 1132 = Invalid specification for hint %1$s. %2$s
-<<<<<<< HEAD
 1133 = Full-text filter %1$s not found
 1134 = Default full-text config with a name of null cannot be deleted or created
 1135 = Full-text config %1$s already exists
 1136 = Full-text filter %1$s already exists
 1137 = Full-text config %1$s not found
-=======
-1133 = Only a single authentication method is allowed: connectionString, accountName & accountKey, or accountName & sharedAccessSignature
-1134 = No authentication parameters provided
->>>>>>> ef1479ad
+1138 = Only a single authentication method is allowed: connectionString, accountName & accountKey, or accountName & sharedAccessSignature
+1139 = No authentication parameters provided
 
 # Feed Errors
 3001 = Illegal state.
