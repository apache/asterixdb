#
# Licensed to the Apache Software Foundation (ASF) under one
# or more contributor license agreements.  See the NOTICE file
# distributed with this work for additional information
# regarding copyright ownership.  The ASF licenses this file
# to you under the Apache License, Version 2.0 (the
# "License"); you may not use this file except in compliance
# with the License.  You may obtain a copy of the License at
#
#   http://www.apache.org/licenses/LICENSE-2.0
#
# Unless required by applicable law or agreed to in writing,
# software distributed under the License is distributed on an
# "AS IS" BASIS, WITHOUT WARRANTIES OR CONDITIONS OF ANY
# KIND, either express or implied.  See the License for the
# specific language governing permissions and limitations
# under the License.
#

# Error code:
# 0 --- 999:  runtime errors
# 1000 ---- 1999: compilation errors
# 2000 ---- 2999: storage errors
# 3000 ---- 3999: feed errors
# 4000 ---- 4999: lifecycle management errors

# For the extension lifecycle
4001 = Two Extensions share the same Id: %1$s
4002 = Extension Conflict between %1$s and %2$s both extensions extend %3$s
4003 = Unsupported message type: %1$s
4004 = Invalid configuration: %1$s
4005 = Unsupported replication strategy %1$s

# Type errors
1 = Field type %1$s cannot be promoted to type %2$s
2,1002 = Type mismatch: function %1$s expects its %2$s input parameter to be of type %3$s, but the actual input type is %4$s
3,1003 = Type incompatibility: function %1$s gets incompatible input values: %2$s and %3$s
4,1004 = Unsupported type: %1$s cannot process input type %2$s
5,1005 = Invalid item type: function %1$s cannot process item type %2$s in an input array (or multiset)
13,1006 = Duplicate field name '%1$s'
1009 = A returning expression cannot contain dataset access
37,1091 = Type mismatch: expected value of type %1$s, but got the value of type %2$s
51 = Incomparable input types: %1$s and %2$s

# Data errors
6 = Invalid format for %1$s in %2$s
7 = Overflow in %1$s
8 = Underflow in %1$s
9 = Injected failure in %1$s
10 = Invalid value: function %1$s expects its %2$s input parameter to be a non-negative value, got %3$s
11 = Index out of bound in %1$s: %2$s
12 = Invalid implicit scalar to collection coercion in %1$s
14 = Property %1$s not set
15 = Storage metadata directory of %1$s in %2$s already exists
16 = Storage metadata directory of %1$s in %2$s could not be created
17 = Unknown external file pending operation %1$s
18 = Cannot convert the %1$s type to the %2$s type.
19 = Cannot convert integer types. The source type should be one of %1$s.
20 = Cannot convert integer types. The target type should be one of %1$s.
21 = Source value %1$s is out of range that %2$s can hold - %2$s.MAX_VALUE: %3$s, %2$s.MIN_VALUE: %4$s
22 = The accessed field is untyped, but should be typed
23 = %1$ss passed before getting back the responses from NCs
24 = Invalid coordinate
25 = Polygon must have at least 3 points
26 = %1$s can not be an instance of polygon
27 = Operation not supported
28 = Invalid duration '%1$s'
29 = Unknown duration unit %1$s
30 = Request timed out and will be cancelled
31 = Invalid type-casting math function: %1$s for converting %2$s to %3$s
32 = Cannot execute request, cluster is %1$s
33 = Node is not registered with the CC
35 = Unsupported multiple statements.
36 = Cannot compare non-primitive values
38 = Input contains different list types
39 = Expected integer value, got %1$s
40 = No statement provided
41 = Request %1$s has been cancelled
42 = %1$s: '%2$s' is not a TPC-DS table name
43 = Value out of range, function %1$s expects its %2$s input parameter value to be between %3$s and %4$s, received %5$s
44 = %1$s statement is not supported in read-only mode
45 = Invalid value: function %1$s expects its %2$s input parameter to be an integer value, got %3$s
46 = Invalid pattern '%1$s' for LIKE
47 = Invalid value for parameter '%1$s': %2$s
48 = Unable to process JSON content in request
49 = Parameter(s) %1$s must be specified
50 = Invalid parameter '%1$s'
#51 is used
52 = Illegal state. %1$s
53 = Unsupported Parquet type '%1$s'
54 = Parquet type '%1$s' is not supported by default. To enable type conversion, recreate the external dataset with the option '%2$s' enabled
55 = Parquet decimal precision loss: precision '%1$s' is greater than the maximum supported precision '%2$s'
56 = Parquet file(s) contain values of the temporal type '%1$s' that are adjusted to UTC. Recreate the external dataset and set the option '%2$s' to get the local-adjusted '%1$s' value
57 = Parquet file(s) contain unsigned integer that is larger than the '%1$s' range
58 = Error encountered: %1$s
59 = Invalid Parquet file: %1$s. Reason: %2$s
<<<<<<< HEAD
60 = Type mismatch: including an extra field %1$s
61 = Type mismatch: missing a required field %1$s: %2$s
62 = Cannot write to a non-empty directory '%1$s'
63 = Could not create file '%1$s'
64 = Path expression produced a value of type '%1$s'. Path must be of type string
65 = Length of the file path '%1$s' exceeds the maximum length of '%2$s bytes' allowed in %3$s
=======
60 = Function '%1$s' failed to evaluate because: %2$s
>>>>>>> 4265a1d3

100 = Unsupported JRE: %1$s

200 = External UDF cannot produce expected result. Please check the UDF configuration
201 = External UDF returned exception. Returned exception was: %1$s
202 = External UDF protocol encountered an unexpected return result.

# Compile-time check errors
1001 = Syntax error: %1$s
1007 = Invalid expression: function %1$s expects its %2$s input parameter to be a %3$s expression, but the actual expression is %4$s
1008 = Invalid parameter number: function %1$s cannot take %2$s parameters
1010 = Phrase search in Full-text is not yet supported. Only one keyword per expression is permitted
1011 = Unknown dataset type %1$s
1012 = Unknown index type %1$s
1013 = Cannot use %1$s fields as a key for the %2$s index. The index can only support keys of size %3$s
1014 = Field '%1$s' is not found
1015 = Index of type %1$s is not supported for dataset '%2$s' since it has composite primary keys
1016 = Index of type %1$s is not supported for dataset of type %2$s
1017 = The filter field '%1$s' cannot be an optional field
1018 = Field of type %1$s cannot be used as a filter field
1019 = Cannot autogenerate a composite %1$s key
1020 = Cannot autogenerate a %1$s key for %1$s key of type %2$s. Autogenerated %1$s keys must be of type %3$s
1021 = The %1$s key field '%2$s' cannot be nullable
1022 = Field of type %1$s cannot be used as a %2$s key field
1023 = Cannot drop dataset %1$s since it is connected to active entity: %2$s
#1024 is no longer used
#1025 is no longer used
1026 = The given function expression %1$s cannot utilize index
1027 = Dataset of type %1$s does not have a primary index
1028 = Query parameter %1$s is not supported
1029 = No metadata exists for dataset %1$s
1030 = The subtree does not have any data source
1031 = The subtree does not have any additional data source
1032 = Could not match the given optimizable function expression to any index field name
1033 = Only strings, ordered and unordered list types are supported
1034 = Tokenizer is not applicable to the given index kind %1$s
1035 = Incompatible search modifier %1$s for index type %2$s
1036 = Unknown search modifier type %1$s
1037 = Invalid query parameter %1$s -- value has to be greater than or equal to %2$s %3$s
1038 = Illegal state. %1$s
1039 = Two-phase locking violation -- locks can not be acquired after unlocking
1040 = Dataset id space is exhausted
1041 = Cannot create enforced index on '%1$s' field with non-optional type
1042 = Cannot create non-enforced typed index of this kind: %1$s
1043 = Cannot use %1$s fields as key for the R-tree index. There can be only one field as a key for the R-tree index.
1044 = Communication-related exception occurred during the execution of a remote method call
1045 = Illegal attempt to upgrade metadata lock from %1$s to %2$s
1046 = Illegal attempt to downgrade metadata lock from %1$s to %2$s
1047 = Metadata lock cannot be upgraded! because it was not acquired before
1048 = Metadata lock cannot be downgraded! because it was not acquired before
1049 = Metadata lock cannot be acquired for %1$s since it is already acquired for %2$s
1050 = Cannot find dataset with name %1$s in dataverse %2$s
1051 = Cannot create enforced index on '%1$s' field. The field is closed type.
1052 = Cannot create index with the same field '%1$s' specified more than once.
1053 = Cannot create primary index on external dataset.
1054 = Compilation failed due to some problem in the query plan.
1055 = Incompatible implementation language %1$s for function %2$s. Expected language %3$s.
1056 = Too many options were specified for %1$s
1057 = Expression of type %1$s is not supported in constant record
1058 = Literal of type %1$s is not supported in constant record
1059 = Field(s) %1$s unsupported in the with clause
1060 = Field '%1$s' in the with clause must be of type %2$s, but found %3$s
1061 = Field '%1$s' in the with clause cannot be null or missing
1062 = Configuration parameter cannot be of type %1$s
1063 = Cannot find dataverse with name %1$s
1064 = An error was occurred while converting type %1$s to type %2$s.
1065 = There should be at least two applicable indexes.
1066 = Cannot serialize a value.
1067 = Cannot find a non-missing SELECT operator in GROUP operator for a left-outer-join plan optimization.
1068 = Cannot get the conditional split variable for the given UNNESTMAP operator.
1069 = Cannot drop index '%1$s'. Drop dataset '%1$s' to remove this index
1070 = Metadata error. %1$s
1071 = A dataverse with this name %1$s already exists.
1072 = A dataset with name %1$s already exists in dataverse %2$s
1073 = Cannot resolve alias reference for undefined identifier %1$s
1074 = Cannot resolve ambiguous alias reference for identifier %1$s
1075 = Inside limit clauses, it is disallowed to reference a variable having the same name as any variable bound in the same scope as the limit clause.
1076 = Cannot find dataset %1$s because there is no dataverse declared, nor an alias with name %1$s
1077 = Cannot find dataset %1$s in dataverse %2$s nor an alias with name %1$s
1078 = Unexpected operator %1$s in an OperatorExpr starting with %2$s
1079 = Compilation error: %1$s
1080 = Cannot find node group with name %1$s
1081 = Cannot find function with signature %1$s
1082 = Cannot find datatype with name %1$s
1083 = Cannot find index with name %1$s
1084 = An index with this name %1$s already exists
1085 = A datatype with this name %1$s already exists
1086 = No value for parameter: %1$s
1087 = Invalid number of arguments for function %1$s
1088 = Required field %1$s was not found
1089 = Field %1$s must be of type %2$s but found to be of type %3$s
1090 = Field %1$s must be of an array of type %2$s but found to contain an item of type %3$s
1092 = Parameter %1$s cannot be set
1093 = A parser error has occurred. The detail exception: %1$s
1094 = Cannot parse range map: %1$s
1095 = Expected function call
1096 = Unknown compression scheme %1$s. Supported schemes are %2$s
1097 = Subfield(s) %1$s in '%2$s' unsupported in the with clause
1098 = Invalid window frame definition
1099 = Unexpected window frame definition
1100 = Unexpected window expression
1101 = Unexpected ORDER BY clause in window expression
1102 = Expected window or aggregate function, got: %1$s
1103 = Illegal use of identifier: %1$s
1104 = Invalid modifier %1$s for function %2$s
1105 = Operation not supported on primary index %1$s
1106 = Expected constant value
1107 = Unexpected hint: %1$s. %2$s expected at this location
1108 = External source error. %1$s
1109 = External source container %1$s not found
1110 = The parameters '%1$s' and '%2$s' cannot be provided at the same time
1111 = Property '%1$s' expects value(s) of type %2$s
1112 = Invalid format for property '%1$s'
1113 = Invalid pattern %1$s
1114 = The provided external dataset configuration returned no files from the external source
1115 = Invalid name for a database object: '%1$s'
1116 = Cannot find synonym with name %1$s
1117 = Cannot find library with name %1$s
1118 = Too many grouping sets in group by clause: %1$s. Maximum allowed: %2$s.
1119 = Invalid argument to grouping() function
1120 = Unexpected alias: %1$s
1121 = Illegal use of aggregate FILTER clause
1122 = Error compiling function %1$s. %2$s
1123 = A function with this name %1$s already exists
1124 = An adapter with this name %1$s already exists
1125 = Cannot find adapter with name %1$s
1126 = Invalid number of elements in external identifier. Expected %1$s elements for %2$s language
1127 = Unsupported adapter language: %1$s
1128 = Filter field is not defined properly
1129 = Cannot compile SELECT variable.* with GROUP BY GROUPING SETS/ROLLUP/CUBE followed by ORDER BY/LIMIT
1130 = Illegal use of RIGHT OUTER JOIN
1131 = A synonym with this name %1$s already exists
1132 = Invalid specification for hint %1$s. %2$s
1133 = Only a single authentication method is allowed: connectionString, accountName & accountKey, or accountName & sharedAccessSignature
1134 = No authentication parameters provided
1135 = A node with this name %1$s already exists
1136 = A node group with this name %1$s already exists
1137 = A compaction policy with this name %1$s already exists
1138 = A external file with this number %1$s already exists in dataset %2$s
1139 = A feed with this name %1$s already exists
1140 = A feed policy with this name %1$s already exists
1141 = A feed connection between feed %1$s and dataset %2$s already exists
1142 = A library with this name %1$s already exists
1143 = Cannot find external file with number %1$s in dataset %2$s
1144 = Cannot find feed with name %1$s
1145 = Cannot find feed connection between feed %1$s and dataset %2$s
1146 = Cannot find feed policy with name %1$s
1147 = Cannot drop dataverse: %1$s %2$s being used by %3$s %4$s
1148 = Cannot drop %1$s %2$s being used by %3$s %4$s
1149 = Illegal function or view recursion
1150 = Illegal use of function %1$s
1151 = No authentication credentials provided, '%1$s' field is required for anonymous access
1152 = Full-text config %1$s not found
1153 = Full-text filter %1$s not found
1154 = Default full-text config with a name of null cannot be deleted or created
1155 = Incompatible index type %1$s
1156 = Full-text config %1$s already exists
1157 = Full-text filter %1$s already exists
1158 = Error compiling view %1$s. %2$s
1159 = Cannot find view with name %1$s
1160 = A view with this name %1$s already exists
1161 = Type '%1$s' contains declared fields, which is not supported for 'parquet' format
1162 = Invalid primary key definition
1163 = Authenticating with '%1$s' is not supported for '%2$s' format
1164 = Invalid foreign key definition
1165 = Invalid foreign key definition: %1$s %2$s does not have a primary key
1166 = Invalid foreign key definition: foreign key does not match primary key of %1$s %2$s
1167 = Cannot change primary key of %1$s %2$s
1168 = Ambiguous projection in SELECT clause
1169 = Unable to do subquery coercion. %1$s
1170 = Provided S3 region is not supported: '%1$s'
1171 = Unable to process %1$s clause. %2$s
1172 = Provided timezone is invalid: '%1$s'
1173 = Invalid value for parameter '%1$s', allowed value(s): %2$s
1174 = Sample has zero rows
1175 = Sample size options are "low", "medium", "high", or a number
1176 = Sample size has to be between %1$s and %2$s
1177 = Sample seed has to be a number or a string convertible to a number
1178 = Unsupported iceberg table
1179 = Unsupported iceberg format version
1180 = Error reading iceberg data
1181 = Unsupported computed field type: '%1$s'
1182 = Failed to calculate computed fields: %1$s
1183 = In the file '%1$s' the expected type for the '%2$s' field is '%3$s' but the value '%4$s' was found instead.
1184 = Compilation error: %1$s: %2$s dataset is not supported on datasets with meta records
1185 = Cannot find database with name %1$s
1186 = A database with this name %1$s already exists
1187 = Cannot drop database: %1$s %2$s being used by %3$s %4$s
1188 = Unsupported writing adapter '%1$s'. Supported adapters: %2$s
1189 = Unsupported writing format '%1$s'. Supported formats: %2$s
1190 = A computed field cannot have more than one type. '%1$s' is both '%2$s' and 'object'.

# Feed Errors
3001 = Illegal state.
3002 = Tuple is too large for a frame
3003 = Unknown tuple forward policy
3004 = Unable to create adapter as class loader not configured for library %1$s in dataverse %2$s
3005 = At record: %1$s - Field %2$s is not privatean optional type so it cannot accept null value
3006 = Illegal field %1$s in closed type %2$s
3007 = Twitter4J library not found!
3008 = Unable to ingest data
3009 = Exception in get record type %1$s for feed
3010 = Does not support Hive data with list of non-primitive types
3011 = Cannot get hive type for field of type %1$s
3012 = Failed to get columns of record
3013 = Cannot deserialize Hive records with no closed columns
3014 = Non-optional UNION type is not supported.
3015 = Failed to get the type information for field %1$s
3016 = Cannot parse null field
3017 = Cannot parse hive list with null values
3018 = Field %1$s of meta record is not an optional type so it cannot accept null value
3019 = Cannot get PK from record part
3020 = This operation cannot be done when Feed %1$s is alive
3021 = Malformed input stream
3022 = Unknown data source type: %1$s
3023 = Unknown input stream factory: %1$s
3024 = Failed to create stream factory
3025 = Unknown record reader factory: %1$s
3026 = Unknown format: %1$s
3027 = Unknown record format for a record with meta parser. Did you specify the parameter %1$s
3028 = Field already defined in %1$s part
3029 = Unknown field: %1$s
3031 = No node controllers found at the address: %1$s
3032 = Unable to resolve hostname '%1$s' to an IP address
3033 = Unknown DCP request: %1$s
3034 = Attempt to register to a failed feed data provider
3035 = Feed already has an intake job
3036 = Feed job already registered in intake jobs
3037 = Feed job already registered in all jobs
3038 = Record is too large. Maximum record size is %1$s
3039 = Cannot parse list item of type %1$s
3040 = Argument type: %1$s
3041 = Unable to load/instantiate class %1$s
3042 = Unsupported function language %1$s
3043 = Unknown function kind %1$s
3044 = Library class loader already registered!
3045 = Cannot handle a function argument of type %1$s
3046 = Object of type %1$s not supported
3047 = External %1$s not supported
3048 = Invalid feed runtime: %1$s
3049 = '%1$s' is not a valid delimiter. The length of a delimiter should be 1
3050 = '%1$s' is not a valid %2$s. The length of %2$s should be 1
3051 = Quote '%1$s' cannot be used with the delimiter '%2$s'
3052 = Was not able to find a file in the files index
3053 = Field %1$s can not be null
3054 = Mismatch Type, expecting a value of type %1$s
3055 = Unexpected ADM token kind: %1$s
3056 = Illegal escape '\%1$s'
3057 = Found END_RECORD while expecting a record field.
3058 = This record is closed, you can not add extra fields! new field name: %1$s
3059 = Unexpected ADM token kind: %1$s while expecting ':'
3060 = Found COMMA %1$s %2$s record field
3061 = Unsupported interval type: %1$s
3062 = Interval was not closed
3063 = The interval start and end point types do not match: %1$s != %2$s
3064 = Missing COMMA before interval end point
3065 = This can not be an instance of interval: missing T for a datetime value
3066 = Unsupported interval type: %1$s
3067 = Interval argument not properly constructed
3068 = Found END_COLLECTION while expecting a list item
3069 = Found COMMA before any list item
3070 = Found COMMA while expecting a list item
3071 = Found END_RECORD while expecting a list item
3072 = Cannot cast the %1$s type to the %2$s type
3073 = Missing deserializer method for constructor: %1$s
3074 = %1$s cannot be an instance of %2$s
3075 = Closed field %1$s has null value
3076 = %1$s: no files found
3077 = %1$s: path not found
3078 = Cannot obtain hdfs scheduler
3079 = Cannot register runtime, active manager has been shutdown
3080 = Unexpected feed datatype '%1$s'
3081 = socket is not properly configured
3082 = Invalid %1$s %2$s as it is not part of the AsterixDB cluster. Valid choices are %3$s
3083 = Duplicate feed adaptor name: %1$s
3084 = Cannot subscribe to events of a failed active entity
3085 = Unknown Adapter Name.
3086 = Cannot find record reader %1$s with specified configuration
3087 = Cannot find function %1$s
3088 = %1$s is not a valid runtime Id
3089 = %1$s is already started and has state %2$s
3090 = %1$s cannot be stopped because its state is %2$s
3091 = Cannot add dataset to %1$s because its state is %2$s
3092 = Cannot remove dataset from %1$s because its state is %2$s
3093 = %1$s is already registered
3094 = Cannot create index on dataset %1$s because it is connected to %2$s with state %3$s
3095 = Cannot drop index of dataset %1$s because it is connected to %2$s with state %3$s
3096 = Active Notification Handler is suspended
3097 = Active Entity %1$s has not been registered
3098 = Cannot deregister %1$s because it is active
3099 = Attempt to initialize an initialized Active Notification Handler
3101 = Recovery request while recovery is currently ongoing
3102 = Unreported exception causing task failure
3103 = %1$s is already suspended and has state %2$s
3104 = %1$s cannot be resumed from state %2$s
3105 = %1$s is already registered
3106 = %1$s is not registered
3107 = Active Notification Handler is already suspended
3110 = Feed failed while reading a new record
3111 = Feed %1$s is not connected to any dataset
3112 = Array/Multiset item cannot be null
3113 = Failed to parse record
3114 = Failed to parse record content
3115 = Failed to parse record metadata
3116 = Failed to decode input
3117 = Failed to parse record, malformed log record
3118 = Active Entity %1$s is not running (it is %2$s)
3119 = Parameter '%1$s' is required if '%2$s' is provided
3120 = Unexpected token %s: was expecting %s
3121 = Parameter '%1$s' or '%2$s' is required if '%3$s' is provided
3122 = Parameter '%1$s' is not allowed if '%2$s' is provided

# Lifecycle management errors
4000 = Partition id %1$s for node %2$s already in use by node %3$s
4006 = Not all node controllers required for request execution have joined the cluster. Nodes %1$s appear missing, double check the logs on these machines and the cluster configuration<|MERGE_RESOLUTION|>--- conflicted
+++ resolved
@@ -94,16 +94,13 @@
 57 = Parquet file(s) contain unsigned integer that is larger than the '%1$s' range
 58 = Error encountered: %1$s
 59 = Invalid Parquet file: %1$s. Reason: %2$s
-<<<<<<< HEAD
-60 = Type mismatch: including an extra field %1$s
+60 = Function '%1$s' failed to evaluate because: %2$s
 61 = Type mismatch: missing a required field %1$s: %2$s
 62 = Cannot write to a non-empty directory '%1$s'
 63 = Could not create file '%1$s'
 64 = Path expression produced a value of type '%1$s'. Path must be of type string
 65 = Length of the file path '%1$s' exceeds the maximum length of '%2$s bytes' allowed in %3$s
-=======
-60 = Function '%1$s' failed to evaluate because: %2$s
->>>>>>> 4265a1d3
+66 = Type mismatch: including an extra field %1$s
 
 100 = Unsupported JRE: %1$s
 
