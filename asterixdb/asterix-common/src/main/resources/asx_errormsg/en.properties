--- conflicted
+++ resolved
@@ -237,16 +237,13 @@
 1148 = Cannot drop %1$s %2$s being used by %3$s %4$s
 1149 = Illegal function recursion
 1150 = Illegal use of function %1$s
-<<<<<<< HEAD
-1151 = Full-text config %1$s not found
-1152 = Full-text filter %1$s not found
-1153 = Default full-text config with a name of null cannot be deleted or created
-1154 = Incompatible index type %1$s
-1155 = Full-text config %1$s already exists
-1156 = Full-text filter %1$s already exists
-=======
 1151 = No authentication credentials provided, '%1$s' field is required for anonymous access
->>>>>>> a9806215
+1152 = Full-text config %1$s not found
+1153 = Full-text filter %1$s not found
+1154 = Default full-text config with a name of null cannot be deleted or created
+1155 = Incompatible index type %1$s
+1156 = Full-text config %1$s already exists
+1157 = Full-text filter %1$s already exists
 
 # Feed Errors
 3001 = Illegal state.
