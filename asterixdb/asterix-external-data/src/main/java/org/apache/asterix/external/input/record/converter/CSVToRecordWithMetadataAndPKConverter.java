/*
 * Licensed to the Apache Software Foundation (ASF) under one
 * or more contributor license agreements.  See the NOTICE file
 * distributed with this work for additional information
 * regarding copyright ownership.  The ASF licenses this file
 * to you under the Apache License, Version 2.0 (the
 * "License"); you may not use this file except in compliance
 * with the License.  You may obtain a copy of the License at
 *
 *   http://www.apache.org/licenses/LICENSE-2.0
 *
 * Unless required by applicable law or agreed to in writing,
 * software distributed under the License is distributed on an
 * "AS IS" BASIS, WITHOUT WARRANTIES OR CONDITIONS OF ANY
 * KIND, either express or implied.  See the License for the
 * specific language governing permissions and limitations
 * under the License.
 */
package org.apache.asterix.external.input.record.converter;

import java.io.IOException;
import java.util.function.LongSupplier;

import org.apache.asterix.common.exceptions.ErrorCode;
import org.apache.asterix.common.exceptions.RuntimeDataException;
import org.apache.asterix.external.api.IExternalDataRuntimeContext;
import org.apache.asterix.external.api.IRawRecord;
import org.apache.asterix.external.input.record.CharArrayRecord;
import org.apache.asterix.external.input.record.RecordWithMetadataAndPK;
import org.apache.asterix.external.util.ExternalDataConstants;
import org.apache.asterix.om.types.ARecordType;
import org.apache.asterix.om.types.IAType;
import org.apache.hyracks.api.exceptions.IWarningCollector;
import org.apache.hyracks.dataflow.std.file.FieldCursorForDelimitedDataParser;

public class CSVToRecordWithMetadataAndPKConverter
        implements IRecordToRecordWithMetadataAndPKConverter<char[], char[]> {

    private final FieldCursorForDelimitedDataParser cursor;
    private final int valueIndex;
    private final RecordWithMetadataAndPK<char[]> recordWithMetadata;
    private final CharArrayRecord record;
    private final LongSupplier lineNumber;

    public CSVToRecordWithMetadataAndPKConverter(final int valueIndex, final char delimiter, final ARecordType metaType,
            final ARecordType recordType, final int[] keyIndicator, final int[] keyIndexes, final IAType[] keyTypes,
            IExternalDataRuntimeContext context) {
        IWarningCollector warningCollector = context.getTaskContext().getWarningCollector();
        this.cursor = new FieldCursorForDelimitedDataParser(null, delimiter, ExternalDataConstants.QUOTE,
<<<<<<< HEAD
                ExternalDataConstants.QUOTE, warningCollector, ExternalDataConstants.EMPTY_STRING);
=======
                ExternalDataConstants.QUOTE, warningCollector, ExternalDataConstants.EMPTY_STRING, true);
>>>>>>> 16745f13
        this.record = new CharArrayRecord();
        this.valueIndex = valueIndex;
        this.recordWithMetadata = new RecordWithMetadataAndPK<>(record, metaType.getFieldTypes(), recordType,
                keyIndicator, keyIndexes, keyTypes);
        lineNumber = context.getLineNumberSupplier();
    }

    @Override
    public RecordWithMetadataAndPK<char[]> convert(final IRawRecord<? extends char[]> input) throws IOException {
        record.reset();
        recordWithMetadata.reset();
        cursor.nextRecord(input.get(), input.size(), lineNumber.getAsLong());
        int i = 0;
        int j = 0;
        FieldCursorForDelimitedDataParser.Result lastResult;
        while ((lastResult = cursor.nextField()) == FieldCursorForDelimitedDataParser.Result.OK) {
            if (cursor.fieldHasEscapedQuote()) {
                cursor.eliminateEscapeChar();
            }
            if (i == valueIndex) {
                record.setValue(cursor.getBuffer(), cursor.getFieldStart(), cursor.getFieldLength());
                record.endRecord();
            } else {
                recordWithMetadata.setRawMetadata(j, cursor.getBuffer(), cursor.getFieldStart(),
                        cursor.getFieldLength());
                j++;
            }
            i++;
        }
        if (lastResult == FieldCursorForDelimitedDataParser.Result.ERROR) {
            throw new RuntimeDataException(ErrorCode.FAILED_TO_PARSE_RECORD);
        }
        return recordWithMetadata;
    }
}<|MERGE_RESOLUTION|>--- conflicted
+++ resolved
@@ -47,11 +47,7 @@
             IExternalDataRuntimeContext context) {
         IWarningCollector warningCollector = context.getTaskContext().getWarningCollector();
         this.cursor = new FieldCursorForDelimitedDataParser(null, delimiter, ExternalDataConstants.QUOTE,
-<<<<<<< HEAD
-                ExternalDataConstants.QUOTE, warningCollector, ExternalDataConstants.EMPTY_STRING);
-=======
                 ExternalDataConstants.QUOTE, warningCollector, ExternalDataConstants.EMPTY_STRING, true);
->>>>>>> 16745f13
         this.record = new CharArrayRecord();
         this.valueIndex = valueIndex;
         this.recordWithMetadata = new RecordWithMetadataAndPK<>(record, metaType.getFieldTypes(), recordType,
