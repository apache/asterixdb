/*
 * Licensed to the Apache Software Foundation (ASF) under one
 * or more contributor license agreements.  See the NOTICE file
 * distributed with this work for additional information
 * regarding copyright ownership.  The ASF licenses this file
 * to you under the Apache License, Version 2.0 (the
 * "License"); you may not use this file except in compliance
 * with the License.  You may obtain a copy of the License at
 *
 *   http://www.apache.org/licenses/LICENSE-2.0
 *
 * Unless required by applicable law or agreed to in writing,
 * software distributed under the License is distributed on an
 * "AS IS" BASIS, WITHOUT WARRANTIES OR CONDITIONS OF ANY
 * KIND, either express or implied.  See the License for the
 * specific language governing permissions and limitations
 * under the License.
 */
package org.apache.asterix.external.parser.factory;

import static org.apache.asterix.common.utils.CSVConstants.KEY_NULL_STR;

import java.util.Arrays;
import java.util.Collections;
import java.util.List;

import org.apache.asterix.external.api.IExternalDataRuntimeContext;
import org.apache.asterix.external.api.IExternalDataSourceFactory.DataSourceType;
import org.apache.asterix.external.api.IRecordDataParser;
import org.apache.asterix.external.api.IStreamDataParser;
import org.apache.asterix.external.parser.DelimitedDataParser;
import org.apache.asterix.external.util.ExternalDataConstants;
import org.apache.asterix.external.util.ExternalDataUtils;
import org.apache.asterix.om.types.ARecordType;
import org.apache.hyracks.api.exceptions.HyracksDataException;
import org.apache.hyracks.dataflow.common.data.parsers.IValueParserFactory;

public class DelimitedDataParserFactory extends AbstractRecordStreamParserFactory<char[]> {

    private static final long serialVersionUID = 1L;
    private static final List<String> parserFormats =
            Collections.unmodifiableList(Arrays.asList(ExternalDataConstants.FORMAT_CSV,
                    ExternalDataConstants.FORMAT_DELIMITED_TEXT, ExternalDataConstants.FORMAT_TSV));

    @Override
    public IRecordDataParser<char[]> createRecordParser(IExternalDataRuntimeContext context)
            throws HyracksDataException {
        return createParser(context);
    }

    private DelimitedDataParser createParser(IExternalDataRuntimeContext context) throws HyracksDataException {
        IValueParserFactory[] valueParserFactories = ExternalDataUtils.getValueParserFactories(recordType);
        char delimiter = ExternalDataUtils.validateGetDelimiter(configuration);
        boolean qouteCheckNeeded = ExternalDataUtils.isQuoteNeeded(configuration);
        char quote = ExternalDataUtils.validateGetQuote(configuration, delimiter);
        char escape =
                ExternalDataUtils.validateGetEscape(configuration, configuration.get(ExternalDataConstants.KEY_FORMAT));
        boolean hasHeader = ExternalDataUtils.hasHeader(configuration);
        String nullString = configuration.get(KEY_NULL_STR);
        return new DelimitedDataParser(context, valueParserFactories, delimiter, quote, escape, hasHeader, recordType,
<<<<<<< HEAD
                ExternalDataUtils.getDataSourceType(configuration).equals(DataSourceType.STREAM), nullString);
=======
                ExternalDataUtils.getDataSourceType(configuration).equals(DataSourceType.STREAM), nullString,
                qouteCheckNeeded);
>>>>>>> 16745f13
    }

    @Override
    public Class<? extends char[]> getRecordClass() {
        return char[].class;
    }

    @Override
    public IStreamDataParser createInputStreamParser(IExternalDataRuntimeContext context) throws HyracksDataException {
        return createParser(context);
    }

    @Override
    public void setMetaType(ARecordType metaType) {
    }

    @Override
    public List<String> getParserFormats() {
        return parserFormats;
    }
}<|MERGE_RESOLUTION|>--- conflicted
+++ resolved
@@ -58,12 +58,8 @@
         boolean hasHeader = ExternalDataUtils.hasHeader(configuration);
         String nullString = configuration.get(KEY_NULL_STR);
         return new DelimitedDataParser(context, valueParserFactories, delimiter, quote, escape, hasHeader, recordType,
-<<<<<<< HEAD
-                ExternalDataUtils.getDataSourceType(configuration).equals(DataSourceType.STREAM), nullString);
-=======
                 ExternalDataUtils.getDataSourceType(configuration).equals(DataSourceType.STREAM), nullString,
                 qouteCheckNeeded);
->>>>>>> 16745f13
     }
 
     @Override
