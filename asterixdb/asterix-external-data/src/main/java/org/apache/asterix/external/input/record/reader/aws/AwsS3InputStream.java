/*
 * Licensed to the Apache Software Foundation (ASF) under one
 * or more contributor license agreements.  See the NOTICE file
 * distributed with this work for additional information
 * regarding copyright ownership.  The ASF licenses this file
 * to you under the Apache License, Version 2.0 (the
 * "License"); you may not use this file except in compliance
 * with the License.  You may obtain a copy of the License at
 *
 *   http://www.apache.org/licenses/LICENSE-2.0
 *
 * Unless required by applicable law or agreed to in writing,
 * software distributed under the License is distributed on an
 * "AS IS" BASIS, WITHOUT WARRANTIES OR CONDITIONS OF ANY
 * KIND, either express or implied.  See the License for the
 * specific language governing permissions and limitations
 * under the License.
 */
package org.apache.asterix.external.input.record.reader.aws;

import static org.apache.asterix.external.util.ExternalDataConstants.AwsS3;

import java.io.IOException;
import java.util.List;
import java.util.Map;
import java.util.concurrent.TimeUnit;
import java.util.zip.GZIPInputStream;

import org.apache.asterix.common.exceptions.CompilationException;
import org.apache.asterix.common.exceptions.ErrorCode;
import org.apache.asterix.common.exceptions.RuntimeDataException;
<<<<<<< HEAD
import org.apache.asterix.external.input.record.reader.abstracts.AbstractExternalInputStream;
import org.apache.asterix.external.util.ExternalDataConstants;
=======
import org.apache.asterix.external.input.stream.AbstractMultipleInputStream;
>>>>>>> 3ea8ef15
import org.apache.asterix.external.util.ExternalDataUtils;
import org.apache.commons.lang3.StringUtils;
import org.apache.hyracks.api.exceptions.HyracksDataException;
import org.apache.hyracks.api.util.CleanupUtils;
import org.apache.hyracks.util.LogRedactionUtil;

import software.amazon.awssdk.core.exception.SdkException;
import software.amazon.awssdk.services.s3.S3Client;
import software.amazon.awssdk.services.s3.model.GetObjectRequest;
import software.amazon.awssdk.services.s3.model.NoSuchKeyException;
import software.amazon.awssdk.services.s3.model.S3Exception;

<<<<<<< HEAD
public class AwsS3InputStream extends AbstractExternalInputStream {
=======
public class AwsS3InputStream extends AbstractMultipleInputStream {

    private static final Logger LOGGER = LogManager.getLogger();

    // Configuration
    private final String bucket;
    private final int bufferSize;
>>>>>>> 3ea8ef15

    private final S3Client s3Client;
    private final String bucket;
    private static final int MAX_RETRIES = 5; // We will retry 5 times in case of internal error from AWS S3 service

    public AwsS3InputStream(Map<String, String> configuration, List<String> filePaths) throws HyracksDataException {
<<<<<<< HEAD
        super(configuration, filePaths);
        this.s3Client = buildAwsS3Client(configuration);
        this.bucket = configuration.get(ExternalDataConstants.CONTAINER_NAME_FIELD_NAME);
    }

    @Override
    protected boolean getInputStream() throws IOException {
=======
        this.filePaths = filePaths;
        this.s3Client = buildAwsS3Client(configuration);
        this.bufferSize = ExternalDataUtils.getOrDefaultBufferSize(configuration);
        this.bucket = configuration.get(AwsS3.CONTAINER_NAME_FIELD_NAME);
    }

    @Override
    protected boolean advance() throws IOException {
        // No files to read for this partition
        if (filePaths == null || filePaths.isEmpty()) {
            return false;
        }

        // Finished reading all the files
        if (nextFileIndex >= filePaths.size()) {
            return false;
        }

        // Close the current stream before going to the next one
        if (in != null) {
            CleanupUtils.close(in, null);
        }

>>>>>>> 3ea8ef15
        String fileName = filePaths.get(nextFileIndex);
        GetObjectRequest.Builder getObjectBuilder = GetObjectRequest.builder();
        GetObjectRequest getObjectRequest = getObjectBuilder.bucket(bucket).key(fileName).build();

        // Have a reference to the S3 stream to ensure that if GZipInputStream causes an IOException because of reading
        // the header, then the S3 stream gets closed in the close method
        if (!doGetInputStream(getObjectRequest)) {
            return false;
        }

        // Use gzip stream if needed
        if (StringUtils.endsWithIgnoreCase(fileName, ".gz") || StringUtils.endsWithIgnoreCase(fileName, ".gzip")) {
<<<<<<< HEAD
            in = new GZIPInputStream(in, ExternalDataConstants.DEFAULT_BUFFER_SIZE);
=======
            in = new GZIPInputStream(in, bufferSize);
        }

        // Current file ready, point to the next file
        nextFileIndex++;
        if (notificationHandler != null) {
            notificationHandler.notifyNewSource();
>>>>>>> 3ea8ef15
        }
        return true;
    }

    /**
     * Get the input stream. If an error is encountered, depending on the error code, a retry might be favorable.
     *
     * @return true
     */
    private boolean doGetInputStream(GetObjectRequest request) throws RuntimeDataException {
        int retries = 0;
        while (retries < MAX_RETRIES) {
            try {
                in = s3Client.getObject(request);
                break;
            } catch (NoSuchKeyException ex) {
                LOGGER.debug(() -> "Key " + LogRedactionUtil.userData(request.key()) + " was not found in bucket "
                        + request.bucket());
                return false;
            } catch (S3Exception ex) {
                if (!shouldRetry(ex.awsErrorDetails().errorCode(), retries++)) {
                    throw new RuntimeDataException(ErrorCode.EXTERNAL_SOURCE_ERROR, ex.getMessage());
                }
                LOGGER.debug(() -> "S3 retryable error: " + LogRedactionUtil.userData(ex.getMessage()));

                // Backoff for 1 sec for the first 2 retries, and 2 seconds from there onward
                try {
                    Thread.sleep(TimeUnit.SECONDS.toMillis(retries < 3 ? 1 : 2));
                } catch (InterruptedException e) {
                    Thread.currentThread().interrupt();
                }
            } catch (SdkException ex) {
                throw new RuntimeDataException(ErrorCode.EXTERNAL_SOURCE_ERROR, ex.getMessage());
            }
        }
        return true;
    }

    private boolean shouldRetry(String errorCode, int currentRetry) {
        return currentRetry < MAX_RETRIES && AwsS3.isRetryableError(errorCode);
    }

    @Override
    public void close() throws IOException {
        if (in != null) {
            CleanupUtils.close(in, null);
        }
        if (s3Client != null) {
            CleanupUtils.close(s3Client, null);
        }
    }

    @Override
    public boolean stop() {
        try {
            close();
        } catch (IOException e) {
            // Ignore
        }
        return false;
    }

    private S3Client buildAwsS3Client(Map<String, String> configuration) throws HyracksDataException {
        try {
            return ExternalDataUtils.AwsS3.buildAwsS3Client(configuration);
        } catch (CompilationException ex) {
            throw HyracksDataException.create(ex);
        }
    }
}<|MERGE_RESOLUTION|>--- conflicted
+++ resolved
@@ -29,12 +29,8 @@
 import org.apache.asterix.common.exceptions.CompilationException;
 import org.apache.asterix.common.exceptions.ErrorCode;
 import org.apache.asterix.common.exceptions.RuntimeDataException;
-<<<<<<< HEAD
 import org.apache.asterix.external.input.record.reader.abstracts.AbstractExternalInputStream;
 import org.apache.asterix.external.util.ExternalDataConstants;
-=======
-import org.apache.asterix.external.input.stream.AbstractMultipleInputStream;
->>>>>>> 3ea8ef15
 import org.apache.asterix.external.util.ExternalDataUtils;
 import org.apache.commons.lang3.StringUtils;
 import org.apache.hyracks.api.exceptions.HyracksDataException;
@@ -47,24 +43,14 @@
 import software.amazon.awssdk.services.s3.model.NoSuchKeyException;
 import software.amazon.awssdk.services.s3.model.S3Exception;
 
-<<<<<<< HEAD
 public class AwsS3InputStream extends AbstractExternalInputStream {
-=======
-public class AwsS3InputStream extends AbstractMultipleInputStream {
-
-    private static final Logger LOGGER = LogManager.getLogger();
 
     // Configuration
     private final String bucket;
-    private final int bufferSize;
->>>>>>> 3ea8ef15
-
     private final S3Client s3Client;
-    private final String bucket;
     private static final int MAX_RETRIES = 5; // We will retry 5 times in case of internal error from AWS S3 service
 
     public AwsS3InputStream(Map<String, String> configuration, List<String> filePaths) throws HyracksDataException {
-<<<<<<< HEAD
         super(configuration, filePaths);
         this.s3Client = buildAwsS3Client(configuration);
         this.bucket = configuration.get(ExternalDataConstants.CONTAINER_NAME_FIELD_NAME);
@@ -72,54 +58,17 @@
 
     @Override
     protected boolean getInputStream() throws IOException {
-=======
-        this.filePaths = filePaths;
-        this.s3Client = buildAwsS3Client(configuration);
-        this.bufferSize = ExternalDataUtils.getOrDefaultBufferSize(configuration);
-        this.bucket = configuration.get(AwsS3.CONTAINER_NAME_FIELD_NAME);
-    }
-
-    @Override
-    protected boolean advance() throws IOException {
-        // No files to read for this partition
-        if (filePaths == null || filePaths.isEmpty()) {
-            return false;
-        }
-
-        // Finished reading all the files
-        if (nextFileIndex >= filePaths.size()) {
-            return false;
-        }
-
-        // Close the current stream before going to the next one
-        if (in != null) {
-            CleanupUtils.close(in, null);
-        }
-
->>>>>>> 3ea8ef15
         String fileName = filePaths.get(nextFileIndex);
         GetObjectRequest.Builder getObjectBuilder = GetObjectRequest.builder();
-        GetObjectRequest getObjectRequest = getObjectBuilder.bucket(bucket).key(fileName).build();
-
+        GetObjectRequest getObjectRequest = getObjectBuilder.bucket(bucket).key(filePaths.get(nextFileIndex)).build();
         // Have a reference to the S3 stream to ensure that if GZipInputStream causes an IOException because of reading
         // the header, then the S3 stream gets closed in the close method
         if (!doGetInputStream(getObjectRequest)) {
             return false;
         }
-
         // Use gzip stream if needed
         if (StringUtils.endsWithIgnoreCase(fileName, ".gz") || StringUtils.endsWithIgnoreCase(fileName, ".gzip")) {
-<<<<<<< HEAD
             in = new GZIPInputStream(in, ExternalDataConstants.DEFAULT_BUFFER_SIZE);
-=======
-            in = new GZIPInputStream(in, bufferSize);
-        }
-
-        // Current file ready, point to the next file
-        nextFileIndex++;
-        if (notificationHandler != null) {
-            notificationHandler.notifyNewSource();
->>>>>>> 3ea8ef15
         }
         return true;
     }
