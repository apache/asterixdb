/*
 * Licensed to the Apache Software Foundation (ASF) under one
 * or more contributor license agreements.  See the NOTICE file
 * distributed with this work for additional information
 * regarding copyright ownership.  The ASF licenses this file
 * to you under the Apache License, Version 2.0 (the
 * "License"); you may not use this file except in compliance
 * with the License.  You may obtain a copy of the License at
 *
 *   http://www.apache.org/licenses/LICENSE-2.0
 *
 * Unless required by applicable law or agreed to in writing,
 * software distributed under the License is distributed on an
 * "AS IS" BASIS, WITHOUT WARRANTIES OR CONDITIONS OF ANY
 * KIND, either express or implied.  See the License for the
 * specific language governing permissions and limitations
 * under the License.
 */
package org.apache.asterix.external.input.record.reader.aws.parquet;

import static org.apache.hyracks.api.util.ExceptionUtils.getMessageOrToString;

import java.util.Collections;
import java.util.List;
import java.util.Map;
import java.util.Set;

import org.apache.asterix.common.exceptions.CompilationException;
import org.apache.asterix.common.exceptions.ErrorCode;
import org.apache.asterix.common.exceptions.RuntimeDataException;
import org.apache.asterix.external.input.HDFSDataSourceFactory;
import org.apache.asterix.external.input.record.reader.abstracts.AbstractExternalInputStreamFactory.IncludeExcludeMatcher;
import org.apache.asterix.external.util.ExternalDataConstants;
import org.apache.asterix.external.util.ExternalDataUtils;
import org.apache.asterix.external.util.aws.s3.S3Constants;
import org.apache.asterix.external.util.aws.s3.S3Utils;
import org.apache.hadoop.mapred.JobConf;
import org.apache.hyracks.algebricks.common.exceptions.AlgebricksException;
import org.apache.hyracks.api.application.IServiceContext;
import org.apache.hyracks.api.exceptions.HyracksDataException;
import org.apache.hyracks.api.exceptions.IWarningCollector;
import org.apache.hyracks.api.util.ExceptionUtils;

import com.amazonaws.SdkBaseException;

import software.amazon.awssdk.core.exception.SdkException;
import software.amazon.awssdk.services.s3.model.S3Object;

public class AwsS3ParquetReaderFactory extends HDFSDataSourceFactory {
    private static final long serialVersionUID = -6140824803254158253L;
    private static final List<String> recordReaderNames =
            Collections.singletonList(ExternalDataConstants.KEY_ADAPTER_NAME_AWS_S3);

    @Override
    public void configure(IServiceContext serviceCtx, Map<String, String> configuration,
            IWarningCollector warningCollector) throws AlgebricksException, HyracksDataException {
        //Get path
        String path = buildPathURIs(configuration, warningCollector);
        //Put S3 configurations to AsterixDB's Hadoop configuration
        putS3ConfToHadoopConf(configuration, path);

        //Configure Hadoop S3 input splits
<<<<<<< HEAD
        JobConf conf = createHdfsConf(serviceCtx, configuration);
        int numberOfPartitions = getPartitionConstraint().getLocations().length;
        S3Utils.configureAwsS3HdfsJobConf(conf, configuration, numberOfPartitions);
        configureHdfsConf(conf, configuration);
=======
        try {
            JobConf conf = createHdfsConf(serviceCtx, configuration);
            int numberOfPartitions = getPartitionConstraint().getLocations().length;
            ExternalDataUtils.AwsS3.configureAwsS3HdfsJobConf(conf, configuration, numberOfPartitions);
            configureHdfsConf(conf, configuration);
        } catch (SdkException | SdkBaseException ex) {
            throw new RuntimeDataException(ErrorCode.EXTERNAL_SOURCE_ERROR, getMessageOrToString(ex));
        } catch (AlgebricksException ex) {
            Throwable root = ExceptionUtils.getRootCause(ex);
            if (root instanceof SdkException || root instanceof SdkBaseException) {
                throw new RuntimeDataException(ErrorCode.EXTERNAL_SOURCE_ERROR, getMessageOrToString(root));
            }
            throw ex;
        }
>>>>>>> 40dd756a
    }

    @Override
    public List<String> getRecordReaderNames() {
        return recordReaderNames;
    }

    @Override
    public Set<String> getReaderSupportedFormats() {
        return Collections.singleton(ExternalDataConstants.FORMAT_PARQUET);
    }

    /**
     * Prepare Hadoop configurations to read parquet files
     *
     * @param path Comma-delimited paths
     */
    private static void putS3ConfToHadoopConf(Map<String, String> configuration, String path) {
        configuration.put(ExternalDataConstants.KEY_PATH, path);
        configuration.put(ExternalDataConstants.KEY_INPUT_FORMAT, ExternalDataConstants.INPUT_FORMAT_PARQUET);
        configuration.put(ExternalDataConstants.KEY_PARSER, ExternalDataConstants.FORMAT_NOOP);
    }

    /**
     * Build S3 path-style for the requested files
     *
     * @param configuration    properties
     * @param warningCollector warning collector
     * @return Comma-delimited paths (e.g., "s3a://bucket/file1.parquet,s3a://bucket/file2.parquet")
     * @throws CompilationException Compilation exception
     */
    private static String buildPathURIs(Map<String, String> configuration, IWarningCollector warningCollector)
            throws CompilationException {
        String container = configuration.get(ExternalDataConstants.CONTAINER_NAME_FIELD_NAME);
        IncludeExcludeMatcher includeExcludeMatcher = ExternalDataUtils.getIncludeExcludeMatchers(configuration);
        List<S3Object> filesOnly = S3Utils.listS3Objects(configuration, includeExcludeMatcher, warningCollector);
        StringBuilder builder = new StringBuilder();

        if (!filesOnly.isEmpty()) {
            appendFileURI(builder, container, filesOnly.get(0));
            for (int i = 1; i < filesOnly.size(); i++) {
                builder.append(',');
                appendFileURI(builder, container, filesOnly.get(i));
            }
        }

        return builder.toString();
    }

    private static void appendFileURI(StringBuilder builder, String container, S3Object file) {
        builder.append(S3Constants.HADOOP_S3_PROTOCOL);
        builder.append("://");
        builder.append(container);
        builder.append('/');
        builder.append(file.key());
    }
}<|MERGE_RESOLUTION|>--- conflicted
+++ resolved
@@ -60,16 +60,10 @@
         putS3ConfToHadoopConf(configuration, path);
 
         //Configure Hadoop S3 input splits
-<<<<<<< HEAD
-        JobConf conf = createHdfsConf(serviceCtx, configuration);
-        int numberOfPartitions = getPartitionConstraint().getLocations().length;
-        S3Utils.configureAwsS3HdfsJobConf(conf, configuration, numberOfPartitions);
-        configureHdfsConf(conf, configuration);
-=======
         try {
             JobConf conf = createHdfsConf(serviceCtx, configuration);
             int numberOfPartitions = getPartitionConstraint().getLocations().length;
-            ExternalDataUtils.AwsS3.configureAwsS3HdfsJobConf(conf, configuration, numberOfPartitions);
+            S3Utils.configureAwsS3HdfsJobConf(conf, configuration, numberOfPartitions);
             configureHdfsConf(conf, configuration);
         } catch (SdkException | SdkBaseException ex) {
             throw new RuntimeDataException(ErrorCode.EXTERNAL_SOURCE_ERROR, getMessageOrToString(ex));
@@ -80,7 +74,6 @@
             }
             throw ex;
         }
->>>>>>> 40dd756a
     }
 
     @Override
