--- conflicted
+++ resolved
@@ -37,15 +37,9 @@
     private static final long serialVersionUID = 2L;
     private static final List<String> PARSER_FORMAT = Collections.unmodifiableList(
             Arrays.asList(ExternalDataConstants.FORMAT_JSON_LOWER_CASE, ExternalDataConstants.FORMAT_JSON_UPPER_CASE));
-<<<<<<< HEAD
-    private final JsonFactory jsonFactory;
-
-    public JSONDataParserFactory() {
-=======
     private static final JsonFactory jsonFactory;
 
     static {
->>>>>>> f1da2bbd
         jsonFactory = new JsonFactory();
         jsonFactory.configure(JsonParser.Feature.STRICT_DUPLICATE_DETECTION, true);
         jsonFactory.configure(JsonFactory.Feature.CANONICALIZE_FIELD_NAMES, true);
