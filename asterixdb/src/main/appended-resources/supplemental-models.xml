--- conflicted
+++ resolved
@@ -271,20 +271,6 @@
       </properties>
     </project>
   </supplement>
-<<<<<<< HEAD
-  <supplement>
-    <project>
-      <groupId>org.mindrot</groupId>
-      <artifactId>jbcrypt</artifactId>
-      <licenses>
-        <license>
-          <name>ISC License</name>
-          <url>http://www.mindrot.org/files/jBCrypt/LICENSE</url>
-        </license>
-      </licenses>
-    </project>
-  </supplement>
-=======
 
   <!-- AWS SDK begin -->
   <!-- software.amazon.awssdk is ALv2, and does not contain any embedded LICENSE or NOTICE file -->
@@ -512,5 +498,16 @@
     </project>
   </supplement>
 
->>>>>>> aa7ff7bd
+  <supplement>
+    <project>
+      <groupId>org.mindrot</groupId>
+      <artifactId>jbcrypt</artifactId>
+      <licenses>
+        <license>
+          <name>ISC License</name>
+          <url>http://www.mindrot.org/files/jBCrypt/LICENSE</url>
+        </license>
+      </licenses>
+    </project>
+  </supplement>
 </supplementalDataModels>