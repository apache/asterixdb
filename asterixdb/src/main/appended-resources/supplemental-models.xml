<?xml version="1.0" encoding="UTF-8"?>
<supplementalDataModels>
  <supplement>
    <project>
      <groupId>stax</groupId>
      <artifactId>stax</artifactId>
      <licenses>
        <license>
          <name>The Apache Software License, Version 2.0</name>
          <url>http://www.apache.org/licenses/LICENSE-2.0.txt</url>
        </license>
      </licenses>
      <properties>
        <verifiedVersions>1.1.1-dev,1.2.0</verifiedVersions>
        <license.ignoreMissingEmbeddedNotice>1.2.0</license.ignoreMissingEmbeddedNotice>
        <license.ignoreMissingEmbeddedLicense>1.2.0</license.ignoreMissingEmbeddedLicense>
        <license.ignoreLicenseOverride>1.2.0</license.ignoreLicenseOverride>
      </properties>
    </project>
  </supplement>
  <supplement>
    <project>
      <groupId>org.slf4j</groupId>
      <artifactId>slf4j-simple</artifactId>
      <licenses>
        <license>
          <name>an MIT-style license</name>
          <url>http://www.slf4j.org/license.html</url>
        </license>
      </licenses>
    </project>
  </supplement>
  <supplement>
    <project>
      <groupId>org.slf4j</groupId>
      <artifactId>slf4j-api</artifactId>
      <licenses>
        <license>
          <name>an MIT-style license</name>
          <url>https://raw.githubusercontent.com/qos-ch/slf4j/v_1.7.25/slf4j-api/LICENSE.txt</url>
        </license>
      </licenses>
      <properties>
        <license.ignoreMissingEmbeddedNotice>1.7.25</license.ignoreMissingEmbeddedNotice>
        <license.ignoreMissingEmbeddedLicense>1.7.25</license.ignoreMissingEmbeddedLicense>
        <license.ignoreLicenseOverride>1.7.25</license.ignoreLicenseOverride>
      </properties>
    </project>
  </supplement>
  <supplement>
    <project>
      <groupId>org.slf4j</groupId>
      <artifactId>slf4j-log4j12</artifactId>
      <licenses>
        <license>
          <name>an MIT-style license</name>
          <url>http://www.slf4j.org/license.html</url>
        </license>
      </licenses>
      <!-- not yet used
      <properties>
        <verifiedVersions>1.6.1,1.7.5</verifiedVersions>
      </properties>
      -->
    </project>
  </supplement>
  <supplement>
    <project>
      <groupId>jline</groupId>
      <artifactId>jline</artifactId>
      <name>JLine</name>
      <url>http://jline.sourceforge.net</url>
      <organization>
        <name>JLine</name>
        <url>http://jline.sourceforge.net</url>
      </organization>
      <licenses>
        <license>
          <name>a BSD 3-clause license</name>
          <url>http://jline.sourceforge.net/license.html</url>
        </license>
      </licenses>
    </project>
  </supplement>
  <supplement>
    <project>
      <groupId>com.jcraft</groupId>
      <artifactId>jsch</artifactId>
      <licenses>
        <license>
          <name>a BSD 3-clause license</name>
          <url>http://www.jcraft.com/jsch/LICENSE.txt</url>
        </license>
      </licenses>
    </project>
  </supplement>
  <supplement>
    <project>
      <groupId>aopalliance</groupId>
      <artifactId>aopalliance</artifactId>
      <name>XML Pull Parsing API</name>
      <organization>
        <name>AOP Alliance</name>
        <url>http://aopalliance.sourceforge.net/</url>
      </organization>
      <licenses>
        <license>
          <name>Public Domain</name>
        </license>
      </licenses>
    </project>
  </supplement>
  <supplement>
    <project>
      <groupId>javax.servlet</groupId>
      <artifactId>servlet-api</artifactId>
      <name>Java Servlet API</name>
      <url>https://jcp.org/aboutJava/communityprocess/mrel/jsr154/index.html</url>
      <organization>
        <name>Oracle Corporation</name>
        <url>http://www.oracle.com/</url>
      </organization>
      <licenses>
        <license>
          <name>COMMON DEVELOPMENT AND DISTRIBUTION LICENSE (CDDL) Version 1.0</name>
          <url>http://www.sun.com/cddl/cddl.html</url>
        </license>
      </licenses>
    </project>
  </supplement>
  <supplement>
    <project>
      <groupId>jdom</groupId>
      <artifactId>jdom</artifactId>
      <licenses>
        <license>
          <name>an ASL v1.1-style license</name>
          <url>licenses/jdom.txt</url>
        </license>
      </licenses>
    </project>
  </supplement>
  <supplement>
    <project>
      <groupId>rome</groupId>
      <artifactId>rome</artifactId>
      <name>ROME</name>
      <organization>
        <name>The Apache Software Foundation</name>
        <url>http://www.apache.org/</url>
      </organization>
      <licenses>
        <license>
          <name>The Apache Software License, Version 2.0</name>
          <url>http://www.apache.org/licenses/LICENSE-2.0.txt</url>
        </license>
      </licenses>
    </project>
  </supplement>
  <supplement>
    <project>
      <groupId>io.netty</groupId>
      <artifactId>netty-transport</artifactId>
      <properties>
        <!-- netty is ALv2, and does not contain any embedded LICENSE or NOTICE file -->
        <license.ignoreMissingEmbeddedLicense>4.1.87.Final</license.ignoreMissingEmbeddedLicense>
        <license.ignoreMissingEmbeddedNotice>4.1.87.Final</license.ignoreMissingEmbeddedNotice>
        <license.ignoreNoticeOverride>4.1.87.Final</license.ignoreNoticeOverride>
      </properties>
    </project>
  </supplement>
  <supplement>
    <project>
      <groupId>io.netty</groupId>
      <artifactId>netty-transport-classes-epoll</artifactId>
      <properties>
        <!-- netty is ALv2, and does not contain any embedded LICENSE or NOTICE file -->
        <license.ignoreMissingEmbeddedLicense>4.1.87.Final</license.ignoreMissingEmbeddedLicense>
        <license.ignoreMissingEmbeddedNotice>4.1.87.Final</license.ignoreMissingEmbeddedNotice>
        <license.ignoreNoticeOverride>4.1.87.Final</license.ignoreNoticeOverride>
      </properties>
    </project>
  </supplement>
  <supplement>
    <project>
      <groupId>io.netty</groupId>
      <artifactId>netty-transport-native-unix-common</artifactId>
      <properties>
        <!-- netty is ALv2, and does not contain any embedded LICENSE or NOTICE file -->
        <license.ignoreMissingEmbeddedLicense>4.1.87.Final</license.ignoreMissingEmbeddedLicense>
        <license.ignoreMissingEmbeddedNotice>4.1.87.Final</license.ignoreMissingEmbeddedNotice>
        <license.ignoreNoticeOverride>4.1.87.Final</license.ignoreNoticeOverride>
      </properties>
    </project>
  </supplement>
  <supplement>
    <project>
      <groupId>io.netty</groupId>
      <artifactId>netty-codec</artifactId>
      <properties>
        <!-- netty is ALv2, and does not contain any embedded LICENSE or NOTICE file -->
        <license.ignoreMissingEmbeddedLicense>4.1.87.Final</license.ignoreMissingEmbeddedLicense>
        <license.ignoreMissingEmbeddedNotice>4.1.87.Final</license.ignoreMissingEmbeddedNotice>
        <license.ignoreNoticeOverride>4.1.87.Final</license.ignoreNoticeOverride>
      </properties>
    </project>
  </supplement>
  <supplement>
    <project>
      <groupId>io.netty</groupId>
      <artifactId>netty-codec-dns</artifactId>
      <properties>
        <!-- netty is ALv2, and does not contain any embedded LICENSE or NOTICE file -->
        <license.ignoreMissingEmbeddedLicense>4.1.87.Final</license.ignoreMissingEmbeddedLicense>
        <license.ignoreMissingEmbeddedNotice>4.1.87.Final</license.ignoreMissingEmbeddedNotice>
        <license.ignoreNoticeOverride>4.1.87.Final</license.ignoreNoticeOverride>
      </properties>
    </project>
  </supplement>
  <supplement>
    <project>
      <groupId>io.netty</groupId>
      <artifactId>netty-codec-http2</artifactId>
      <properties>
        <!-- netty is ALv2, and does not contain any embedded LICENSE or NOTICE file -->
        <license.ignoreMissingEmbeddedLicense>4.1.87.Final</license.ignoreMissingEmbeddedLicense>
        <license.ignoreMissingEmbeddedNotice>4.1.87.Final</license.ignoreMissingEmbeddedNotice>
        <license.ignoreNoticeOverride>4.1.87.Final</license.ignoreNoticeOverride>
      </properties>
    </project>
  </supplement>
  <supplement>
    <project>
      <groupId>io.netty</groupId>
      <artifactId>netty-handler</artifactId>
      <properties>
        <!-- netty is ALv2, and does not contain any embedded LICENSE or NOTICE file -->
        <license.ignoreMissingEmbeddedLicense>4.1.87.Final</license.ignoreMissingEmbeddedLicense>
        <license.ignoreMissingEmbeddedNotice>4.1.87.Final</license.ignoreMissingEmbeddedNotice>
        <license.ignoreNoticeOverride>4.1.87.Final</license.ignoreNoticeOverride>
      </properties>
    </project>
  </supplement>
  <supplement>
    <project>
      <groupId>io.netty</groupId>
      <artifactId>netty-buffer</artifactId>
      <properties>
        <!-- netty is ALv2, and does not contain any embedded LICENSE or NOTICE file -->
        <license.ignoreMissingEmbeddedLicense>4.1.87.Final</license.ignoreMissingEmbeddedLicense>
        <license.ignoreMissingEmbeddedNotice>4.1.87.Final</license.ignoreMissingEmbeddedNotice>
        <license.ignoreNoticeOverride>4.1.87.Final</license.ignoreNoticeOverride>
      </properties>
    </project>
  </supplement>
  <supplement>
    <project>
      <groupId>io.netty</groupId>
      <artifactId>netty-common</artifactId>
      <properties>
        <!-- netty is ALv2, and does not contain any embedded LICENSE or NOTICE file -->
        <license.ignoreMissingEmbeddedLicense>4.1.87.Final</license.ignoreMissingEmbeddedLicense>
        <license.ignoreMissingEmbeddedNotice>4.1.87.Final</license.ignoreMissingEmbeddedNotice>
        <license.ignoreNoticeOverride>4.1.87.Final</license.ignoreNoticeOverride>
      </properties>
    </project>
  </supplement>
  <supplement>
    <project>
      <groupId>io.netty</groupId>
      <artifactId>netty-codec-http</artifactId>
      <properties>
        <!-- netty is ALv2, and does not contain any embedded LICENSE or NOTICE file -->
        <license.ignoreMissingEmbeddedLicense>4.1.87.Final</license.ignoreMissingEmbeddedLicense>
        <license.ignoreMissingEmbeddedNotice>4.1.87.Final</license.ignoreMissingEmbeddedNotice>
        <license.ignoreNoticeOverride>4.1.87.Final</license.ignoreNoticeOverride>
      </properties>
    </project>
  </supplement>
  <supplement>
    <project>
      <groupId>io.netty</groupId>
      <artifactId>netty-resolver</artifactId>
      <properties>
        <!-- netty is ALv2, and does not contain any embedded LICENSE or NOTICE file -->
        <license.ignoreMissingEmbeddedLicense>4.1.87.Final</license.ignoreMissingEmbeddedLicense>
        <license.ignoreMissingEmbeddedNotice>4.1.87.Final</license.ignoreMissingEmbeddedNotice>
        <license.ignoreNoticeOverride>4.1.87.Final</license.ignoreNoticeOverride>
      </properties>
    </project>
  </supplement>
  <supplement>
    <project>
      <groupId>io.netty</groupId>
      <artifactId>netty-resolver-dns</artifactId>
      <properties>
        <!-- netty is ALv2, and does not contain any embedded LICENSE or NOTICE file -->
        <license.ignoreMissingEmbeddedLicense>4.1.87.Final</license.ignoreMissingEmbeddedLicense>
        <license.ignoreMissingEmbeddedNotice>4.1.87.Final</license.ignoreMissingEmbeddedNotice>
        <license.ignoreNoticeOverride>4.1.87.Final</license.ignoreNoticeOverride>
      </properties>
    </project>
  </supplement>
  <supplement>
    <project>
      <groupId>io.netty</groupId>
      <artifactId>netty-transport-native-unix-common</artifactId>
      <properties>
        <!-- netty is ALv2, and does not contain any embedded LICENSE or NOTICE file -->
        <license.ignoreMissingEmbeddedLicense>4.1.87.Final</license.ignoreMissingEmbeddedLicense>
        <license.ignoreMissingEmbeddedNotice>4.1.87.Final</license.ignoreMissingEmbeddedNotice>
        <license.ignoreNoticeOverride>4.1.87.Final</license.ignoreNoticeOverride>
      </properties>
    </project>
  </supplement>
  <supplement>
    <project>
      <groupId>com.google.guava</groupId>
      <artifactId>guava</artifactId>
      <properties>
        <!-- guava is ALv2, and does not contain any embedded LICENSE or NOTICE file -->
        <!-- see https://github.com/google/guava/blob/v18.0/COPYING -->
        <!-- see https://github.com/google/guava/tree/v28.[012]/COPYING -->
        <!-- see https://github.com/google/guava/blob/v31.0.1/COPYING -->
        <license.ignoreMissingEmbeddedNotice>18.0,28.0-jre,28.1-jre,28.2-jre,30.1-jre,31.0.1-jre,31.1-jre</license.ignoreMissingEmbeddedNotice>
        <license.ignoreMissingEmbeddedLicense>18.0,28.0-jre,28.1-jre,28.2-jre,30.1-jre,31.0.1-jre,31.1-jre</license.ignoreMissingEmbeddedLicense>
      </properties>
    </project>
  </supplement>
  <supplement>
    <project>
      <groupId>com.google.guava</groupId>
      <artifactId>failureaccess</artifactId>
      <properties>
        <!-- guava is ALv2, and does not contain any embedded LICENSE or NOTICE file -->
        <!-- see https://github.com/google/guava/tree/v28.0/ -->
        <license.ignoreMissingEmbeddedLicense>1.0.1</license.ignoreMissingEmbeddedLicense>
        <license.ignoreMissingEmbeddedNotice>1.0.1</license.ignoreMissingEmbeddedNotice>
      </properties>
    </project>
  </supplement>
  <supplement>
    <project>
      <groupId>com.google.errorprone</groupId>
      <artifactId>error_prone_annotations</artifactId>
      <!-- see https://github.com/google/error-prone/tree/v2.3.[24]/ -->
      <!-- see https://github.com/google/error-prone/blob/v2.7.1/COPYING -->
      <properties>
        <license.ignoreMissingEmbeddedLicense>2.3.2,2.3.4,2.7.1,2.11.0</license.ignoreMissingEmbeddedLicense>
        <license.ignoreMissingEmbeddedNotice>2.3.2,2.3.4,2.7.1,2.11.0</license.ignoreMissingEmbeddedNotice>
      </properties>
    </project>
  </supplement>
  <supplement>
    <project>
      <groupId>org.ini4j</groupId>
      <artifactId>ini4j</artifactId>
      <properties>
        <!-- ini4j is ALv2, and does not contain any embedded LICENSE or NOTICE file -->
        <license.ignoreMissingEmbeddedNotice>0.5.4</license.ignoreMissingEmbeddedNotice>
        <license.ignoreMissingEmbeddedLicense>0.5.4</license.ignoreMissingEmbeddedLicense>
      </properties>
    </project>
  </supplement>
  <supplement>
    <project>
      <groupId>args4j</groupId>
      <artifactId>args4j</artifactId>
      <properties>
        <!-- args4j does not provide an embedded NOTICE file -->
        <license.ignoreMissingEmbeddedNotice>2.33</license.ignoreMissingEmbeddedNotice>
      </properties>
    </project>
  </supplement>
  <supplement>
    <project>
      <groupId>com.fasterxml.jackson.core</groupId>
      <artifactId>jackson-annotations</artifactId>
      <properties>
        <!-- jackson-annotations does not provide an embedded NOTICE file -->
        <license.ignoreMissingEmbeddedNotice>2.12.3,2.13.1,2.13.2,2.13.4,2.14.1</license.ignoreMissingEmbeddedNotice>
      </properties>
    </project>
  </supplement>
  <supplement>
    <project>
      <groupId>com.esri.geometry</groupId>
      <artifactId>esri-geometry-api</artifactId>
      <properties>
        <!-- esri is ALv2, and does not contain any embedded LICENSE or NOTICE file -->
        <license.ignoreMissingEmbeddedLicense>2.0.0,2.2.3</license.ignoreMissingEmbeddedLicense>
        <license.ignoreMissingEmbeddedNotice>2.0.0,2.2.3</license.ignoreMissingEmbeddedNotice>
      </properties>
    </project>
  </supplement>
  <supplement>
    <project>
      <groupId>it.unimi.dsi</groupId>
      <artifactId>fastutil</artifactId>
      <properties>
        <!-- fastutil is ALv2, and does not contain any embedded LICENSE or NOTICE file -->
        <!-- see https://github.com/vigna/fastutil/blob/8.3.0/LICENSE-2.0 -->
        <!-- see https://github.com/vigna/fastutil/blob/8.5.4/LICENSE-2.0 -->
        <!-- see https://github.com/vigna/fastutil/blob/8.5.6/LICENSE-2.0 -->
        <license.ignoreMissingEmbeddedLicense>8.3.0,8.5.4,8.5.6</license.ignoreMissingEmbeddedLicense>
        <license.ignoreMissingEmbeddedNotice>8.3.0,8.5.4,8.5.6</license.ignoreMissingEmbeddedNotice>
      </properties>
    </project>
  </supplement>
  <supplement>
    <project>
      <groupId>it.unimi.dsi</groupId>
      <artifactId>fastutil-core</artifactId>
      <properties>
        <!-- fastutil is ALv2, and does not contain any embedded LICENSE or NOTICE file -->
        <!-- see https://github.com/vigna/fastutil/blob/8.5.4/LICENSE-2.0 -->
        <!-- see https://github.com/vigna/fastutil/blob/8.5.6/LICENSE-2.0 -->
        <license.ignoreMissingEmbeddedLicense>8.5.4,8.5.6</license.ignoreMissingEmbeddedLicense>
        <license.ignoreMissingEmbeddedNotice>8.5.4,8.5.6</license.ignoreMissingEmbeddedNotice>
      </properties>
    </project>
  </supplement>
  <supplement>
    <project>
      <groupId>it.unimi.dsi</groupId>
      <artifactId>fastutil-extra</artifactId>
      <properties>
        <!-- fastutil is ALv2, and does not contain any embedded LICENSE or NOTICE file -->
        <!-- see https://github.com/vigna/fastutil/blob/8.5.4/LICENSE-2.0 -->
        <license.ignoreMissingEmbeddedLicense>8.5.4</license.ignoreMissingEmbeddedLicense>
        <license.ignoreMissingEmbeddedNotice>8.5.4</license.ignoreMissingEmbeddedNotice>
      </properties>
    </project>
  </supplement>
  <supplement>
    <project>
      <groupId>org.xerial.snappy</groupId>
      <artifactId>snappy-java</artifactId>
      <properties>
        <!-- snappy-java is ALv2, and does not contain any embedded LICENSE or NOTICE file -->
        <!-- license override not needed, ALv2 is specified in its pom.xml -->
        <!-- see https://raw.githubusercontent.com/xerial/snappy-java/1.1.8.4/LICENSE -->
        <license.ignoreMissingEmbeddedLicense>1.1.8.4</license.ignoreMissingEmbeddedLicense>
        <license.ignoreMissingEmbeddedNotice>1.1.8.4</license.ignoreMissingEmbeddedNotice>
      </properties>
    </project>
  </supplement>

  <!-- AWS SDK begin -->
  <!-- software.amazon.awssdk is ALv2, and does not contain any embedded LICENSE or NOTICE file -->
  <!-- license override not needed, ALv2 is specified in its pom.xml -->
  <!-- see https://github.com/aws/aws-sdk-java-v2/blob/master/LICENSE.txt -->
  <supplement>
    <project>
      <groupId>software.amazon.awssdk</groupId>
      <artifactId>sdk-core</artifactId>
      <properties>
        <license.ignoreMissingEmbeddedLicense>2.10.83</license.ignoreMissingEmbeddedLicense>
        <license.ignoreMissingEmbeddedNotice>2.10.83</license.ignoreMissingEmbeddedNotice>
        <license.ignoreNoticeOverride>2.10.83</license.ignoreNoticeOverride>
      </properties>
    </project>
  </supplement>
  <supplement>
    <project>
      <groupId>software.amazon.awssdk</groupId>
      <artifactId>aws-core</artifactId>
      <properties>
        <license.ignoreMissingEmbeddedLicense>2.10.83</license.ignoreMissingEmbeddedLicense>
        <license.ignoreMissingEmbeddedNotice>2.10.83</license.ignoreMissingEmbeddedNotice>
        <license.ignoreNoticeOverride>2.10.83</license.ignoreNoticeOverride>
      </properties>
    </project>
  </supplement>
  <supplement>
    <project>
      <groupId>software.amazon.awssdk</groupId>
      <artifactId>s3</artifactId>
      <properties>
        <license.ignoreMissingEmbeddedLicense>2.10.83</license.ignoreMissingEmbeddedLicense>
        <license.ignoreMissingEmbeddedNotice>2.10.83</license.ignoreMissingEmbeddedNotice>
        <license.ignoreNoticeOverride>2.10.83</license.ignoreNoticeOverride>
      </properties>
    </project>
  </supplement>
  <supplement>
    <project>
      <groupId>software.amazon.awssdk</groupId>
      <artifactId>auth</artifactId>
      <properties>
        <license.ignoreMissingEmbeddedLicense>2.10.83</license.ignoreMissingEmbeddedLicense>
        <license.ignoreMissingEmbeddedNotice>2.10.83</license.ignoreMissingEmbeddedNotice>
        <license.ignoreNoticeOverride>2.10.83</license.ignoreNoticeOverride>
      </properties>
    </project>
  </supplement>
  <supplement>
    <project>
      <groupId>software.amazon.awssdk</groupId>
      <artifactId>protocol-core</artifactId>
      <properties>
        <license.ignoreMissingEmbeddedLicense>2.10.83</license.ignoreMissingEmbeddedLicense>
        <license.ignoreMissingEmbeddedNotice>2.10.83</license.ignoreMissingEmbeddedNotice>
        <license.ignoreNoticeOverride>2.10.83</license.ignoreNoticeOverride>
      </properties>
    </project>
  </supplement>
  <supplement>
    <project>
      <groupId>software.amazon.awssdk</groupId>
      <artifactId>regions</artifactId>
      <properties>
        <license.ignoreMissingEmbeddedLicense>2.10.83</license.ignoreMissingEmbeddedLicense>
        <license.ignoreMissingEmbeddedNotice>2.10.83</license.ignoreMissingEmbeddedNotice>
        <license.ignoreNoticeOverride>2.10.83</license.ignoreNoticeOverride>
      </properties>
    </project>
  </supplement>
  <supplement>
    <project>
      <groupId>software.amazon.awssdk</groupId>
      <artifactId>arns</artifactId>
      <properties>
        <license.ignoreMissingEmbeddedLicense>2.10.83</license.ignoreMissingEmbeddedLicense>
        <license.ignoreMissingEmbeddedNotice>2.10.83</license.ignoreMissingEmbeddedNotice>
        <license.ignoreNoticeOverride>2.10.83</license.ignoreNoticeOverride>
      </properties>
    </project>
  </supplement>
  <supplement>
    <project>
      <groupId>software.amazon.awssdk</groupId>
      <artifactId>netty-nio-client</artifactId>
      <properties>
        <license.ignoreMissingEmbeddedLicense>2.10.83</license.ignoreMissingEmbeddedLicense>
        <license.ignoreMissingEmbeddedNotice>2.10.83</license.ignoreMissingEmbeddedNotice>
        <license.ignoreNoticeOverride>2.10.83</license.ignoreNoticeOverride>
      </properties>
    </project>
  </supplement>
  <supplement>
    <project>
      <groupId>software.amazon.awssdk</groupId>
      <artifactId>aws-xml-protocol</artifactId>
      <properties>
        <license.ignoreMissingEmbeddedLicense>2.10.83</license.ignoreMissingEmbeddedLicense>
        <license.ignoreMissingEmbeddedNotice>2.10.83</license.ignoreMissingEmbeddedNotice>
        <license.ignoreNoticeOverride>2.10.83</license.ignoreNoticeOverride>
      </properties>
    </project>
  </supplement>

  <supplement>
    <project>
      <groupId>software.amazon.awssdk</groupId>
      <artifactId>third-party-jackson-core</artifactId>
      <properties>
        <license.alternateNoticeFile>2.17.218:META-INF/NOTICE.txt</license.alternateNoticeFile>
        <license.alternateLicenseFile>2.17.218:META-INF/LICENSE.txt</license.alternateLicenseFile>
      </properties>
    </project>
  </supplement>

  <!-- software.amazon.eventstream is ALv2, and does not contain any embedded LICENSE or NOTICE file -->
  <!-- license override not needed, ALv2 is specified in its pom.xml -->
  <!-- see https://github.com/aws/aws-sdk-java -->
  <supplement>
    <project>
      <groupId>software.amazon.eventstream</groupId>
      <artifactId>eventstream</artifactId>
      <properties>
        <license.ignoreMissingEmbeddedLicense>1.0.1</license.ignoreMissingEmbeddedLicense>
        <license.ignoreMissingEmbeddedNotice>1.0.1</license.ignoreMissingEmbeddedNotice>
        <license.ignoreNoticeOverride>1.0.1</license.ignoreNoticeOverride>
      </properties>
    </project>
  </supplement>
  <!-- AWS SDK end -->

  <!-- AWS Hadoop SDK start -->
  <!-- software.amazon.awssdk is ALv2, and does not contain any embedded LICENSE or NOTICE file -->
  <!-- license override not needed, ALv2 is specified in its pom.xml -->
  <!-- see https://github.com/aws/aws-sdk-java/blob/master/LICENSE.txt -->
  <supplement>
    <project>
      <groupId>com.amazonaws</groupId>
      <artifactId>aws-java-sdk-core</artifactId>
      <properties>
        <license.ignoreMissingEmbeddedLicense>1.12.402</license.ignoreMissingEmbeddedLicense>
        <license.ignoreMissingEmbeddedNotice>1.12.402</license.ignoreMissingEmbeddedNotice>
      </properties>
    </project>
  </supplement>

  <supplement>
    <project>
      <groupId>com.amazonaws</groupId>
      <artifactId>jmespath-java</artifactId>
      <properties>
        <license.ignoreMissingEmbeddedLicense>1.12.402</license.ignoreMissingEmbeddedLicense>
        <license.ignoreMissingEmbeddedNotice>1.12.402</license.ignoreMissingEmbeddedNotice>
      </properties>
    </project>
  </supplement>

  <supplement>
    <project>
      <groupId>com.amazonaws</groupId>
      <artifactId>aws-java-sdk-s3</artifactId>
      <properties>
        <license.ignoreMissingEmbeddedLicense>1.12.402</license.ignoreMissingEmbeddedLicense>
        <license.ignoreMissingEmbeddedNotice>1.12.402</license.ignoreMissingEmbeddedNotice>
      </properties>
    </project>
  </supplement>

  <supplement>
    <project>
      <groupId>com.amazonaws</groupId>
      <artifactId>aws-java-sdk-kms</artifactId>
      <properties>
        <license.ignoreMissingEmbeddedLicense>1.12.402</license.ignoreMissingEmbeddedLicense>
        <license.ignoreMissingEmbeddedNotice>1.12.402</license.ignoreMissingEmbeddedNotice>
      </properties>
    </project>
  </supplement>

  <supplement>
    <project>
      <groupId>com.amazonaws</groupId>
      <artifactId>aws-java-sdk-dynamodb</artifactId>
      <properties>
        <license.ignoreMissingEmbeddedLicense>1.12.402</license.ignoreMissingEmbeddedLicense>
        <license.ignoreMissingEmbeddedNotice>1.12.402</license.ignoreMissingEmbeddedNotice>
      </properties>
    </project>
  </supplement>

  <!-- software.amazon.ion is ALv2, and does not contain any embedded LICENSE or NOTICE file -->
  <!-- license override not needed, ALv2 is specified in its pom.xml -->
  <!-- see https://github.com/amzn/ion-java -->
  <supplement>
    <project>
      <groupId>software.amazon.ion</groupId>
      <artifactId>ion-java</artifactId>
      <properties>
        <license.ignoreMissingEmbeddedLicense>1.0.2</license.ignoreMissingEmbeddedLicense>
        <license.ignoreMissingEmbeddedNotice>1.0.2</license.ignoreMissingEmbeddedNotice>
        <license.ignoreNoticeOverride>1.0.2</license.ignoreNoticeOverride>
      </properties>
    </project>
  </supplement>
  <!-- AWS Hadoop SDK end -->

  <!-- com.typesafe.netty is ALv2, and does not contain any embedded LICENSE or NOTICE file -->
  <!-- license override not needed, ALv2 is specified in its pom.xml -->
  <!-- see https://github.com/playframework/netty-reactive-streams -->
  <supplement>
    <project>
      <groupId>com.typesafe.netty</groupId>
      <artifactId>netty-reactive-streams</artifactId>
      <properties>
        <license.ignoreMissingEmbeddedLicense>2.0.5</license.ignoreMissingEmbeddedLicense>
        <license.ignoreMissingEmbeddedNotice>2.0.5</license.ignoreMissingEmbeddedNotice>
      </properties>
    </project>
  </supplement>

  <supplement>
    <project>
      <groupId>com.typesafe.netty</groupId>
      <artifactId>netty-reactive-streams-http</artifactId>
      <properties>
        <license.ignoreMissingEmbeddedLicense>2.0.5</license.ignoreMissingEmbeddedLicense>
        <license.ignoreMissingEmbeddedNotice>2.0.5</license.ignoreMissingEmbeddedNotice>
      </properties>
    </project>
  </supplement>

  <!-- org.reactivestreams does not contain any embedded LICENSE or NOTICE file -->
  <!-- see https://github.com/reactive-streams/reactive-streams-jvm -->
  <supplement>
    <project>
      <groupId>org.reactivestreams</groupId>
      <artifactId>reactive-streams</artifactId>
      <properties>
        <license.ignoreMissingEmbeddedLicense>1.0.3</license.ignoreMissingEmbeddedLicense>
        <license.ignoreMissingEmbeddedNotice>1.0.3</license.ignoreMissingEmbeddedNotice>
        <license.ignoreNoticeOverride>1.0.3</license.ignoreNoticeOverride>
      </properties>
    </project>
  </supplement>

  <supplement>
    <project>
      <groupId>org.msgpack</groupId>
      <artifactId>msgpack-core</artifactId>
      <properties>
        <license.ignoreMissingEmbeddedNotice>0.8.20</license.ignoreMissingEmbeddedNotice>
        <license.ignoreMissingEmbeddedLicense>0.8.20</license.ignoreMissingEmbeddedLicense>
        <license.ignoreNoticeOverride>0.8.20</license.ignoreNoticeOverride>
      </properties>
    </project>
  </supplement>

  <!--  jbcrypt is under an ISC-style license with no NOTICE -->
  <!--  see the URL noted in the supplement -->
  <supplement>
    <project>
      <groupId>org.mindrot</groupId>
      <artifactId>jbcrypt</artifactId>
      <licenses>
        <license>
          <name>ISC License</name>
          <url>http://www.mindrot.org/files/jBCrypt/LICENSE</url>
        </license>
      </licenses>
      <properties>
        <license.ignoreMissingEmbeddedLicense>0.4</license.ignoreMissingEmbeddedLicense>
        <license.ignoreMissingEmbeddedNotice>0.4</license.ignoreMissingEmbeddedNotice>
        <license.ignoreLicenseOverride>0.4</license.ignoreLicenseOverride>
      </properties>
    </project>
  </supplement>

  <!-- Azure SDK for Java start -->
  <!-- com.azure does not contain any embedded LICENSE or NOTICE file -->
  <!-- see https://github.com/Azure/azure-sdk-for-java -->
  <supplement>
    <project>
      <groupId>com.azure</groupId>
      <artifactId>azure-storage-blob</artifactId>
      <properties>
        <license.ignoreMissingEmbeddedLicense>12.14.3</license.ignoreMissingEmbeddedLicense>
        <license.ignoreMissingEmbeddedNotice>12.14.3</license.ignoreMissingEmbeddedNotice>
        <license.ignoreLicenseOverride>12.14.3</license.ignoreLicenseOverride>
        <license.ignoreNoticeOverride>12.14.3</license.ignoreNoticeOverride>
      </properties>
    </project>
  </supplement>

  <!-- com.azure does not contain any embedded LICENSE or NOTICE file -->
  <!-- see https://github.com/Azure/azure-sdk-for-java -->
  <supplement>
    <project>
      <groupId>com.azure</groupId>
      <artifactId>azure-storage-file-datalake</artifactId>
      <properties>
        <license.ignoreMissingEmbeddedLicense>12.7.2</license.ignoreMissingEmbeddedLicense>
        <license.ignoreMissingEmbeddedNotice>12.7.2</license.ignoreMissingEmbeddedNotice>
        <license.ignoreLicenseOverride>12.7.2</license.ignoreLicenseOverride>
      </properties>
    </project>
  </supplement>

  <supplement>
    <project>
      <groupId>com.azure</groupId>
      <artifactId>azure-storage-common</artifactId>
      <properties>
        <license.ignoreMissingEmbeddedLicense>12.14.2</license.ignoreMissingEmbeddedLicense>
        <license.ignoreMissingEmbeddedNotice>12.14.2</license.ignoreMissingEmbeddedNotice>
        <license.ignoreLicenseOverride>12.14.2</license.ignoreLicenseOverride>
        <license.ignoreNoticeOverride>12.14.2</license.ignoreNoticeOverride>
      </properties>
    </project>
  </supplement>

  <supplement>
    <project>
      <groupId>com.azure</groupId>
      <artifactId>azure-storage-internal-avro</artifactId>
      <properties>
        <license.ignoreMissingEmbeddedLicense>12.1.3</license.ignoreMissingEmbeddedLicense>
        <license.ignoreMissingEmbeddedNotice>12.1.3</license.ignoreMissingEmbeddedNotice>
        <license.ignoreLicenseOverride>12.1.3</license.ignoreLicenseOverride>
        <license.ignoreNoticeOverride>12.1.3</license.ignoreNoticeOverride>
      </properties>
    </project>
  </supplement>

  <supplement>
    <project>
      <groupId>com.azure</groupId>
      <artifactId>azure-core</artifactId>
      <properties>
        <license.ignoreMissingEmbeddedLicense>1.24.1</license.ignoreMissingEmbeddedLicense>
        <license.ignoreMissingEmbeddedNotice>1.24.1</license.ignoreMissingEmbeddedNotice>
        <license.ignoreLicenseOverride>1.24.1</license.ignoreLicenseOverride>
        <license.ignoreNoticeOverride>1.24.1</license.ignoreNoticeOverride>
      </properties>
    </project>
  </supplement>

  <supplement>
    <project>
      <groupId>com.azure</groupId>
      <artifactId>azure-core-http-netty</artifactId>
      <properties>
        <license.ignoreMissingEmbeddedLicense>1.11.6</license.ignoreMissingEmbeddedLicense>
        <license.ignoreMissingEmbeddedNotice>1.11.6</license.ignoreMissingEmbeddedNotice>
        <license.ignoreLicenseOverride>1.11.6</license.ignoreLicenseOverride>
        <license.ignoreNoticeOverride>1.11.6</license.ignoreNoticeOverride>
      </properties>
    </project>
  </supplement>

  <supplement>
    <project>
      <groupId>com.azure</groupId>
      <artifactId>azure-identity</artifactId>
      <properties>
        <license.ignoreMissingEmbeddedLicense>1.4.1</license.ignoreMissingEmbeddedLicense>
        <license.ignoreMissingEmbeddedNotice>1.4.1</license.ignoreMissingEmbeddedNotice>
        <license.ignoreLicenseOverride>1.4.1</license.ignoreLicenseOverride>
      </properties>
    </project>
  </supplement>

  <!-- com.microsoft.azure:msal4j has MIT license embedded in pom.xml and no notice -->
  <supplement>
    <project>
      <groupId>com.microsoft.azure</groupId>
      <artifactId>msal4j</artifactId>
      <properties>
        <license.ignoreMissingEmbeddedLicense>1.11.0</license.ignoreMissingEmbeddedLicense>
        <license.ignoreMissingEmbeddedNotice>1.11.0</license.ignoreMissingEmbeddedNotice>
        <license.ignoreLicenseOverride>1.11.0</license.ignoreLicenseOverride>
      </properties>
    </project>
  </supplement>

  <!-- com.microsoft.azure:msal4j-persistence-extension has MIT license embedded in pom.xml and no notice -->
  <supplement>
    <project>
      <groupId>com.microsoft.azure</groupId>
      <artifactId>msal4j-persistence-extension</artifactId>
      <properties>
        <license.ignoreMissingEmbeddedLicense>1.1.0</license.ignoreMissingEmbeddedLicense>
        <license.ignoreMissingEmbeddedNotice>1.1.0</license.ignoreMissingEmbeddedNotice>
        <license.ignoreLicenseOverride>1.1.0</license.ignoreLicenseOverride>
      </properties>
    </project>
  </supplement>
  <!-- Azure SDK for Java end -->

  <!-- Azure SDK for Hadoop start -->
  <supplement>
    <project>
      <groupId>com.microsoft.azure</groupId>
      <artifactId>azure-storage</artifactId>
      <properties>
        <license.ignoreMissingEmbeddedLicense>8.6.6</license.ignoreMissingEmbeddedLicense>
        <license.ignoreMissingEmbeddedNotice>8.6.6</license.ignoreMissingEmbeddedNotice>
        <license.ignoreLicenseOverride>8.6.6</license.ignoreLicenseOverride>
      </properties>
    </project>
  </supplement>

  <supplement>
    <project>
      <groupId>com.microsoft.azure</groupId>
      <artifactId>azure-keyvault-core</artifactId>
      <properties>
        <license.ignoreMissingEmbeddedLicense>1.2.4</license.ignoreMissingEmbeddedLicense>
        <license.ignoreMissingEmbeddedNotice>1.2.4</license.ignoreMissingEmbeddedNotice>
        <license.ignoreLicenseOverride>1.2.4</license.ignoreLicenseOverride>
      </properties>
    </project>
  </supplement>
  <!-- Azure SDK for Hadoop end -->

  <!-- jackson-dataformat-cbor does not contain embedded LICENSE and NOTICE -->
  <!-- See https://github.com/FasterXML/jackson-modules-java8 -->
  <supplement>
    <project>
      <groupId>com.fasterxml.jackson.dataformat</groupId>
      <artifactId>jackson-dataformat-cbor</artifactId>
      <properties>
        <license.ignoreMissingEmbeddedLicense>2.12.6</license.ignoreMissingEmbeddedLicense>
        <license.ignoreMissingEmbeddedNotice>2.12.6</license.ignoreMissingEmbeddedNotice>
      </properties>
    </project>
  </supplement>

  <!-- io.projectreactor:reactor-core uses ALv2 license and has no notice -->
  <supplement>
    <project>
      <groupId>io.projectreactor</groupId>
      <artifactId>reactor-core</artifactId>
      <properties>
        <license.ignoreMissingEmbeddedLicense>3.4.13</license.ignoreMissingEmbeddedLicense>
        <license.ignoreMissingEmbeddedNotice>3.4.13</license.ignoreMissingEmbeddedNotice>
      </properties>
    </project>
  </supplement>

  <!-- io.projectreactor.netty:reactor-netty uses ALv2 license and has no notice -->
  <supplement>
    <project>
      <groupId>io.projectreactor.netty</groupId>
      <artifactId>reactor-netty</artifactId>
      <properties>
        <license.ignoreMissingEmbeddedLicense>1.0.14</license.ignoreMissingEmbeddedLicense>
        <license.ignoreMissingEmbeddedNotice>1.0.14</license.ignoreMissingEmbeddedNotice>
      </properties>
    </project>
  </supplement>

  <!-- io.projectreactor.netty:reactor-netty-core uses ALv2 license and has no notice -->
  <supplement>
    <project>
      <groupId>io.projectreactor.netty</groupId>
      <artifactId>reactor-netty-core</artifactId>
      <properties>
        <license.ignoreMissingEmbeddedLicense>1.0.14</license.ignoreMissingEmbeddedLicense>
        <license.ignoreMissingEmbeddedNotice>1.0.14</license.ignoreMissingEmbeddedNotice>
      </properties>
    </project>
  </supplement>

  <!-- io.projectreactor.netty:reactor-netty-http uses ALv2 license and has no notice -->
  <supplement>
    <project>
      <groupId>io.projectreactor.netty</groupId>
      <artifactId>reactor-netty-http</artifactId>
      <properties>
        <license.ignoreMissingEmbeddedLicense>1.0.14</license.ignoreMissingEmbeddedLicense>
        <license.ignoreMissingEmbeddedNotice>1.0.14</license.ignoreMissingEmbeddedNotice>
      </properties>
    </project>
  </supplement>

  <!-- io.projectreactor.netty:reactor-netty-http-brave uses ALv2 license and has no notice -->
  <supplement>
    <project>
      <groupId>io.projectreactor.netty</groupId>
      <artifactId>reactor-netty-http-brave</artifactId>
      <properties>
        <license.ignoreMissingEmbeddedLicense>1.0.7</license.ignoreMissingEmbeddedLicense>
        <license.ignoreMissingEmbeddedNotice>1.0.7</license.ignoreMissingEmbeddedNotice>
      </properties>
    </project>
  </supplement>

  <!-- com.nimbusds:oauth2-oidc-sdk has ALv2 embedded in pom.xml -->
  <supplement>
    <project>
      <groupId>com.nimbusds</groupId>
      <artifactId>oauth2-oidc-sdk</artifactId>
      <properties>
        <license.ignoreMissingEmbeddedLicense>9.7</license.ignoreMissingEmbeddedLicense>
        <license.ignoreMissingEmbeddedNotice>9.7</license.ignoreMissingEmbeddedNotice>
        <license.ignoreLicenseOverride>9.7</license.ignoreLicenseOverride>
        <license.ignoreNoticeOverride>9.7</license.ignoreNoticeOverride>
      </properties>
    </project>
  </supplement>

  <!-- com.nimbusds:nimbus-jose-jwt has ALv2 embedded in pom.xml -->
  <supplement>
    <project>
      <groupId>com.nimbusds</groupId>
      <artifactId>nimbus-jose-jwt</artifactId>
      <properties>
        <license.ignoreMissingEmbeddedLicense>9.9.3</license.ignoreMissingEmbeddedLicense>
        <license.ignoreMissingEmbeddedNotice>9.9.3</license.ignoreMissingEmbeddedNotice>
      </properties>
    </project>
  </supplement>

  <!-- com.nimbusds:lang-tag has ALv2 embedded in pom.xml -->
  <supplement>
    <project>
      <groupId>com.nimbusds</groupId>
      <artifactId>lang-tag</artifactId>
      <properties>
        <license.ignoreMissingEmbeddedLicense>1.5</license.ignoreMissingEmbeddedLicense>
        <license.ignoreMissingEmbeddedNotice>1.5</license.ignoreMissingEmbeddedNotice>
      </properties>
    </project>
  </supplement>

  <!-- com.nimbusds:content-type has ALv2 embedded in pom.xml -->
  <supplement>
    <project>
      <groupId>com.nimbusds</groupId>
      <artifactId>content-type</artifactId>
      <properties>
        <license.ignoreMissingEmbeddedLicense>2.1</license.ignoreMissingEmbeddedLicense>
        <license.ignoreMissingEmbeddedNotice>2.1</license.ignoreMissingEmbeddedNotice>
      </properties>
    </project>
  </supplement>

  <!-- org.linguafranca.pwdb:KeePassJava2 uses ALv2 and has no notice -->
  <supplement>
    <project>
      <groupId>org.linguafranca.pwdb</groupId>
      <artifactId>KeePassJava2</artifactId>
      <properties>
        <license.ignoreMissingEmbeddedLicense>2.1.4</license.ignoreMissingEmbeddedLicense>
        <license.ignoreMissingEmbeddedNotice>2.1.4</license.ignoreMissingEmbeddedNotice>
        <license.ignoreLicenseOverride>2.1.4</license.ignoreLicenseOverride>
      </properties>
    </project>
  </supplement>

  <!-- org.linguafranca.pwdb:KeePassJava2-dom uses ALv2 and has no notice -->
  <supplement>
    <project>
      <groupId>org.linguafranca.pwdb</groupId>
      <artifactId>KeePassJava2-dom</artifactId>
      <properties>
        <license.ignoreMissingEmbeddedLicense>2.1.4</license.ignoreMissingEmbeddedLicense>
        <license.ignoreMissingEmbeddedNotice>2.1.4</license.ignoreMissingEmbeddedNotice>
        <license.ignoreLicenseOverride>2.1.4</license.ignoreLicenseOverride>
      </properties>
    </project>
  </supplement>

  <!-- org.linguafranca.pwdb:KeePassJava2-jaxb uses ALv2 and has no notice -->
  <supplement>
    <project>
      <groupId>org.linguafranca.pwdb</groupId>
      <artifactId>KeePassJava2-jaxb</artifactId>
      <properties>
        <license.ignoreMissingEmbeddedLicense>2.1.4</license.ignoreMissingEmbeddedLicense>
        <license.ignoreMissingEmbeddedNotice>2.1.4</license.ignoreMissingEmbeddedNotice>
        <license.ignoreLicenseOverride>2.1.4</license.ignoreLicenseOverride>
      </properties>
    </project>
  </supplement>

  <!-- org.linguafranca.pwdb:KeePassJava2-kdb uses ALv2 and has no notice -->
  <supplement>
    <project>
      <groupId>org.linguafranca.pwdb</groupId>
      <artifactId>KeePassJava2-kdb</artifactId>
      <properties>
        <license.ignoreMissingEmbeddedLicense>2.1.4</license.ignoreMissingEmbeddedLicense>
        <license.ignoreMissingEmbeddedNotice>2.1.4</license.ignoreMissingEmbeddedNotice>
        <license.ignoreLicenseOverride>2.1.4</license.ignoreLicenseOverride>
      </properties>
    </project>
  </supplement>

  <!-- org.linguafranca.pwdb:KeePassJava2-kdbx uses ALv2 and has no notice -->
  <supplement>
    <project>
      <groupId>org.linguafranca.pwdb</groupId>
      <artifactId>KeePassJava2-kdbx</artifactId>
      <properties>
        <license.ignoreMissingEmbeddedLicense>2.1.4</license.ignoreMissingEmbeddedLicense>
        <license.ignoreMissingEmbeddedNotice>2.1.4</license.ignoreMissingEmbeddedNotice>
        <license.ignoreLicenseOverride>2.1.4</license.ignoreLicenseOverride>
      </properties>
    </project>
  </supplement>

  <!-- org.linguafranca.pwdb:KeePassJava2-simple uses ALv2 and has no notice -->
  <supplement>
    <project>
      <groupId>org.linguafranca.pwdb</groupId>
      <artifactId>KeePassJava2-simple</artifactId>
      <properties>
        <license.ignoreMissingEmbeddedLicense>2.1.4</license.ignoreMissingEmbeddedLicense>
        <license.ignoreMissingEmbeddedNotice>2.1.4</license.ignoreMissingEmbeddedNotice>
        <license.ignoreLicenseOverride>2.1.4</license.ignoreLicenseOverride>
      </properties>
    </project>
  </supplement>

  <!-- org.linguafranca.pwdb:database uses ALv2 and has no notice -->
  <supplement>
    <project>
      <groupId>org.linguafranca.pwdb</groupId>
      <artifactId>database</artifactId>
      <properties>
        <license.ignoreMissingEmbeddedLicense>2.1.4</license.ignoreMissingEmbeddedLicense>
        <license.ignoreMissingEmbeddedNotice>2.1.4</license.ignoreMissingEmbeddedNotice>
        <license.ignoreLicenseOverride>2.1.4</license.ignoreLicenseOverride>
      </properties>
    </project>
  </supplement>

  <!-- net.minidev:json-smart has ALv2 embedded in pom.xml -->
  <supplement>
    <project>
      <groupId>net.minidev</groupId>
      <artifactId>json-smart</artifactId>
      <properties>
        <license.ignoreMissingEmbeddedLicense>2.4.7</license.ignoreMissingEmbeddedLicense>
        <license.ignoreMissingEmbeddedNotice>2.4.7</license.ignoreMissingEmbeddedNotice>
      </properties>
    </project>
  </supplement>

  <!-- net.minidev:accessors-smart has ALv2 embedded in pom.xml -->
  <supplement>
    <project>
      <groupId>net.minidev</groupId>
      <artifactId>accessors-smart</artifactId>
      <properties>
        <license.ignoreMissingEmbeddedLicense>2.4.7</license.ignoreMissingEmbeddedLicense>
        <license.ignoreMissingEmbeddedNotice>2.4.7</license.ignoreMissingEmbeddedNotice>
      </properties>
    </project>
  </supplement>

  <supplement>
    <project>
      <groupId>org.ow2.asm</groupId>
      <artifactId>asm</artifactId>
      <properties>
        <license.ignoreMissingEmbeddedLicense>9.1</license.ignoreMissingEmbeddedLicense>
        <license.ignoreMissingEmbeddedNotice>9.1</license.ignoreMissingEmbeddedNotice>
        <license.ignoreLicenseOverride>9.1</license.ignoreLicenseOverride>
      </properties>
    </project>
  </supplement>

  <!-- GCS SDK for Java start -->
  <!-- com.google.api has no NOTICE file -->
  <supplement>
    <project>
      <groupId>com.google.api</groupId>
      <artifactId>api-common</artifactId>
      <properties>
        <license.ignoreMissingEmbeddedLicense>2.5.0</license.ignoreMissingEmbeddedLicense>
        <license.ignoreMissingEmbeddedNotice>2.5.0</license.ignoreMissingEmbeddedNotice>
        <license.ignoreLicenseOverride>2.5.0</license.ignoreLicenseOverride>
      </properties>
    </project>
  </supplement>

  <!-- com.google.api:gax-httpjson has no NOTICE file -->
  <supplement>
    <project>
      <groupId>com.google.api</groupId>
      <artifactId>gax-httpjson</artifactId>
      <properties>
        <license.ignoreMissingEmbeddedLicense>0.107.0</license.ignoreMissingEmbeddedLicense>
        <license.ignoreMissingEmbeddedNotice>0.107.0</license.ignoreMissingEmbeddedNotice>
        <license.ignoreLicenseOverride>0.107.0</license.ignoreLicenseOverride>
      </properties>
    </project>
  </supplement>

  <!-- com.google.api:gax has no NOTICE file -->
  <supplement>
    <project>
      <groupId>com.google.api</groupId>
      <artifactId>gax</artifactId>
      <properties>
        <license.ignoreMissingEmbeddedLicense>2.22.0</license.ignoreMissingEmbeddedLicense>
        <license.ignoreMissingEmbeddedNotice>2.22.0</license.ignoreMissingEmbeddedNotice>
        <license.ignoreLicenseOverride>2.22.0</license.ignoreLicenseOverride>
      </properties>
    </project>
  </supplement>

  <!-- com.google.api-client uses non-fixed ALv2 with no NOTICE file -->
  <supplement>
    <project>
      <groupId>com.google.api-client</groupId>
      <artifactId>google-api-client</artifactId>
      <properties>
        <license.ignoreMissingEmbeddedLicense>2.1.2</license.ignoreMissingEmbeddedLicense>
        <license.ignoreMissingEmbeddedNotice>2.1.2</license.ignoreMissingEmbeddedNotice>
        <license.ignoreLicenseOverride>2.1.2</license.ignoreLicenseOverride>
      </properties>
    </project>
  </supplement>

  <!-- io.opencensus uses ALv2 with no NOTICE file -->
  <supplement>
    <project>
      <groupId>io.opencensus</groupId>
      <artifactId>opencensus-proto</artifactId>
      <properties>
        <license.ignoreMissingEmbeddedLicense>0.2.0</license.ignoreMissingEmbeddedLicense>
        <license.ignoreMissingEmbeddedNotice>0.2.0</license.ignoreMissingEmbeddedNotice>
        <license.ignoreLicenseOverride>0.2.0</license.ignoreLicenseOverride>
      </properties>
    </project>
  </supplement>

  <!-- com.google.android:annotations has ASLv2 <license> in pom -->
  <supplement>
    <project>
      <groupId>com.google.android</groupId>
      <artifactId>annotations</artifactId>
      <properties>
        <license.ignoreMissingEmbeddedLicense>4.1.1.4</license.ignoreMissingEmbeddedLicense>
        <license.ignoreMissingEmbeddedNotice>4.1.1.4</license.ignoreMissingEmbeddedNotice>
      </properties>
    </project>
  </supplement>

  <!-- io.opencensus uses ALv2 with no NOTICE file -->
  <supplement>
    <project>
      <groupId>io.opencensus</groupId>
      <artifactId>opencensus-proto</artifactId>
      <properties>
        <license.ignoreMissingEmbeddedLicense>0.2.0</license.ignoreMissingEmbeddedLicense>
        <license.ignoreMissingEmbeddedNotice>0.2.0</license.ignoreMissingEmbeddedNotice>
        <license.ignoreLicenseOverride>0.2.0</license.ignoreLicenseOverride>
      </properties>
    </project>
  </supplement>

  <!-- com.google.android:annotations has ASLv2 <license> in pom -->
  <supplement>
    <project>
      <groupId>com.google.android</groupId>
      <artifactId>annotations</artifactId>
      <properties>
        <license.ignoreMissingEmbeddedLicense>4.1.1.4</license.ignoreMissingEmbeddedLicense>
        <license.ignoreMissingEmbeddedNotice>4.1.1.4</license.ignoreMissingEmbeddedNotice>
      </properties>
    </project>
  </supplement>

  <!-- io.opencensus uses non-fixed ALv2 with no NOTICE file -->
  <supplement>
    <project>
      <groupId>io.opencensus</groupId>
      <artifactId>opencensus-api</artifactId>
      <properties>
        <license.ignoreMissingEmbeddedLicense>0.31.1</license.ignoreMissingEmbeddedLicense>
        <license.ignoreMissingEmbeddedNotice>0.31.1</license.ignoreMissingEmbeddedNotice>
        <license.ignoreLicenseOverride>0.31.1</license.ignoreLicenseOverride>
      </properties>
    </project>
  </supplement>

  <!-- io.opencensus uses ALv2 with no NOTICE file -->
  <supplement>
    <project>
      <groupId>io.opencensus</groupId>
      <artifactId>opencensus-contrib-exemplar-util</artifactId>
      <properties>
        <license.ignoreMissingEmbeddedLicense>0.31.0</license.ignoreMissingEmbeddedLicense>
        <license.ignoreMissingEmbeddedNotice>0.31.0</license.ignoreMissingEmbeddedNotice>
        <license.ignoreLicenseOverride>0.31.0</license.ignoreLicenseOverride>
      </properties>
    </project>
  </supplement>

  <!-- io.opencensus uses ALv2 with no NOTICE file -->
  <supplement>
    <project>
      <groupId>io.opencensus</groupId>
      <artifactId>opencensus-contrib-grpc-metrics</artifactId>
      <properties>
        <license.ignoreMissingEmbeddedLicense>0.31.0</license.ignoreMissingEmbeddedLicense>
        <license.ignoreMissingEmbeddedNotice>0.31.0</license.ignoreMissingEmbeddedNotice>
        <license.ignoreLicenseOverride>0.31.0</license.ignoreLicenseOverride>
      </properties>
    </project>
  </supplement>

  <!-- io.opencensus uses non-fixed ALv2 with no NOTICE file -->
  <supplement>
    <project>
      <groupId>io.opencensus</groupId>
      <artifactId>opencensus-contrib-http-util</artifactId>
      <properties>
        <license.ignoreMissingEmbeddedLicense>0.31.1</license.ignoreMissingEmbeddedLicense>
        <license.ignoreMissingEmbeddedNotice>0.31.1</license.ignoreMissingEmbeddedNotice>
        <license.ignoreLicenseOverride>0.31.1</license.ignoreLicenseOverride>
      </properties>
    </project>
  </supplement>

<<<<<<< HEAD
  <!-- io.opencensus uses ALv2 with no NOTICE file -->
  <supplement>
    <project>
      <groupId>io.opencensus</groupId>
      <artifactId>opencensus-contrib-resource-util</artifactId>
      <properties>
        <license.ignoreMissingEmbeddedLicense>0.31.0</license.ignoreMissingEmbeddedLicense>
        <license.ignoreMissingEmbeddedNotice>0.31.0</license.ignoreMissingEmbeddedNotice>
        <license.ignoreLicenseOverride>0.31.0</license.ignoreLicenseOverride>
      </properties>
    </project>
  </supplement>

  <!-- io.opencensus uses ALv2 with no NOTICE file -->
  <supplement>
    <project>
      <groupId>io.opencensus</groupId>
      <artifactId>opencensus-exporter-metrics-util</artifactId>
      <properties>
        <license.ignoreMissingEmbeddedLicense>0.31.0</license.ignoreMissingEmbeddedLicense>
        <license.ignoreMissingEmbeddedNotice>0.31.0</license.ignoreMissingEmbeddedNotice>
        <license.ignoreLicenseOverride>0.31.0</license.ignoreLicenseOverride>
      </properties>
    </project>
  </supplement>

  <!-- io.opencensus uses ALv2 with no NOTICE file -->
  <supplement>
    <project>
      <groupId>io.opencensus</groupId>
      <artifactId>opencensus-exporter-stats-stackdriver</artifactId>
      <properties>
        <license.ignoreMissingEmbeddedLicense>0.31.0</license.ignoreMissingEmbeddedLicense>
        <license.ignoreMissingEmbeddedNotice>0.31.0</license.ignoreMissingEmbeddedNotice>
        <license.ignoreLicenseOverride>0.31.0</license.ignoreLicenseOverride>
      </properties>
    </project>
  </supplement>

  <!-- io.opencensus uses ALv2 with no NOTICE file -->
  <supplement>
    <project>
      <groupId>io.opencensus</groupId>
      <artifactId>opencensus-impl-core</artifactId>
      <properties>
        <license.ignoreMissingEmbeddedLicense>0.31.0</license.ignoreMissingEmbeddedLicense>
        <license.ignoreMissingEmbeddedNotice>0.31.0</license.ignoreMissingEmbeddedNotice>
        <license.ignoreLicenseOverride>0.31.0</license.ignoreLicenseOverride>
      </properties>
    </project>
  </supplement>

  <!-- io.opencensus uses ALv2 with no NOTICE file -->
  <supplement>
    <project>
      <groupId>io.opencensus</groupId>
      <artifactId>opencensus-impl</artifactId>
      <properties>
        <license.ignoreMissingEmbeddedLicense>0.31.0</license.ignoreMissingEmbeddedLicense>
        <license.ignoreMissingEmbeddedNotice>0.31.0</license.ignoreMissingEmbeddedNotice>
        <license.ignoreLicenseOverride>0.31.0</license.ignoreLicenseOverride>
      </properties>
    </project>
  </supplement>

  <!-- com.google.cloud.bigdataoss uses ALv2 with no NOTICE file -->
  <supplement>
    <project>
      <groupId>com.google.cloud.bigdataoss</groupId>
      <artifactId>gcs-connector</artifactId>
      <properties>
        <license.ignoreMissingEmbeddedLicense>hadoop3-2.2.6</license.ignoreMissingEmbeddedLicense>
        <license.ignoreMissingEmbeddedNotice>hadoop3-2.2.6</license.ignoreMissingEmbeddedNotice>
        <license.ignoreLicenseOverride>hadoop3-2.2.6</license.ignoreLicenseOverride>
      </properties>
    </project>
  </supplement>

  <!-- com.google.cloud.bigdataoss uses ALv2 with no NOTICE file -->
  <supplement>
    <project>
      <groupId>com.google.cloud.bigdataoss</groupId>
      <artifactId>gcsio</artifactId>
      <properties>
        <license.ignoreMissingEmbeddedLicense>2.2.6</license.ignoreMissingEmbeddedLicense>
        <license.ignoreMissingEmbeddedNotice>2.2.6</license.ignoreMissingEmbeddedNotice>
        <license.ignoreLicenseOverride>2.2.6</license.ignoreLicenseOverride>
      </properties>
    </project>
  </supplement>

  <!-- com.google.cloud.bigdataoss uses ALv2 with no NOTICE file -->
  <supplement>
    <project>
      <groupId>com.google.cloud.bigdataoss</groupId>
      <artifactId>util-hadoop</artifactId>
      <properties>
        <license.ignoreMissingEmbeddedLicense>hadoop3-2.2.6</license.ignoreMissingEmbeddedLicense>
        <license.ignoreMissingEmbeddedNotice>hadoop3-2.2.6</license.ignoreMissingEmbeddedNotice>
        <license.ignoreLicenseOverride>hadoop3-2.2.6</license.ignoreLicenseOverride>
      </properties>
    </project>
  </supplement>

  <!-- com.google.cloud.bigdataoss uses ALv2 with no NOTICE file -->
  <supplement>
    <project>
      <groupId>com.google.cloud.bigdataoss</groupId>
      <artifactId>util</artifactId>
      <properties>
        <license.ignoreMissingEmbeddedLicense>2.2.6</license.ignoreMissingEmbeddedLicense>
        <license.ignoreMissingEmbeddedNotice>2.2.6</license.ignoreMissingEmbeddedNotice>
        <license.ignoreLicenseOverride>2.2.6</license.ignoreLicenseOverride>
      </properties>
    </project>
  </supplement>

  <!-- com.google.flogger uses ALv2 with no NOTICE file -->
  <supplement>
    <project>
      <groupId>com.google.flogger</groupId>
      <artifactId>flogger</artifactId>
      <properties>
        <license.ignoreMissingEmbeddedLicense>0.7.1</license.ignoreMissingEmbeddedLicense>
        <license.ignoreMissingEmbeddedNotice>0.7.1</license.ignoreMissingEmbeddedNotice>
        <license.ignoreLicenseOverride>0.7.1</license.ignoreLicenseOverride>
      </properties>
    </project>
  </supplement>

  <!-- com.google.flogger uses ALv2 with no NOTICE file -->
  <supplement>
    <project>
      <groupId>com.google.flogger</groupId>
      <artifactId>google-extensions</artifactId>
      <properties>
        <license.ignoreMissingEmbeddedLicense>0.7.1</license.ignoreMissingEmbeddedLicense>
        <license.ignoreMissingEmbeddedNotice>0.7.1</license.ignoreMissingEmbeddedNotice>
        <license.ignoreLicenseOverride>0.7.1</license.ignoreLicenseOverride>
      </properties>
    </project>
  </supplement>

  <!-- com.google.flogger uses ALv2 with no NOTICE file -->
  <supplement>
    <project>
      <groupId>com.google.flogger</groupId>
      <artifactId>flogger-system-backend</artifactId>
      <properties>
        <license.ignoreMissingEmbeddedLicense>0.7.1</license.ignoreMissingEmbeddedLicense>
        <license.ignoreMissingEmbeddedNotice>0.7.1</license.ignoreMissingEmbeddedNotice>
        <license.ignoreLicenseOverride>0.7.1</license.ignoreLicenseOverride>
      </properties>
    </project>
  </supplement>

=======
>>>>>>> 05a9fd47
  <!-- com.google.api.grpc uses ALv2 with no NOTICE file -->
  <supplement>
    <project>
      <groupId>com.google.api.grpc</groupId>
<<<<<<< HEAD
      <artifactId>proto-google-cloud-monitoring-v3</artifactId>
      <properties>
        <license.ignoreMissingEmbeddedLicense>1.64.0</license.ignoreMissingEmbeddedLicense>
        <license.ignoreMissingEmbeddedNotice>1.64.0</license.ignoreMissingEmbeddedNotice>
        <license.ignoreLicenseOverride>1.64.0</license.ignoreLicenseOverride>
=======
      <artifactId>gapic-google-cloud-storage-v2</artifactId>
      <properties>
        <license.ignoreMissingEmbeddedLicense>2.17.2-alpha</license.ignoreMissingEmbeddedLicense>
        <license.ignoreMissingEmbeddedNotice>2.17.2-alpha</license.ignoreMissingEmbeddedNotice>
        <license.ignoreLicenseOverride>2.17.2-alpha</license.ignoreLicenseOverride>
>>>>>>> 05a9fd47
      </properties>
    </project>
  </supplement>

  <!-- com.google.api.grpc uses ALv2 with no NOTICE file -->
  <supplement>
    <project>
      <groupId>com.google.api.grpc</groupId>
      <artifactId>grpc-google-cloud-storage-v2</artifactId>
      <properties>
<<<<<<< HEAD
        <license.ignoreMissingEmbeddedLicense>2.2.2-alpha</license.ignoreMissingEmbeddedLicense>
        <license.ignoreMissingEmbeddedNotice>2.2.2-alpha</license.ignoreMissingEmbeddedNotice>
        <license.ignoreLicenseOverride>2.2.2-alpha</license.ignoreLicenseOverride>
=======
        <license.ignoreMissingEmbeddedLicense>2.17.2-alpha</license.ignoreMissingEmbeddedLicense>
        <license.ignoreMissingEmbeddedNotice>2.17.2-alpha</license.ignoreMissingEmbeddedNotice>
        <license.ignoreLicenseOverride>2.17.2-alpha</license.ignoreLicenseOverride>
>>>>>>> 05a9fd47
      </properties>
    </project>
  </supplement>

  <!-- com.google.api.grpc uses ALv2 with no NOTICE file -->
  <supplement>
    <project>
      <groupId>com.google.api.grpc</groupId>
      <artifactId>proto-google-cloud-storage-v2</artifactId>
      <properties>
<<<<<<< HEAD
        <license.ignoreMissingEmbeddedLicense>2.2.2-alpha</license.ignoreMissingEmbeddedLicense>
        <license.ignoreMissingEmbeddedNotice>2.2.2-alpha</license.ignoreMissingEmbeddedNotice>
        <license.ignoreLicenseOverride>2.2.2-alpha</license.ignoreLicenseOverride>
      </properties>
    </project>
  </supplement>

  <!-- com.lmax uses ALv2 with no NOTICE file -->
  <supplement>
    <project>
      <groupId>com.lmax</groupId>
      <artifactId>disruptor</artifactId>
      <properties>
        <license.ignoreMissingEmbeddedLicense>3.4.2</license.ignoreMissingEmbeddedLicense>
        <license.ignoreMissingEmbeddedNotice>3.4.2</license.ignoreMissingEmbeddedNotice>
        <license.ignoreLicenseOverride>3.4.2</license.ignoreLicenseOverride>
      </properties>
    </project>
  </supplement>

  <!-- com.google.cloud uses ALv2 with no NOTICE file -->
  <supplement>
    <project>
      <groupId>com.google.cloud</groupId>
      <artifactId>google-cloud-core-grpc</artifactId>
      <properties>
        <license.ignoreMissingEmbeddedLicense>1.82.0</license.ignoreMissingEmbeddedLicense>
        <license.ignoreMissingEmbeddedNotice>1.82.0</license.ignoreMissingEmbeddedNotice>
        <license.ignoreLicenseOverride>1.82.0</license.ignoreLicenseOverride>
      </properties>
    </project>
  </supplement>

  <!-- com.google.cloud uses ALv2 with no NOTICE file -->
  <supplement>
    <project>
      <groupId>com.google.cloud</groupId>
      <artifactId>google-cloud-monitoring</artifactId>
      <properties>
        <license.ignoreMissingEmbeddedLicense>1.82.0</license.ignoreMissingEmbeddedLicense>
        <license.ignoreMissingEmbeddedNotice>1.82.0</license.ignoreMissingEmbeddedNotice>
        <license.ignoreLicenseOverride>1.82.0</license.ignoreLicenseOverride>
      </properties>
    </project>
  </supplement>

  <!-- com.google.api-client uses ALv2 LICENSE and has a NOTICE file -->
  <supplement>
    <project>
      <groupId>com.google.api-client</groupId>
      <artifactId>google-api-client-jackson2</artifactId>
      <properties>
        <license.ignoreMissingEmbeddedLicense>1.32.2</license.ignoreMissingEmbeddedLicense>
        <license.ignoreMissingEmbeddedNotice>1.32.2</license.ignoreMissingEmbeddedNotice>
        <license.ignoreLicenseOverride>1.32.2</license.ignoreLicenseOverride>
=======
        <license.ignoreMissingEmbeddedLicense>2.17.2-alpha</license.ignoreMissingEmbeddedLicense>
        <license.ignoreMissingEmbeddedNotice>2.17.2-alpha</license.ignoreMissingEmbeddedNotice>
        <license.ignoreLicenseOverride>2.17.2-alpha</license.ignoreLicenseOverride>
>>>>>>> 05a9fd47
      </properties>
    </project>
  </supplement>

  <!-- org.conscrypt uses ALv2 LICENSE and has a NOTICE file -->
  <supplement>
    <project>
      <groupId>org.conscrypt</groupId>
      <artifactId>conscrypt-openjdk-uber</artifactId>
      <properties>
<<<<<<< HEAD
        <license.ignoreMissingEmbeddedLicense>2.5.1</license.ignoreMissingEmbeddedLicense>
        <license.ignoreMissingEmbeddedNotice>2.5.1</license.ignoreMissingEmbeddedNotice>
        <license.ignoreLicenseOverride>2.5.1</license.ignoreLicenseOverride>
=======
        <license.ignoreMissingEmbeddedLicense>2.5.2</license.ignoreMissingEmbeddedLicense>
        <license.ignoreMissingEmbeddedNotice>2.5.2</license.ignoreMissingEmbeddedNotice>
        <license.ignoreLicenseOverride>2.5.2</license.ignoreLicenseOverride>
>>>>>>> 05a9fd47
      </properties>
    </project>
  </supplement>

  <!-- io.perfmark uses ALv2 license -->
  <supplement>
    <project>
      <groupId>io.perfmark</groupId>
      <artifactId>perfmark-api</artifactId>
      <properties>
<<<<<<< HEAD
        <license.ignoreMissingEmbeddedLicense>0.23.0</license.ignoreMissingEmbeddedLicense>
        <license.ignoreMissingEmbeddedNotice>0.23.0</license.ignoreMissingEmbeddedNotice>
        <license.ignoreLicenseOverride>0.23.0</license.ignoreLicenseOverride>
=======
        <license.ignoreMissingEmbeddedLicense>0.26.0</license.ignoreMissingEmbeddedLicense>
        <license.ignoreMissingEmbeddedNotice>0.26.0</license.ignoreMissingEmbeddedNotice>
        <license.ignoreLicenseOverride>0.26.0</license.ignoreLicenseOverride>
>>>>>>> 05a9fd47
      </properties>
    </project>
  </supplement>

  <!-- org.codehaus.mojo:animal-sniffer-annotations uses MIT license -->
  <supplement>
    <project>
      <groupId>org.codehaus.mojo</groupId>
      <artifactId>animal-sniffer-annotations</artifactId>
      <properties>
<<<<<<< HEAD
        <license.ignoreMissingEmbeddedLicense>1.19</license.ignoreMissingEmbeddedLicense>
        <license.ignoreMissingEmbeddedNotice>1.19</license.ignoreMissingEmbeddedNotice>
=======
        <license.ignoreMissingEmbeddedLicense>1.22</license.ignoreMissingEmbeddedLicense>
        <license.ignoreMissingEmbeddedNotice>1.22</license.ignoreMissingEmbeddedNotice>
>>>>>>> 05a9fd47
      </properties>
    </project>
  </supplement>

  <!-- com.google.apis:google-api-services-iamcredentials has embedded ASLv2 in pom.xml -->
  <supplement>
    <project>
      <groupId>com.google.apis</groupId>
      <artifactId>google-api-services-iamcredentials</artifactId>
      <properties>
        <license.ignoreMissingEmbeddedLicense>v1-rev20210326-1.32.1</license.ignoreMissingEmbeddedLicense>
        <license.ignoreMissingEmbeddedNotice>v1-rev20210326-1.32.1</license.ignoreMissingEmbeddedNotice>
      </properties>
    </project>
  </supplement>

  <!-- com.google.apis:google-api-services-iamcredentials has embedded ASLv2 in pom.xml -->
  <supplement>
    <project>
      <groupId>com.google.api</groupId>
      <artifactId>gax-grpc</artifactId>
      <properties>
<<<<<<< HEAD
        <license.ignoreMissingEmbeddedLicense>2.7.1</license.ignoreMissingEmbeddedLicense>
        <license.ignoreMissingEmbeddedNotice>2.7.1</license.ignoreMissingEmbeddedNotice>
        <license.ignoreLicenseOverride>2.7.1</license.ignoreLicenseOverride>
=======
        <license.ignoreMissingEmbeddedLicense>2.22.0</license.ignoreMissingEmbeddedLicense>
        <license.ignoreMissingEmbeddedNotice>2.22.0</license.ignoreMissingEmbeddedNotice>
        <license.ignoreLicenseOverride>2.22.0</license.ignoreLicenseOverride>
      </properties>
    </project>
  </supplement>

  <!-- com.google.cloud uses ALv2 with no NOTICE file -->
  <supplement>
    <project>
      <groupId>com.google.cloud</groupId>
      <artifactId>google-cloud-core-grpc</artifactId>
      <properties>
        <license.ignoreMissingEmbeddedLicense>2.9.4</license.ignoreMissingEmbeddedLicense>
        <license.ignoreMissingEmbeddedNotice>2.9.4</license.ignoreMissingEmbeddedNotice>
        <license.ignoreLicenseOverride>2.9.4</license.ignoreLicenseOverride>
>>>>>>> 05a9fd47
      </properties>
    </project>
  </supplement>

  <!-- com.google.cloud:google-cloud-core is non-fixed ALv2 with no NOTICE file -->
  <supplement>
    <project>
      <groupId>com.google.cloud</groupId>
      <artifactId>google-cloud-core</artifactId>
      <properties>
        <license.ignoreMissingEmbeddedLicense>2.9.4</license.ignoreMissingEmbeddedLicense>
        <license.ignoreMissingEmbeddedNotice>2.9.4</license.ignoreMissingEmbeddedNotice>
        <license.ignoreLicenseOverride>2.9.4</license.ignoreLicenseOverride>
      </properties>
    </project>
  </supplement>

  <!-- com.google.cloud:google-cloud-core-http is non-fixed ALv2 with no NOTICE file -->
  <supplement>
    <project>
      <groupId>com.google.cloud</groupId>
      <artifactId>google-cloud-core-http</artifactId>
      <properties>
        <license.ignoreMissingEmbeddedLicense>2.9.4</license.ignoreMissingEmbeddedLicense>
        <license.ignoreMissingEmbeddedNotice>2.9.4</license.ignoreMissingEmbeddedNotice>
        <license.ignoreLicenseOverride>2.9.4</license.ignoreLicenseOverride>
      </properties>
    </project>
  </supplement>

  <!-- com.google.auth has no NOTICE file -->
  <supplement>
    <project>
      <groupId>com.google.auth</groupId>
      <artifactId>google-auth-library-credentials</artifactId>
      <properties>
        <license.ignoreMissingEmbeddedLicense>1.14.0</license.ignoreMissingEmbeddedLicense>
        <license.ignoreMissingEmbeddedNotice>1.14.0</license.ignoreMissingEmbeddedNotice>
        <license.ignoreLicenseOverride>1.14.0</license.ignoreLicenseOverride>
      </properties>
    </project>
  </supplement>

  <!-- com.google.auth has no NOTICE file -->
  <supplement>
    <project>
      <groupId>com.google.auth</groupId>
      <artifactId>google-auth-library-oauth2-http</artifactId>
      <properties>
        <license.ignoreMissingEmbeddedLicense>1.14.0</license.ignoreMissingEmbeddedLicense>
        <license.ignoreMissingEmbeddedNotice>1.14.0</license.ignoreMissingEmbeddedNotice>
        <license.ignoreLicenseOverride>1.14.0</license.ignoreLicenseOverride>
      </properties>
    </project>
  </supplement>

  <!-- io.grpc uses ALv2 -->
  <supplement>
    <project>
      <groupId>io.grpc</groupId>
      <artifactId>grpc-alts</artifactId>
      <properties>
<<<<<<< HEAD
        <license.ignoreMissingEmbeddedLicense>1.43.2</license.ignoreMissingEmbeddedLicense>
        <license.ignoreMissingEmbeddedNotice>1.43.2</license.ignoreMissingEmbeddedNotice>
        <license.ignoreLicenseOverride>1.43.2</license.ignoreLicenseOverride>
=======
        <license.ignoreMissingEmbeddedLicense>1.52.1</license.ignoreMissingEmbeddedLicense>
        <license.ignoreMissingEmbeddedNotice>1.52.1</license.ignoreMissingEmbeddedNotice>
        <license.ignoreLicenseOverride>1.52.1</license.ignoreLicenseOverride>
>>>>>>> 05a9fd47
      </properties>
    </project>
  </supplement>

  <!-- io.grpc uses ALv2 -->
  <supplement>
    <project>
      <groupId>io.grpc</groupId>
      <artifactId>grpc-api</artifactId>
      <properties>
<<<<<<< HEAD
        <license.ignoreMissingEmbeddedLicense>1.43.2</license.ignoreMissingEmbeddedLicense>
        <license.ignoreMissingEmbeddedNotice>1.43.2</license.ignoreMissingEmbeddedNotice>
        <license.ignoreLicenseOverride>1.43.2</license.ignoreLicenseOverride>
=======
        <license.ignoreMissingEmbeddedLicense>1.52.1</license.ignoreMissingEmbeddedLicense>
        <license.ignoreMissingEmbeddedNotice>1.52.1</license.ignoreMissingEmbeddedNotice>
        <license.ignoreLicenseOverride>1.52.1</license.ignoreLicenseOverride>
>>>>>>> 05a9fd47
      </properties>
    </project>
  </supplement>

  <!-- io.grpc uses ALv2 -->
  <supplement>
    <project>
      <groupId>io.grpc</groupId>
      <artifactId>grpc-auth</artifactId>
      <properties>
<<<<<<< HEAD
        <license.ignoreMissingEmbeddedLicense>1.43.2</license.ignoreMissingEmbeddedLicense>
        <license.ignoreMissingEmbeddedNotice>1.43.2</license.ignoreMissingEmbeddedNotice>
        <license.ignoreLicenseOverride>1.43.2</license.ignoreLicenseOverride>
=======
        <license.ignoreMissingEmbeddedLicense>1.52.1</license.ignoreMissingEmbeddedLicense>
        <license.ignoreMissingEmbeddedNotice>1.52.1</license.ignoreMissingEmbeddedNotice>
        <license.ignoreLicenseOverride>1.52.1</license.ignoreLicenseOverride>
>>>>>>> 05a9fd47
      </properties>
    </project>
  </supplement>

  <!-- io.grpc uses ALv2 -->
  <supplement>
    <project>
      <groupId>io.grpc</groupId>
      <artifactId>grpc-census</artifactId>
      <properties>
        <license.ignoreMissingEmbeddedLicense>1.43.2</license.ignoreMissingEmbeddedLicense>
        <license.ignoreMissingEmbeddedNotice>1.43.2</license.ignoreMissingEmbeddedNotice>
        <license.ignoreLicenseOverride>1.43.2</license.ignoreLicenseOverride>
      </properties>
    </project>
  </supplement>

  <!-- io.grpc uses ALv2 -->
  <supplement>
    <project>
      <groupId>io.grpc</groupId>
      <artifactId>grpc-context</artifactId>
      <properties>
        <license.ignoreMissingEmbeddedLicense>1.52.1</license.ignoreMissingEmbeddedLicense>
        <license.ignoreMissingEmbeddedNotice>1.52.1</license.ignoreMissingEmbeddedNotice>
        <license.ignoreLicenseOverride>1.52.1</license.ignoreLicenseOverride>
      </properties>
    </project>
  </supplement>

  <!-- io.grpc uses ALv2 -->
  <supplement>
    <project>
      <groupId>io.grpc</groupId>
      <artifactId>grpc-core</artifactId>
      <properties>
        <license.ignoreMissingEmbeddedLicense>1.52.1</license.ignoreMissingEmbeddedLicense>
        <license.ignoreMissingEmbeddedNotice>1.52.1</license.ignoreMissingEmbeddedNotice>
        <license.ignoreLicenseOverride>1.52.1</license.ignoreLicenseOverride>
      </properties>
    </project>
  </supplement>

  <!-- io.grpc uses ALv2 -->
  <supplement>
    <project>
      <groupId>io.grpc</groupId>
      <artifactId>grpc-googleapis</artifactId>
      <properties>
        <license.ignoreMissingEmbeddedLicense>1.52.1</license.ignoreMissingEmbeddedLicense>
        <license.ignoreMissingEmbeddedNotice>1.52.1</license.ignoreMissingEmbeddedNotice>
        <license.ignoreLicenseOverride>1.52.1</license.ignoreLicenseOverride>
        <license.ignoreNoticeOverride>1.52.1</license.ignoreNoticeOverride>
      </properties>
    </project>
  </supplement>

  <!-- io.grpc uses ALv2 -->
  <supplement>
    <project>
      <groupId>io.grpc</groupId>
      <artifactId>grpc-grpclb</artifactId>
      <properties>
        <license.ignoreMissingEmbeddedLicense>1.52.1</license.ignoreMissingEmbeddedLicense>
        <license.ignoreMissingEmbeddedNotice>1.52.1</license.ignoreMissingEmbeddedNotice>
        <license.ignoreLicenseOverride>1.52.1</license.ignoreLicenseOverride>
      </properties>
    </project>
  </supplement>

  <!-- io.grpc uses ALv2 -->
  <supplement>
    <project>
      <groupId>io.grpc</groupId>
      <artifactId>grpc-protobuf-lite</artifactId>
      <properties>
        <license.ignoreMissingEmbeddedLicense>1.52.1</license.ignoreMissingEmbeddedLicense>
        <license.ignoreMissingEmbeddedNotice>1.52.1</license.ignoreMissingEmbeddedNotice>
        <license.ignoreLicenseOverride>1.52.1</license.ignoreLicenseOverride>
      </properties>
    </project>
  </supplement>

  <!-- io.grpc uses ALv2 -->
  <supplement>
    <project>
      <groupId>io.grpc</groupId>
      <artifactId>grpc-protobuf</artifactId>
      <properties>
        <license.ignoreMissingEmbeddedLicense>1.52.1</license.ignoreMissingEmbeddedLicense>
        <license.ignoreMissingEmbeddedNotice>1.52.1</license.ignoreMissingEmbeddedNotice>
        <license.ignoreLicenseOverride>1.52.1</license.ignoreLicenseOverride>
      </properties>
    </project>
  </supplement>

  <!-- io.grpc uses ALv2 -->
  <supplement>
    <project>
      <groupId>io.grpc</groupId>
      <artifactId>grpc-services</artifactId>
      <properties>
        <license.ignoreMissingEmbeddedLicense>1.52.1</license.ignoreMissingEmbeddedLicense>
        <license.ignoreMissingEmbeddedNotice>1.52.1</license.ignoreMissingEmbeddedNotice>
        <license.ignoreLicenseOverride>1.52.1</license.ignoreLicenseOverride>
      </properties>
    </project>
  </supplement>

  <!-- io.grpc uses ALv2 -->
  <supplement>
    <project>
      <groupId>io.grpc</groupId>
      <artifactId>grpc-stub</artifactId>
      <properties>
        <license.ignoreMissingEmbeddedLicense>1.52.1</license.ignoreMissingEmbeddedLicense>
        <license.ignoreMissingEmbeddedNotice>1.52.1</license.ignoreMissingEmbeddedNotice>
        <license.ignoreLicenseOverride>1.52.1</license.ignoreLicenseOverride>
      </properties>
    </project>
  </supplement>

  <!-- io.grpc uses ALv2 -->
  <supplement>
    <project>
      <groupId>io.grpc</groupId>
      <artifactId>grpc-xds</artifactId>
      <properties>
        <license.ignoreMissingEmbeddedLicense>1.52.1</license.ignoreMissingEmbeddedLicense>
        <license.ignoreMissingEmbeddedNotice>1.52.1</license.ignoreMissingEmbeddedNotice>
        <license.ignoreLicenseOverride>1.52.1</license.ignoreLicenseOverride>
      </properties>
    </project>
  </supplement>

  <!-- io.grpc uses ALv2 -->
  <supplement>
    <project>
      <groupId>io.grpc</groupId>
      <artifactId>grpc-core</artifactId>
      <properties>
        <license.ignoreMissingEmbeddedLicense>1.43.2</license.ignoreMissingEmbeddedLicense>
        <license.ignoreMissingEmbeddedNotice>1.43.2</license.ignoreMissingEmbeddedNotice>
        <license.ignoreLicenseOverride>1.43.2</license.ignoreLicenseOverride>
      </properties>
    </project>
  </supplement>

  <!-- io.grpc uses ALv2 -->
  <supplement>
    <project>
      <groupId>io.grpc</groupId>
      <artifactId>grpc-grpclb</artifactId>
      <properties>
        <license.ignoreMissingEmbeddedLicense>1.43.2</license.ignoreMissingEmbeddedLicense>
        <license.ignoreMissingEmbeddedNotice>1.43.2</license.ignoreMissingEmbeddedNotice>
        <license.ignoreLicenseOverride>1.43.2</license.ignoreLicenseOverride>
      </properties>
    </project>
  </supplement>

  <!-- io.grpc uses ALv2 -->
  <supplement>
    <project>
      <groupId>io.grpc</groupId>
      <artifactId>grpc-protobuf-lite</artifactId>
      <properties>
        <license.ignoreMissingEmbeddedLicense>1.43.2</license.ignoreMissingEmbeddedLicense>
        <license.ignoreMissingEmbeddedNotice>1.43.2</license.ignoreMissingEmbeddedNotice>
        <license.ignoreLicenseOverride>1.43.2</license.ignoreLicenseOverride>
      </properties>
    </project>
  </supplement>

  <!-- io.grpc uses ALv2 -->
  <supplement>
    <project>
      <groupId>io.grpc</groupId>
      <artifactId>grpc-protobuf</artifactId>
      <properties>
        <license.ignoreMissingEmbeddedLicense>1.43.2</license.ignoreMissingEmbeddedLicense>
        <license.ignoreMissingEmbeddedNotice>1.43.2</license.ignoreMissingEmbeddedNotice>
        <license.ignoreLicenseOverride>1.43.2</license.ignoreLicenseOverride>
      </properties>
    </project>
  </supplement>

  <!-- io.grpc uses ALv2 -->
  <supplement>
    <project>
      <groupId>io.grpc</groupId>
      <artifactId>grpc-services</artifactId>
      <properties>
        <license.ignoreMissingEmbeddedLicense>1.43.2</license.ignoreMissingEmbeddedLicense>
        <license.ignoreMissingEmbeddedNotice>1.43.2</license.ignoreMissingEmbeddedNotice>
        <license.ignoreLicenseOverride>1.43.2</license.ignoreLicenseOverride>
      </properties>
    </project>
  </supplement>

  <!-- io.grpc uses ALv2 -->
  <supplement>
    <project>
      <groupId>io.grpc</groupId>
      <artifactId>grpc-stub</artifactId>
      <properties>
        <license.ignoreMissingEmbeddedLicense>1.43.2</license.ignoreMissingEmbeddedLicense>
        <license.ignoreMissingEmbeddedNotice>1.43.2</license.ignoreMissingEmbeddedNotice>
        <license.ignoreLicenseOverride>1.43.2</license.ignoreLicenseOverride>
      </properties>
    </project>
  </supplement>

  <!-- io.grpc uses ALv2 -->
  <supplement>
    <project>
      <groupId>io.grpc</groupId>
      <artifactId>grpc-xds</artifactId>
      <properties>
        <license.ignoreMissingEmbeddedLicense>1.43.2</license.ignoreMissingEmbeddedLicense>
        <license.ignoreMissingEmbeddedNotice>1.43.2</license.ignoreMissingEmbeddedNotice>
        <license.ignoreLicenseOverride>1.43.2</license.ignoreLicenseOverride>
      </properties>
    </project>
  </supplement>

  <!-- com.google.protobuf has no NOTICE file -->
  <supplement>
    <project>
      <groupId>com.google.protobuf</groupId>
      <artifactId>protobuf-java-util</artifactId>
      <properties>
        <license.ignoreMissingEmbeddedLicense>3.21.12</license.ignoreMissingEmbeddedLicense>
        <license.ignoreMissingEmbeddedNotice>3.21.12</license.ignoreMissingEmbeddedNotice>
        <license.ignoreLicenseOverride>3.21.12</license.ignoreLicenseOverride>
      </properties>
    </project>
  </supplement>

  <!-- com.google.protobuf has no NOTICE file -->
  <supplement>
    <project>
      <groupId>com.google.protobuf</groupId>
      <artifactId>protobuf-java</artifactId>
      <properties>
        <license.ignoreMissingEmbeddedLicense>3.21.12</license.ignoreMissingEmbeddedLicense>
        <license.ignoreMissingEmbeddedNotice>3.21.12</license.ignoreMissingEmbeddedNotice>
        <license.ignoreLicenseOverride>3.21.12</license.ignoreLicenseOverride>
      </properties>
    </project>
  </supplement>

  <!-- org.threeten has no NOTICE file -->
  <supplement>
    <project>
      <groupId>org.threeten</groupId>
      <artifactId>threetenbp</artifactId>
      <properties>
        <license.ignoreMissingEmbeddedNotice>1.6.5</license.ignoreMissingEmbeddedNotice>
      </properties>
    </project>
  </supplement>

  <!-- com.google.http-client is ALv2 with no NOTICE file -->
  <supplement>
    <project>
      <groupId>com.google.http-client</groupId>
      <artifactId>google-http-client-jackson2</artifactId>
      <properties>
        <license.ignoreMissingEmbeddedLicense>1.42.3</license.ignoreMissingEmbeddedLicense>
        <license.ignoreMissingEmbeddedNotice>1.42.3</license.ignoreMissingEmbeddedNotice>
      </properties>
    </project>
  </supplement>

  <!-- com.google.http-client is ALv2 with no NOTICE file -->
  <supplement>
    <project>
      <groupId>com.google.http-client</groupId>
      <artifactId>google-http-client</artifactId>
      <properties>
        <license.ignoreMissingEmbeddedLicense>1.42.3</license.ignoreMissingEmbeddedLicense>
        <license.ignoreMissingEmbeddedNotice>1.42.3</license.ignoreMissingEmbeddedNotice>
      </properties>
    </project>
  </supplement>

  <!-- com.google.http-client is ALv2 with no NOTICE file -->
  <supplement>
    <project>
      <groupId>com.google.http-client</groupId>
      <artifactId>google-http-client-appengine</artifactId>
      <properties>
        <license.ignoreMissingEmbeddedLicense>1.42.3</license.ignoreMissingEmbeddedLicense>
        <license.ignoreMissingEmbeddedNotice>1.42.3</license.ignoreMissingEmbeddedNotice>
      </properties>
    </project>
  </supplement>

  <!-- com.google.http-client is ALv2 with no NOTICE file -->
  <supplement>
    <project>
      <groupId>com.google.http-client</groupId>
      <artifactId>google-http-client-apache-v2</artifactId>
      <properties>
        <license.ignoreMissingEmbeddedLicense>1.42.3</license.ignoreMissingEmbeddedLicense>
        <license.ignoreMissingEmbeddedNotice>1.42.3</license.ignoreMissingEmbeddedNotice>
      </properties>
    </project>
  </supplement>

  <!-- com.google.http-client is ALv2 with no NOTICE file -->
  <supplement>
    <project>
      <groupId>com.google.http-client</groupId>
      <artifactId>google-http-client-gson</artifactId>
      <properties>
        <license.ignoreMissingEmbeddedLicense>1.42.3</license.ignoreMissingEmbeddedLicense>
        <license.ignoreMissingEmbeddedNotice>1.42.3</license.ignoreMissingEmbeddedNotice>
      </properties>
    </project>
  </supplement>

  <!-- com.google.code.findbugs:jsr305 has no NOTICE file -->
  <supplement>
    <project>
      <groupId>com.google.code.findbugs</groupId>
      <artifactId>jsr305</artifactId>
      <properties>
        <license.ignoreMissingEmbeddedLicense>3.0.2</license.ignoreMissingEmbeddedLicense>
        <license.ignoreMissingEmbeddedNotice>3.0.2</license.ignoreMissingEmbeddedNotice>
        <license.ignoreLicenseOverride>3.0.2</license.ignoreLicenseOverride>
      </properties>
    </project>
  </supplement>

  <!-- com.google.code.gson:gson uses non-fixed ALv2 and has no NOTICE file -->
  <supplement>
    <project>
      <groupId>com.google.code.gson</groupId>
      <artifactId>gson</artifactId>
      <properties>
        <license.ignoreMissingEmbeddedLicense>2.10.1</license.ignoreMissingEmbeddedLicense>
        <license.ignoreMissingEmbeddedNotice>2.10.1</license.ignoreMissingEmbeddedNotice>
        <license.ignoreLicenseOverride>2.10.1</license.ignoreLicenseOverride>
      </properties>
    </project>
  </supplement>

  <!-- com.google.guava:listenablefuture uses non-fixed ALv2 and has no NOTICE file -->
  <supplement>
    <project>
      <groupId>com.google.guava</groupId>
      <artifactId>listenablefuture</artifactId>
      <properties>
        <license.ignoreMissingEmbeddedLicense>9999.0-empty-to-avoid-conflict-with-guava</license.ignoreMissingEmbeddedLicense>
        <license.ignoreMissingEmbeddedNotice>9999.0-empty-to-avoid-conflict-with-guava</license.ignoreMissingEmbeddedNotice>
        <license.ignoreLicenseOverride>9999.0-empty-to-avoid-conflict-with-guava</license.ignoreLicenseOverride>
      </properties>
    </project>
  </supplement>

  <!-- org.checkerframework:checker-qual has no NOTICE file -->
  <supplement>
    <project>
      <groupId>org.checkerframework</groupId>
      <artifactId>checker-qual</artifactId>
      <properties>
        <license.ignoreMissingEmbeddedNotice>3.29.0</license.ignoreMissingEmbeddedNotice>
      </properties>
    </project>
  </supplement>

  <!-- com.google.auto.value:auto-value-annotations has no NOTICE file -->
  <supplement>
    <project>
      <groupId>com.google.auto.value</groupId>
      <artifactId>auto-value</artifactId>
      <properties>
        <license.ignoreMissingEmbeddedLicense>1.10.1</license.ignoreMissingEmbeddedLicense>
        <license.ignoreMissingEmbeddedNotice>1.10.1</license.ignoreMissingEmbeddedNotice>
      </properties>
    </project>
  </supplement>

  <!-- com.google.auto.value:auto-value-annotations has no NOTICE file -->
  <supplement>
    <project>
      <groupId>com.google.auto.value</groupId>
      <artifactId>auto-value-annotations</artifactId>
      <properties>
        <license.ignoreMissingEmbeddedLicense>1.10.1</license.ignoreMissingEmbeddedLicense>
        <license.ignoreMissingEmbeddedNotice>1.10.1</license.ignoreMissingEmbeddedNotice>
      </properties>
    </project>
  </supplement>

  <!-- javax.annotation:javax.annotation-api has no NOTICE file -->
  <supplement>
    <project>
      <groupId>javax.annotation</groupId>
      <artifactId>javax.annotation-api</artifactId>
      <properties>
        <license.ignoreMissingEmbeddedLicense>1.3.2</license.ignoreMissingEmbeddedLicense>
        <license.ignoreMissingEmbeddedNotice>1.3.2</license.ignoreMissingEmbeddedNotice>
      </properties>
    </project>
  </supplement>

  <!-- com.google.apis:google-api-services-storage has no NOTICE file -->
  <supplement>
    <project>
      <groupId>com.google.apis</groupId>
      <artifactId>google-api-services-storage</artifactId>
      <properties>
        <license.ignoreMissingEmbeddedLicense>v1-rev20220705-2.0.0</license.ignoreMissingEmbeddedLicense>
        <license.ignoreMissingEmbeddedNotice>v1-rev20220705-2.0.0</license.ignoreMissingEmbeddedNotice>
      </properties>
    </project>
  </supplement>

  <!-- com.google.oauth-client:google-oauth-client uses non-fixed ALv2 and has no NOTICE file -->
  <supplement>
    <project>
      <groupId>com.google.oauth-client</groupId>
      <artifactId>google-oauth-client</artifactId>
      <properties>
        <license.ignoreMissingEmbeddedLicense>1.34.1</license.ignoreMissingEmbeddedLicense>
        <license.ignoreMissingEmbeddedNotice>1.34.1</license.ignoreMissingEmbeddedNotice>
        <license.ignoreLicenseOverride>1.34.1</license.ignoreLicenseOverride>
      </properties>
    </project>
  </supplement>

  <!-- com.google.api.grpc:proto-google-iam-v1 has no NOTICE file -->
  <supplement>
    <project>
      <groupId>com.google.api.grpc</groupId>
      <artifactId>proto-google-iam-v1</artifactId>
      <properties>
        <license.ignoreMissingEmbeddedLicense>1.8.0</license.ignoreMissingEmbeddedLicense>
        <license.ignoreMissingEmbeddedNotice>1.8.0</license.ignoreMissingEmbeddedNotice>
      </properties>
    </project>
  </supplement>

  <!-- com.google.api.grpc:proto-google-common-protos has no NOTICE file -->
  <supplement>
    <project>
      <groupId>com.google.api.grpc</groupId>
      <artifactId>proto-google-common-protos</artifactId>
      <properties>
        <license.ignoreMissingEmbeddedLicense>2.13.0</license.ignoreMissingEmbeddedLicense>
        <license.ignoreMissingEmbeddedNotice>2.13.0</license.ignoreMissingEmbeddedNotice>
      </properties>
    </project>
  </supplement>

  <!-- com.google.cloud:google-cloud-storage has no NOTICE file -->
  <supplement>
    <project>
      <groupId>com.google.cloud</groupId>
      <artifactId>google-cloud-storage</artifactId>
      <properties>
        <license.ignoreMissingEmbeddedLicense>2.17.2</license.ignoreMissingEmbeddedLicense>
        <license.ignoreMissingEmbeddedNotice>2.17.2</license.ignoreMissingEmbeddedNotice>
      </properties>
    </project>
  </supplement>

  <!-- com.google.j2objc:j2objc-annotations has no NOTICE file -->
  <supplement>
    <project>
      <groupId>com.google.j2objc</groupId>
      <artifactId>j2objc-annotations</artifactId>
      <properties>
        <license.ignoreMissingEmbeddedLicense>1.3</license.ignoreMissingEmbeddedLicense>
        <license.ignoreMissingEmbeddedNotice>1.3</license.ignoreMissingEmbeddedNotice>
      </properties>
    </project>
  </supplement>
  <!-- GCS SDK for Java end -->

  <!-- jackson-datatype-jsr contains embedded license but has no NOTICE -->
  <!-- See https://github.com/FasterXML/jackson-modules-java8 -->
  <supplement>
    <project>
      <groupId>com.fasterxml.jackson.datatype</groupId>
      <artifactId>jackson-datatype-jsr310</artifactId>
      <properties>
        <license.ignoreMissingEmbeddedNotice>2.13.1</license.ignoreMissingEmbeddedNotice>
      </properties>
    </project>
  </supplement>

  <!-- com.fasterxml.woodstox contains embedded license but has no NOTICE -->
  <!-- See https://github.com/FasterXML/woodstox -->
  <supplement>
    <project>
      <groupId>com.fasterxml.woodstox</groupId>
      <artifactId>woodstox-core</artifactId>
      <properties>
        <license.ignoreMissingEmbeddedNotice>6.2.7,6.4.0</license.ignoreMissingEmbeddedNotice>
      </properties>
    </project>
  </supplement>

  <!-- org.codehaus.woodstox contains embedded license but has no NOTICE -->
  <!-- See https://github.com/FasterXML/stax2-api -->
  <supplement>
    <project>
      <groupId>org.codehaus.woodstox</groupId>
      <artifactId>stax2-api</artifactId>
      <properties>
        <license.ignoreMissingEmbeddedNotice>4.2.1</license.ignoreMissingEmbeddedNotice>
      </properties>
    </project>
  </supplement>

  <supplement>
    <project>
      <groupId>stax</groupId>
      <artifactId>stax-api</artifactId>
      <properties>
        <license.ignoreMissingEmbeddedLicense>1.0.1</license.ignoreMissingEmbeddedLicense>
        <license.ignoreMissingEmbeddedNotice>1.0.1</license.ignoreMissingEmbeddedNotice>
        <license.ignoreLicenseOverride>1.0.1</license.ignoreLicenseOverride>
      </properties>
    </project>
  </supplement>

  <!-- net.java.dev.jna:jna has embedded license but no notice -->
  <supplement>
    <project>
      <groupId>net.java.dev.jna</groupId>
      <artifactId>jna</artifactId>
      <properties>
        <license.ignoreMissingEmbeddedNotice>5.5.0</license.ignoreMissingEmbeddedNotice>
      </properties>
    </project>
  </supplement>

  <!-- net.java.dev.jna:jna-platform has embedded license but no notice -->
  <supplement>
    <project>
      <groupId>net.java.dev.jna</groupId>
      <artifactId>jna-platform</artifactId>
      <properties>
        <license.ignoreMissingEmbeddedNotice>5.6.0</license.ignoreMissingEmbeddedNotice>
      </properties>
    </project>
  </supplement>

  <!-- io.zipkin2:zipkin has embedded license but no notice -->
  <supplement>
    <project>
      <groupId>io.zipkin.zipkin2</groupId>
      <artifactId>zipkin</artifactId>
      <properties>
        <license.ignoreMissingEmbeddedNotice>2.23.2</license.ignoreMissingEmbeddedNotice>
      </properties>
    </project>
  </supplement>

  <!-- io.zipkin.reporter2:zipkin-reporter has embedded license but no notice -->
  <supplement>
    <project>
      <groupId>io.zipkin.reporter2</groupId>
      <artifactId>zipkin-reporter</artifactId>
      <properties>
        <license.ignoreMissingEmbeddedNotice>2.16.3</license.ignoreMissingEmbeddedNotice>
      </properties>
    </project>
  </supplement>

  <!-- io.zipkin.reporter2:zipkin-reporter-brave has embedded license but no notice -->
  <supplement>
    <project>
      <groupId>io.zipkin.reporter2</groupId>
      <artifactId>zipkin-reporter-brave</artifactId>
      <properties>
        <license.ignoreMissingEmbeddedNotice>2.16.3</license.ignoreMissingEmbeddedNotice>
      </properties>
    </project>
  </supplement>

  <!-- com.fasterxml:aalto-xml has embedded license but no notice -->
  <supplement>
    <project>
      <groupId>com.fasterxml</groupId>
      <artifactId>aalto-xml</artifactId>
      <properties>
        <license.ignoreMissingEmbeddedNotice>1.0.0</license.ignoreMissingEmbeddedNotice>
      </properties>
    </project>
  </supplement>

  <!-- com.github.stephenc.jcip:jcip-annotations is ALv2 embedded in pom.xml and has no notice -->
  <supplement>
    <project>
      <groupId>com.github.stephenc.jcip</groupId>
      <artifactId>jcip-annotations</artifactId>
      <properties>
        <license.ignoreMissingEmbeddedLicense>1.0-1</license.ignoreMissingEmbeddedLicense>
        <license.ignoreMissingEmbeddedNotice>1.0-1</license.ignoreMissingEmbeddedNotice>
      </properties>
    </project>
  </supplement>

  <!-- org.jetbrains:annotations is ALv2 embedded in pom.xml and has no notice -->
  <supplement>
    <project>
      <groupId>org.jetbrains</groupId>
      <artifactId>annotations</artifactId>
      <properties>
        <license.ignoreMissingEmbeddedLicense>15.0</license.ignoreMissingEmbeddedLicense>
        <license.ignoreMissingEmbeddedNotice>15.0</license.ignoreMissingEmbeddedNotice>
      </properties>
    </project>
  </supplement>

  <!-- org.simpleframework:simple-xml is ALv2 embedded in pom.xml -->
  <supplement>
    <project>
      <groupId>org.simpleframework</groupId>
      <artifactId>simple-xml</artifactId>
      <properties>
        <license.ignoreMissingEmbeddedLicense>2.7.1</license.ignoreMissingEmbeddedLicense>
        <license.ignoreMissingEmbeddedNotice>2.7.1</license.ignoreMissingEmbeddedNotice>
      </properties>
    </project>
  </supplement>

  <supplement>
    <project>
      <groupId>com.github.luben</groupId>
      <artifactId>zstd-jni</artifactId>
      <properties>
        <license.ignoreMissingEmbeddedLicense>1.5.0-1</license.ignoreMissingEmbeddedLicense>
        <license.ignoreMissingEmbeddedNotice>1.5.0-1</license.ignoreMissingEmbeddedNotice>
        <license.ignoreLicenseOverride>1.5.0-1</license.ignoreLicenseOverride>
      </properties>
    </project>
  </supplement>

  <supplement>
    <project>
      <groupId>org.slf4j</groupId>
      <artifactId>slf4j-reload4j</artifactId>
      <properties>
        <license.ignoreMissingEmbeddedLicense>1.7.36</license.ignoreMissingEmbeddedLicense>
        <license.ignoreMissingEmbeddedNotice>1.7.36</license.ignoreMissingEmbeddedNotice>
        <license.ignoreLicenseOverride>1.7.36</license.ignoreLicenseOverride>
      </properties>
    </project>
  </supplement>
  <!-- Apache Parquet -->
  <supplement>
    <project>
      <groupId>org.apache.parquet</groupId>
      <artifactId>parquet-format-structures</artifactId>
      <properties>
        <license.ignoreMissingEmbeddedLicense>1.12.3</license.ignoreMissingEmbeddedLicense>
        <license.ignoreMissingEmbeddedNotice>1.12.3</license.ignoreMissingEmbeddedNotice>
      </properties>
    </project>
  </supplement>

  <supplement>
    <project>
      <groupId>org.apache.parquet</groupId>
      <artifactId>parquet-common</artifactId>
      <properties>
        <license.ignoreMissingEmbeddedLicense>1.12.3</license.ignoreMissingEmbeddedLicense>
        <license.ignoreMissingEmbeddedNotice>1.12.3</license.ignoreMissingEmbeddedNotice>
      </properties>
    </project>
  </supplement>

  <!-- Contains embedded LICENSE but missing NOTICE -->
  <supplement>
    <project>
      <groupId>org.apache.parquet</groupId>
      <artifactId>parquet-column</artifactId>
      <properties>
        <license.ignoreMissingEmbeddedNotice>1.12.3</license.ignoreMissingEmbeddedNotice>
      </properties>
    </project>
  </supplement>

  <!-- Contains embedded LICENSE but missing NOTICE -->
  <supplement>
    <project>
      <groupId>org.apache.parquet</groupId>
      <artifactId>parquet-encoding</artifactId>
      <properties>
        <license.ignoreMissingEmbeddedNotice>1.12.3</license.ignoreMissingEmbeddedNotice>
      </properties>
    </project>
  </supplement>

  <!-- Contains embedded LICENSE but missing NOTICE -->
  <supplement>
    <project>
      <groupId>org.apache.parquet</groupId>
      <artifactId>parquet-hadoop</artifactId>
      <properties>
        <license.ignoreMissingEmbeddedNotice>1.12.3</license.ignoreMissingEmbeddedNotice>
      </properties>
    </project>
  </supplement>

  <supplement>
    <project>
      <groupId>org.bouncycastle</groupId>
      <artifactId>bcpkix-jdk15on</artifactId>
      <properties>
        <license.ignoreMissingEmbeddedNotice>1.60</license.ignoreMissingEmbeddedNotice>
        <license.ignoreMissingEmbeddedLicense>1.60</license.ignoreMissingEmbeddedLicense>
        <license.ignoreLicenseOverride>1.60</license.ignoreLicenseOverride>
      </properties>
    </project>
  </supplement>

  <supplement>
    <project>
      <groupId>org.bouncycastle</groupId>
      <artifactId>bcprov-jdk15on</artifactId>
      <properties>
        <license.ignoreMissingEmbeddedNotice>1.60</license.ignoreMissingEmbeddedNotice>
        <license.ignoreMissingEmbeddedLicense>1.60</license.ignoreMissingEmbeddedLicense>
        <license.ignoreLicenseOverride>1.60</license.ignoreLicenseOverride>
      </properties>
    </project>
  </supplement>
</supplementalDataModels><|MERGE_RESOLUTION|>--- conflicted
+++ resolved
@@ -1262,6 +1262,32 @@
     </project>
   </supplement>
 
+  <!-- io.opencensus uses ALv2 with no NOTICE file -->
+  <supplement>
+    <project>
+      <groupId>io.opencensus</groupId>
+      <artifactId>opencensus-contrib-exemplar-util</artifactId>
+      <properties>
+        <license.ignoreMissingEmbeddedLicense>0.31.0</license.ignoreMissingEmbeddedLicense>
+        <license.ignoreMissingEmbeddedNotice>0.31.0</license.ignoreMissingEmbeddedNotice>
+        <license.ignoreLicenseOverride>0.31.0</license.ignoreLicenseOverride>
+      </properties>
+    </project>
+  </supplement>
+
+  <!-- io.opencensus uses ALv2 with no NOTICE file -->
+  <supplement>
+    <project>
+      <groupId>io.opencensus</groupId>
+      <artifactId>opencensus-contrib-grpc-metrics</artifactId>
+      <properties>
+        <license.ignoreMissingEmbeddedLicense>0.31.0</license.ignoreMissingEmbeddedLicense>
+        <license.ignoreMissingEmbeddedNotice>0.31.0</license.ignoreMissingEmbeddedNotice>
+        <license.ignoreLicenseOverride>0.31.0</license.ignoreLicenseOverride>
+      </properties>
+    </project>
+  </supplement>
+
   <!-- io.opencensus uses non-fixed ALv2 with no NOTICE file -->
   <supplement>
     <project>
@@ -1275,7 +1301,121 @@
     </project>
   </supplement>
 
-<<<<<<< HEAD
+  <!-- com.google.api.grpc uses ALv2 with no NOTICE file -->
+  <supplement>
+    <project>
+      <groupId>com.google.api.grpc</groupId>
+      <artifactId>gapic-google-cloud-storage-v2</artifactId>
+      <properties>
+        <license.ignoreMissingEmbeddedLicense>2.17.2-alpha</license.ignoreMissingEmbeddedLicense>
+        <license.ignoreMissingEmbeddedNotice>2.17.2-alpha</license.ignoreMissingEmbeddedNotice>
+        <license.ignoreLicenseOverride>2.17.2-alpha</license.ignoreLicenseOverride>
+      </properties>
+    </project>
+  </supplement>
+
+  <!-- com.google.api.grpc uses ALv2 with no NOTICE file -->
+  <supplement>
+    <project>
+      <groupId>com.google.api.grpc</groupId>
+      <artifactId>grpc-google-cloud-storage-v2</artifactId>
+      <properties>
+        <license.ignoreMissingEmbeddedLicense>2.17.2-alpha</license.ignoreMissingEmbeddedLicense>
+        <license.ignoreMissingEmbeddedNotice>2.17.2-alpha</license.ignoreMissingEmbeddedNotice>
+        <license.ignoreLicenseOverride>2.17.2-alpha</license.ignoreLicenseOverride>
+      </properties>
+    </project>
+  </supplement>
+
+  <!-- com.google.api.grpc uses ALv2 with no NOTICE file -->
+  <supplement>
+    <project>
+      <groupId>com.google.api.grpc</groupId>
+      <artifactId>proto-google-cloud-storage-v2</artifactId>
+      <properties>
+        <license.ignoreMissingEmbeddedLicense>2.17.2-alpha</license.ignoreMissingEmbeddedLicense>
+        <license.ignoreMissingEmbeddedNotice>2.17.2-alpha</license.ignoreMissingEmbeddedNotice>
+        <license.ignoreLicenseOverride>2.17.2-alpha</license.ignoreLicenseOverride>
+      </properties>
+    </project>
+  </supplement>
+
+  <!-- org.conscrypt uses ALv2 LICENSE and has a NOTICE file -->
+  <supplement>
+    <project>
+      <groupId>org.conscrypt</groupId>
+      <artifactId>conscrypt-openjdk-uber</artifactId>
+      <properties>
+        <license.ignoreMissingEmbeddedLicense>2.5.2</license.ignoreMissingEmbeddedLicense>
+        <license.ignoreMissingEmbeddedNotice>2.5.2</license.ignoreMissingEmbeddedNotice>
+        <license.ignoreLicenseOverride>2.5.2</license.ignoreLicenseOverride>
+      </properties>
+    </project>
+  </supplement>
+
+  <!-- io.perfmark uses ALv2 license -->
+  <supplement>
+    <project>
+      <groupId>io.perfmark</groupId>
+      <artifactId>perfmark-api</artifactId>
+      <properties>
+        <license.ignoreMissingEmbeddedLicense>0.26.0</license.ignoreMissingEmbeddedLicense>
+        <license.ignoreMissingEmbeddedNotice>0.26.0</license.ignoreMissingEmbeddedNotice>
+        <license.ignoreLicenseOverride>0.26.0</license.ignoreLicenseOverride>
+      </properties>
+    </project>
+  </supplement>
+
+  <!-- org.codehaus.mojo:animal-sniffer-annotations uses MIT license -->
+  <supplement>
+    <project>
+      <groupId>org.codehaus.mojo</groupId>
+      <artifactId>animal-sniffer-annotations</artifactId>
+      <properties>
+        <license.ignoreMissingEmbeddedLicense>1.22</license.ignoreMissingEmbeddedLicense>
+        <license.ignoreMissingEmbeddedNotice>1.22</license.ignoreMissingEmbeddedNotice>
+      </properties>
+    </project>
+  </supplement>
+
+  <!-- com.google.apis:google-api-services-iamcredentials has embedded ASLv2 in pom.xml -->
+  <supplement>
+    <project>
+      <groupId>com.google.apis</groupId>
+      <artifactId>google-api-services-iamcredentials</artifactId>
+      <properties>
+        <license.ignoreMissingEmbeddedLicense>v1-rev20210326-1.32.1</license.ignoreMissingEmbeddedLicense>
+        <license.ignoreMissingEmbeddedNotice>v1-rev20210326-1.32.1</license.ignoreMissingEmbeddedNotice>
+      </properties>
+    </project>
+  </supplement>
+
+  <!-- com.google.apis:google-api-services-iamcredentials has embedded ASLv2 in pom.xml -->
+  <supplement>
+    <project>
+      <groupId>com.google.api</groupId>
+      <artifactId>gax-grpc</artifactId>
+      <properties>
+        <license.ignoreMissingEmbeddedLicense>2.22.0</license.ignoreMissingEmbeddedLicense>
+        <license.ignoreMissingEmbeddedNotice>2.22.0</license.ignoreMissingEmbeddedNotice>
+        <license.ignoreLicenseOverride>2.22.0</license.ignoreLicenseOverride>
+      </properties>
+    </project>
+  </supplement>
+
+  <!-- com.google.cloud uses ALv2 with no NOTICE file -->
+  <supplement>
+    <project>
+      <groupId>com.google.cloud</groupId>
+      <artifactId>google-cloud-core-grpc</artifactId>
+      <properties>
+        <license.ignoreMissingEmbeddedLicense>2.9.4</license.ignoreMissingEmbeddedLicense>
+        <license.ignoreMissingEmbeddedNotice>2.9.4</license.ignoreMissingEmbeddedNotice>
+        <license.ignoreLicenseOverride>2.9.4</license.ignoreLicenseOverride>
+      </properties>
+    </project>
+  </supplement>
+
   <!-- io.opencensus uses ALv2 with no NOTICE file -->
   <supplement>
     <project>
@@ -1432,58 +1572,15 @@
     </project>
   </supplement>
 
-=======
->>>>>>> 05a9fd47
   <!-- com.google.api.grpc uses ALv2 with no NOTICE file -->
   <supplement>
     <project>
       <groupId>com.google.api.grpc</groupId>
-<<<<<<< HEAD
       <artifactId>proto-google-cloud-monitoring-v3</artifactId>
       <properties>
         <license.ignoreMissingEmbeddedLicense>1.64.0</license.ignoreMissingEmbeddedLicense>
         <license.ignoreMissingEmbeddedNotice>1.64.0</license.ignoreMissingEmbeddedNotice>
         <license.ignoreLicenseOverride>1.64.0</license.ignoreLicenseOverride>
-=======
-      <artifactId>gapic-google-cloud-storage-v2</artifactId>
-      <properties>
-        <license.ignoreMissingEmbeddedLicense>2.17.2-alpha</license.ignoreMissingEmbeddedLicense>
-        <license.ignoreMissingEmbeddedNotice>2.17.2-alpha</license.ignoreMissingEmbeddedNotice>
-        <license.ignoreLicenseOverride>2.17.2-alpha</license.ignoreLicenseOverride>
->>>>>>> 05a9fd47
-      </properties>
-    </project>
-  </supplement>
-
-  <!-- com.google.api.grpc uses ALv2 with no NOTICE file -->
-  <supplement>
-    <project>
-      <groupId>com.google.api.grpc</groupId>
-      <artifactId>grpc-google-cloud-storage-v2</artifactId>
-      <properties>
-<<<<<<< HEAD
-        <license.ignoreMissingEmbeddedLicense>2.2.2-alpha</license.ignoreMissingEmbeddedLicense>
-        <license.ignoreMissingEmbeddedNotice>2.2.2-alpha</license.ignoreMissingEmbeddedNotice>
-        <license.ignoreLicenseOverride>2.2.2-alpha</license.ignoreLicenseOverride>
-=======
-        <license.ignoreMissingEmbeddedLicense>2.17.2-alpha</license.ignoreMissingEmbeddedLicense>
-        <license.ignoreMissingEmbeddedNotice>2.17.2-alpha</license.ignoreMissingEmbeddedNotice>
-        <license.ignoreLicenseOverride>2.17.2-alpha</license.ignoreLicenseOverride>
->>>>>>> 05a9fd47
-      </properties>
-    </project>
-  </supplement>
-
-  <!-- com.google.api.grpc uses ALv2 with no NOTICE file -->
-  <supplement>
-    <project>
-      <groupId>com.google.api.grpc</groupId>
-      <artifactId>proto-google-cloud-storage-v2</artifactId>
-      <properties>
-<<<<<<< HEAD
-        <license.ignoreMissingEmbeddedLicense>2.2.2-alpha</license.ignoreMissingEmbeddedLicense>
-        <license.ignoreMissingEmbeddedNotice>2.2.2-alpha</license.ignoreMissingEmbeddedNotice>
-        <license.ignoreLicenseOverride>2.2.2-alpha</license.ignoreLicenseOverride>
       </properties>
     </project>
   </supplement>
@@ -1505,7 +1602,7 @@
   <supplement>
     <project>
       <groupId>com.google.cloud</groupId>
-      <artifactId>google-cloud-core-grpc</artifactId>
+      <artifactId>google-cloud-monitoring</artifactId>
       <properties>
         <license.ignoreMissingEmbeddedLicense>1.82.0</license.ignoreMissingEmbeddedLicense>
         <license.ignoreMissingEmbeddedNotice>1.82.0</license.ignoreMissingEmbeddedNotice>
@@ -1514,19 +1611,6 @@
     </project>
   </supplement>
 
-  <!-- com.google.cloud uses ALv2 with no NOTICE file -->
-  <supplement>
-    <project>
-      <groupId>com.google.cloud</groupId>
-      <artifactId>google-cloud-monitoring</artifactId>
-      <properties>
-        <license.ignoreMissingEmbeddedLicense>1.82.0</license.ignoreMissingEmbeddedLicense>
-        <license.ignoreMissingEmbeddedNotice>1.82.0</license.ignoreMissingEmbeddedNotice>
-        <license.ignoreLicenseOverride>1.82.0</license.ignoreLicenseOverride>
-      </properties>
-    </project>
-  </supplement>
-
   <!-- com.google.api-client uses ALv2 LICENSE and has a NOTICE file -->
   <supplement>
     <project>
@@ -1536,30 +1620,6 @@
         <license.ignoreMissingEmbeddedLicense>1.32.2</license.ignoreMissingEmbeddedLicense>
         <license.ignoreMissingEmbeddedNotice>1.32.2</license.ignoreMissingEmbeddedNotice>
         <license.ignoreLicenseOverride>1.32.2</license.ignoreLicenseOverride>
-=======
-        <license.ignoreMissingEmbeddedLicense>2.17.2-alpha</license.ignoreMissingEmbeddedLicense>
-        <license.ignoreMissingEmbeddedNotice>2.17.2-alpha</license.ignoreMissingEmbeddedNotice>
-        <license.ignoreLicenseOverride>2.17.2-alpha</license.ignoreLicenseOverride>
->>>>>>> 05a9fd47
-      </properties>
-    </project>
-  </supplement>
-
-  <!-- org.conscrypt uses ALv2 LICENSE and has a NOTICE file -->
-  <supplement>
-    <project>
-      <groupId>org.conscrypt</groupId>
-      <artifactId>conscrypt-openjdk-uber</artifactId>
-      <properties>
-<<<<<<< HEAD
-        <license.ignoreMissingEmbeddedLicense>2.5.1</license.ignoreMissingEmbeddedLicense>
-        <license.ignoreMissingEmbeddedNotice>2.5.1</license.ignoreMissingEmbeddedNotice>
-        <license.ignoreLicenseOverride>2.5.1</license.ignoreLicenseOverride>
-=======
-        <license.ignoreMissingEmbeddedLicense>2.5.2</license.ignoreMissingEmbeddedLicense>
-        <license.ignoreMissingEmbeddedNotice>2.5.2</license.ignoreMissingEmbeddedNotice>
-        <license.ignoreLicenseOverride>2.5.2</license.ignoreLicenseOverride>
->>>>>>> 05a9fd47
       </properties>
     </project>
   </supplement>
@@ -1570,32 +1630,9 @@
       <groupId>io.perfmark</groupId>
       <artifactId>perfmark-api</artifactId>
       <properties>
-<<<<<<< HEAD
         <license.ignoreMissingEmbeddedLicense>0.23.0</license.ignoreMissingEmbeddedLicense>
         <license.ignoreMissingEmbeddedNotice>0.23.0</license.ignoreMissingEmbeddedNotice>
         <license.ignoreLicenseOverride>0.23.0</license.ignoreLicenseOverride>
-=======
-        <license.ignoreMissingEmbeddedLicense>0.26.0</license.ignoreMissingEmbeddedLicense>
-        <license.ignoreMissingEmbeddedNotice>0.26.0</license.ignoreMissingEmbeddedNotice>
-        <license.ignoreLicenseOverride>0.26.0</license.ignoreLicenseOverride>
->>>>>>> 05a9fd47
-      </properties>
-    </project>
-  </supplement>
-
-  <!-- org.codehaus.mojo:animal-sniffer-annotations uses MIT license -->
-  <supplement>
-    <project>
-      <groupId>org.codehaus.mojo</groupId>
-      <artifactId>animal-sniffer-annotations</artifactId>
-      <properties>
-<<<<<<< HEAD
-        <license.ignoreMissingEmbeddedLicense>1.19</license.ignoreMissingEmbeddedLicense>
-        <license.ignoreMissingEmbeddedNotice>1.19</license.ignoreMissingEmbeddedNotice>
-=======
-        <license.ignoreMissingEmbeddedLicense>1.22</license.ignoreMissingEmbeddedLicense>
-        <license.ignoreMissingEmbeddedNotice>1.22</license.ignoreMissingEmbeddedNotice>
->>>>>>> 05a9fd47
       </properties>
     </project>
   </supplement>
@@ -1612,43 +1649,24 @@
     </project>
   </supplement>
 
-  <!-- com.google.apis:google-api-services-iamcredentials has embedded ASLv2 in pom.xml -->
-  <supplement>
-    <project>
-      <groupId>com.google.api</groupId>
-      <artifactId>gax-grpc</artifactId>
-      <properties>
-<<<<<<< HEAD
-        <license.ignoreMissingEmbeddedLicense>2.7.1</license.ignoreMissingEmbeddedLicense>
-        <license.ignoreMissingEmbeddedNotice>2.7.1</license.ignoreMissingEmbeddedNotice>
-        <license.ignoreLicenseOverride>2.7.1</license.ignoreLicenseOverride>
-=======
-        <license.ignoreMissingEmbeddedLicense>2.22.0</license.ignoreMissingEmbeddedLicense>
-        <license.ignoreMissingEmbeddedNotice>2.22.0</license.ignoreMissingEmbeddedNotice>
-        <license.ignoreLicenseOverride>2.22.0</license.ignoreLicenseOverride>
-      </properties>
-    </project>
-  </supplement>
-
-  <!-- com.google.cloud uses ALv2 with no NOTICE file -->
+  <!-- com.google.cloud:google-cloud-core is non-fixed ALv2 with no NOTICE file -->
   <supplement>
     <project>
       <groupId>com.google.cloud</groupId>
-      <artifactId>google-cloud-core-grpc</artifactId>
+      <artifactId>google-cloud-core</artifactId>
       <properties>
         <license.ignoreMissingEmbeddedLicense>2.9.4</license.ignoreMissingEmbeddedLicense>
         <license.ignoreMissingEmbeddedNotice>2.9.4</license.ignoreMissingEmbeddedNotice>
         <license.ignoreLicenseOverride>2.9.4</license.ignoreLicenseOverride>
->>>>>>> 05a9fd47
-      </properties>
-    </project>
-  </supplement>
-
-  <!-- com.google.cloud:google-cloud-core is non-fixed ALv2 with no NOTICE file -->
+      </properties>
+    </project>
+  </supplement>
+
+  <!-- com.google.cloud:google-cloud-core-http is non-fixed ALv2 with no NOTICE file -->
   <supplement>
     <project>
       <groupId>com.google.cloud</groupId>
-      <artifactId>google-cloud-core</artifactId>
+      <artifactId>google-cloud-core-http</artifactId>
       <properties>
         <license.ignoreMissingEmbeddedLicense>2.9.4</license.ignoreMissingEmbeddedLicense>
         <license.ignoreMissingEmbeddedNotice>2.9.4</license.ignoreMissingEmbeddedNotice>
@@ -1657,19 +1675,6 @@
     </project>
   </supplement>
 
-  <!-- com.google.cloud:google-cloud-core-http is non-fixed ALv2 with no NOTICE file -->
-  <supplement>
-    <project>
-      <groupId>com.google.cloud</groupId>
-      <artifactId>google-cloud-core-http</artifactId>
-      <properties>
-        <license.ignoreMissingEmbeddedLicense>2.9.4</license.ignoreMissingEmbeddedLicense>
-        <license.ignoreMissingEmbeddedNotice>2.9.4</license.ignoreMissingEmbeddedNotice>
-        <license.ignoreLicenseOverride>2.9.4</license.ignoreLicenseOverride>
-      </properties>
-    </project>
-  </supplement>
-
   <!-- com.google.auth has no NOTICE file -->
   <supplement>
     <project>
@@ -1702,15 +1707,9 @@
       <groupId>io.grpc</groupId>
       <artifactId>grpc-alts</artifactId>
       <properties>
-<<<<<<< HEAD
-        <license.ignoreMissingEmbeddedLicense>1.43.2</license.ignoreMissingEmbeddedLicense>
-        <license.ignoreMissingEmbeddedNotice>1.43.2</license.ignoreMissingEmbeddedNotice>
-        <license.ignoreLicenseOverride>1.43.2</license.ignoreLicenseOverride>
-=======
         <license.ignoreMissingEmbeddedLicense>1.52.1</license.ignoreMissingEmbeddedLicense>
         <license.ignoreMissingEmbeddedNotice>1.52.1</license.ignoreMissingEmbeddedNotice>
         <license.ignoreLicenseOverride>1.52.1</license.ignoreLicenseOverride>
->>>>>>> 05a9fd47
       </properties>
     </project>
   </supplement>
@@ -1721,34 +1720,23 @@
       <groupId>io.grpc</groupId>
       <artifactId>grpc-api</artifactId>
       <properties>
-<<<<<<< HEAD
-        <license.ignoreMissingEmbeddedLicense>1.43.2</license.ignoreMissingEmbeddedLicense>
-        <license.ignoreMissingEmbeddedNotice>1.43.2</license.ignoreMissingEmbeddedNotice>
-        <license.ignoreLicenseOverride>1.43.2</license.ignoreLicenseOverride>
-=======
+        <license.ignoreMissingEmbeddedLicense>1.43.2,1.52.1</license.ignoreMissingEmbeddedLicense>
+        <license.ignoreMissingEmbeddedNotice>1.43.2,1.52.1</license.ignoreMissingEmbeddedNotice>
+        <license.ignoreLicenseOverride>1.43.2,1.52.1</license.ignoreLicenseOverride>
+        <license.ignoreNoticeOverride>1.43.2</license.ignoreNoticeOverride>
+      </properties>
+    </project>
+  </supplement>
+
+  <!-- io.grpc uses ALv2 -->
+  <supplement>
+    <project>
+      <groupId>io.grpc</groupId>
+      <artifactId>grpc-auth</artifactId>
+      <properties>
         <license.ignoreMissingEmbeddedLicense>1.52.1</license.ignoreMissingEmbeddedLicense>
         <license.ignoreMissingEmbeddedNotice>1.52.1</license.ignoreMissingEmbeddedNotice>
         <license.ignoreLicenseOverride>1.52.1</license.ignoreLicenseOverride>
->>>>>>> 05a9fd47
-      </properties>
-    </project>
-  </supplement>
-
-  <!-- io.grpc uses ALv2 -->
-  <supplement>
-    <project>
-      <groupId>io.grpc</groupId>
-      <artifactId>grpc-auth</artifactId>
-      <properties>
-<<<<<<< HEAD
-        <license.ignoreMissingEmbeddedLicense>1.43.2</license.ignoreMissingEmbeddedLicense>
-        <license.ignoreMissingEmbeddedNotice>1.43.2</license.ignoreMissingEmbeddedNotice>
-        <license.ignoreLicenseOverride>1.43.2</license.ignoreLicenseOverride>
-=======
-        <license.ignoreMissingEmbeddedLicense>1.52.1</license.ignoreMissingEmbeddedLicense>
-        <license.ignoreMissingEmbeddedNotice>1.52.1</license.ignoreMissingEmbeddedNotice>
-        <license.ignoreLicenseOverride>1.52.1</license.ignoreLicenseOverride>
->>>>>>> 05a9fd47
       </properties>
     </project>
   </supplement>
