--- conflicted
+++ resolved
@@ -271,7 +271,6 @@
       </properties>
     </project>
   </supplement>
-<<<<<<< HEAD
 
   <!-- AWS SDK begin -->
   <!-- software.amazon.awssdk is ALv2, and does not contain any embedded LICENSE or NOTICE file -->
@@ -499,6 +498,4 @@
     </project>
   </supplement>
 
-=======
->>>>>>> 73d9c0f7
 </supplementalDataModels>