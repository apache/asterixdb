<?xml version="1.0" encoding="UTF-8"?>
<!--
 ! Licensed to the Apache Software Foundation (ASF) under one
 ! or more contributor license agreements.  See the NOTICE file
 ! distributed with this work for additional information
 ! regarding copyright ownership.  The ASF licenses this file
 ! to you under the Apache License, Version 2.0 (the
 ! "License"); you may not use this file except in compliance
 ! with the License.  You may obtain a copy of the License at
 !
 !   http://www.apache.org/licenses/LICENSE-2.0
 !
 ! Unless required by applicable law or agreed to in writing,
 ! software distributed under the License is distributed on an
 ! "AS IS" BASIS, WITHOUT WARRANTIES OR CONDITIONS OF ANY
 ! KIND, either express or implied.  See the License for the
 ! specific language governing permissions and limitations
 ! under the License.
 !-->
<project xmlns="http://maven.apache.org/POM/4.0.0" xmlns:xsi="http://www.w3.org/2001/XMLSchema-instance" xsi:schemaLocation="http://maven.apache.org/POM/4.0.0 http://maven.apache.org/maven-v4_0_0.xsd">
  <modelVersion>4.0.0</modelVersion>
  <artifactId>asterix-maven-plugins</artifactId>
  <packaging>pom</packaging>

  <parent>
    <artifactId>apache-asterixdb</artifactId>
    <groupId>org.apache.asterix</groupId>
    <version>0.9.3-SNAPSHOT</version>
  </parent>

  <licenses>
    <license>
      <name>Apache License, Version 2.0</name>
      <url>http://www.apache.org/licenses/LICENSE-2.0.txt</url>
      <distribution>repo</distribution>
      <comments>A business-friendly OSS license</comments>
    </license>
  </licenses>

  <properties>
    <root.dir>${basedir}/..</root.dir>
  </properties>

<<<<<<< HEAD
=======
  <parent>
    <artifactId>apache-asterixdb</artifactId>
    <groupId>org.apache.asterix</groupId>
    <version>0.9.4-SNAPSHOT</version>
  </parent>

  <dependencies>
    <dependency>
      <groupId>org.apache.maven</groupId>
      <artifactId>maven-plugin-api</artifactId>
      <type>jar</type>
      <scope>compile</scope>
    </dependency>
  </dependencies>

>>>>>>> 0948b245
  <modules>
    <module>lexer-generator-maven-plugin</module>
    <module>record-manager-generator-maven-plugin</module>
    <module>asterix-evaluator-generator-maven-plugin</module>
    <module>asterix-test-datagenerator-maven-plugin</module>
    <module>asterix-grammar-extension-maven-plugin</module>
  </modules>
</project><|MERGE_RESOLUTION|>--- conflicted
+++ resolved
@@ -25,7 +25,7 @@
   <parent>
     <artifactId>apache-asterixdb</artifactId>
     <groupId>org.apache.asterix</groupId>
-    <version>0.9.3-SNAPSHOT</version>
+    <version>0.9.4-SNAPSHOT</version>
   </parent>
 
   <licenses>
@@ -41,24 +41,6 @@
     <root.dir>${basedir}/..</root.dir>
   </properties>
 
-<<<<<<< HEAD
-=======
-  <parent>
-    <artifactId>apache-asterixdb</artifactId>
-    <groupId>org.apache.asterix</groupId>
-    <version>0.9.4-SNAPSHOT</version>
-  </parent>
-
-  <dependencies>
-    <dependency>
-      <groupId>org.apache.maven</groupId>
-      <artifactId>maven-plugin-api</artifactId>
-      <type>jar</type>
-      <scope>compile</scope>
-    </dependency>
-  </dependencies>
-
->>>>>>> 0948b245
   <modules>
     <module>lexer-generator-maven-plugin</module>
     <module>record-manager-generator-maven-plugin</module>
