--- conflicted
+++ resolved
@@ -40,12 +40,8 @@
 import org.apache.hyracks.api.exceptions.HyracksDataException;
 import org.apache.hyracks.api.exceptions.SourceLocation;
 import org.apache.hyracks.api.util.CleanupUtils;
-<<<<<<< HEAD
 import org.apache.hyracks.api.util.JavaSerializationUtils;
 import org.apache.hyracks.control.nc.NodeControllerService;
-=======
-import org.apache.hyracks.api.util.HyracksThrowingAction;
->>>>>>> 33db60a5
 import org.apache.hyracks.dataflow.common.comm.io.FrameTupleAccessor;
 import org.apache.hyracks.dataflow.common.comm.io.FrameTupleAppender;
 import org.apache.hyracks.dataflow.common.comm.util.FrameUtils;
@@ -63,11 +59,8 @@
 import org.apache.hyracks.storage.am.common.impls.IndexAccessParameters;
 import org.apache.hyracks.storage.am.common.impls.NoOpOperationCallback;
 import org.apache.hyracks.storage.am.common.ophelpers.IndexOperation;
-<<<<<<< HEAD
 import org.apache.hyracks.storage.am.common.util.ResourceReleaseUtils;
-=======
 import org.apache.hyracks.storage.am.lsm.common.api.IBatchController;
->>>>>>> 33db60a5
 import org.apache.hyracks.storage.am.lsm.common.api.IFrameOperationCallback;
 import org.apache.hyracks.storage.am.lsm.common.api.IFrameTupleProcessor;
 import org.apache.hyracks.storage.am.lsm.common.api.ILSMComponentId;
@@ -105,19 +98,13 @@
     private final LSMTreeIndexAccessor[] lsmAccessorForUniqunessChecks;
 
     private final IFrameOperationCallback[] frameOpCallbacks;
-    private boolean flushedPartialTuples;
-<<<<<<< HEAD
-=======
-    private int currentTupleIdx;
-    private int lastFlushedTupleIdx;
-    private IBatchController batchController;
-
->>>>>>> 33db60a5
     private final PermutingFrameTupleReference keyTuple;
     private final Int2ObjectMap<IntSet> partition2TuplesMap = new Int2ObjectOpenHashMap<>();
     private final IntSet processedTuples = new IntOpenHashSet();
     private final IntSet flushedTuples = new IntOpenHashSet();
     private final SourceLocation sourceLoc;
+    private boolean flushedPartialTuples;
+    private IBatchController batchController;
 
     public LSMPrimaryInsertOperatorNodePushable(IHyracksTaskContext ctx, int partition,
             IIndexDataflowHelperFactory indexHelperFactory, IIndexDataflowHelperFactory keyIndexHelperFactory,
@@ -162,7 +149,6 @@
         // do nothing in the master branch
     }
 
-<<<<<<< HEAD
     protected void createTupleProcessors(SourceLocation sourceLoc) {
         for (int i = 0; i < partitions.length; i++) {
             LSMTreeIndexAccessor lsmAccessorForUniqunessCheck = lsmAccessorForUniqunessChecks[i];
@@ -177,28 +163,6 @@
                     if (processedTuples.contains(index)) {
                         // already processed; skip
                         return;
-=======
-    protected IFrameTupleProcessor createTupleProcessor(SourceLocation sourceLoc) {
-        return new IFrameTupleProcessor() {
-            private HyracksThrowingAction exitAction;
-
-            @Override
-            public void process(ITupleReference tuple, int index) throws HyracksDataException {
-                if (index < currentTupleIdx) {
-                    // already processed; skip
-                    return;
-                }
-                keyTuple.reset(accessor, index);
-                searchPred.reset(keyTuple, keyTuple, true, true, keySearchCmp, keySearchCmp);
-                boolean duplicate = false;
-
-                lsmAccessorForUniqunessCheck.search(cursor, searchPred);
-                try {
-                    if (cursor.hasNext()) {
-                        // duplicate, skip
-                        searchCallback.release();
-                        duplicate = true;
->>>>>>> 33db60a5
                     }
                     switch (op) {
                         case INSERT:
@@ -324,14 +288,7 @@
             searchPred = new RangePredicate(frameTuple, frameTuple, true, true, keySearchCmp, keySearchCmp, null, null);
             appender = new FrameTupleAppender(new VSizeFrame(ctx), true);
             frameTuple = new FrameTupleReference();
-<<<<<<< HEAD
-=======
-            INcApplicationContext appCtx =
-                    (INcApplicationContext) ctx.getJobletContext().getServiceContext().getApplicationContext();
-            LSMIndexUtil.checkAndSetFirstLSN((AbstractLSMIndex) index,
-                    appCtx.getTransactionSubsystem().getLogManager());
             batchController = TaskUtil.getOrDefault(KEY_BATCH_CONTROLLER, ctx, StandardBatchController.INSTANCE);
->>>>>>> 33db60a5
         } catch (Throwable e) { // NOSONAR: Re-thrown
             throw HyracksDataException.create(e);
         }
@@ -340,7 +297,6 @@
     @Override
     public void nextFrame(ByteBuffer buffer) throws HyracksDataException {
         accessor.reset(buffer);
-<<<<<<< HEAD
         partition2TuplesMap.clear();
         int itemCount = accessor.getTupleCount();
         for (int i = 0; i < itemCount; i++) {
@@ -354,11 +310,9 @@
             LSMTreeIndexAccessor lsmAccessor = (LSMTreeIndexAccessor) indexAccessors[pIdx];
             IFrameOperationCallback frameOpCallback = frameOpCallbacks[pIdx];
             IFrameTupleProcessor processor = processors[pIdx];
-            lsmAccessor.batchOperate(accessor, tuple, processor, frameOpCallback, p2tuplesMapEntry.getValue());
-        }
-=======
-        lsmAccessor.batchOperate(accessor, tuple, processor, frameOpCallback, batchController);
->>>>>>> 33db60a5
+            lsmAccessor.batchOperate(accessor, tuple, processor, frameOpCallback, batchController,
+                    p2tuplesMapEntry.getValue());
+        }
 
         writeBuffer.ensureFrameSize(buffer.capacity());
         if (flushedPartialTuples) {
