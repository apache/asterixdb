/*
 * Licensed to the Apache Software Foundation (ASF) under one
 * or more contributor license agreements.  See the NOTICE file
 * distributed with this work for additional information
 * regarding copyright ownership.  The ASF licenses this file
 * to you under the Apache License, Version 2.0 (the
 * "License"); you may not use this file except in compliance
 * with the License.  You may obtain a copy of the License at
 *
 *   http://www.apache.org/licenses/LICENSE-2.0
 *
 * Unless required by applicable law or agreed to in writing,
 * software distributed under the License is distributed on an
 * "AS IS" BASIS, WITHOUT WARRANTIES OR CONDITIONS OF ANY
 * KIND, either express or implied.  See the License for the
 * specific language governing permissions and limitations
 * under the License.
 */

package org.apache.asterix.runtime.evaluators.functions.utils;

import java.io.IOException;
import java.util.Set;
import java.util.stream.Collectors;

import org.apache.asterix.runtime.evaluators.functions.StringEvaluatorUtils;
import org.apache.hyracks.data.std.api.IPointable;
import org.apache.hyracks.data.std.primitive.UTF8StringPointable;
import org.apache.hyracks.data.std.util.ByteArrayAccessibleOutputStream;
import org.apache.hyracks.data.std.util.GrowableArray;
import org.apache.hyracks.data.std.util.UTF8StringBuilder;

import it.unimi.dsi.fastutil.ints.IntArraySet;
import it.unimi.dsi.fastutil.ints.IntSet;

/**
 * A wrapper for string trim methods.
 */
public class StringTrimmer {

    // For the char set to trim.
    private final ByteArrayAccessibleOutputStream lastPatternStorage = new ByteArrayAccessibleOutputStream();
    private final UTF8StringPointable lastPatternPtr = new UTF8StringPointable();
<<<<<<< HEAD
    private Set<Integer> codePointSet = null;
=======
    private IntSet codePointSet = new IntArraySet();
>>>>>>> effc50a3

    // For outputting the result.
    private final UTF8StringBuilder resultBuilder;
    private final GrowableArray resultArray;

    /**
     * @param resultBuilder
     *            , the builder for result strings.
     * @param resultArray
     *            , the byte array to hold results.
     */
    public StringTrimmer(UTF8StringBuilder resultBuilder, GrowableArray resultArray) {
        this(resultBuilder, resultArray, null);
    }

    /**
     * @param resultBuilder
     *            , the builder for result strings.
     * @param resultArray
     *            , the byte array to hold results.
     * @param pattern
     *            , the string that is used to construct the charset for trimming.
     */
    public StringTrimmer(UTF8StringBuilder resultBuilder, GrowableArray resultArray, UTF8StringPointable pattern) {
        this.resultBuilder = resultBuilder;
        this.resultArray = resultArray;
        if (pattern != null) {
<<<<<<< HEAD
            codePointSet = pattern.codePoints().boxed().collect(Collectors.toSet());
=======
            codePointSet.clear();
            pattern.getCodePoints(codePointSet);
>>>>>>> effc50a3
        }
    }

    /**
     * Builds the charset from a pattern string.
     *
     * @param patternPtr
     *            , a pattern string.
     */
    public void build(UTF8StringPointable patternPtr) {
<<<<<<< HEAD
        final boolean newPattern = codePointSet == null || lastPatternPtr.compareTo(patternPtr) != 0;
        if (newPattern) {
            StringEvaluatorUtils.copyResetUTF8Pointable(patternPtr, lastPatternStorage, lastPatternPtr);
            codePointSet = patternPtr.toString().codePoints().boxed().collect(Collectors.toSet());
=======
        final boolean newPattern = (codePointSet.size() == 0) || lastPatternPtr.compareTo(patternPtr) != 0;
        if (newPattern) {
            StringEvaluatorUtils.copyResetUTF8Pointable(patternPtr, lastPatternStorage, lastPatternPtr);
            codePointSet.clear();
            patternPtr.getCodePoints(codePointSet);
>>>>>>> effc50a3
        }
    }

    /**
     * Trims an input source string and lets <code>resultStrPtr</code> points to the resulting string.
     *
     * @param srcPtr
     *            , an input source string.
     * @param resultStrPtr
     *            , a pointable that is supposed to point to the resulting string.
     * @param left
     *            , whether to trim the left side.
     * @param right
     *            , whether to trim the right side.
     * @throws IOException
     */
    public void trim(UTF8StringPointable srcPtr, IPointable resultStrPtr, boolean left, boolean right)
            throws IOException {
<<<<<<< HEAD
        UTF8StringPointable.trim(srcPtr, resultBuilder, resultArray, left, right, codePointSet);
=======
        srcPtr.trim(resultBuilder, resultArray, left, right, codePointSet);
>>>>>>> effc50a3
        resultStrPtr.set(resultArray.getByteArray(), 0, resultArray.getLength());
    }

}<|MERGE_RESOLUTION|>--- conflicted
+++ resolved
@@ -20,8 +20,6 @@
 package org.apache.asterix.runtime.evaluators.functions.utils;
 
 import java.io.IOException;
-import java.util.Set;
-import java.util.stream.Collectors;
 
 import org.apache.asterix.runtime.evaluators.functions.StringEvaluatorUtils;
 import org.apache.hyracks.data.std.api.IPointable;
@@ -41,11 +39,7 @@
     // For the char set to trim.
     private final ByteArrayAccessibleOutputStream lastPatternStorage = new ByteArrayAccessibleOutputStream();
     private final UTF8StringPointable lastPatternPtr = new UTF8StringPointable();
-<<<<<<< HEAD
-    private Set<Integer> codePointSet = null;
-=======
     private IntSet codePointSet = new IntArraySet();
->>>>>>> effc50a3
 
     // For outputting the result.
     private final UTF8StringBuilder resultBuilder;
@@ -73,12 +67,8 @@
         this.resultBuilder = resultBuilder;
         this.resultArray = resultArray;
         if (pattern != null) {
-<<<<<<< HEAD
-            codePointSet = pattern.codePoints().boxed().collect(Collectors.toSet());
-=======
             codePointSet.clear();
             pattern.getCodePoints(codePointSet);
->>>>>>> effc50a3
         }
     }
 
@@ -89,18 +79,11 @@
      *            , a pattern string.
      */
     public void build(UTF8StringPointable patternPtr) {
-<<<<<<< HEAD
-        final boolean newPattern = codePointSet == null || lastPatternPtr.compareTo(patternPtr) != 0;
-        if (newPattern) {
-            StringEvaluatorUtils.copyResetUTF8Pointable(patternPtr, lastPatternStorage, lastPatternPtr);
-            codePointSet = patternPtr.toString().codePoints().boxed().collect(Collectors.toSet());
-=======
         final boolean newPattern = (codePointSet.size() == 0) || lastPatternPtr.compareTo(patternPtr) != 0;
         if (newPattern) {
             StringEvaluatorUtils.copyResetUTF8Pointable(patternPtr, lastPatternStorage, lastPatternPtr);
             codePointSet.clear();
             patternPtr.getCodePoints(codePointSet);
->>>>>>> effc50a3
         }
     }
 
@@ -119,11 +102,7 @@
      */
     public void trim(UTF8StringPointable srcPtr, IPointable resultStrPtr, boolean left, boolean right)
             throws IOException {
-<<<<<<< HEAD
-        UTF8StringPointable.trim(srcPtr, resultBuilder, resultArray, left, right, codePointSet);
-=======
         srcPtr.trim(resultBuilder, resultArray, left, right, codePointSet);
->>>>>>> effc50a3
         resultStrPtr.set(resultArray.getByteArray(), 0, resultArray.getLength());
     }
 
