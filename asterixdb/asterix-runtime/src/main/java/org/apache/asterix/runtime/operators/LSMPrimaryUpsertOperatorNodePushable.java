--- conflicted
+++ resolved
@@ -143,15 +143,12 @@
     private final ITracer tracer;
     private final long traceCategory;
     private final ITupleProjector tupleProjector;
-    private long lastRecordInTimeStamp = 0L;
-<<<<<<< HEAD
     private final Int2ObjectMap<IntSet> partition2TuplesMap = new Int2ObjectOpenHashMap<>();
     private final boolean hasSecondaries;
     private final ILSMTupleFilterCallbackFactory tupleFilterCallbackFactory;
     private final int[] fieldPermutation;
-=======
+    private long lastRecordInTimeStamp = 0L;
     private IBatchController batchController;
->>>>>>> 33db60a5
 
     public LSMPrimaryUpsertOperatorNodePushable(IHyracksTaskContext ctx, int partition,
             IIndexDataflowHelperFactory indexHelperFactory, int[] fieldPermutation, RecordDescriptor inputRecDesc,
@@ -388,15 +385,9 @@
                     callback.open();
                 }
             };
-<<<<<<< HEAD
             frameOpCallbacks[i].open();
-=======
-            frameOpCallback.open();
-            batchController = TaskUtil.getOrDefault(KEY_BATCH_CONTROLLER, ctx, StandardBatchController.INSTANCE);
-        } catch (Throwable e) { // NOSONAR: Re-thrown
-            throw HyracksDataException.create(e);
->>>>>>> 33db60a5
-        }
+        }
+        batchController = TaskUtil.getOrDefault(KEY_BATCH_CONTROLLER, ctx, StandardBatchController.INSTANCE);
     }
 
     protected void resetSearchPredicate(int tupleIndex) {
@@ -438,7 +429,6 @@
         accessor.reset(buffer);
         partition2TuplesMap.clear();
         int itemCount = accessor.getTupleCount();
-<<<<<<< HEAD
         for (int i = 0; i < itemCount; i++) {
             int storagePartition = tuplePartitioner.partition(accessor, i);
             if (tupleFilterCallbacks[storagePartitionId2Index.get(storagePartition)].filter(accessor, i)) {
@@ -457,11 +447,9 @@
             LSMTreeIndexAccessor lsmAccessor = (LSMTreeIndexAccessor) indexAccessors[pIdx];
             IFrameOperationCallback frameOpCallback = frameOpCallbacks[pIdx];
             IFrameTupleProcessor processor = processors[pIdx];
-            lsmAccessor.batchOperate(accessor, tuple, processor, frameOpCallback, p2tuplesMapEntry.getValue());
-        }
-=======
-        lsmAccessor.batchOperate(accessor, tuple, processor, frameOpCallback, batchController);
->>>>>>> 33db60a5
+            lsmAccessor.batchOperate(accessor, tuple, processor, frameOpCallback, batchController,
+                    p2tuplesMapEntry.getValue());
+        }
         if (itemCount > 0) {
             lastRecordInTimeStamp = System.currentTimeMillis();
         }
@@ -609,7 +597,6 @@
         // No op since nextFrame flushes by default
     }
 
-<<<<<<< HEAD
     // TODO: Refactor and remove duplicated code
     private void commitAtomicUpsert() throws HyracksDataException {
         final Map<String, ILSMComponentId> componentIdMap = new HashMap<>();
@@ -648,6 +635,5 @@
             }
         }
     }
-=======
->>>>>>> 33db60a5
+
 }