--- conflicted
+++ resolved
@@ -16,76 +16,6 @@
  ! specific language governing permissions and limitations
  ! under the License.
  !-->
-<<<<<<< HEAD
-<project
-    xmlns="http://maven.apache.org/POM/4.0.0"
-    xmlns:xsi="http://www.w3.org/2001/XMLSchema-instance"
-    xsi:schemaLocation="http://maven.apache.org/POM/4.0.0 http://maven.apache.org/xsd/maven-4.0.0.xsd">
-    <modelVersion>4.0.0</modelVersion>
-    <parent>
-        <artifactId>apache-asterixdb</artifactId>
-        <groupId>org.apache.asterix</groupId>
-        <version>0.8.9-SNAPSHOT</version>
-    </parent>
-    <artifactId>asterix-runtime</artifactId>
-    <properties>
-        <appendedResourcesDirectory>${basedir}/../src/main/appended-resources</appendedResourcesDirectory>
-    </properties>
-    <licenses>
-        <license>
-            <name>Apache License, Version 2.0</name>
-            <url>http://www.apache.org/licenses/LICENSE-2.0.txt</url>
-            <distribution>repo</distribution>
-            <comments>A business-friendly OSS license</comments>
-        </license>
-    </licenses>
-
-    <dependencies>
-        <dependency>
-            <groupId>org.apache.asterix</groupId>
-            <artifactId>asterix-om</artifactId>
-            <version>0.8.9-SNAPSHOT</version>
-            <scope>compile</scope>
-        </dependency>
-        <dependency>
-            <groupId>org.apache.asterix</groupId>
-            <artifactId>asterix-fuzzyjoin</artifactId>
-            <version>0.8.9-SNAPSHOT</version>
-            <scope>compile</scope>
-        </dependency>
-        <dependency>
-            <groupId>org.apache.asterix</groupId>
-            <artifactId>asterix-transactions</artifactId>
-            <version>0.8.9-SNAPSHOT</version>
-            <scope>compile</scope>
-        </dependency>
-        <dependency>
-            <groupId>org.apache.hyracks</groupId>
-            <artifactId>hyracks-api</artifactId>
-        </dependency>
-        <dependency>
-            <groupId>org.apache.hyracks</groupId>
-            <artifactId>hyracks-dataflow-std</artifactId>
-        </dependency>
-        <dependency>
-            <groupId>org.apache.hyracks</groupId>
-            <artifactId>hyracks-storage-am-btree</artifactId>
-        </dependency>
-        <dependency>
-            <groupId>org.apache.hadoop</groupId>
-            <artifactId>hadoop-client</artifactId>
-            <type>jar</type>
-            <scope>compile</scope>
-        </dependency>
-        <dependency>
-            <groupId>com.e-movimento.tinytools</groupId>
-            <artifactId>privilegedaccessor</artifactId>
-            <version>1.2.2</version>
-            <scope>test</scope>
-        </dependency>
-    </dependencies>
-
-=======
 <project xmlns="http://maven.apache.org/POM/4.0.0" xmlns:xsi="http://www.w3.org/2001/XMLSchema-instance" xsi:schemaLocation="http://maven.apache.org/POM/4.0.0 http://maven.apache.org/xsd/maven-4.0.0.xsd">
   <modelVersion>4.0.0</modelVersion>
   <parent>
@@ -133,6 +63,10 @@
       <scope>compile</scope>
     </dependency>
     <dependency>
+      <groupId>org.apache.hyracks</groupId>
+      <artifactId>hyracks-dataflow-std</artifactId>
+    </dependency>
+    <dependency>
       <groupId>org.apache.hadoop</groupId>
       <artifactId>hadoop-client</artifactId>
       <type>jar</type>
@@ -150,5 +84,4 @@
       <version>5.1</version>
     </dependency>
   </dependencies>
->>>>>>> f8153952
 </project>