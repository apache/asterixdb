/*
 * Copyright 2009-2013 by The Regents of the University of California
 * Licensed under the Apache License, Version 2.0 (the "License");
 * you may not use this file except in compliance with the License.
 * you may obtain a copy of the License from
 * 
 *     http://www.apache.org/licenses/LICENSE-2.0
 * 
 * Unless required by applicable law or agreed to in writing, software
 * distributed under the License is distributed on an "AS IS" BASIS,
 * WITHOUT WARRANTIES OR CONDITIONS OF ANY KIND, either express or implied.
 * See the License for the specific language governing permissions and
 * limitations under the License.
 */
package edu.uci.ics.asterix.external.dataset.adapter;

import java.io.DataOutput;
import java.util.Map;

import edu.uci.ics.asterix.common.exceptions.AsterixException;

public interface IPullBasedFeedClient {

    public enum InflowState {
        NO_MORE_DATA,
        DATA_AVAILABLE,
        DATA_NOT_AVAILABLE
    }

    /**
     * Writes the next fetched tuple into the provided instance of DatatOutput. Invocation of this method blocks until
     * a new tuple has been written or the specified time has expired.
     * 
     * @param dataOutput
     *            The receiving channel for the feed client to write ADM records to.
<<<<<<< HEAD
     * @return true if a record was written to the DataOutput instance
     *         false if no record was written to the DataOutput instance indicating non-availability of new data.
     * @throws AsterixException
     */
    public InflowState nextTuple(DataOutput dataOutput) throws AsterixException;

    /**
     * Provides logic for any corrective action that feed client needs to execute on
     * encountering an exception.
     * 
     * @param e
     *            The exception encountered during fetching of data from external source
     * @throws AsterixException
     */
    public void resetOnFailure(Exception e) throws AsterixException;

    /**
     * @param configuration
     */
    public boolean alter(Map<String, String> configuration);

    public void stop();
=======
     * @param timeout
     *            Threshold time (expressed in seconds) for the next tuple to be obtained from the externa source.
     * @return
     * @throws AsterixException
     */
    public InflowState nextTuple(DataOutput dataOutput, int timeout) throws AsterixException;
>>>>>>> 0a1f2241

}<|MERGE_RESOLUTION|>--- conflicted
+++ resolved
@@ -15,7 +15,6 @@
 package edu.uci.ics.asterix.external.dataset.adapter;
 
 import java.io.DataOutput;
-import java.util.Map;
 
 import edu.uci.ics.asterix.common.exceptions.AsterixException;
 
@@ -33,36 +32,11 @@
      * 
      * @param dataOutput
      *            The receiving channel for the feed client to write ADM records to.
-<<<<<<< HEAD
-     * @return true if a record was written to the DataOutput instance
-     *         false if no record was written to the DataOutput instance indicating non-availability of new data.
-     * @throws AsterixException
-     */
-    public InflowState nextTuple(DataOutput dataOutput) throws AsterixException;
-
-    /**
-     * Provides logic for any corrective action that feed client needs to execute on
-     * encountering an exception.
-     * 
-     * @param e
-     *            The exception encountered during fetching of data from external source
-     * @throws AsterixException
-     */
-    public void resetOnFailure(Exception e) throws AsterixException;
-
-    /**
-     * @param configuration
-     */
-    public boolean alter(Map<String, String> configuration);
-
-    public void stop();
-=======
      * @param timeout
      *            Threshold time (expressed in seconds) for the next tuple to be obtained from the externa source.
      * @return
      * @throws AsterixException
      */
     public InflowState nextTuple(DataOutput dataOutput, int timeout) throws AsterixException;
->>>>>>> 0a1f2241
 
 }