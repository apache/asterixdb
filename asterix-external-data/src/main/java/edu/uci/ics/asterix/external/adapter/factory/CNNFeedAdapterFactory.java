--- conflicted
+++ resolved
@@ -19,11 +19,7 @@
 import java.util.List;
 import java.util.Map;
 
-<<<<<<< HEAD
-import edu.uci.ics.asterix.external.dataset.adapter.CNNFeedAdapter;
-=======
 import edu.uci.ics.asterix.external.dataset.adapter.RSSFeedAdapter;
->>>>>>> 0a1f2241
 import edu.uci.ics.asterix.metadata.feeds.IDatasourceAdapter;
 import edu.uci.ics.asterix.metadata.feeds.ITypedAdapterFactory;
 import edu.uci.ics.asterix.om.types.ARecordType;
@@ -85,11 +81,7 @@
 
     @Override
     public IDatasourceAdapter createAdapter(IHyracksTaskContext ctx, int partition) throws Exception {
-<<<<<<< HEAD
-        CNNFeedAdapter cnnFeedAdapter = new CNNFeedAdapter(configuration, recordType, ctx);
-=======
         RSSFeedAdapter cnnFeedAdapter = new RSSFeedAdapter(configuration, recordType, ctx);
->>>>>>> 0a1f2241
         return cnnFeedAdapter;
     }
 
