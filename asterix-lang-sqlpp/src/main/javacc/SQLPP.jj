--- conflicted
+++ resolved
@@ -895,13 +895,8 @@
 {
   <INSERT> <INTO> nameComponents = QualifiedName() query = Query()
     {
-<<<<<<< HEAD
       query.setTopLevel(false);
       return new InsertStatement(nameComponents.first, nameComponents.second, query, getVarCounter(), false, null);
-=======
-      query.setTopLevel(true);
-      return new InsertStatement(nameComponents.first, nameComponents.second, query, getVarCounter());
->>>>>>> 31ee8b74
     }
 }
 
