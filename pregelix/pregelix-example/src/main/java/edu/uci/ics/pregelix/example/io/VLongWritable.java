/*
 * Copyright 2009-2013 by The Regents of the University of California
 * Licensed under the Apache License, Version 2.0 (the "License");
 * you may not use this file except in compliance with the License.
 * you may obtain a copy of the License from
 * 
 *     http://www.apache.org/licenses/LICENSE-2.0
 * 
 * Unless required by applicable law or agreed to in writing, software
 * distributed under the License is distributed on an "AS IS" BASIS,
 * WITHOUT WARRANTIES OR CONDITIONS OF ANY KIND, either express or implied.
 * See the License for the specific language governing permissions and
 * limitations under the License.
 */

package edu.uci.ics.pregelix.example.io;

import java.io.DataInput;
import java.io.DataInputStream;

import org.apache.hadoop.io.WritableComparable;
import org.apache.hadoop.io.WritableComparator;
import org.apache.hadoop.io.WritableUtils;

import edu.uci.ics.pregelix.api.io.WritableSizable;
<<<<<<< HEAD
import edu.uci.ics.pregelix.api.util.SerDeUtils;
=======
import edu.uci.ics.pregelix.api.util.ResetableByteArrayInputStream;
>>>>>>> 92736c7d

/**
 * A WritableComparable for longs in a variable-length format. Such values take
 * between one and nine bytes. Smaller values take fewer bytes.
 * 
 * @see org.apache.hadoop.io.WritableUtils#readVLong(DataInput)
 */
@SuppressWarnings("rawtypes")
<<<<<<< HEAD
public class VLongWritable implements WritableComparable, WritableSizable {
    private static long ONE_BYTE_MAX = 2 ^ 7 - 1;
    private static long TWO_BYTE_MAX = 2 ^ 14 - 1;
    private static long THREE_BYTE_MAX = 2 ^ 21 - 1;
    private static long FOUR_BYTE_MAX = 2 ^ 28 - 1;
    private static long FIVE_BYTE_MAX = 2 ^ 35 - 1;;
    private static long SIX_BYTE_MAX = 2 ^ 42 - 1;;
    private static long SEVEN_BYTE_MAX = 2 ^ 49 - 1;;
    private static long EIGHT_BYTE_MAX = 2 ^ 54 - 1;;

    private long value;
=======
public class VLongWritable extends org.apache.hadoop.io.VLongWritable implements WritableSizable {
>>>>>>> 92736c7d

    public VLongWritable() {
    }

    public VLongWritable(long value) {
        set(value);
    }

    public int sizeInBytes() {
<<<<<<< HEAD
        if (value >= 0 && value <= ONE_BYTE_MAX) {
            return 1;
        } else if (value > ONE_BYTE_MAX && value <= TWO_BYTE_MAX) {
            return 2;
        } else if (value > TWO_BYTE_MAX && value <= THREE_BYTE_MAX) {
            return 3;
        } else if (value > THREE_BYTE_MAX && value <= FOUR_BYTE_MAX) {
            return 4;
        } else if (value > FOUR_BYTE_MAX && value <= FIVE_BYTE_MAX) {
            return 5;
        } else if (value > FIVE_BYTE_MAX && value <= SIX_BYTE_MAX) {
            return 6;
        } else if (value > SIX_BYTE_MAX && value <= SEVEN_BYTE_MAX) {
            return 7;
        } else if (value > SEVEN_BYTE_MAX && value <= EIGHT_BYTE_MAX) {
            return 8;
        } else {
            return 9;
        }
    }

    /** Set the value of this LongWritable. */
    public void set(long value) {
        this.value = value;
    }

    /** Return the value of this LongWritable. */
    public long get() {
        return value;
    }

    public void readFields(DataInput in) throws IOException {
        value = SerDeUtils.readVLong(in);
    }

    public void write(DataOutput out) throws IOException {
        SerDeUtils.writeVLong(out, value);
    }

    /** Returns true iff <code>o</code> is a VLongWritable with the same value. */
    public boolean equals(Object o) {
        if (!(o instanceof VLongWritable))
            return false;
        VLongWritable other = (VLongWritable) o;
        return this.value == other.value;
    }
=======
        long i = get();
        if (i >= -112 && i <= 127) {
            return 1;
        }
>>>>>>> 92736c7d

        int len = -112;
        if (i < 0) {
            i ^= -1L; // take one's complement'
            len = -120;
        }

        long tmp = i;
        while (tmp != 0) {
            tmp = tmp >> 8;
            len--;
        }

        len = (len < -120) ? -(len + 120) : -(len + 112);
        return len + 1;
    }

    /** A Comparator optimized for LongWritable. */
    public static class Comparator extends WritableComparator {
        private ResetableByteArrayInputStream bis = new ResetableByteArrayInputStream();
        private DataInput dis = new DataInputStream(bis);

        public Comparator() {
            super(VLongWritable.class);
        }

        public int compare(byte[] b1, int s1, int l1, byte[] b2, int s2, int l2) {
            try {
                bis.setByteArray(b1, s1);
                long thisValue = WritableUtils.readVLong(dis);
                bis.setByteArray(b2, s2);
                long thatValue = WritableUtils.readVLong(dis);
                return (thisValue < thatValue ? -1 : (thisValue == thatValue ? 0 : 1));
            } catch (Exception e) {
                throw new IllegalStateException(e);
            }
        }
    }

    /** A decreasing Comparator optimized for LongWritable. */
    public static class DecreasingComparator extends Comparator {
        public int compare(WritableComparable a, WritableComparable b) {
            return -super.compare(a, b);
        }

        public int compare(byte[] b1, int s1, int l1, byte[] b2, int s2, int l2) {
            return -super.compare(b1, s1, l1, b2, s2, l2);
        }
    }

    static { // register default comparator
        WritableComparator.define(VLongWritable.class, new Comparator());
    }

}<|MERGE_RESOLUTION|>--- conflicted
+++ resolved
@@ -23,11 +23,7 @@
 import org.apache.hadoop.io.WritableUtils;
 
 import edu.uci.ics.pregelix.api.io.WritableSizable;
-<<<<<<< HEAD
-import edu.uci.ics.pregelix.api.util.SerDeUtils;
-=======
 import edu.uci.ics.pregelix.api.util.ResetableByteArrayInputStream;
->>>>>>> 92736c7d
 
 /**
  * A WritableComparable for longs in a variable-length format. Such values take
@@ -36,21 +32,7 @@
  * @see org.apache.hadoop.io.WritableUtils#readVLong(DataInput)
  */
 @SuppressWarnings("rawtypes")
-<<<<<<< HEAD
-public class VLongWritable implements WritableComparable, WritableSizable {
-    private static long ONE_BYTE_MAX = 2 ^ 7 - 1;
-    private static long TWO_BYTE_MAX = 2 ^ 14 - 1;
-    private static long THREE_BYTE_MAX = 2 ^ 21 - 1;
-    private static long FOUR_BYTE_MAX = 2 ^ 28 - 1;
-    private static long FIVE_BYTE_MAX = 2 ^ 35 - 1;;
-    private static long SIX_BYTE_MAX = 2 ^ 42 - 1;;
-    private static long SEVEN_BYTE_MAX = 2 ^ 49 - 1;;
-    private static long EIGHT_BYTE_MAX = 2 ^ 54 - 1;;
-
-    private long value;
-=======
 public class VLongWritable extends org.apache.hadoop.io.VLongWritable implements WritableSizable {
->>>>>>> 92736c7d
 
     public VLongWritable() {
     }
@@ -60,59 +42,10 @@
     }
 
     public int sizeInBytes() {
-<<<<<<< HEAD
-        if (value >= 0 && value <= ONE_BYTE_MAX) {
-            return 1;
-        } else if (value > ONE_BYTE_MAX && value <= TWO_BYTE_MAX) {
-            return 2;
-        } else if (value > TWO_BYTE_MAX && value <= THREE_BYTE_MAX) {
-            return 3;
-        } else if (value > THREE_BYTE_MAX && value <= FOUR_BYTE_MAX) {
-            return 4;
-        } else if (value > FOUR_BYTE_MAX && value <= FIVE_BYTE_MAX) {
-            return 5;
-        } else if (value > FIVE_BYTE_MAX && value <= SIX_BYTE_MAX) {
-            return 6;
-        } else if (value > SIX_BYTE_MAX && value <= SEVEN_BYTE_MAX) {
-            return 7;
-        } else if (value > SEVEN_BYTE_MAX && value <= EIGHT_BYTE_MAX) {
-            return 8;
-        } else {
-            return 9;
-        }
-    }
-
-    /** Set the value of this LongWritable. */
-    public void set(long value) {
-        this.value = value;
-    }
-
-    /** Return the value of this LongWritable. */
-    public long get() {
-        return value;
-    }
-
-    public void readFields(DataInput in) throws IOException {
-        value = SerDeUtils.readVLong(in);
-    }
-
-    public void write(DataOutput out) throws IOException {
-        SerDeUtils.writeVLong(out, value);
-    }
-
-    /** Returns true iff <code>o</code> is a VLongWritable with the same value. */
-    public boolean equals(Object o) {
-        if (!(o instanceof VLongWritable))
-            return false;
-        VLongWritable other = (VLongWritable) o;
-        return this.value == other.value;
-    }
-=======
         long i = get();
         if (i >= -112 && i <= 127) {
             return 1;
         }
->>>>>>> 92736c7d
 
         int len = -112;
         if (i < 0) {
