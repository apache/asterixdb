--- conflicted
+++ resolved
@@ -146,16 +146,6 @@
             LOG.info("result writing finished " + time + "ms");
             LOG.info("job finished");
         } catch (Exception e) {
-            try {
-                /**
-                 * destroy application if there is any exception
-                 */
-                if (hcc != null) {
-                    destroyApplication(applicationName);
-                }
-            } catch (Exception e2) {
-                throw new HyracksException(e2);
-            }
             throw new HyracksException(e);
         }
     }
@@ -234,14 +224,6 @@
         end = System.currentTimeMillis();
         LOG.info("jar deployment finished " + (end - start) + "ms");
     }
-<<<<<<< HEAD
-
-    public void destroyApplication(String appName) throws Exception {
-        hcc.destroyApplication(appName);
-    }
-
-=======
->>>>>>> 5d91c955
 }
 
 class FileFilter implements FilenameFilter {
