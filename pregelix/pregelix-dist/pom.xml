--- conflicted
+++ resolved
@@ -4,11 +4,7 @@
 	<parent>
 		<groupId>edu.uci.ics.hyracks</groupId>
 		<artifactId>pregelix</artifactId>
-<<<<<<< HEAD
-		<version>0.2.4-SNAPSHOT</version>
-=======
 		<version>0.2.5-SNAPSHOT</version>
->>>>>>> 8867a1a8
 	</parent>
 	<artifactId>pregelix-dist</artifactId>
 	<name>pregelix-dist</name>
@@ -73,21 +69,13 @@
 		<dependency>
 			<groupId>edu.uci.ics.hyracks</groupId>
 			<artifactId>pregelix-core</artifactId>
-<<<<<<< HEAD
-			<version>0.2.4-SNAPSHOT</version>
-=======
 			<version>0.2.5-SNAPSHOT</version>
->>>>>>> 8867a1a8
 			<scope>compile</scope>
 		</dependency>
 		<dependency>
 			<groupId>edu.uci.ics.hyracks</groupId>
 			<artifactId>pregelix-example</artifactId>
-<<<<<<< HEAD
-			<version>0.2.4-SNAPSHOT</version>
-=======
 			<version>0.2.5-SNAPSHOT</version>
->>>>>>> 8867a1a8
 		</dependency>
 	</dependencies>
 </project>