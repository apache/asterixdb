--- conflicted
+++ resolved
@@ -17,7 +17,6 @@
 import java.nio.ByteBuffer;
 import java.util.ArrayList;
 import java.util.List;
-import java.util.Random;
 
 import edu.uci.ics.hyracks.api.comm.IFrameWriter;
 import edu.uci.ics.hyracks.api.context.IHyracksTaskContext;
@@ -49,8 +48,6 @@
     private int[] tPointers;
     private int[] tPointersTemp;
     private int tupleCount;
-
-    private Random rand = new Random();
 
     public FrameSorter(IHyracksTaskContext ctx, int[] sortFields,
             INormalizedKeyComputerFactory firstKeyNormalizerFactory, IBinaryComparatorFactory[] comparatorFactories,
@@ -120,13 +117,8 @@
             }
         }
         if (tupleCount > 0) {
-<<<<<<< HEAD
-            shuffle(tPointers, 4, tupleCount);
-            sort(tPointers, 0, tupleCount);
-=======
             tPointersTemp = new int[tPointers.length];
             sort(0, tupleCount);
->>>>>>> 92736c7d
         }
     }
 
@@ -175,7 +167,7 @@
         }
     }
 
-    /** Merge two subarrays into one*/
+    /** Merge two subarrays into one */
     private void merge(int start1, int start2, int len1, int len2) {
         int targetPos = start1;
         int pos1 = start1;
@@ -248,18 +240,6 @@
         return 0;
     }
 
-    private void shuffle(int[] tPointers, int interval, int tupleCount) {
-        for (int i = tupleCount; i > 1; i--) {
-            int next = rand.nextInt(i) * interval;
-            int target = (i - 1) * interval;
-            for (int j = 0; j < interval; j++) {
-                int drawn = tPointers[next + j];
-                tPointers[next + j] = tPointers[target + j];
-                tPointers[target + j] = drawn;
-            }
-        }
-    }
-
     public void close() {
         this.buffers.clear();
     }
