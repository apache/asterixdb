/*
 * Copyright 2009-2010 by The Regents of the University of California
 * Licensed under the Apache License, Version 2.0 (the "License");
 * you may not use this file except in compliance with the License.
 * you may obtain a copy of the License from
 * 
 *     http://www.apache.org/licenses/LICENSE-2.0
 * 
 * Unless required by applicable law or agreed to in writing, software
 * distributed under the License is distributed on an "AS IS" BASIS,
 * WITHOUT WARRANTIES OR CONDITIONS OF ANY KIND, either express or implied.
 * See the License for the specific language governing permissions and
 * limitations under the License.
 */

package edu.uci.ics.hyracks.storage.am.lsm.btree.perf;

import java.io.File;
import java.text.SimpleDateFormat;
import java.util.Date;

import edu.uci.ics.hyracks.api.context.IHyracksTaskContext;
import edu.uci.ics.hyracks.api.dataflow.value.IBinaryComparatorFactory;
import edu.uci.ics.hyracks.api.dataflow.value.ITypeTraits;
import edu.uci.ics.hyracks.api.exceptions.HyracksException;
import edu.uci.ics.hyracks.api.io.FileReference;
import edu.uci.ics.hyracks.control.nc.io.IOManager;
import edu.uci.ics.hyracks.storage.am.btree.exceptions.BTreeException;
import edu.uci.ics.hyracks.storage.am.common.api.IIndexAccessor;
import edu.uci.ics.hyracks.storage.am.common.api.TreeIndexException;
import edu.uci.ics.hyracks.storage.am.common.datagen.DataGenThread;
import edu.uci.ics.hyracks.storage.am.common.datagen.TupleBatch;
import edu.uci.ics.hyracks.storage.am.common.impls.NoOpOperationCallback;
import edu.uci.ics.hyracks.storage.am.lsm.btree.impls.LSMBTree;
import edu.uci.ics.hyracks.storage.am.lsm.btree.util.LSMBTreeUtils;
import edu.uci.ics.hyracks.storage.am.lsm.common.api.ILSMIOOperationScheduler;
import edu.uci.ics.hyracks.storage.am.lsm.common.api.IVirtualBufferCache;
import edu.uci.ics.hyracks.storage.am.lsm.common.impls.NoMergePolicy;
import edu.uci.ics.hyracks.storage.am.lsm.common.impls.NoOpIOOperationCallback;
import edu.uci.ics.hyracks.storage.am.lsm.common.impls.SynchronousScheduler;
import edu.uci.ics.hyracks.storage.am.lsm.common.impls.ThreadCountingOperationTrackerFactory;
import edu.uci.ics.hyracks.storage.am.lsm.common.impls.VirtualBufferCache;
import edu.uci.ics.hyracks.storage.common.buffercache.HeapBufferAllocator;
import edu.uci.ics.hyracks.storage.common.buffercache.IBufferCache;
import edu.uci.ics.hyracks.storage.common.file.IFileMapProvider;
import edu.uci.ics.hyracks.test.support.TestStorageManagerComponentHolder;
import edu.uci.ics.hyracks.test.support.TestUtils;

public class LSMTreeRunner implements IExperimentRunner {

    private static final int MAX_OPEN_FILES = 10000;
    private static final int HYRACKS_FRAME_SIZE = 128;

    protected IHyracksTaskContext ctx;
    protected IOManager ioManager;
    protected int ioDeviceId;
    protected IBufferCache bufferCache;
    protected int lsmtreeFileId;

    protected final static SimpleDateFormat simpleDateFormat = new SimpleDateFormat("ddMMyy-hhmmssSS");
    protected final static String sep = System.getProperty("file.separator");
    protected final static String classDir = "/lsmtree/";
    protected String onDiskDir;
    protected FileReference file;

    protected final int numBatches;
    protected final LSMBTree lsmtree;
    protected final ILSMIOOperationScheduler ioScheduler;
    protected IBufferCache memBufferCache;
    private final int onDiskPageSize;
    private final int onDiskNumPages;

    public LSMTreeRunner(int numBatches, int inMemPageSize, int inMemNumPages, int onDiskPageSize, int onDiskNumPages,
            ITypeTraits[] typeTraits, IBinaryComparatorFactory[] cmpFactories, int[] bloomFilterKeyFields,
            double bloomFilterFalsePositiveRate) throws BTreeException, HyracksException {
        this.numBatches = numBatches;

        this.onDiskPageSize = onDiskPageSize;
        this.onDiskNumPages = onDiskNumPages;

        onDiskDir = classDir + sep + simpleDateFormat.format(new Date()) + sep;
        file = new FileReference(new File(onDiskDir));
        ctx = TestUtils.create(HYRACKS_FRAME_SIZE);

        TestStorageManagerComponentHolder.init(this.onDiskPageSize, this.onDiskNumPages, MAX_OPEN_FILES);
        bufferCache = TestStorageManagerComponentHolder.getBufferCache(ctx);
        ioManager = TestStorageManagerComponentHolder.getIOManager();
        ioDeviceId = 0;
        IFileMapProvider fmp = TestStorageManagerComponentHolder.getFileMapProvider(ctx);

        IVirtualBufferCache virtualBufferCache = new VirtualBufferCache(new HeapBufferAllocator(), inMemPageSize,
                inMemNumPages);
        this.ioScheduler = SynchronousScheduler.INSTANCE;
<<<<<<< HEAD
        lsmtree = LSMBTreeUtils.createLSMTree(virtualBufferCache, ioManager, file, bufferCache, fmp, typeTraits,
                cmpFactories, bloomFilterKeyFields, bloomFilterFalsePositiveRate, NoMergePolicy.INSTANCE,
                ThreadCountingOperationTrackerFactory.INSTANCE, ioScheduler, NoOpIOOperationCallback.INSTANCE);
=======
        lsmtree = LSMBTreeUtils.createLSMTree(memBufferCache, memFreePageManager, ioManager, file, bufferCache, fmp,
                typeTraits, cmpFactories, bloomFilterKeyFields, bloomFilterFalsePositiveRate, NoMergePolicy.INSTANCE,
                ThreadCountingOperationTrackerFactory.INSTANCE, ioScheduler, NoOpIOOperationCallback.INSTANCE,
                ioDeviceId);
>>>>>>> b5c02192
    }

    @Override
    public void init() throws Exception {
    }

    @Override
    public long runExperiment(DataGenThread dataGen, int numThreads) throws Exception {
        LSMTreeThread[] threads = new LSMTreeThread[numThreads];
        int threadNumBatches = numBatches / numThreads;
        for (int i = 0; i < numThreads; i++) {
            threads[i] = new LSMTreeThread(dataGen, lsmtree, threadNumBatches);
        }
        // Wait until the tupleBatchQueue is completely full.
        while (dataGen.tupleBatchQueue.remainingCapacity() != 0) {
            Thread.sleep(10);
        }

        long start = System.currentTimeMillis();
        for (int i = 0; i < numThreads; i++) {
            threads[i].start();
        }
        for (int i = 0; i < numThreads; i++) {
            threads[i].join();
        }
        long end = System.currentTimeMillis();
        long time = end - start;
        return time;
    }

    @Override
    public void reset() throws Exception {
        lsmtree.create();
    }

    @Override
    public void deinit() throws Exception {
        bufferCache.closeFile(lsmtreeFileId);
        bufferCache.close();
        memBufferCache.closeFile(lsmtreeFileId);
        memBufferCache.close();
    }

    public class LSMTreeThread extends Thread {
        private final DataGenThread dataGen;
        private final int numBatches;
        private final IIndexAccessor lsmTreeAccessor;

        public LSMTreeThread(DataGenThread dataGen, LSMBTree lsmTree, int numBatches) {
            this.dataGen = dataGen;
            this.numBatches = numBatches;
            lsmTreeAccessor = lsmTree.createAccessor(NoOpOperationCallback.INSTANCE, NoOpOperationCallback.INSTANCE);
        }

        @Override
        public void run() {
            try {
                for (int i = 0; i < numBatches; i++) {
                    TupleBatch batch = dataGen.tupleBatchQueue.take();
                    for (int j = 0; j < batch.size(); j++) {
                        try {
                            lsmTreeAccessor.insert(batch.get(j));
                        } catch (TreeIndexException e) {
                        }
                    }
                }
            } catch (Exception e) {
                e.printStackTrace();
            }
        }
    }

}<|MERGE_RESOLUTION|>--- conflicted
+++ resolved
@@ -91,16 +91,10 @@
         IVirtualBufferCache virtualBufferCache = new VirtualBufferCache(new HeapBufferAllocator(), inMemPageSize,
                 inMemNumPages);
         this.ioScheduler = SynchronousScheduler.INSTANCE;
-<<<<<<< HEAD
         lsmtree = LSMBTreeUtils.createLSMTree(virtualBufferCache, ioManager, file, bufferCache, fmp, typeTraits,
                 cmpFactories, bloomFilterKeyFields, bloomFilterFalsePositiveRate, NoMergePolicy.INSTANCE,
-                ThreadCountingOperationTrackerFactory.INSTANCE, ioScheduler, NoOpIOOperationCallback.INSTANCE);
-=======
-        lsmtree = LSMBTreeUtils.createLSMTree(memBufferCache, memFreePageManager, ioManager, file, bufferCache, fmp,
-                typeTraits, cmpFactories, bloomFilterKeyFields, bloomFilterFalsePositiveRate, NoMergePolicy.INSTANCE,
                 ThreadCountingOperationTrackerFactory.INSTANCE, ioScheduler, NoOpIOOperationCallback.INSTANCE,
                 ioDeviceId);
->>>>>>> b5c02192
     }
 
     @Override
