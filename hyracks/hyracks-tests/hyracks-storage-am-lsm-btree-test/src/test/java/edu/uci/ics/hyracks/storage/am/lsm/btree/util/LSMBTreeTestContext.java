--- conflicted
+++ resolved
@@ -62,37 +62,21 @@
         upsertCheckTuple(checkTuple, checkTuples);
     }
 
-<<<<<<< HEAD
     public static LSMBTreeTestContext create(IVirtualBufferCache virtualBufferCache, IOManager ioManager,
             FileReference file, IBufferCache diskBufferCache, IFileMapProvider diskFileMapProvider,
             ISerializerDeserializer[] fieldSerdes, int numKeyFields, double bloomFilterFalsePositiveRate,
             ILSMMergePolicy mergePolicy, ILSMOperationTrackerFactory opTrackerFactory,
-            ILSMIOOperationScheduler ioScheduler, ILSMIOOperationCallbackProvider ioOpCallbackProvider)
+            ILSMIOOperationScheduler ioScheduler, ILSMIOOperationCallbackProvider ioOpCallbackProvider, int ioDeviceId)
             throws Exception {
-=======
-    public static LSMBTreeTestContext create(IInMemoryBufferCache memBufferCache,
-            IInMemoryFreePageManager memFreePageManager, IOManager ioManager, FileReference file,
-            IBufferCache diskBufferCache, IFileMapProvider diskFileMapProvider, ISerializerDeserializer[] fieldSerdes,
-            int numKeyFields, double bloomFilterFalsePositiveRate, ILSMMergePolicy mergePolicy,
-            ILSMOperationTrackerFactory opTrackerFactory, ILSMIOOperationScheduler ioScheduler,
-            ILSMIOOperationCallbackProvider ioOpCallbackProvider, int ioDeviceId) throws Exception {
->>>>>>> b5c02192
         ITypeTraits[] typeTraits = SerdeUtils.serdesToTypeTraits(fieldSerdes);
         IBinaryComparatorFactory[] cmpFactories = SerdeUtils.serdesToComparatorFactories(fieldSerdes, numKeyFields);
         int[] bloomFilterKeyFields = new int[numKeyFields];
         for (int i = 0; i < numKeyFields; ++i) {
             bloomFilterKeyFields[i] = i;
         }
-<<<<<<< HEAD
         LSMBTree lsmTree = LSMBTreeUtils.createLSMTree(virtualBufferCache, ioManager, file, diskBufferCache,
                 diskFileMapProvider, typeTraits, cmpFactories, bloomFilterKeyFields, bloomFilterFalsePositiveRate,
-                mergePolicy, opTrackerFactory, ioScheduler, ioOpCallbackProvider);
-=======
-        LSMBTree lsmTree = LSMBTreeUtils.createLSMTree(memBufferCache, memFreePageManager, ioManager, file,
-                diskBufferCache, diskFileMapProvider, typeTraits, cmpFactories, bloomFilterKeyFields,
-                bloomFilterFalsePositiveRate, mergePolicy, opTrackerFactory, ioScheduler, ioOpCallbackProvider,
-                ioDeviceId);
->>>>>>> b5c02192
+                mergePolicy, opTrackerFactory, ioScheduler, ioOpCallbackProvider, ioDeviceId);
         LSMBTreeTestContext testCtx = new LSMBTreeTestContext(fieldSerdes, lsmTree);
         return testCtx;
     }
