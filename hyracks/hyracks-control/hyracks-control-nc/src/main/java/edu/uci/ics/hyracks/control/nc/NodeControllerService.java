--- conflicted
+++ resolved
@@ -45,6 +45,7 @@
 
 import edu.uci.ics.hyracks.api.client.NodeControllerInfo;
 import edu.uci.ics.hyracks.api.context.IHyracksRootContext;
+import edu.uci.ics.hyracks.api.dataset.IDatasetPartitionManager;
 import edu.uci.ics.hyracks.api.io.IODeviceHandle;
 import edu.uci.ics.hyracks.api.job.JobId;
 import edu.uci.ics.hyracks.control.common.AbstractRemoteService;
@@ -61,7 +62,9 @@
 import edu.uci.ics.hyracks.control.common.work.FutureValue;
 import edu.uci.ics.hyracks.control.common.work.WorkQueue;
 import edu.uci.ics.hyracks.control.nc.application.NCApplicationContext;
+import edu.uci.ics.hyracks.control.nc.dataset.DatasetPartitionManager;
 import edu.uci.ics.hyracks.control.nc.io.IOManager;
+import edu.uci.ics.hyracks.control.nc.net.DatasetNetworkManager;
 import edu.uci.ics.hyracks.control.nc.net.NetworkManager;
 import edu.uci.ics.hyracks.control.nc.partitions.PartitionManager;
 import edu.uci.ics.hyracks.control.nc.runtime.RootHyracksContext;
@@ -94,6 +97,10 @@
 
     private final NetworkManager netManager;
 
+    private final IDatasetPartitionManager datasetPartitionManager;
+
+    private final DatasetNetworkManager datasetNetworkManager;
+
     private final WorkQueue queue;
 
     private final Timer timer;
@@ -140,15 +147,11 @@
             throw new Exception("id not set");
         }
         partitionManager = new PartitionManager(this);
-<<<<<<< HEAD
-        netManager = new NetworkManager(getIpAddress(ncConfig), partitionManager, ncConfig.nNetThreads);
-=======
         netManager = new NetworkManager(getIpAddress(ncConfig.dataIPAddress), partitionManager, ncConfig.nNetThreads);
 
         datasetPartitionManager = new DatasetPartitionManager(this, executor, ncConfig.resultManagerMemory);
         datasetNetworkManager = new DatasetNetworkManager(getIpAddress(ncConfig.datasetIPAddress),
                 datasetPartitionManager, ncConfig.nNetThreads);
->>>>>>> caf0833b
 
         queue = new WorkQueue();
         jobletMap = new Hashtable<JobId, Joblet>();
@@ -213,6 +216,7 @@
         LOGGER.log(Level.INFO, "Starting NodeControllerService");
         ipc.start();
         netManager.start();
+        datasetNetworkManager.start();
         IIPCHandle ccIPCHandle = ipc.getHandle(new InetSocketAddress(ncConfig.ccHost, ncConfig.ccPort));
         this.ccs = new ClusterControllerRemoteProxy(ccIPCHandle);
         HeartbeatSchema.GarbageCollectorInfo[] gcInfos = new HeartbeatSchema.GarbageCollectorInfo[gcMXBeans.size()];
@@ -221,10 +225,11 @@
         }
         HeartbeatSchema hbSchema = new HeartbeatSchema(gcInfos);
         ccs.registerNode(new NodeRegistration(ipc.getSocketAddress(), id, ncConfig, netManager.getNetworkAddress(),
-                osMXBean.getName(), osMXBean.getArch(), osMXBean.getVersion(), osMXBean.getAvailableProcessors(),
-                runtimeMXBean.getVmName(), runtimeMXBean.getVmVersion(), runtimeMXBean.getVmVendor(), runtimeMXBean
-                        .getClassPath(), runtimeMXBean.getLibraryPath(), runtimeMXBean.getBootClassPath(),
-                runtimeMXBean.getInputArguments(), runtimeMXBean.getSystemProperties(), hbSchema));
+                datasetNetworkManager.getNetworkAddress(), osMXBean.getName(), osMXBean.getArch(), osMXBean
+                        .getVersion(), osMXBean.getAvailableProcessors(), runtimeMXBean.getVmName(), runtimeMXBean
+                        .getVmVersion(), runtimeMXBean.getVmVendor(), runtimeMXBean.getClassPath(), runtimeMXBean
+                        .getLibraryPath(), runtimeMXBean.getBootClassPath(), runtimeMXBean.getInputArguments(),
+                runtimeMXBean.getSystemProperties(), hbSchema));
 
         synchronized (this) {
             while (registrationPending) {
@@ -255,8 +260,10 @@
         LOGGER.log(Level.INFO, "Stopping NodeControllerService");
         executor.shutdownNow();
         partitionManager.close();
+        datasetPartitionManager.close();
         heartbeatTask.cancel();
         netManager.stop();
+        datasetNetworkManager.stop();
         queue.stop();
         LOGGER.log(Level.INFO, "Stopped NodeControllerService");
     }
@@ -281,6 +288,10 @@
         return netManager;
     }
 
+    public DatasetNetworkManager getDatasetNetworkManager() {
+        return datasetNetworkManager;
+    }
+
     public PartitionManager getPartitionManager() {
         return partitionManager;
     }
@@ -305,8 +316,7 @@
         return queue;
     }
 
-    private static InetAddress getIpAddress(NCConfig ncConfig) throws Exception {
-        String ipaddrStr = ncConfig.dataIPAddress;
+    private static InetAddress getIpAddress(String ipaddrStr) throws Exception {
         ipaddrStr = ipaddrStr.trim();
         Pattern pattern = Pattern.compile("(\\d{1,3})\\.(\\d{1,3})\\.(\\d{1,3})\\.(\\d{1,3})");
         Matcher m = pattern.matcher(ipaddrStr);
@@ -363,6 +373,12 @@
             hbData.netSignalingBytesRead = netPC.getSignalingBytesRead();
             hbData.netSignalingBytesWritten = netPC.getSignalingBytesWritten();
 
+            MuxDemuxPerformanceCounters datasetNetPC = datasetNetworkManager.getPerformanceCounters();
+            hbData.datasetNetPayloadBytesRead = datasetNetPC.getPayloadBytesRead();
+            hbData.datasetNetPayloadBytesWritten = datasetNetPC.getPayloadBytesWritten();
+            hbData.datasetNetSignalingBytesRead = datasetNetPC.getSignalingBytesRead();
+            hbData.datasetNetSignalingBytesWritten = datasetNetPC.getSignalingBytesWritten();
+
             IPCPerformanceCounters ipcPC = ipc.getPerformanceCounters();
             hbData.ipcMessagesSent = ipcPC.getMessageSentCount();
             hbData.ipcMessageBytesSent = ipcPC.getMessageBytesSent();
@@ -467,6 +483,10 @@
         }
     }
 
+    public IDatasetPartitionManager getDatasetPartitionManager() {
+        return datasetPartitionManager;
+    }
+
     public void sendApplicationMessageToCC(byte[] data, String appName, String nodeId) throws Exception {
         ccs.sendApplicationMessageToCC(data, appName, nodeId);
     }
