--- conflicted
+++ resolved
@@ -8,11 +8,7 @@
   <parent>
     <groupId>edu.uci.ics.hyracks</groupId>
     <artifactId>hyracks-examples</artifactId>
-<<<<<<< HEAD
-    <version>0.2.4-SNAPSHOT</version>
-=======
     <version>0.2.5-SNAPSHOT</version>
->>>>>>> 8867a1a8
   </parent>
 
   <modules>
