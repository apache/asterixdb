<!--
 ! Licensed to the Apache Software Foundation (ASF) under one
 ! or more contributor license agreements.  See the NOTICE file
 ! distributed with this work for additional information
 ! regarding copyright ownership.  The ASF licenses this file
 ! to you under the Apache License, Version 2.0 (the
 ! "License"); you may not use this file except in compliance
 ! with the License.  You may obtain a copy of the License at
 !
 !	http://www.apache.org/licenses/LICENSE-2.0
 !
 ! Unless required by applicable law or agreed to in writing,
 ! software distributed under the License is distributed on an
 ! "AS IS" BASIS, WITHOUT WARRANTIES OR CONDITIONS OF ANY
 ! KIND, either express or implied.  See the License for the
 ! specific language governing permissions and limitations
 ! under the License.
 !-->

<project xmlns="http://maven.apache.org/POM/4.0.0" xmlns:xsi="http://www.w3.org/2001/XMLSchema-instance" xsi:schemaLocation="http://maven.apache.org/POM/4.0.0 http://maven.apache.org/maven-v4_0_0.xsd">
	<modelVersion>4.0.0</modelVersion>
	<groupId>org.apache.hyracks.examples</groupId>
	<artifactId>hyracks-integration-tests</artifactId>
	<name>hyracks-integration-tests</name>
	<parent>
		<groupId>org.apache.hyracks</groupId>
		<artifactId>hyracks-examples</artifactId>
		<version>0.2.18-SNAPSHOT</version>
	</parent>
<<<<<<< HEAD

=======
	<build>
		<plugins>
			<plugin>
				<groupId>org.apache.maven.plugins</groupId>
				<artifactId>maven-compiler-plugin</artifactId>
				<version>2.0.2</version>
				<configuration>
					<source>1.7</source>
					<target>1.7</target>
				</configuration>
			</plugin>
			<plugin>
				<groupId>org.apache.maven.plugins</groupId>
				<artifactId>maven-deploy-plugin</artifactId>
				 <configuration>
					<skip>true</skip>
				 </configuration>
				</plugin>
		</plugins>
	</build>
	<properties>
			<root.dir>${basedir}/../../..</root.dir>
	</properties>
>>>>>>> 14be946e
	<dependencies>
		<dependency>
			<groupId>org.apache.hyracks</groupId>
			<artifactId>hyracks-dataflow-std</artifactId>
			<version>0.2.18-SNAPSHOT</version>
			<type>jar</type>
			<scope>compile</scope>
		</dependency>
		<dependency>
			<groupId>org.apache.hyracks</groupId>
			<artifactId>hyracks-control-cc</artifactId>
			<version>0.2.18-SNAPSHOT</version>
			<type>jar</type>
			<scope>compile</scope>
		</dependency>
		<dependency>
			<groupId>org.apache.hyracks</groupId>
			<artifactId>hyracks-control-nc</artifactId>
			<version>0.2.18-SNAPSHOT</version>
			<type>jar</type>
			<scope>compile</scope>
		</dependency>
		<dependency>
			<groupId>org.apache.hyracks</groupId>
			<artifactId>hyracks-storage-am-btree</artifactId>
			<version>0.2.18-SNAPSHOT</version>
			<type>jar</type>
			<scope>compile</scope>
		</dependency>
		<dependency>
			<groupId>org.apache.hyracks</groupId>
			<artifactId>hyracks-storage-am-rtree</artifactId>
			<version>0.2.18-SNAPSHOT</version>
			<type>jar</type>
			<scope>compile</scope>
		</dependency>
		<dependency>
			<groupId>org.apache.hyracks</groupId>
			<artifactId>hyracks-storage-am-lsm-btree</artifactId>
			<version>0.2.18-SNAPSHOT</version>
			<type>jar</type>
			<scope>compile</scope>
		</dependency>
		<dependency>
			<groupId>org.apache.hyracks</groupId>
			<artifactId>hyracks-storage-am-lsm-rtree</artifactId>
			<version>0.2.18-SNAPSHOT</version>
			<type>jar</type>
			<scope>compile</scope>
		</dependency>
		<dependency>
			<groupId>org.apache.hyracks</groupId>
			<artifactId>hyracks-storage-am-lsm-invertedindex</artifactId>
			<version>0.2.18-SNAPSHOT</version>
			<type>jar</type>
			<scope>compile</scope>
		</dependency>
		<dependency>
			<groupId>org.apache.hyracks</groupId>
			<artifactId>hyracks-test-support</artifactId>
			<version>0.2.18-SNAPSHOT</version>
			<type>jar</type>
			<scope>test</scope>
		</dependency>
		<dependency>
			<groupId>org.apache.hyracks</groupId>
			<artifactId>hyracks-data-std</artifactId>
			<version>0.2.18-SNAPSHOT</version>
		</dependency>
<<<<<<< HEAD
  	    <dependency>
            <groupId>org.apache.hyracks</groupId>
            <artifactId>hyracks-client</artifactId>
            <version>0.2.17-SNAPSHOT</version>
            <type>jar</type>
            <scope>compile</scope>
        </dependency>
        <dependency>
            <groupId>com.e-movimento.tinytools</groupId>
            <artifactId>privilegedaccessor</artifactId>
            <version>1.2.2</version>
            <scope>test</scope>
        </dependency>
=======
  		 <dependency>
				<groupId>org.apache.hyracks</groupId>
				<artifactId>hyracks-client</artifactId>
				<version>0.2.18-SNAPSHOT</version>
				<type>jar</type>
				<scope>compile</scope>
		  </dependency>
>>>>>>> 14be946e
	</dependencies>
</project><|MERGE_RESOLUTION|>--- conflicted
+++ resolved
@@ -27,20 +27,9 @@
 		<artifactId>hyracks-examples</artifactId>
 		<version>0.2.18-SNAPSHOT</version>
 	</parent>
-<<<<<<< HEAD
 
-=======
 	<build>
 		<plugins>
-			<plugin>
-				<groupId>org.apache.maven.plugins</groupId>
-				<artifactId>maven-compiler-plugin</artifactId>
-				<version>2.0.2</version>
-				<configuration>
-					<source>1.7</source>
-					<target>1.7</target>
-				</configuration>
-			</plugin>
 			<plugin>
 				<groupId>org.apache.maven.plugins</groupId>
 				<artifactId>maven-deploy-plugin</artifactId>
@@ -53,7 +42,6 @@
 	<properties>
 			<root.dir>${basedir}/../../..</root.dir>
 	</properties>
->>>>>>> 14be946e
 	<dependencies>
 		<dependency>
 			<groupId>org.apache.hyracks</groupId>
@@ -123,11 +111,10 @@
 			<artifactId>hyracks-data-std</artifactId>
 			<version>0.2.18-SNAPSHOT</version>
 		</dependency>
-<<<<<<< HEAD
   	    <dependency>
             <groupId>org.apache.hyracks</groupId>
             <artifactId>hyracks-client</artifactId>
-            <version>0.2.17-SNAPSHOT</version>
+            <version>0.2.18-SNAPSHOT</version>
             <type>jar</type>
             <scope>compile</scope>
         </dependency>
@@ -137,14 +124,5 @@
             <version>1.2.2</version>
             <scope>test</scope>
         </dependency>
-=======
-  		 <dependency>
-				<groupId>org.apache.hyracks</groupId>
-				<artifactId>hyracks-client</artifactId>
-				<version>0.2.18-SNAPSHOT</version>
-				<type>jar</type>
-				<scope>compile</scope>
-		  </dependency>
->>>>>>> 14be946e
 	</dependencies>
 </project>