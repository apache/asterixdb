--- conflicted
+++ resolved
@@ -49,23 +49,11 @@
     @Override
     public ITreeIndex createIndexInstance() throws HyracksDataException {
         AbstractTreeIndexOperatorDescriptor treeOpDesc = (AbstractTreeIndexOperatorDescriptor) opDesc;
-<<<<<<< HEAD
         return LSMBTreeUtils.createLSMTree(virtualBufferCache, ctx.getIOManager(), file, opDesc.getStorageManager()
                 .getBufferCache(ctx), opDesc.getStorageManager().getFileMapProvider(ctx), treeOpDesc
                 .getTreeIndexTypeTraits(), treeOpDesc.getTreeIndexComparatorFactories(), treeOpDesc
                 .getTreeIndexBloomFilterKeyFields(), bloomFilterFalsePositiveRate, mergePolicy, opTrackerFactory,
-                ioScheduler, ioOpCallbackProvider, partition);
-=======
-        ITreeIndexMetaDataFrameFactory metaDataFrameFactory = new LIFOMetaDataFrameFactory();
-        IInMemoryBufferCache memBufferCache = new InMemoryBufferCache(new HeapBufferAllocator(), memPageSize,
-                memNumPages, new TransientFileMapManager());
-        IInMemoryFreePageManager memFreePageManager = new InMemoryFreePageManager(memNumPages, metaDataFrameFactory);
-        return LSMBTreeUtils.createLSMTree(memBufferCache, memFreePageManager, ctx.getIOManager(), file, opDesc
-                .getStorageManager().getBufferCache(ctx), opDesc.getStorageManager().getFileMapProvider(ctx),
-                treeOpDesc.getTreeIndexTypeTraits(), treeOpDesc.getTreeIndexComparatorFactories(), treeOpDesc
-                        .getTreeIndexBloomFilterKeyFields(), bloomFilterFalsePositiveRate, mergePolicy,
-                opTrackerFactory, ioScheduler, ioOpCallbackProvider,
-                opDesc.getFileSplitProvider().getFileSplits()[partition].getIODeviceId());
->>>>>>> b5c02192
+                ioScheduler, ioOpCallbackProvider, opDesc.getFileSplitProvider().getFileSplits()[partition]
+                        .getIODeviceId());
     }
 }