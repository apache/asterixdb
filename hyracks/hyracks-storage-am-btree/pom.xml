--- conflicted
+++ resolved
@@ -17,14 +17,13 @@
  ! under the License.
  !-->
 <project xmlns="http://maven.apache.org/POM/4.0.0" xmlns:xsi="http://www.w3.org/2001/XMLSchema-instance" xsi:schemaLocation="http://maven.apache.org/POM/4.0.0 http://maven.apache.org/maven-v4_0_0.xsd">
-<<<<<<< HEAD
     <modelVersion>4.0.0</modelVersion>
     <artifactId>hyracks-storage-am-btree</artifactId>
     <name>hyracks-storage-am-btree</name>
     <parent>
         <groupId>org.apache.hyracks</groupId>
         <artifactId>hyracks</artifactId>
-        <version>0.2.17-SNAPSHOT</version>
+        <version>0.2.18-SNAPSHOT</version>
     </parent>
     <licenses>
         <license>
@@ -34,32 +33,35 @@
             <comments>A business-friendly OSS license</comments>
         </license>
     </licenses>
+    <properties>
+        <root.dir>${basedir}/../..</root.dir>
+    </properties>
     <dependencies>
         <dependency>
             <groupId>org.apache.hyracks</groupId>
             <artifactId>hyracks-storage-common</artifactId>
-            <version>0.2.17-SNAPSHOT</version>
+            <version>0.2.18-SNAPSHOT</version>
             <type>jar</type>
             <scope>compile</scope>
         </dependency>
         <dependency>
             <groupId>org.apache.hyracks</groupId>
             <artifactId>hyracks-storage-am-common</artifactId>
-            <version>0.2.17-SNAPSHOT</version>
+            <version>0.2.18-SNAPSHOT</version>
             <type>jar</type>
             <scope>compile</scope>
         </dependency>
         <dependency>
             <groupId>org.apache.hyracks</groupId>
             <artifactId>hyracks-dataflow-common</artifactId>
-            <version>0.2.17-SNAPSHOT</version>
+            <version>0.2.18-SNAPSHOT</version>
             <type>jar</type>
             <scope>compile</scope>
         </dependency>
         <dependency>
             <groupId>org.apache.hyracks</groupId>
             <artifactId>hyracks-dataflow-std</artifactId>
-            <version>0.2.17-SNAPSHOT</version>
+            <version>0.2.18-SNAPSHOT</version>
             <type>jar</type>
             <scope>compile</scope>
         </dependency>
@@ -81,73 +83,4 @@
             <scope>test</scope>
         </dependency>
     </dependencies>
-=======
-  <modelVersion>4.0.0</modelVersion>
-  <artifactId>hyracks-storage-am-btree</artifactId>
-  <name>hyracks-storage-am-btree</name>
-
-  <parent>
-    <groupId>org.apache.hyracks</groupId>
-    <artifactId>hyracks</artifactId>
-    <version>0.2.18-SNAPSHOT</version>
-  </parent>
-
-  <licenses>
-    <license>
-      <name>Apache License, Version 2.0</name>
-      <url>http://www.apache.org/licenses/LICENSE-2.0.txt</url>
-      <distribution>repo</distribution>
-      <comments>A business-friendly OSS license</comments>
-    </license>
-  </licenses>
-
-  <properties>
-      <root.dir>${basedir}/../..</root.dir>
-  </properties>
-
-  <build>
-    <plugins>
-      <plugin>
-        <groupId>org.apache.maven.plugins</groupId>
-        <artifactId>maven-compiler-plugin</artifactId>
-        <version>2.0.2</version>
-        <configuration>
-          <source>1.7</source>
-          <target>1.7</target>
-          <fork>true</fork>
-        </configuration>
-      </plugin>
-    </plugins>
-  </build>
-  <dependencies>
-  	<dependency>
-  		<groupId>org.apache.hyracks</groupId>
-  		<artifactId>hyracks-storage-common</artifactId>
-  		<version>0.2.18-SNAPSHOT</version>
-  		<type>jar</type>
-  		<scope>compile</scope>
-  	</dependency>  	
-        <dependency>
-  		<groupId>org.apache.hyracks</groupId>
-  		<artifactId>hyracks-storage-am-common</artifactId>
-  		<version>0.2.18-SNAPSHOT</version>
-  		<type>jar</type>
-  		<scope>compile</scope>
-  	</dependency>  	
-  	<dependency>
-  		<groupId>org.apache.hyracks</groupId>
-  		<artifactId>hyracks-dataflow-common</artifactId>
-  		<version>0.2.18-SNAPSHOT</version>
-  		<type>jar</type>
-  		<scope>compile</scope>
-  	</dependency>  	
-  	<dependency>
-  		<groupId>org.apache.hyracks</groupId>
-  		<artifactId>hyracks-dataflow-std</artifactId>
-  		<version>0.2.18-SNAPSHOT</version>
-  		<type>jar</type>
-  		<scope>compile</scope>
-  	</dependency>  	
-  </dependencies>
->>>>>>> 14be946e
 </project>