<!--
 ! Licensed to the Apache Software Foundation (ASF) under one
 ! or more contributor license agreements.  See the NOTICE file
 ! distributed with this work for additional information
 ! regarding copyright ownership.  The ASF licenses this file
 ! to you under the Apache License, Version 2.0 (the
 ! "License"); you may not use this file except in compliance
 ! with the License.  You may obtain a copy of the License at
 !
 !   http://www.apache.org/licenses/LICENSE-2.0
 !
 ! Unless required by applicable law or agreed to in writing,
 ! software distributed under the License is distributed on an
 ! "AS IS" BASIS, WITHOUT WARRANTIES OR CONDITIONS OF ANY
 ! KIND, either express or implied.  See the License for the
 ! specific language governing permissions and limitations
 ! under the License.
 !-->
<project xmlns="http://maven.apache.org/POM/4.0.0" xmlns:xsi="http://www.w3.org/2001/XMLSchema-instance"
  xsi:schemaLocation="http://maven.apache.org/POM/4.0.0 http://maven.apache.org/maven-v4_0_0.xsd">
  <modelVersion>4.0.0</modelVersion>
  <groupId>org.apache.hyracks</groupId>
  <artifactId>apache-hyracks</artifactId>
  <version>0.3.5-SNAPSHOT</version>
  <packaging>pom</packaging>
  <name>hyracks-ecosystem-full-stack</name>
  <url>${implementation.url}</url>
  <parent>
    <groupId>org.apache</groupId>
    <artifactId>apache</artifactId>
    <version>18</version>
    <relativePath />
  </parent>
  <licenses>
    <license>
      <name>Apache License, Version 2.0</name>
      <url>http://www.apache.org/licenses/LICENSE-2.0.txt</url>
      <distribution>repo</distribution>
      <comments>A business-friendly OSS license</comments>
    </license>
  </licenses>
  <scm>
    <connection>scm:git:https://github.com/apache/asterixdb</connection>
    <developerConnection>scm:git:ssh://asterix-gerrit.ics.uci.edu:29418/asterixdb</developerConnection>
    <url>https://github.com/apache/asterixdb</url>
    <tag>HEAD</tag>
  </scm>
  <properties>
    <root.dir>${basedir}</root.dir>
    <project.build.sourceEncoding>UTF-8</project.build.sourceEncoding>
    <file.encoding>UTF-8</file.encoding>
    <source.jdk.version>1.8</source.jdk.version>
    <javac.xlint.value>all</javac.xlint.value>
    <jvm.extraargs />
    <sonar.jacoco.reportPath>${env.PWD}/target/jacoco-merged.exec</sonar.jacoco.reportPath>
    <source-format.goal>format</source-format.goal>
    <source-format.skip>false</source-format.skip>
    <import-sort.goal>sort</import-sort.goal>
    <import-sort.skip>false</import-sort.skip>
    <maven.test.skip>false</maven.test.skip>
    <skipTests>false</skipTests>
    <skip.surefire.tests>${skipTests}</skip.surefire.tests>
    <skip.testResources>${maven.test.skip}</skip.testResources>
    <testLog4jConfigFile>${root.dir}/src/test/resources/log4j2-hyracks-test.xml</testLog4jConfigFile>
    <!-- Definition of tests in various categories which may be excluded -->
    <hivesterix.perf.tests>**/hivesterix/perf/PerfTestSuite.java</hivesterix.perf.tests>
    <global.test.includes>**/*TestSuite.java,**/*Test.java</global.test.includes>
    <global.test.excludes>**/Abstract*.java,${hivesterix.perf.tests}</global.test.excludes>
    <test.includes>${global.test.includes}</test.includes>
    <test.excludes>${global.test.excludes}</test.excludes>
    <!-- Versions under dependencymanagement or used in many projects via properties -->
    <hadoop.version>2.8.5</hadoop.version>
    <jacoco.version>0.7.6.201602180812</jacoco.version>
<<<<<<< HEAD
    <log4j.version>2.14.1</log4j.version>
    <snappy.version>1.1.8.4</snappy.version>
    <jackson.version>2.13.0</jackson.version>
=======
    <log4j.version>2.15.0</log4j.version>
>>>>>>> 64119686

    <implementation.title>Apache Hyracks and Algebricks - ${project.name}</implementation.title>
    <implementation.url>https://asterixdb.apache.org/</implementation.url>
    <implementation.version>${project.version}</implementation.version>
    <implementation.vendor>${project.organization.name}</implementation.vendor>
  </properties>
  <dependencyManagement>
    <dependencies>
      <dependency>
        <groupId>io.netty</groupId>
        <artifactId>netty-buffer</artifactId>
        <version>4.1.69.Final</version>
      </dependency>
      <dependency>
        <groupId>io.netty</groupId>
        <artifactId>netty-common</artifactId>
        <version>4.1.69.Final</version>
      </dependency>
      <dependency>
        <groupId>io.netty</groupId>
        <artifactId>netty-codec-http</artifactId>
        <version>4.1.69.Final</version>
      </dependency>
      <dependency>
        <groupId>io.netty</groupId>
        <artifactId>netty-transport</artifactId>
        <version>4.1.69.Final</version>
      </dependency>
      <dependency>
        <groupId>io.netty</groupId>
        <artifactId>netty-codec</artifactId>
        <version>4.1.69.Final</version>
      </dependency>
      <dependency>
        <groupId>io.netty</groupId>
        <artifactId>netty-handler</artifactId>
        <version>4.1.69.Final</version>
      </dependency>
      <dependency>
        <groupId>junit</groupId>
        <artifactId>junit</artifactId>
        <version>4.13</version>
      </dependency>
      <dependency>
        <groupId>org.apache.hadoop</groupId>
        <artifactId>hadoop-yarn-client</artifactId>
        <version>${hadoop.version}</version>
      </dependency>
      <dependency>
        <groupId>org.apache.hadoop</groupId>
        <artifactId>hadoop-client</artifactId>
        <version>${hadoop.version}</version>
      </dependency>
      <dependency>
        <groupId>org.apache.hadoop</groupId>
        <artifactId>hadoop-common</artifactId>
        <version>${hadoop.version}</version>
        <exclusions>
          <exclusion>
            <groupId>javax.servlet.jsp</groupId>
            <artifactId>jsp-api</artifactId>
          </exclusion>
          <exclusion>
            <groupId>javax.servlet</groupId>
            <artifactId>servlet-api</artifactId>
          </exclusion>
          <exclusion>
            <groupId>jdk.tools</groupId>
            <artifactId>jdk.tools</artifactId>
          </exclusion>
        </exclusions>
      </dependency>
      <dependency>
        <groupId>org.apache.hadoop</groupId>
        <artifactId>hadoop-hdfs</artifactId>
        <version>${hadoop.version}</version>
      </dependency>
      <dependency>
        <groupId>org.apache.hadoop</groupId>
        <artifactId>hadoop-minicluster</artifactId>
        <version>${hadoop.version}</version>
      </dependency>
      <dependency>
        <groupId>org.apache.hadoop</groupId>
        <artifactId>hadoop-mapreduce-client-core</artifactId>
        <version>${hadoop.version}</version>
      </dependency>
      <dependency>
        <groupId>org.apache.hadoop</groupId>
        <artifactId>hadoop-hdfs</artifactId>
        <version>${hadoop.version}</version>
        <classifier>tests</classifier>
        <scope>test</scope>
      </dependency>
      <dependency>
        <groupId>commons-io</groupId>
        <artifactId>commons-io</artifactId>
        <version>2.8.0</version>
      </dependency>
      <dependency>
        <groupId>org.apache.commons</groupId>
        <artifactId>commons-text</artifactId>
        <version>1.9</version>
      </dependency>
      <dependency>
        <groupId>com.fasterxml.jackson.core</groupId>
        <artifactId>jackson-databind</artifactId>
        <version>${jackson.version}</version>
      </dependency>
      <dependency>
        <groupId>com.fasterxml.jackson.core</groupId>
        <artifactId>jackson-core</artifactId>
        <version>${jackson.version}</version>
      </dependency>
      <dependency>
        <groupId>com.fasterxml.jackson.core</groupId>
        <artifactId>jackson-annotations</artifactId>
        <version>${jackson.version}</version>
      </dependency>
      <dependency>
        <groupId>com.google.guava</groupId>
        <artifactId>guava</artifactId>
        <version>31.0.1-jre</version>
        <exclusions>
          <exclusion>
            <groupId>com.google.code.findbugs</groupId>
            <artifactId>jsr305</artifactId>
          </exclusion>
          <exclusion>
            <groupId>com.google.guava</groupId>
            <artifactId>listenablefuture</artifactId>
          </exclusion>
          <exclusion>
            <groupId>org.checkerframework</groupId>
            <artifactId>checker-qual</artifactId>
          </exclusion>
          <exclusion>
            <groupId>com.google.j2objc</groupId>
            <artifactId>j2objc-annotations</artifactId>
          </exclusion>
          <exclusion>
            <groupId>org.codehaus.mojo</groupId>
            <artifactId>animal-sniffer-annotations</artifactId>
          </exclusion>
        </exclusions>
      </dependency>
      <dependency>
        <groupId>org.apache.commons</groupId>
        <artifactId>commons-lang3</artifactId>
        <version>3.12.0</version>
      </dependency>
      <dependency>
        <groupId>org.apache.commons</groupId>
        <artifactId>commons-collections4</artifactId>
        <version>4.4</version>
      </dependency>
      <dependency>
        <groupId>org.apache.httpcomponents</groupId>
        <artifactId>httpcore</artifactId>
        <version>4.4.14</version>
      </dependency>
      <dependency>
        <groupId>org.apache.httpcomponents</groupId>
        <artifactId>httpclient</artifactId>
        <version>4.5.13</version>
      </dependency>
      <dependency>
        <groupId>org.apache.rat</groupId>
        <artifactId>apache-rat-plugin</artifactId>
        <version>0.13</version>
      </dependency>
      <dependency>
        <groupId>org.ini4j</groupId>
        <artifactId>ini4j</artifactId>
        <version>0.5.4</version>
      </dependency>
      <dependency>
        <groupId>args4j</groupId>
        <artifactId>args4j</artifactId>
        <version>2.33</version>
      </dependency>
      <dependency>
        <groupId>org.apache.logging.log4j</groupId>
        <artifactId>log4j-api</artifactId>
        <version>${log4j.version}</version>
      </dependency>
      <dependency>
        <groupId>org.apache.logging.log4j</groupId>
        <artifactId>log4j-core</artifactId>
        <version>${log4j.version}</version>
      </dependency>
      <dependency>
        <groupId>org.apache.logging.log4j</groupId>
        <artifactId>log4j-jul</artifactId>
        <version>${log4j.version}</version>
      </dependency>
      <dependency>
        <groupId>org.mockito</groupId>
        <artifactId>mockito-all</artifactId>
        <version>2.0.2-beta</version>
      </dependency>
      <dependency>
        <groupId>javax.xml.bind</groupId>
        <artifactId>jaxb-api</artifactId>
        <version>2.3.0</version>
      </dependency>
      <dependency>
        <groupId>org.apache.maven</groupId>
        <artifactId>maven-project</artifactId>
        <version>2.2.1</version>
      </dependency>
      <dependency>
        <groupId>org.apache.maven</groupId>
        <artifactId>maven-model</artifactId>
        <version>3.8.3</version>
      </dependency>
      <dependency>
        <groupId>org.apache.maven</groupId>
        <artifactId>maven-artifact</artifactId>
        <version>3.8.3</version>
      </dependency>
      <dependency>
        <groupId>org.apache.maven</groupId>
        <artifactId>maven-compat</artifactId>
        <version>3.8.3</version>
      </dependency>
      <dependency>
        <groupId>org.apache.maven</groupId>
        <artifactId>maven-core</artifactId>
        <version>3.8.3</version>
    </dependency>
      <dependency>
        <groupId>org.apache.maven</groupId>
        <artifactId>maven-plugin-api</artifactId>
        <version>3.8.3</version>
      </dependency>
      <dependency>
        <groupId>it.unimi.dsi</groupId>
        <artifactId>fastutil-core</artifactId>
        <version>8.5.6</version>
      </dependency>
      <dependency>
        <groupId>org.slf4j</groupId>
        <artifactId>slf4j-simple</artifactId>
        <version>1.7.28</version>
      </dependency>
      <dependency>
        <groupId>org.apache.logging.log4j</groupId>
        <artifactId>log4j-1.2-api</artifactId>
        <version>${log4j.version}</version>
      </dependency>
      <dependency>
        <groupId>org.mockito</groupId>
        <artifactId>mockito-core</artifactId>
        <version>3.10.0</version>
      </dependency>
      <dependency>
        <groupId>org.powermock</groupId>
        <artifactId>powermock-api-mockito2</artifactId>
        <version>2.0.9</version>
      </dependency>
      <dependency>
        <groupId>org.powermock</groupId>
        <artifactId>powermock-module-junit4</artifactId>
        <version>2.0.9</version>
      </dependency>
      <dependency>
        <groupId>org.powermock</groupId>
        <artifactId>powermock-core</artifactId>
        <version>2.0.9</version>
      </dependency>
      <dependency>
        <groupId>org.xerial.snappy</groupId>
        <artifactId>snappy-java</artifactId>
        <version>${snappy.version}</version>
      </dependency>
    </dependencies>
  </dependencyManagement>
  <build>
    <plugins>
      <plugin>
        <groupId>org.apache.maven.plugins</groupId>
        <artifactId>maven-jar-plugin</artifactId>
        <configuration>
          <excludes combine.children="append">
            <exclude>**/DEPENDENCIES</exclude>
          </excludes>
          <archive>
            <addMavenDescriptor>false</addMavenDescriptor>
            <manifest>
              <addDefaultImplementationEntries>false</addDefaultImplementationEntries>
              <addDefaultSpecificationEntries>false</addDefaultSpecificationEntries>
            </manifest>
            <manifestEntries>
              <Implementation-Title>${implementation.title}</Implementation-Title>
              <Implementation-URL>${implementation.url}</Implementation-URL>
              <Implementation-Version>${implementation.version}</Implementation-Version>
              <Implementation-Vendor>${implementation.vendor}</Implementation-Vendor>
            </manifestEntries>
          </archive>
        </configuration>
      </plugin>
      <plugin>
        <groupId>org.apache.maven.plugins</groupId>
        <artifactId>maven-dependency-plugin</artifactId>
        <configuration>
          <failOnWarning>true</failOnWarning>
          <outputXML>true</outputXML>
        </configuration>
        <executions>
          <execution>
            <phase>process-test-classes</phase>
            <goals>
              <goal>analyze-only</goal>
            </goals>
          </execution>
        </executions>
      </plugin>
      <plugin>
        <groupId>org.apache.rat</groupId>
        <artifactId>apache-rat-plugin</artifactId>
        <executions>
          <execution>
            <phase>validate</phase>
            <goals>
              <goal>check</goal>
            </goals>
          </execution>
        </executions>
        <configuration>
          <addDefaultLicenseMatchers>false</addDefaultLicenseMatchers>
          <consoleOutput>true</consoleOutput>
          <licenses>
            <license implementation="org.apache.rat.analysis.license.ApacheSoftwareLicense20" />
          </licenses>
          <licenseFamilies>
            <licenseFamily implementation="org.apache.rat.license.Apache20LicenseFamily" />
          </licenseFamilies>
          <excludeSubProjects>true</excludeSubProjects>
          <excludes combine.children="append">
            <exclude>**/*.iml</exclude>
          </excludes>
        </configuration>
      </plugin>
      <plugin>
        <groupId>org.apache.maven.plugins</groupId>
        <artifactId>maven-surefire-plugin</artifactId>
        <configuration>
          <failIfNoTests>false</failIfNoTests>
          <forkCount>1</forkCount>
          <reuseForks>false</reuseForks>
          <argLine>-enableassertions -Xmx2048m -Dfile.encoding=UTF-8 -Xdebug
            -Xrunjdwp:transport=dt_socket,server=y,address=8000,suspend=n ${coverageArgLine}
          </argLine>
          <systemPropertyVariables>
            <log4j.configurationFile>${testLog4jConfigFile}</log4j.configurationFile>
          </systemPropertyVariables>
          <includes>
            <include>${test.includes}</include>
          </includes>
          <excludes combine.children="append">
            <exclude>${test.excludes}</exclude>
          </excludes>
          <skipTests>${skip.surefire.tests}</skipTests>
        </configuration>
      </plugin>
      <plugin>
        <groupId>org.apache.maven.plugins</groupId>
        <artifactId>maven-failsafe-plugin</artifactId>
        <configuration>
          <systemPropertyVariables>
            <log4j.configurationFile>${testLog4jConfigFile}</log4j.configurationFile>
          </systemPropertyVariables>
        </configuration>
      </plugin>
      <plugin>
        <groupId>org.apache.maven.plugins</groupId>
        <artifactId>maven-compiler-plugin</artifactId>
        <configuration>
          <source>${source.jdk.version}</source>
          <target>${target.jdk.version}</target>
          <compilerArgument>-Xlint:${javac.xlint.value}</compilerArgument>
        </configuration>
      </plugin>
      <plugin>
        <groupId>org.apache.maven.plugins</groupId>
        <artifactId>maven-remote-resources-plugin</artifactId>
        <executions>
          <execution>
            <goals>
              <goal>process</goal>
            </goals>
            <configuration>
              <resourceBundles>
                <resourceBundle>org.apache:apache-jar-resource-bundle:1.4</resourceBundle>
              </resourceBundles>
              <properties>
                <projectName>Apache Hyracks - ${project.name}</projectName>
              </properties>
            </configuration>
          </execution>
        </executions>
      </plugin>
      <plugin>
        <groupId>org.apache.maven.plugins</groupId>
        <artifactId>maven-checkstyle-plugin</artifactId>
        <version>3.0.0</version>
        <executions>
          <execution>
            <id>verify-style</id>
            <phase>process-sources</phase>
            <goals>
              <goal>check</goal>
            </goals>
          </execution>
        </executions>
        <configuration>
          <logViolationsToConsole>true</logViolationsToConsole>
          <checkstyleRules>
            <module name="Checker">
              <!-- Checks for whitespace                               -->
              <!-- See http://checkstyle.sf.net/config_whitespace.html -->
              <module name="FileTabCharacter" />
              <module name="TreeWalker">
                <module name="AvoidStarImport">
                  <property name="allowStaticMemberImports" value="true"/>
                </module>
              </module>
            </module>
          </checkstyleRules>
          <includes>**/*.java,**/*.jj</includes>
          <resourceIncludes>**/*.properties,**/*.xml,**/*.xsd,**/*.sh</resourceIncludes>
          <sourceDirectories>${project.build.sourceDirectory},${project.build.testSourceDirectory}</sourceDirectories>
        </configuration>
      </plugin>
      <plugin>
        <groupId>org.apache.maven.plugins</groupId>
        <artifactId>maven-enforcer-plugin</artifactId>
        <version>3.0.0-M1</version>
        <executions>
          <execution>
            <id>enforce-versions</id>
            <goals>
              <goal>enforce</goal>
            </goals>
            <configuration>
              <rules>
                <requireMavenVersion>
                  <version>[3.3.9,)</version>
                </requireMavenVersion>
              </rules>
            </configuration>
          </execution>
        </executions>
      </plugin>
      <plugin>
        <groupId>org.apache.maven.plugins</groupId>
        <artifactId>maven-resources-plugin</artifactId>
        <executions>
          <execution>
            <id>default-testResources</id>
            <goals>
              <goal>testResources</goal>
            </goals>
            <configuration>
              <skip>${skip.testResources}</skip>
            </configuration>
          </execution>
        </executions>
      </plugin>
      <plugin>
        <groupId>net.revelc.code.formatter</groupId>
        <artifactId>formatter-maven-plugin</artifactId>
        <executions>
          <execution>
            <goals>
              <goal>${source-format.goal}</goal>
            </goals>
          </execution>
        </executions>
        <configuration>
          <configFile>${root.dir}/AsterixCodeFormatProfile.xml</configFile>
          <skipFormatting>${source-format.skip}</skipFormatting>
        </configuration>
      </plugin>
      <plugin>
        <groupId>net.revelc.code</groupId>
        <artifactId>impsort-maven-plugin</artifactId>
        <executions>
          <execution>
            <goals>
              <goal>${import-sort.goal}</goal>
            </goals>
          </execution>
        </executions>
        <configuration>
          <groups>java,javax,org,com,*</groups>
          <removeUnused>true</removeUnused>
          <skip>${import-sort.skip}</skip>
        </configuration>
      </plugin>
    </plugins>
    <pluginManagement>
      <plugins>
        <plugin>
          <groupId>org.apache.maven.plugins</groupId>
          <artifactId>maven-compiler-plugin</artifactId>
          <version>3.8.0</version>
        </plugin>
        <plugin>
          <groupId>org.apache.rat</groupId>
          <artifactId>apache-rat-plugin</artifactId>
          <version>0.12</version>
        </plugin>
        <plugin>
          <groupId>net.revelc.code.formatter</groupId>
          <artifactId>formatter-maven-plugin</artifactId>
          <version>2.0.1</version>
        </plugin>
        <plugin>
          <groupId>net.revelc.code</groupId>
          <artifactId>impsort-maven-plugin</artifactId>
          <version>1.2.0</version>
        </plugin>
        <!--This plugin's configuration is used to store Eclipse m2e settings only. It has no influence on the Maven build itself.-->
        <plugin>
          <groupId>org.eclipse.m2e</groupId>
          <artifactId>lifecycle-mapping</artifactId>
          <version>1.0.0</version>
          <configuration>
            <lifecycleMappingMetadata>
              <pluginExecutions>
                <pluginExecution>
                  <pluginExecutionFilter>
                    <groupId>org.apache.rat</groupId>
                    <artifactId>apache-rat-plugin</artifactId>
                    <versionRange>[0.0,)</versionRange>
                    <goals>
                      <goal>check</goal>
                    </goals>
                  </pluginExecutionFilter>
                  <action>
                    <ignore />
                  </action>
                </pluginExecution>
                <pluginExecution>
                  <pluginExecutionFilter>
                    <groupId>org.apache.maven.plugins</groupId>
                    <artifactId>maven-checkstyle-plugin</artifactId>
                    <versionRange>[0.0,)</versionRange>
                    <goals>
                      <goal>check</goal>
                    </goals>
                  </pluginExecutionFilter>
                  <action>
                    <ignore />
                  </action>
                </pluginExecution>
                <pluginExecution>
                  <pluginExecutionFilter>
                    <groupId>org.apache.maven.plugins</groupId>
                    <artifactId>maven-dependency-plugin</artifactId>
                    <versionRange>[0.0,)</versionRange>
                    <goals>
                      <goal>analyze-only</goal>
                    </goals>
                  </pluginExecutionFilter>
                  <action>
                    <ignore />
                  </action>
                </pluginExecution>
                <pluginExecution>
                  <pluginExecutionFilter>
                    <groupId>net.revelc.code.formatter</groupId>
                    <artifactId>formatter-maven-plugin</artifactId>
                    <versionRange>[2.0.1,)</versionRange>
                    <goals>
                      <goal>format</goal>
                    </goals>
                  </pluginExecutionFilter>
                  <action>
                    <ignore></ignore>
                  </action>
                </pluginExecution>
              </pluginExecutions>
            </lifecycleMappingMetadata>
          </configuration>
        </plugin>
        <plugin>
          <groupId>org.codehaus.mojo</groupId>
          <artifactId>versions-maven-plugin</artifactId>
          <version>2.5</version>
        </plugin>
        <plugin>
          <groupId>org.apache.maven.plugins</groupId>
          <artifactId>maven-scm-plugin</artifactId>
          <version>1.9.5</version>
        </plugin>
        <plugin>
          <groupId>org.codehaus.mojo</groupId>
          <artifactId>appassembler-maven-plugin</artifactId>
          <version>2.0.0</version>
        </plugin>
        <plugin>
          <groupId>org.apache.maven.plugins</groupId>
          <artifactId>maven-surefire-plugin</artifactId>
          <version>2.21.0</version>
        </plugin>
        <plugin>
          <groupId>org.apache.maven.plugins</groupId>
          <artifactId>maven-failsafe-plugin</artifactId>
          <version>2.21.0</version>
        </plugin>
        <plugin>
          <groupId>org.apache.hyracks</groupId>
          <artifactId>license-automation-plugin</artifactId>
          <version>${project.version}</version>
        </plugin>
        <plugin>
          <groupId>org.apache.maven.plugins</groupId>
          <artifactId>maven-assembly-plugin</artifactId>
          <version>3.1.0</version>
        </plugin>
        <plugin>
          <groupId>org.apache.maven.plugins</groupId>
          <artifactId>maven-antrun-plugin</artifactId>
          <version>1.8</version>
        </plugin>
        <plugin>
          <groupId>org.apache.maven.plugins</groupId>
          <artifactId>maven-clean-plugin</artifactId>
          <version>3.0.0</version>
        </plugin>
        <plugin>
          <groupId>org.apache.maven.plugins</groupId>
          <artifactId>maven-jar-plugin</artifactId>
          <version>3.0.2</version>
        </plugin>
        <plugin>
          <groupId>org.codehaus.mojo</groupId>
          <artifactId>build-helper-maven-plugin</artifactId>
          <version>3.0.0</version>
        </plugin>
        <plugin>
          <groupId>org.apache.maven.plugins</groupId>
          <artifactId>maven-dependency-plugin</artifactId>
          <version>3.1.1</version>
        </plugin>
        <plugin>
          <groupId>org.apache.maven.doxia</groupId>
          <artifactId>doxia-maven-plugin</artifactId>
          <version>1.1.4</version>
        </plugin>
      </plugins>
    </pluginManagement>
  </build>
  <profiles>
    <profile>
      <id>skip-assembly</id>
      <activation>
        <file>
          <missing>src/main/assembly/source.xml</missing>
        </file>
      </activation>
      <properties>
        <skip.assembly>true</skip.assembly>
      </properties>
    </profile>
    <profile>
      <id>release</id>
      <build>
        <plugins>
          <plugin>
            <groupId>org.apache.maven.plugins</groupId>
            <artifactId>maven-jar-plugin</artifactId>
            <configuration>
              <archive>
                <addMavenDescriptor>true</addMavenDescriptor>
                <manifest>
                  <addDefaultImplementationEntries>true</addDefaultImplementationEntries>
                  <addDefaultSpecificationEntries>false</addDefaultSpecificationEntries>
                </manifest>
              </archive>
            </configuration>
          </plugin>
          <plugin>
            <groupId>org.apache.maven.plugins</groupId>
            <artifactId>maven-assembly-plugin</artifactId>
            <!-- We override the configuration plugin to override the descriptor to use for building
            the source release zip. Specifically, we would like to control the inclusions/exclusions.
            For example, we exclude the KEYS file from the zip -->
            <executions>
              <execution>
                <!-- Use this id to match the id mentioned in the assembly plugin configuration in
                the apache parent POM under the apache-release profile -->
                <id>source-release-assembly</id>
                <phase>package</phase>
                <goals>
                  <goal>single</goal>
                </goals>
                <!-- combine.self should be override to replace the configuration in the parent POM -->
                <configuration combine.self="override">
                  <descriptors>
                    <descriptor>src/main/assembly/source.xml</descriptor>
                  </descriptors>
                  <skipAssembly>${skip.assembly}</skipAssembly>
                </configuration>
              </execution>
            </executions>
          </plugin>
          <plugin>
            <groupId>org.apache.maven.plugins</groupId>
            <artifactId>maven-gpg-plugin</artifactId>
            <version>1.6</version>
            <executions>
              <execution>
                <id>sign-artifacts</id>
                <phase>verify</phase>
                <goals>
                  <goal>sign</goal>
                </goals>
              </execution>
            </executions>
          </plugin>
        </plugins>
      </build>
    </profile>
    <profile>
      <id>coverage</id>
      <activation>
        <property>
          <name>coverage</name>
        </property>
      </activation>
      <build>
        <plugins>
          <plugin>
            <groupId>org.jacoco</groupId>
            <artifactId>jacoco-maven-plugin</artifactId>
            <version>${jacoco.version}</version>
            <executions>
              <execution>
                <id>default-prepare-agent</id>
                <goals>
                  <goal>prepare-agent</goal>
                </goals>
                <configuration>
                  <propertyName>coverageArgLine</propertyName>
                </configuration>
              </execution>
              <execution>
                <id>default-prepare-agent-integration</id>
                <goals>
                  <goal>prepare-agent-integration</goal>
                </goals>
                <configuration>
                  <propertyName>coverageArgLine</propertyName>
                </configuration>
              </execution>
            </executions>
          </plugin>
        </plugins>
      </build>
      <properties>
        <coverage />
      </properties>
    </profile>
    <profile>
      <id>no-coverage</id>
      <activation>
        <property>
          <name>!coverage</name>
        </property>
      </activation>
      <properties>
        <coverageArgLine />
      </properties>
    </profile>
    <profile>
      <id>integration-tests-only</id>
      <properties>
        <test.includes/>
        <failIfNoTests>false</failIfNoTests>
      </properties>
    </profile>
    <profile>
      <id>java8</id>
      <activation>
        <jdk>[1.8,)</jdk>
      </activation>
      <properties>
        <target.jdk.version>8</target.jdk.version>
      </properties>
    </profile>
    <profile>
      <id>java8-bootclasspath</id>
      <activation>
        <property>
          <name>java8-bootclasspath</name>
        </property>
      </activation>
      <properties>
        <target.jdk.version>8</target.jdk.version>
      </properties>
      <build>
        <plugins>
          <plugin>
            <groupId>org.apache.maven.plugins</groupId>
            <artifactId>maven-compiler-plugin</artifactId>
            <configuration>
              <compilerArgs combine.children="append">
                <arg>-bootclasspath</arg>
                <arg>${java8-bootclasspath}</arg>
              </compilerArgs>
            </configuration>
          </plugin>
        </plugins>
      </build>
    </profile>
  </profiles>
  <modules>
    <module>hyracks</module>
    <module>algebricks</module>
    <module>hyracks-fullstack-license</module>
  </modules>
</project><|MERGE_RESOLUTION|>--- conflicted
+++ resolved
@@ -71,13 +71,9 @@
     <!-- Versions under dependencymanagement or used in many projects via properties -->
     <hadoop.version>2.8.5</hadoop.version>
     <jacoco.version>0.7.6.201602180812</jacoco.version>
-<<<<<<< HEAD
-    <log4j.version>2.14.1</log4j.version>
+    <log4j.version>2.15.0</log4j.version>
     <snappy.version>1.1.8.4</snappy.version>
     <jackson.version>2.13.0</jackson.version>
-=======
-    <log4j.version>2.15.0</log4j.version>
->>>>>>> 64119686
 
     <implementation.title>Apache Hyracks and Algebricks - ${project.name}</implementation.title>
     <implementation.url>https://asterixdb.apache.org/</implementation.url>
