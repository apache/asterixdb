/*
 * Licensed to the Apache Software Foundation (ASF) under one
 * or more contributor license agreements.  See the NOTICE file
 * distributed with this work for additional information
 * regarding copyright ownership.  The ASF licenses this file
 * to you under the Apache License, Version 2.0 (the
 * "License"); you may not use this file except in compliance
 * with the License.  You may obtain a copy of the License at
 *
 *   http://www.apache.org/licenses/LICENSE-2.0
 *
 * Unless required by applicable law or agreed to in writing,
 * software distributed under the License is distributed on an
 * "AS IS" BASIS, WITHOUT WARRANTIES OR CONDITIONS OF ANY
 * KIND, either express or implied.  See the License for the
 * specific language governing permissions and limitations
 * under the License.
 */
package org.apache.hyracks.storage.am.lsm.invertedindex.impls;

import static org.apache.hyracks.storage.am.lsm.common.impls.AbstractLSMIndexFileManager.DELIMITER;
import static org.apache.hyracks.storage.am.lsm.invertedindex.impls.LSMInvertedIndexFileManager.INVLISTS_SUFFIX;

import java.util.ArrayList;
import java.util.List;

import org.apache.hyracks.api.dataflow.value.IBinaryComparatorFactory;
import org.apache.hyracks.api.dataflow.value.ITypeTraits;
import org.apache.hyracks.api.exceptions.ErrorCode;
import org.apache.hyracks.api.exceptions.HyracksDataException;
import org.apache.hyracks.api.io.IIOManager;
import org.apache.hyracks.control.common.controllers.NCConfig;
import org.apache.hyracks.data.std.primitive.IntegerPointable;
import org.apache.hyracks.dataflow.common.data.accessors.ITupleReference;
import org.apache.hyracks.dataflow.common.data.accessors.PermutingTupleReference;
import org.apache.hyracks.storage.am.btree.frames.BTreeLeafFrameType;
import org.apache.hyracks.storage.am.btree.impls.BTree;
import org.apache.hyracks.storage.am.btree.impls.BTree.BTreeAccessor;
import org.apache.hyracks.storage.am.btree.impls.RangePredicate;
import org.apache.hyracks.storage.am.btree.util.BTreeUtils;
import org.apache.hyracks.storage.am.common.api.IIndexOperationContext;
import org.apache.hyracks.storage.am.common.api.INullIntrospector;
import org.apache.hyracks.storage.am.common.impls.NoOpIndexAccessParameters;
import org.apache.hyracks.storage.am.common.impls.NoOpOperationCallback;
import org.apache.hyracks.storage.am.lsm.common.api.IComponentFilterHelper;
import org.apache.hyracks.storage.am.lsm.common.api.ILSMComponent;
import org.apache.hyracks.storage.am.lsm.common.api.ILSMComponentFilterFrameFactory;
import org.apache.hyracks.storage.am.lsm.common.api.ILSMDiskComponent;
import org.apache.hyracks.storage.am.lsm.common.api.ILSMDiskComponentBulkLoader;
import org.apache.hyracks.storage.am.lsm.common.api.ILSMDiskComponentFactory;
import org.apache.hyracks.storage.am.lsm.common.api.ILSMIOOperation;
import org.apache.hyracks.storage.am.lsm.common.api.ILSMIOOperationCallback;
import org.apache.hyracks.storage.am.lsm.common.api.ILSMIOOperationCallbackFactory;
import org.apache.hyracks.storage.am.lsm.common.api.ILSMIOOperationScheduler;
import org.apache.hyracks.storage.am.lsm.common.api.ILSMIndexAccessor;
import org.apache.hyracks.storage.am.lsm.common.api.ILSMIndexFileManager;
import org.apache.hyracks.storage.am.lsm.common.api.ILSMIndexOperationContext;
import org.apache.hyracks.storage.am.lsm.common.api.ILSMMergePolicy;
import org.apache.hyracks.storage.am.lsm.common.api.ILSMOperationTracker;
import org.apache.hyracks.storage.am.lsm.common.api.ILSMPageWriteCallbackFactory;
import org.apache.hyracks.storage.am.lsm.common.api.IVirtualBufferCache;
import org.apache.hyracks.storage.am.lsm.common.freepage.VirtualFreePageManager;
import org.apache.hyracks.storage.am.lsm.common.impls.AbstractLSMIndex;
import org.apache.hyracks.storage.am.lsm.common.impls.AbstractLSMIndexOperationContext;
import org.apache.hyracks.storage.am.lsm.common.impls.LSMComponentFileReferences;
import org.apache.hyracks.storage.am.lsm.common.impls.LSMComponentFilterManager;
import org.apache.hyracks.storage.am.lsm.invertedindex.api.IInvertedIndex;
import org.apache.hyracks.storage.am.lsm.invertedindex.fulltext.IFullTextConfigEvaluatorFactory;
import org.apache.hyracks.storage.am.lsm.invertedindex.inmemory.InMemoryInvertedIndex;
import org.apache.hyracks.storage.am.lsm.invertedindex.inmemory.InMemoryInvertedIndexAccessor;
import org.apache.hyracks.storage.am.lsm.invertedindex.search.InvertedIndexSearchPredicate;
import org.apache.hyracks.storage.am.lsm.invertedindex.tokenizers.IBinaryTokenizerFactory;
import org.apache.hyracks.storage.am.lsm.invertedindex.util.InvertedIndexUtils;
import org.apache.hyracks.storage.common.ICursorInitialState;
import org.apache.hyracks.storage.common.IIndexAccessParameters;
import org.apache.hyracks.storage.common.IIndexCursor;
import org.apache.hyracks.storage.common.IIndexCursorStats;
import org.apache.hyracks.storage.common.ISearchPredicate;
import org.apache.hyracks.storage.common.IndexCursorStats;
import org.apache.hyracks.storage.common.MultiComparator;
import org.apache.hyracks.storage.common.buffercache.IBufferCache;
import org.apache.hyracks.util.trace.ITracer;
import org.apache.logging.log4j.Level;
import org.apache.logging.log4j.LogManager;
import org.apache.logging.log4j.Logger;

public class LSMInvertedIndex extends AbstractLSMIndex implements IInvertedIndex {
    private static final Logger LOGGER = LogManager.getLogger();

    protected final IBinaryTokenizerFactory tokenizerFactory;
    protected final IFullTextConfigEvaluatorFactory fullTextConfigEvaluatorFactory;

    // Type traits and comparators for tokens and inverted-list elements.
    protected final ITypeTraits[] invListTypeTraits;
    protected final IBinaryComparatorFactory[] invListCmpFactories;
    protected final ITypeTraits[] tokenTypeTraits;
    protected final IBinaryComparatorFactory[] tokenCmpFactories;
    private final int[] filterFieldsForNonBulkLoadOps;
    private final int[] invertedIndexFieldsForNonBulkLoadOps;
    protected final ITypeTraits nullTypeTraits;
    protected final INullIntrospector nullIntrospector;

    public LSMInvertedIndex(NCConfig storageConfig, IIOManager ioManager, List<IVirtualBufferCache> virtualBufferCaches,
            ILSMDiskComponentFactory componentFactory, IComponentFilterHelper filterHelper,
            ILSMComponentFilterFrameFactory filterFrameFactory, LSMComponentFilterManager filterManager,
            double bloomFilterFalsePositiveRate, IBufferCache diskBufferCache, ILSMIndexFileManager fileManager,
            ITypeTraits[] invListTypeTraits, IBinaryComparatorFactory[] invListCmpFactories,
            ITypeTraits[] tokenTypeTraits, IBinaryComparatorFactory[] tokenCmpFactories,
            IBinaryTokenizerFactory tokenizerFactory, IFullTextConfigEvaluatorFactory fullTextConfigEvaluatorFactory,
            ILSMMergePolicy mergePolicy, ILSMOperationTracker opTracker, ILSMIOOperationScheduler ioScheduler,
            ILSMIOOperationCallbackFactory ioOpCallbackFactory, ILSMPageWriteCallbackFactory pageWriteCallbackFactory,
            int[] invertedIndexFields, int[] filterFields, int[] filterFieldsForNonBulkLoadOps,
            int[] invertedIndexFieldsForNonBulkLoadOps, boolean durable, ITracer tracer, ITypeTraits nullTypeTraits,
            INullIntrospector nullIntrospector) throws HyracksDataException {
        super(storageConfig, ioManager, virtualBufferCaches, diskBufferCache, fileManager, bloomFilterFalsePositiveRate,
                mergePolicy, opTracker, ioScheduler, ioOpCallbackFactory, pageWriteCallbackFactory, componentFactory,
                componentFactory, filterFrameFactory, filterManager, filterFields, durable, filterHelper,
                invertedIndexFields, tracer);
        this.tokenizerFactory = tokenizerFactory;
        this.fullTextConfigEvaluatorFactory = fullTextConfigEvaluatorFactory;
        this.invListTypeTraits = invListTypeTraits;
        this.invListCmpFactories = invListCmpFactories;
        this.tokenTypeTraits = tokenTypeTraits;
        this.tokenCmpFactories = tokenCmpFactories;
        this.filterFieldsForNonBulkLoadOps = filterFieldsForNonBulkLoadOps;
        this.invertedIndexFieldsForNonBulkLoadOps = invertedIndexFieldsForNonBulkLoadOps;
        this.nullIntrospector = nullIntrospector;
        this.nullTypeTraits = nullTypeTraits;
        int i = 0;
        for (IVirtualBufferCache virtualBufferCache : virtualBufferCaches) {
            InMemoryInvertedIndex memInvIndex =
                    createInMemoryInvertedIndex(virtualBufferCache, new VirtualFreePageManager(virtualBufferCache), i);
            BTree deleteKeysBTree =
                    BTreeUtils.createBTree(virtualBufferCache, new VirtualFreePageManager(virtualBufferCache),
                            invListTypeTraits, invListCmpFactories, BTreeLeafFrameType.REGULAR_NSM,
                            ioManager.resolveAbsolutePath(fileManager.getBaseDir() + "_virtual_del_" + i), false,
                            nullTypeTraits, nullIntrospector);
            LSMInvertedIndexMemoryComponent mutableComponent = new LSMInvertedIndexMemoryComponent(this, memInvIndex,
                    deleteKeysBTree, virtualBufferCache, filterHelper == null ? null : filterHelper.createFilter());
            memoryComponents.add(mutableComponent);
            ++i;
        }
    }

    /**
     * The keys in the in-memory deleted-keys BTree only refer to on-disk components.
     * We delete documents from the in-memory inverted index by deleting its entries directly,
     * while still adding the deleted key to the deleted-keys BTree.
     * Otherwise, inserts would have to remove keys from the in-memory deleted-keys BTree which
     * may cause incorrect behavior (lost deletes) in the following pathological case:
     * Insert doc 1, flush, delete doc 1, insert doc 1
     * After the sequence above doc 1 will now appear twice because the delete of the on-disk doc 1 has been lost.
     * Insert:
     * - Insert document into in-memory inverted index.
     * Delete:
     * - Delete document from in-memory inverted index (ignore if it does not exist).
     * - Insert key into deleted-keys BTree.
     */
    @Override
    public void modify(IIndexOperationContext ictx, ITupleReference tuple) throws HyracksDataException {
        LSMInvertedIndexOpContext ctx = (LSMInvertedIndexOpContext) ictx;
        // TODO: This is a hack to support logging properly in ASTERIX.
        // The proper undo operations are only dependent on the after image so
        // it is correct to say we found nothing (null) as the before image (at least
        // in the perspective of ASTERIX). The semantics for the operation callbacks
        // are violated here (and they are somewhat unclear in the first place as to
        // what they should be for an inverted index).

        ITupleReference indexTuple;
        if (ctx.getIndexTuple() != null) {
            ctx.getIndexTuple().reset(tuple);
            indexTuple = ctx.getIndexTuple();
        } else {
            indexTuple = tuple;
        }

        ctx.getModificationCallback().before(indexTuple);
        ctx.getModificationCallback().found(null, indexTuple);
        switch (ctx.getOperation()) {
            case INSERT:
                // Insert into the in-memory inverted index.
                ctx.getCurrentMutableInvIndexAccessors().insert(indexTuple);
                break;
            case DELETE:
                // First remove all entries in the in-memory inverted index (if any).
                ctx.getCurrentMutableInvIndexAccessors().delete(indexTuple);
                // Insert key into the deleted-keys BTree.
                ctx.getKeysOnlyTuple().reset(indexTuple);
                try {
                    ctx.getCurrentDeletedKeysBTreeAccessors().insert(ctx.getKeysOnlyTuple());
                } catch (HyracksDataException e) {
                    if (!e.matches(ErrorCode.DUPLICATE_KEY)) {
                        // Key has already been deleted.
                        LOGGER.log(Level.WARN, "Failure during index delete operation", e);
                        throw e;
                    }
                }
                break;
            default:
                throw new UnsupportedOperationException("Operation " + ctx.getOperation() + " not supported.");
        }
        updateFilter(ctx, tuple);
    }

    @Override
    public void search(ILSMIndexOperationContext ictx, IIndexCursor cursor, ISearchPredicate pred)
            throws HyracksDataException {
        List<ILSMComponent> operationalComponents = ictx.getComponentHolder();
        boolean includeMutableComponent = false;

        ICursorInitialState initState =
                createCursorInitialState(pred, ictx, includeMutableComponent, operationalComponents);
        cursor.open(initState, pred);
    }

    private ICursorInitialState createCursorInitialState(ISearchPredicate pred, IIndexOperationContext ictx,
            boolean includeMutableComponent, List<ILSMComponent> operationalComponents) {
        ICursorInitialState initState;
        PermutingTupleReference keysOnlyTuple = createKeysOnlyTupleReference();
        MultiComparator keyCmp = MultiComparator.create(invListCmpFactories);

        // TODO: This check is not pretty, but it does the job. Come up with something more OO in the future.
        // Distinguish between regular searches and range searches (mostly used in merges).
        if (pred instanceof InvertedIndexSearchPredicate) {
            initState = new LSMInvertedIndexSearchCursorInitialState(keyCmp, keysOnlyTuple,
                    ((LSMInvertedIndexMemoryComponent) memoryComponents.get(currentMutableComponentId.get()))
                            .getBuddyIndex().getLeafFrameFactory(),
                    ictx, includeMutableComponent, getHarness(), operationalComponents);
        } else {
            LSMInvertedIndexMemoryComponent mutableComponent =
                    (LSMInvertedIndexMemoryComponent) memoryComponents.get(currentMutableComponentId.get());
            MultiComparator tokensAndKeysCmp =
                    MultiComparator.create(mutableComponent.getIndex().getBTree().getComparatorFactories());
            initState = new LSMInvertedIndexRangeSearchCursorInitialState(tokensAndKeysCmp, keyCmp, keysOnlyTuple,
                    ((LSMInvertedIndexMemoryComponent) memoryComponents.get(currentMutableComponentId.get()))
                            .getBuddyIndex().getLeafFrameFactory(),
                    includeMutableComponent, getHarness(), pred, operationalComponents);
        }
        return initState;
    }

    /**
     * Returns a permuting tuple reference that projects away the document field(s) of a tuple, only leaving the key
     * fields.
     */
    private PermutingTupleReference createKeysOnlyTupleReference() {
        // Project away token fields.
        int[] keyFieldPermutation = new int[invListTypeTraits.length];
        int numTokenFields = tokenTypeTraits.length;
        for (int i = 0; i < invListTypeTraits.length; i++) {
            keyFieldPermutation[i] = numTokenFields + i;
        }
        return new PermutingTupleReference(keyFieldPermutation);
    }

    @Override
    public ILSMDiskComponent doFlush(ILSMIOOperation operation) throws HyracksDataException {
        LSMInvertedIndexFlushOperation flushOp = (LSMInvertedIndexFlushOperation) operation;
        // Create an inverted index instance to be bulk loaded.
        ILSMDiskComponent component = createDiskComponent(componentFactory, flushOp.getTarget(),
                flushOp.getDeletedKeysBTreeTarget(), flushOp.getBloomFilterTarget(), true);
        // Create a scan cursor on the BTree underlying the in-memory inverted index.
        LSMInvertedIndexMemoryComponent flushingComponent =
                (LSMInvertedIndexMemoryComponent) flushOp.getFlushingComponent();
        RangePredicate nullPred = new RangePredicate(null, null, true, true, null, null);
        // Search the deleted keys BTree to calculate the number of elements for BloomFilter
        long numBTreeTuples = 0L;
        BTreeAccessor deletedKeysBTreeAccessor =
                flushingComponent.getBuddyIndex().createAccessor(NoOpIndexAccessParameters.INSTANCE);
        IIndexCursor btreeCountingCursor = deletedKeysBTreeAccessor.createCountingSearchCursor();
        try {
            deletedKeysBTreeAccessor.search(btreeCountingCursor, nullPred);
            try {
                while (btreeCountingCursor.hasNext()) {
                    btreeCountingCursor.next();
                    ITupleReference countTuple = btreeCountingCursor.getTuple();
                    numBTreeTuples =
                            IntegerPointable.getInteger(countTuple.getFieldData(0), countTuple.getFieldStart(0));
                }
            } finally {
                btreeCountingCursor.close();
            }
        } finally {
            btreeCountingCursor.destroy();
        }

        ILSMDiskComponentBulkLoader componentBulkLoader = component.createBulkLoader(storageConfig, operation, 1.0f,
                false, numBTreeTuples, false, false, false, pageWriteCallbackFactory.createPageWriteCallback());

        // Create a scan cursor on the deleted keys BTree underlying the in-memory inverted index.
        IIndexCursor deletedKeysScanCursor = deletedKeysBTreeAccessor.createSearchCursor(false);
        try {
            try {
                deletedKeysBTreeAccessor.search(deletedKeysScanCursor, nullPred);
                try {
                    while (deletedKeysScanCursor.hasNext()) {
                        deletedKeysScanCursor.next();
                        componentBulkLoader.delete(deletedKeysScanCursor.getTuple());
                    }
                } finally {
                    deletedKeysScanCursor.close();
                }
            } finally {
                deletedKeysScanCursor.destroy();
            }
            // Scan the in-memory inverted index
            InMemoryInvertedIndexAccessor memInvIndexAccessor =
                    flushingComponent.getIndex().createAccessor(NoOpIndexAccessParameters.INSTANCE);
            BTreeAccessor memBTreeAccessor = memInvIndexAccessor.getBTreeAccessor();
            IIndexCursor scanCursor = memBTreeAccessor.createSearchCursor(false);
            try {
                memBTreeAccessor.search(scanCursor, nullPred);
                // Bulk load the disk inverted index from the in-memory inverted index.
                try {
                    while (scanCursor.hasNext()) {
                        scanCursor.next();
                        componentBulkLoader.add(scanCursor.getTuple());
                    }
                } finally {
                    scanCursor.close();
                }
            } finally {
                scanCursor.destroy();
            }
            if (component.getLSMComponentFilter() != null) {
                List<ITupleReference> filterTuples = new ArrayList<>();
                filterTuples.add(flushingComponent.getLSMComponentFilter().getMinTuple());
                filterTuples.add(flushingComponent.getLSMComponentFilter().getMaxTuple());
                filterManager.updateFilter(component.getLSMComponentFilter(), filterTuples,
                        NoOpOperationCallback.INSTANCE);
                filterManager.writeFilter(component.getLSMComponentFilter(), component.getMetadataHolder());
            }
            flushingComponent.getMetadata().copy(component.getMetadata());
            componentBulkLoader.end();
        } catch (Throwable e) {
            try {
                componentBulkLoader.abort();
            } catch (Throwable th) {
                e.addSuppressed(th);
            }
            throw e;
        }
        return component;
    }

    @Override
    public ILSMDiskComponent doMerge(ILSMIOOperation operation) throws HyracksDataException {
        LSMInvertedIndexMergeOperation mergeOp = (LSMInvertedIndexMergeOperation) operation;
        RangePredicate mergePred = new RangePredicate(null, null, true, true, null, null);
        IIndexCursor cursor = mergeOp.getCursor();
        ILSMIndexOperationContext opCtx = ((LSMInvertedIndexMergeCursor) cursor).getOpCtx();
        // Scan diskInvertedIndexes ignoring the memoryInvertedIndex.
        // Create an inverted index instance.
        ILSMDiskComponent component = createDiskComponent(componentFactory, mergeOp.getTarget(),
                mergeOp.getDeletedKeysBTreeTarget(), mergeOp.getBloomFilterTarget(), true);
        ILSMDiskComponentBulkLoader componentBulkLoader = null;
        // In case we must keep the deleted-keys BTrees, then they must be merged *before* merging the inverted
        // indexes so that lsmHarness.endSearch() is called once when the inverted indexes have been merged.
        try {
            if (mergeOp.getMergingComponents().get(mergeOp.getMergingComponents().size() - 1) != diskComponents
                    .get(diskComponents.size() - 1)) {
                // Keep the deleted tuples since the oldest disk component is not included in the merge operation
                LSMInvertedIndexDeletedKeysBTreeMergeCursor btreeCursor =
                        new LSMInvertedIndexDeletedKeysBTreeMergeCursor(opCtx, mergeOp.getCursorStats());
                try {
                    long numElements = 0L;
                    for (int i = 0; i < mergeOp.getMergingComponents().size(); ++i) {
                        numElements += ((LSMInvertedIndexDiskComponent) mergeOp.getMergingComponents().get(i))
                                .getBloomFilter().getNumElements();
                    }
<<<<<<< HEAD
                    componentBulkLoader = component.createBulkLoader(operation, 1.0f, false, numElements, false, false,
                            false, pageWriteCallbackFactory.createPageWriteCallback());
=======
                    componentBulkLoader = component.createBulkLoader(storageConfig, operation, 1.0f, false, numElements,
                            false, false, false, pageWriteCallbackFactory.createPageWriteCallback());
>>>>>>> fcc0af0e
                    loadDeleteTuples(opCtx, btreeCursor, mergePred, componentBulkLoader);
                } finally {
                    btreeCursor.destroy();
                }
            } else {
<<<<<<< HEAD
                componentBulkLoader = component.createBulkLoader(operation, 1.0f, false, 0L, false, false, false,
                        pageWriteCallbackFactory.createPageWriteCallback());
=======
                componentBulkLoader = component.createBulkLoader(storageConfig, operation, 1.0f, false, 0L, false,
                        false, false, pageWriteCallbackFactory.createPageWriteCallback());
>>>>>>> fcc0af0e
            }
            search(opCtx, cursor, mergePred);
            try {
                while (cursor.hasNext()) {
                    cursor.next();
                    componentBulkLoader.add(cursor.getTuple());
                }
            } finally {
                try {
                    cursor.close();
                } finally {
                    cursor.destroy();
                }
            }
            if (component.getLSMComponentFilter() != null) {
                List<ITupleReference> filterTuples = new ArrayList<>();
                for (int i = 0; i < mergeOp.getMergingComponents().size(); ++i) {
                    ITupleReference min = mergeOp.getMergingComponents().get(i).getLSMComponentFilter().getMinTuple();
                    ITupleReference max = mergeOp.getMergingComponents().get(i).getLSMComponentFilter().getMaxTuple();
                    if (min != null) {
                        filterTuples.add(min);
                    }
                    if (max != null) {
                        filterTuples.add(max);
                    }
                }
                getFilterManager().updateFilter(component.getLSMComponentFilter(), filterTuples,
                        NoOpOperationCallback.INSTANCE);
                getFilterManager().writeFilter(component.getLSMComponentFilter(), component.getMetadataHolder());
            }
            componentBulkLoader.end();
        } catch (Throwable e) {
            try {
                if (componentBulkLoader != null) {
                    componentBulkLoader.abort();
                }
            } catch (Throwable th) {
                e.addSuppressed(th);
            }
            throw e;
        }

        return component;
    }

    private void loadDeleteTuples(ILSMIndexOperationContext opCtx,
            LSMInvertedIndexDeletedKeysBTreeMergeCursor btreeCursor, RangePredicate mergePred,
            ILSMDiskComponentBulkLoader componentBulkLoader) throws HyracksDataException {
        search(opCtx, btreeCursor, mergePred);
        try {
            while (btreeCursor.hasNext()) {
                btreeCursor.next();
                ITupleReference tuple = btreeCursor.getTuple();
                componentBulkLoader.delete(tuple);
            }
        } finally {
            btreeCursor.close();
        }
    }

    protected InMemoryInvertedIndex createInMemoryInvertedIndex(IVirtualBufferCache virtualBufferCache,
            VirtualFreePageManager virtualFreePageManager, int id) throws HyracksDataException {
        return InvertedIndexUtils.createInMemoryBTreeInvertedindex(virtualBufferCache, virtualFreePageManager,
                invListTypeTraits, invListCmpFactories, tokenTypeTraits, tokenCmpFactories, tokenizerFactory,
                fullTextConfigEvaluatorFactory,
                ioManager.resolveAbsolutePath(fileManager.getBaseDir() + "_virtual_vocab_" + id), nullTypeTraits,
                nullIntrospector);
    }

    @Override
    public ILSMIndexAccessor createAccessor(IIndexAccessParameters iap) throws HyracksDataException {
        return new LSMInvertedIndexAccessor(getHarness(), createOpContext(iap));
    }

    @Override
    protected LSMInvertedIndexOpContext createOpContext(IIndexAccessParameters iap) throws HyracksDataException {
        return new LSMInvertedIndexOpContext(this, memoryComponents, iap, invertedIndexFieldsForNonBulkLoadOps,
                filterFieldsForNonBulkLoadOps, getFilterCmpFactories(), tracer);
    }

    @Override
    public ITypeTraits[] getInvListTypeTraits() {
        return invListTypeTraits;
    }

    @Override
    public IBinaryComparatorFactory[] getInvListCmpFactories() {
        return invListCmpFactories;
    }

    @Override
    public ITypeTraits[] getTokenTypeTraits() {
        return tokenTypeTraits;
    }

    @Override
    public IBinaryComparatorFactory[] getTokenCmpFactories() {
        return tokenCmpFactories;
    }

    @Override
    public ITypeTraits getNullTypeTraits() {
        return nullTypeTraits;
    }

    @Override
    public INullIntrospector getNullIntrospector() {
        return nullIntrospector;
    }

    public IBinaryTokenizerFactory getTokenizerFactory() {
        return tokenizerFactory;
    }

    @Override
    public boolean isPrimaryIndex() {
        return false;
    }

    @Override
    protected LSMComponentFileReferences getMergeFileReferences(ILSMDiskComponent firstComponent,
            ILSMDiskComponent lastComponent) throws HyracksDataException {
        LSMInvertedIndexDiskComponent first = (LSMInvertedIndexDiskComponent) firstComponent;
        String firstFileName = first.getMetadataHolder().getFileReference().getFile().getName();
        LSMInvertedIndexDiskComponent last = (LSMInvertedIndexDiskComponent) lastComponent;
        String lastFileName = last.getMetadataHolder().getFileReference().getFile().getName();
        return fileManager.getRelMergeFileReference(firstFileName, lastFileName);
    }

    @Override
    protected ILSMIOOperation createFlushOperation(AbstractLSMIndexOperationContext opCtx,
            LSMComponentFileReferences componentFileRefs, ILSMIOOperationCallback callback)
            throws HyracksDataException {
        return new LSMInvertedIndexFlushOperation(new LSMInvertedIndexAccessor(getHarness(), opCtx),
                componentFileRefs.getInsertIndexFileReference(), componentFileRefs.getDeleteIndexFileReference(),
                componentFileRefs.getBloomFilterFileReference(),
                ioManager.resolve(
                        getInvListsFilePath(componentFileRefs.getInsertIndexFileReference().getAbsolutePath())),
                callback, getIndexIdentifier());
    }

    @Override
    protected ILSMIOOperation createMergeOperation(AbstractLSMIndexOperationContext opCtx,
            LSMComponentFileReferences mergeFileRefs, ILSMIOOperationCallback callback) throws HyracksDataException {
        ILSMIndexAccessor accessor = new LSMInvertedIndexAccessor(getHarness(), opCtx);
        IIndexCursorStats stats = new IndexCursorStats();
        IIndexCursor cursor = new LSMInvertedIndexMergeCursor(opCtx, stats);
        return new LSMInvertedIndexMergeOperation(accessor, cursor, stats, mergeFileRefs.getInsertIndexFileReference(),
                mergeFileRefs.getDeleteIndexFileReference(), mergeFileRefs.getBloomFilterFileReference(),
                ioManager.resolve(getInvListsFilePath(mergeFileRefs.getInsertIndexFileReference().getAbsolutePath())),
                callback, getIndexIdentifier());
    }

    public String getInvListsFilePath(String dictBTreeFilePath) {
        int index = dictBTreeFilePath.lastIndexOf(DELIMITER);
        String file = dictBTreeFilePath.substring(0, index);
        return file + DELIMITER + INVLISTS_SUFFIX;
    }
}<|MERGE_RESOLUTION|>--- conflicted
+++ resolved
@@ -368,25 +368,15 @@
                         numElements += ((LSMInvertedIndexDiskComponent) mergeOp.getMergingComponents().get(i))
                                 .getBloomFilter().getNumElements();
                     }
-<<<<<<< HEAD
-                    componentBulkLoader = component.createBulkLoader(operation, 1.0f, false, numElements, false, false,
-                            false, pageWriteCallbackFactory.createPageWriteCallback());
-=======
                     componentBulkLoader = component.createBulkLoader(storageConfig, operation, 1.0f, false, numElements,
                             false, false, false, pageWriteCallbackFactory.createPageWriteCallback());
->>>>>>> fcc0af0e
                     loadDeleteTuples(opCtx, btreeCursor, mergePred, componentBulkLoader);
                 } finally {
                     btreeCursor.destroy();
                 }
             } else {
-<<<<<<< HEAD
-                componentBulkLoader = component.createBulkLoader(operation, 1.0f, false, 0L, false, false, false,
-                        pageWriteCallbackFactory.createPageWriteCallback());
-=======
                 componentBulkLoader = component.createBulkLoader(storageConfig, operation, 1.0f, false, 0L, false,
                         false, false, pageWriteCallbackFactory.createPageWriteCallback());
->>>>>>> fcc0af0e
             }
             search(opCtx, cursor, mergePred);
             try {
