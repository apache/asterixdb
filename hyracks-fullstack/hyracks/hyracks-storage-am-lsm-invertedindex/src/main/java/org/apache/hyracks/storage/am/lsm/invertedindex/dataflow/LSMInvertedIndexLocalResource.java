--- conflicted
+++ resolved
@@ -132,10 +132,7 @@
     @Override
     public ILSMIndex createInstance(INCServiceContext serviceCtx) throws HyracksDataException {
         IIOManager ioManager = storageManager.getIoManager(serviceCtx);
-<<<<<<< HEAD
-=======
         NCConfig storageConfig = ((NodeControllerService) serviceCtx.getControllerService()).getConfiguration();
->>>>>>> fcc0af0e
         FileReference file = ioManager.resolve(path);
         List<IVirtualBufferCache> virtualBufferCaches = vbcProvider.getVirtualBufferCaches(serviceCtx, file);
         IBufferCache bufferCache = storageManager.getBufferCache(serviceCtx);
