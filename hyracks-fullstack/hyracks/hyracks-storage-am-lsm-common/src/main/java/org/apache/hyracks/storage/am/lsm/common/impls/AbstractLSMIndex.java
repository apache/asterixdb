/*
 * Licensed to the Apache Software Foundation (ASF) under one
 * or more contributor license agreements.  See the NOTICE file
 * distributed with this work for additional information
 * regarding copyright ownership.  The ASF licenses this file
 * to you under the Apache License, Version 2.0 (the
 * "License"); you may not use this file except in compliance
 * with the License.  You may obtain a copy of the License at
 *
 *   http://www.apache.org/licenses/LICENSE-2.0
 *
 * Unless required by applicable law or agreed to in writing,
 * software distributed under the License is distributed on an
 * "AS IS" BASIS, WITHOUT WARRANTIES OR CONDITIONS OF ANY
 * KIND, either express or implied.  See the License for the
 * specific language governing permissions and limitations
 * under the License.
 */

package org.apache.hyracks.storage.am.lsm.common.impls;

import java.io.IOException;
import java.nio.file.Paths;
import java.util.ArrayList;
import java.util.Collections;
import java.util.HashMap;
import java.util.HashSet;
import java.util.List;
import java.util.Map;
import java.util.Optional;
import java.util.Set;
import java.util.concurrent.atomic.AtomicBoolean;
import java.util.concurrent.atomic.AtomicInteger;

import org.apache.hyracks.api.dataflow.value.IBinaryComparatorFactory;
import org.apache.hyracks.api.exceptions.ErrorCode;
import org.apache.hyracks.api.exceptions.HyracksDataException;
import org.apache.hyracks.api.io.FileReference;
import org.apache.hyracks.api.io.IIOManager;
import org.apache.hyracks.api.replication.IReplicationJob.ReplicationExecutionType;
import org.apache.hyracks.api.replication.IReplicationJob.ReplicationOperation;
import org.apache.hyracks.api.util.HyracksConstants;
<<<<<<< HEAD
=======
import org.apache.hyracks.control.common.controllers.NCConfig;
>>>>>>> fcc0af0e
import org.apache.hyracks.dataflow.common.data.accessors.ITupleReference;
import org.apache.hyracks.storage.am.common.impls.AbstractSearchPredicate;
import org.apache.hyracks.storage.am.common.impls.NoOpIndexAccessParameters;
import org.apache.hyracks.storage.am.common.ophelpers.IndexOperation;
import org.apache.hyracks.storage.am.lsm.common.api.IComponentFilterHelper;
import org.apache.hyracks.storage.am.lsm.common.api.ILSMComponent;
import org.apache.hyracks.storage.am.lsm.common.api.ILSMComponent.ComponentState;
import org.apache.hyracks.storage.am.lsm.common.api.ILSMComponentFilterFrameFactory;
import org.apache.hyracks.storage.am.lsm.common.api.ILSMComponentId;
import org.apache.hyracks.storage.am.lsm.common.api.ILSMComponentId.IdCompareResult;
import org.apache.hyracks.storage.am.lsm.common.api.ILSMDiskComponent;
import org.apache.hyracks.storage.am.lsm.common.api.ILSMDiskComponentFactory;
import org.apache.hyracks.storage.am.lsm.common.api.ILSMHarness;
import org.apache.hyracks.storage.am.lsm.common.api.ILSMIOOperation;
import org.apache.hyracks.storage.am.lsm.common.api.ILSMIOOperation.LSMIOOperationType;
import org.apache.hyracks.storage.am.lsm.common.api.ILSMIOOperationCallback;
import org.apache.hyracks.storage.am.lsm.common.api.ILSMIOOperationCallbackFactory;
import org.apache.hyracks.storage.am.lsm.common.api.ILSMIOOperationScheduler;
import org.apache.hyracks.storage.am.lsm.common.api.ILSMIndex;
import org.apache.hyracks.storage.am.lsm.common.api.ILSMIndexAccessor;
import org.apache.hyracks.storage.am.lsm.common.api.ILSMIndexFileManager;
import org.apache.hyracks.storage.am.lsm.common.api.ILSMIndexOperationContext;
import org.apache.hyracks.storage.am.lsm.common.api.ILSMMemoryComponent;
import org.apache.hyracks.storage.am.lsm.common.api.ILSMMergePolicy;
import org.apache.hyracks.storage.am.lsm.common.api.ILSMOperationTracker;
import org.apache.hyracks.storage.am.lsm.common.api.ILSMPageWriteCallbackFactory;
import org.apache.hyracks.storage.am.lsm.common.api.IVirtualBufferCache;
import org.apache.hyracks.storage.am.lsm.common.api.LSMOperationType;
import org.apache.hyracks.storage.am.lsm.common.cloud.DefaultIndexDiskCacheManager;
import org.apache.hyracks.storage.am.lsm.common.cloud.IIndexDiskCacheManager;
import org.apache.hyracks.storage.common.IIndexAccessParameters;
import org.apache.hyracks.storage.common.IIndexBulkLoader;
import org.apache.hyracks.storage.common.IIndexCursor;
import org.apache.hyracks.storage.common.buffercache.IBufferCache;
import org.apache.hyracks.storage.common.buffercache.IPageWriteCallback;
import org.apache.hyracks.util.trace.ITracer;
import org.apache.logging.log4j.Level;
import org.apache.logging.log4j.LogManager;
import org.apache.logging.log4j.Logger;

public abstract class AbstractLSMIndex implements ILSMIndex {
    private static final Logger LOGGER = LogManager.getLogger();
    protected final ILSMHarness lsmHarness;
    protected final IIOManager ioManager;
    protected final ILSMIOOperationCallback ioOpCallback;

    // In-memory components.
    protected final List<ILSMMemoryComponent> memoryComponents;
    protected final List<IVirtualBufferCache> virtualBufferCaches;
    protected AtomicInteger currentMutableComponentId;
    // On-disk components.
    protected final IBufferCache diskBufferCache;
    protected final ILSMIndexFileManager fileManager;
    // components with lower indexes are newer than components with higher index
    protected final List<ILSMDiskComponent> diskComponents;
    protected final List<ILSMDiskComponent> inactiveDiskComponents;
    protected final List<ILSMMemoryComponent> inactiveMemoryComponents;
    protected final double bloomFilterFalsePositiveRate;
    protected final IComponentFilterHelper filterHelper;
    protected final ILSMComponentFilterFrameFactory filterFrameFactory;
    protected final LSMComponentFilterManager filterManager;
    protected final int[] treeFields;
    protected final int[] filterFields;
    protected final boolean durable;
    protected boolean isActive;
    protected volatile boolean isDeactivating = false;
    protected final AtomicBoolean[] flushRequests;
    protected volatile boolean memoryComponentsAllocated = false;
    protected ITracer tracer;
    protected NCConfig storageConfig;
    // Factory for creating on-disk index components during flush and merge.
    protected final ILSMDiskComponentFactory componentFactory;
    // Factory for creating on-disk index components during bulkload.
    protected final ILSMDiskComponentFactory bulkLoadComponentFactory;
    protected final ILSMPageWriteCallbackFactory pageWriteCallbackFactory;
    private int numScheduledFlushes = 0;
    private final boolean atomic;
    private final List<ILSMDiskComponent> temporaryDiskComponents;
    private final ILSMMergePolicy mergePolicy;
    private final ILSMIOOperationScheduler ioScheduler;

    public AbstractLSMIndex(NCConfig storageConfig, IIOManager ioManager, List<IVirtualBufferCache> virtualBufferCaches,
            IBufferCache diskBufferCache, ILSMIndexFileManager fileManager, double bloomFilterFalsePositiveRate,
            ILSMMergePolicy mergePolicy, ILSMOperationTracker opTracker, ILSMIOOperationScheduler ioScheduler,
            ILSMIOOperationCallbackFactory ioOpCallbackFactory, ILSMPageWriteCallbackFactory pageWriteCallbackFactory,
            ILSMDiskComponentFactory componentFactory, ILSMDiskComponentFactory bulkLoadComponentFactory,
            ILSMComponentFilterFrameFactory filterFrameFactory, LSMComponentFilterManager filterManager,
            int[] filterFields, boolean durable, IComponentFilterHelper filterHelper, int[] treeFields, ITracer tracer,
            boolean atomic) throws HyracksDataException {
        this.ioManager = ioManager;
        this.virtualBufferCaches = virtualBufferCaches;
        this.diskBufferCache = diskBufferCache;
        this.fileManager = fileManager;
        this.bloomFilterFalsePositiveRate = bloomFilterFalsePositiveRate;
        this.ioOpCallback = ioOpCallbackFactory.createIoOpCallback(this);
        this.pageWriteCallbackFactory = pageWriteCallbackFactory;
        this.componentFactory = componentFactory;
        this.bulkLoadComponentFactory = bulkLoadComponentFactory;
        this.filterHelper = filterHelper;
        this.filterFrameFactory = filterFrameFactory;
        this.filterManager = filterManager;
        this.treeFields = treeFields;
        this.filterFields = filterFields;
        this.inactiveDiskComponents = new ArrayList<>();
        this.inactiveMemoryComponents = new ArrayList<>();
        this.durable = durable;
        this.tracer = tracer;
        this.atomic = atomic;
        this.temporaryDiskComponents = new ArrayList<>();
        this.mergePolicy = mergePolicy;
        this.ioScheduler = ioScheduler;
<<<<<<< HEAD
=======
        this.storageConfig = storageConfig;
>>>>>>> fcc0af0e

        fileManager.initLastUsedSeq(ioOpCallback.getLastValidSequence());
        lsmHarness = new LSMHarness(this, ioScheduler, mergePolicy, opTracker, diskBufferCache.isReplicationEnabled(),
                tracer);
        isActive = false;
        diskComponents = new ArrayList<>();
        memoryComponents = new ArrayList<>();
        currentMutableComponentId = new AtomicInteger(ioOpCallbackFactory.getCurrentMemoryComponentIndex());
        flushRequests = new AtomicBoolean[virtualBufferCaches.size()];
        for (int i = 0; i < virtualBufferCaches.size(); i++) {
            flushRequests[i] = new AtomicBoolean();
        }
    }

<<<<<<< HEAD
    public AbstractLSMIndex(IIOManager ioManager, List<IVirtualBufferCache> virtualBufferCaches,
=======
    public AbstractLSMIndex(NCConfig storageConfig, IIOManager ioManager, List<IVirtualBufferCache> virtualBufferCaches,
>>>>>>> fcc0af0e
            IBufferCache diskBufferCache, ILSMIndexFileManager fileManager, double bloomFilterFalsePositiveRate,
            ILSMMergePolicy mergePolicy, ILSMOperationTracker opTracker, ILSMIOOperationScheduler ioScheduler,
            ILSMIOOperationCallbackFactory ioOpCallbackFactory, ILSMPageWriteCallbackFactory pageWriteCallbackFactory,
            ILSMDiskComponentFactory componentFactory, ILSMDiskComponentFactory bulkLoadComponentFactory,
            ILSMComponentFilterFrameFactory filterFrameFactory, LSMComponentFilterManager filterManager,
            int[] filterFields, boolean durable, IComponentFilterHelper filterHelper, int[] treeFields, ITracer tracer)
            throws HyracksDataException {
<<<<<<< HEAD
        this(ioManager, virtualBufferCaches, diskBufferCache, fileManager, bloomFilterFalsePositiveRate, mergePolicy,
                opTracker, ioScheduler, ioOpCallbackFactory, pageWriteCallbackFactory, componentFactory,
=======
        this(storageConfig, ioManager, virtualBufferCaches, diskBufferCache, fileManager, bloomFilterFalsePositiveRate,
                mergePolicy, opTracker, ioScheduler, ioOpCallbackFactory, pageWriteCallbackFactory, componentFactory,
>>>>>>> fcc0af0e
                bulkLoadComponentFactory, filterFrameFactory, filterManager, filterFields, durable, filterHelper,
                treeFields, tracer, false);
    }

    @Override
    public boolean isAtomic() {
        return atomic;
    }

    @Override
    public synchronized void create() throws HyracksDataException {
        if (isActive) {
            LOGGER.warn("Cannot create already active index {}", this);
            throw HyracksDataException.create(ErrorCode.CANNOT_CREATE_ACTIVE_INDEX);
        }
        fileManager.createDirs();
        diskComponents.clear();
    }

    @Override
    public synchronized void activate() throws HyracksDataException {
        if (isActive) {
            LOGGER.warn("Cannot activate already active index {}", this);
            throw HyracksDataException.create(ErrorCode.CANNOT_ACTIVATE_ACTIVE_INDEX);
        }
        loadDiskComponents();
        completeActivation();
        isActive = true;
    }

    protected void completeActivation() throws HyracksDataException {
    }

    private void loadDiskComponents() throws HyracksDataException {
        diskComponents.clear();
        List<LSMComponentFileReferences> validFileReferences = fileManager.cleanupAndGetValidFiles();
        for (LSMComponentFileReferences lsmComponentFileReferences : validFileReferences) {
            ILSMDiskComponent component =
                    createDiskComponent(componentFactory, lsmComponentFileReferences.getInsertIndexFileReference(),
                            lsmComponentFileReferences.getDeleteIndexFileReference(),
                            lsmComponentFileReferences.getBloomFilterFileReference(), false);
            diskComponents.add(component);
        }
    }

    @Override
    public final synchronized void deactivate() throws HyracksDataException {
        deactivate(true);
    }

    @SuppressWarnings({ "squid:S1181", "squid:S2142" })
    @Override
    public synchronized void deactivate(boolean flush) throws HyracksDataException {
        if (!isActive) {
            LOGGER.warn("not deactivating already inactive index {}, flush requested:{}", this, flush);
            return;
        }
        // The following member is used to prevent scheduling of new merges as memory components
        // get flushed. This now works only if the caller of deactivate waited for all IO
        // operations to complete. Otherwise, disk components can be evicted while background
        // merges are ongoing.
        isDeactivating = true;
        try {
            LOGGER.log(Level.INFO, "Deactivating the index: {}. STARTED", this);
            if (flush && memoryComponentsAllocated) {
                try {
                    createAccessor(NoOpIndexAccessParameters.INSTANCE).scheduleFlush().sync();
                } catch (InterruptedException e) {
                    throw HyracksDataException.create(e);
                }
                LOGGER.log(Level.INFO, "Deactivating the index: {}. Flushed", this);
            }
            LOGGER.log(Level.INFO, "Deactivating the disk components of: {}", this);
            deactivateDiskComponents();
            LOGGER.log(Level.INFO, "Deallocating memory components of: {}", this);
            deallocateMemoryComponents();
            isActive = false;
            LOGGER.log(Level.INFO, "Deactivating the index: {}. COMPLETED", this);
        } finally {
            isDeactivating = false;
        }
    }

    private void deactivateDiskComponents() throws HyracksDataException {
        for (ILSMDiskComponent c : diskComponents) {
            c.deactivateAndPurge();
        }
        for (ILSMDiskComponent c : temporaryDiskComponents) {
            c.deactivateAndPurge();
        }
    }

    private void deallocateMemoryComponents() throws HyracksDataException {
        if (memoryComponentsAllocated) {
            for (ILSMMemoryComponent c : memoryComponents) {
                c.deallocate();
            }
            memoryComponentsAllocated = false;
        }
    }

    @Override
    public synchronized void destroy() throws HyracksDataException {
        if (isActive) {
            LOGGER.warn("Cannot destroy already active index {}", this);
            throw HyracksDataException.create(ErrorCode.CANNOT_DESTROY_ACTIVE_INDEX);
        }
        destroyDiskComponents();
        fileManager.deleteDirs();
    }

    private void destroyDiskComponents() throws HyracksDataException {
        for (ILSMDiskComponent c : diskComponents) {
            c.destroy();
        }
        for (ILSMDiskComponent c : temporaryDiskComponents) {
            c.destroy();
        }
    }

    @Override
    public synchronized void clear() throws HyracksDataException {
        if (!isActive) {
            LOGGER.warn("Cannot clear already inactive index {}", this);
            throw HyracksDataException.create(ErrorCode.CANNOT_CLEAR_INACTIVE_INDEX);
        }
        resetMemoryComponents();
        deactivateAndDestroyDiskComponents();
    }

    private void deactivateAndDestroyDiskComponents() throws HyracksDataException {
        for (ILSMDiskComponent c : diskComponents) {
            c.deactivateAndDestroy();
        }
        diskComponents.clear();
    }

    @Override
    public void abort() throws HyracksDataException {
        for (ILSMDiskComponent c : temporaryDiskComponents) {
            c.deactivateAndDestroy();
        }
        temporaryDiskComponents.clear();
    }

    private void resetMemoryComponents() throws HyracksDataException {
        if (memoryComponentsAllocated && memoryComponents != null) {
            for (ILSMMemoryComponent c : memoryComponents) {
                c.cleanup();
                c.reset();
            }
        }
        numScheduledFlushes = 0;
        currentMutableComponentId.set(0);
    }

    @Override
    public void purge() throws HyracksDataException {
    }

    @Override
    public void getOperationalComponents(ILSMIndexOperationContext ctx) throws HyracksDataException {
        List<ILSMComponent> operationalComponents = ctx.getComponentHolder();
        int cmc = currentMutableComponentId.get();
        ctx.setCurrentMutableComponentId(cmc);
        operationalComponents.clear();
        switch (ctx.getOperation()) {
            case UPDATE:
            case PHYSICALDELETE:
            case DELETE_COMPONENTS:
            case DELETE:
            case UPSERT:
                operationalComponents.add(memoryComponents.get(cmc));
                break;
            case INSERT:
                addOperationalMemoryComponents(operationalComponents, true);
                operationalComponents.addAll(diskComponents);
                break;
            case SEARCH:
                // search should include memory components for datasets with atomic statements not enabled or search to
                // check duplicate key while inserts/upserts on datasets with atomic statements enabled
                if (memoryComponentsAllocated && (!atomic || isAtomicOpContext(ctx))) {
                    addOperationalMemoryComponents(operationalComponents, false);
                }
                if (filterManager != null) {
                    for (int i = 0; i < diskComponents.size(); i++) {
                        ILSMComponent c = diskComponents.get(i);
                        if (c.getLSMComponentFilter().satisfy(
                                ((AbstractSearchPredicate) ctx.getSearchPredicate()).getMinFilterTuple(),
                                ((AbstractSearchPredicate) ctx.getSearchPredicate()).getMaxFilterTuple(),
                                ctx.getFilterCmp())) {
                            operationalComponents.add(c);
                        }
                    }
                } else {
                    operationalComponents.addAll(diskComponents);
                }
                if (isAtomicOpContext(ctx)) {
                    operationalComponents.addAll(temporaryDiskComponents);
                }

                break;
            case REPLICATE:
                operationalComponents.addAll(ctx.getComponentsToBeReplicated());
                break;
            case DISK_COMPONENT_SCAN:
                operationalComponents.addAll(diskComponents);
                break;
            default:
                throw new UnsupportedOperationException("Operation " + ctx.getOperation() + " not supported.");
        }
    }

    private boolean isAtomicOpContext(ILSMIndexOperationContext ctx) {
        Map<String, Object> ctxParameters = ctx.getParameters();
        return ctxParameters != null && (boolean) ctxParameters.getOrDefault(HyracksConstants.ATOMIC_OP_CONTEXT, false);
    }

    @Override
    public void scanDiskComponents(ILSMIndexOperationContext ctx, IIndexCursor cursor) throws HyracksDataException {
        throw HyracksDataException.create(ErrorCode.DISK_COMPONENT_SCAN_NOT_ALLOWED_FOR_SECONDARY_INDEX);
    }

    @Override
    public ILSMIOOperation createFlushOperation(ILSMIndexOperationContext ctx) throws HyracksDataException {
        ILSMMemoryComponent flushingComponent = getCurrentMemoryComponent();
        if (flushingComponent.getWriterCount() > 0) {
            throw new IllegalStateException(
                    "createFlushOperation is called on a component with writers: " + flushingComponent);
        }
        // take care of the flush cycling
        ILSMIOOperation flushOp =
                TracedIOOperation.wrap(createFlushOperation(createOpContext(NoOpIndexAccessParameters.INSTANCE),
                        fileManager.getRelFlushFileReference(), ioOpCallback), tracer);
        // Changing the flush status should *always* precede changing the mutable component.
        flushingComponent.schedule(LSMIOOperationType.FLUSH);
        numScheduledFlushes++;
        changeFlushStatusForCurrentMutableCompoent(false);
        changeMutableComponent();
        ILSMIndexAccessor accessor = flushOp.getAccessor();
        ILSMIndexOperationContext flushCtx = accessor.getOpContext();
        flushCtx.setOperation(ctx.getOperation()); // Could be component delete
        flushCtx.getComponentHolder().add(flushingComponent);
        flushCtx.setIoOperation(flushOp);
        propagateMap(ctx, flushCtx);
        ioOpCallback.scheduled(flushOp);
        return flushOp;
    }

    @Override
    public ILSMIOOperation createMergeOperation(ILSMIndexOperationContext ctx) throws HyracksDataException {
        List<ILSMDiskComponent> mergingComponents = ctx.getComponentsToBeMerged();
        // Merge operation can fail if another merge is already scheduled on those components
        // This should be guarded against by the merge policy but we still protect against here
        if (isDeactivating
                || (mergingComponents.size() < 2 && ctx.getOperation() != IndexOperation.DELETE_COMPONENTS)) {
            return NoOpIoOperation.INSTANCE;
        }
        for (int i = 0; i < mergingComponents.size(); i++) {
            if (mergingComponents.get(i).getState() == ComponentState.READABLE_MERGING) {
                return NoOpIoOperation.INSTANCE;
            }
        }
        // merge must create a different op ctx
        AbstractLSMIndexOperationContext mergeCtx = createOpContext(NoOpIndexAccessParameters.INSTANCE);
        mergeCtx.setOperation(ctx.getOperation());
        mergeCtx.getComponentHolder().addAll(mergingComponents);
        propagateMap(ctx, mergeCtx);
        mergingComponents.stream().forEach(mergeCtx.getComponentsToBeMerged()::add);
        ILSMDiskComponent lastComponent = mergingComponents.get(0);
        ILSMDiskComponent firstComponent = mergingComponents.get(mergingComponents.size() - 1);
        LSMComponentFileReferences mergeFileRefs = getMergeFileReferences(firstComponent, lastComponent);
        ILSMIOOperation mergeOp =
                TracedIOOperation.wrap(createMergeOperation(mergeCtx, mergeFileRefs, ioOpCallback), tracer);
        mergeCtx.setIoOperation(mergeOp);
        for (int i = 0; i < mergingComponents.size(); i++) {
            mergingComponents.get(i).schedule(LSMIOOperationType.MERGE);
        }
        ioOpCallback.scheduled(mergeOp);
        return mergeOp;
    }

    @Override
    public void scheduleCleanup(List<ILSMDiskComponent> inactiveDiskComponents) throws HyracksDataException {
        LSMCleanupOperation cleanupOperation = new LSMCleanupOperation(this, ioOpCallback, inactiveDiskComponents);
        ioOpCallback.scheduled(cleanupOperation);
        ioScheduler.scheduleOperation(cleanupOperation);
    }

    private static void propagateMap(ILSMIndexOperationContext src, ILSMIndexOperationContext destination) {
        Map<String, Object> map = src.getParameters();
        if (map != null && !map.isEmpty()) {
            destination.setParameters(new HashMap<>(map));
        }
    }

    private void addOperationalMemoryComponents(List<ILSMComponent> operationalComponents, boolean modification) {
        // add current memory component first if needed
        if (numScheduledFlushes < memoryComponents.size()) {
            ILSMMemoryComponent c = memoryComponents.get(currentMutableComponentId.get());
            // The current mutable component is added if modification or readable
            // This ensures that activation of new component only happens in case of modifications
            // and allow for controlling that without stopping search operations
            if (modification || c.isReadable()) {
                operationalComponents.add(c);
            }
        }
        if (modification && numScheduledFlushes >= memoryComponents.size()) {
            // will fail the enterComponent call and retry
            operationalComponents.add(memoryComponents.get(0));
            return;
        }
        addImmutableMemoryComponents(operationalComponents);
    }

    private void addImmutableMemoryComponents(List<ILSMComponent> operationalComponents) {
        int cmc = currentMutableComponentId.get();
        int numImmutableMemoryComponents = Integer.min(numScheduledFlushes, memoryComponents.size());
        int next = numScheduledFlushes < memoryComponents.size() ? cmc : getNextToBeFlushed();
        for (int i = 0; i < numImmutableMemoryComponents; i++) {
            next--;
            if (next < 0) {
                next = memoryComponents.size() - 1;
            }
            //newer components first
            ILSMMemoryComponent c = memoryComponents.get(next);
            if (c.isReadable()) {
                operationalComponents.add(c);
            }
        }
    }

    private ILSMMemoryComponent getOldestReadableMemoryComponent() {
        synchronized (getOperationTracker()) {
            int cmc = currentMutableComponentId.get();
            int numImmutableMemoryComponents = Integer.min(numScheduledFlushes, memoryComponents.size());
            int next = numScheduledFlushes < memoryComponents.size() ? cmc : getNextToBeFlushed();
            for (int i = 0; i < numImmutableMemoryComponents; i++) {
                next--;
                if (next < 0) {
                    next = memoryComponents.size() - 1;
                }
            }

            // start going forward
            for (int i = 0; i < numImmutableMemoryComponents; i++) {
                if (memoryComponents.get(next).isReadable()) {
                    return memoryComponents.get(next);
                }
                next++;
                if (next == memoryComponents.size()) {
                    next = 0;
                }
            }
            throw new IllegalStateException("Couldn't find any readable component");
        }
    }

    private int getNextToBeFlushed() {
        // we have:
        // 1. currentMemeoryComponent
        // 2. numMemoryComponents
        // 3. numScheduledFlushes
        int diff = numScheduledFlushes % memoryComponents.size();
        int cmc = currentMutableComponentId.get() - diff;
        return cmc < 0 ? memoryComponents.size() + cmc : cmc;
    }

    @Override
    public final IIndexBulkLoader createBulkLoader(float fillLevel, boolean verifyInput, long numElementsHint,
            boolean checkIfEmptyIndex, IPageWriteCallback callback) throws HyracksDataException {
        return createBulkLoader(fillLevel, verifyInput, numElementsHint, checkIfEmptyIndex, Collections.emptyMap());
    }

    @Override
    public IIndexBulkLoader createBulkLoader(float fillFactor, boolean verifyInput, long numElementsHint,
            boolean checkIfEmptyIndex, Map<String, Object> parameters) throws HyracksDataException {
        if (checkIfEmptyIndex && !isEmptyIndex()) {
            throw HyracksDataException.create(ErrorCode.LOAD_NON_EMPTY_INDEX);
        }
        return createBulkLoader(fillFactor, verifyInput, numElementsHint, parameters);
    }

    public IIndexBulkLoader createBulkLoader(float fillLevel, boolean verifyInput, long numElementsHint,
            Map<String, Object> parameters) throws HyracksDataException {
        AbstractLSMIndexOperationContext opCtx = createOpContext(NoOpIndexAccessParameters.INSTANCE);
        opCtx.setParameters(parameters);
        LSMComponentFileReferences componentFileRefs = fileManager.getRelFlushFileReference();
        LoadOperation loadOp = new LoadOperation(componentFileRefs, ioOpCallback, getIndexIdentifier(), parameters);
        loadOp.setNewComponent(createDiskComponent(bulkLoadComponentFactory,
                componentFileRefs.getInsertIndexFileReference(), componentFileRefs.getDeleteIndexFileReference(),
                componentFileRefs.getBloomFilterFileReference(), true));
        ioOpCallback.scheduled(loadOp);
        opCtx.setIoOperation(loadOp);
        return new LSMIndexDiskComponentBulkLoader(storageConfig, this, opCtx, fillLevel, verifyInput, numElementsHint);
    }

    @Override
    public ILSMDiskComponent createBulkLoadTarget() throws HyracksDataException {
        LSMComponentFileReferences componentFileRefs = fileManager.getRelFlushFileReference();
        return createDiskComponent(bulkLoadComponentFactory, componentFileRefs.getInsertIndexFileReference(),
                componentFileRefs.getDeleteIndexFileReference(), componentFileRefs.getBloomFilterFileReference(), true);
    }

    protected ILSMDiskComponent createDiskComponent(ILSMDiskComponentFactory factory, FileReference insertFileReference,
            FileReference deleteIndexFileReference, FileReference bloomFilterFileRef, boolean createComponent)
            throws HyracksDataException {
        ILSMDiskComponent component = factory.createComponent(this,
                new LSMComponentFileReferences(insertFileReference, deleteIndexFileReference, bloomFilterFileRef));
        try {
            component.activate(createComponent);
        } catch (HyracksDataException e) {
            component.returnPages();
            throw e;
        }
        return component;
    }

    @Override
    public synchronized void allocateMemoryComponents() throws HyracksDataException {
        if (!isActive) {
            LOGGER.warn("Cannot allocate memory for already inactive index {}", this);
            throw HyracksDataException.create(ErrorCode.CANNOT_ALLOCATE_MEMORY_FOR_INACTIVE_INDEX);
        }
        if (memoryComponentsAllocated || memoryComponents == null) {
            return;
        }
        int i = 0;
        boolean allocated = false;
        try {
            for (; i < memoryComponents.size(); i++) {
                allocated = false;
                ILSMMemoryComponent c = memoryComponents.get(i);
                c.allocate();
                allocated = true;
                ioOpCallback.allocated(c);
            }
        } finally {
            if (i < memoryComponents.size()) {
                // something went wrong
                if (allocated) {
                    ILSMMemoryComponent c = memoryComponents.get(i);
                    c.deallocate();
                }
                // deallocate all previous components
                for (int j = i - 1; j >= 0; j--) {
                    ILSMMemoryComponent c = memoryComponents.get(j);
                    c.deallocate();
                }
            }
        }
        memoryComponentsAllocated = true;
    }

    @Override
    public void addDiskComponent(ILSMDiskComponent c) throws HyracksDataException {
        if (c != EmptyComponent.INSTANCE) {
            if (atomic) {
                temporaryDiskComponents.add(c);
                LOGGER.debug("Adding new temporary disk component to index {}; current count: {}", c,
                        temporaryDiskComponents.size());
            } else {
                diskComponents.add(0, c);
            }
        }
        validateComponentIds();
    }

    @Override
    public void addBulkLoadedDiskComponent(ILSMDiskComponent c) throws HyracksDataException {
        if (c != EmptyComponent.INSTANCE) {
            diskComponents.add(0, c);
        }
        validateComponentIds();
    }

    @Override
    public void commit() throws HyracksDataException {
        for (ILSMDiskComponent c : temporaryDiskComponents) {
            diskComponents.add(0, c);
        }
        temporaryDiskComponents.clear();
        validateComponentIds();
    }

    @Override
    public void subsumeMergedComponents(ILSMDiskComponent newComponent, List<ILSMComponent> mergedComponents)
            throws HyracksDataException {
        int swapIndex = diskComponents.indexOf(mergedComponents.get(0));
        diskComponents.removeAll(mergedComponents);
        if (newComponent != EmptyComponent.INSTANCE) {
            diskComponents.add(swapIndex, newComponent);
        }
        validateComponentIds();
    }

    /**
     * A helper method to ensure disk components have proper Ids (non-decreasing)
     * We may get rid of this method once component Id is stablized
     *
     * @throws HyracksDataException
     */
    private void validateComponentIds() throws HyracksDataException {
        for (int i = 0; i < diskComponents.size() - 1; i++) {
            ILSMComponentId id1 = diskComponents.get(i).getId();
            ILSMComponentId id2 = diskComponents.get(i + 1).getId();
            IdCompareResult cmp = id1.compareTo(id2);
            if (cmp != IdCompareResult.UNKNOWN && cmp != IdCompareResult.GREATER_THAN) {
                throw new IllegalStateException(
                        "found non-decreasing component ids (" + id1 + " -> " + id2 + ") on index " + this);
            }
        }
    }

    @Override
    public void changeMutableComponent() {
        currentMutableComponentId.set((currentMutableComponentId.get() + 1) % memoryComponents.size());
    }

    @Override
    public List<ILSMDiskComponent> getDiskComponents() {
        return diskComponents;
    }

    @Override
    public void changeFlushStatusForCurrentMutableCompoent(boolean needsFlush) {
        flushRequests[currentMutableComponentId.get()].set(needsFlush);
    }

    @Override
    public boolean hasFlushRequestForCurrentMutableComponent() {
        return flushRequests[currentMutableComponentId.get()].get();
    }

    @Override
    public ILSMOperationTracker getOperationTracker() {
        return lsmHarness.getOperationTracker();
    }

    @Override
    public ILSMIOOperationCallback getIOOperationCallback() {
        return ioOpCallback;
    }

    @Override
    public IBufferCache getBufferCache() {
        return diskBufferCache;
    }

    public boolean isEmptyIndex() {
        boolean isModified = false;
        for (ILSMComponent c : memoryComponents) {
            AbstractLSMMemoryComponent mutableComponent = (AbstractLSMMemoryComponent) c;
            if (mutableComponent.isModified()) {
                isModified = true;
                break;
            }
        }
        return diskComponents.isEmpty() && !isModified;
    }

    @Override
    public final String toString() {
        return "{\"dir\" : \"" + fileManager.getBaseDir() + "\", \"memory\" : "
                + (memoryComponents == null ? 0 : memoryComponents) + ", \"disk\" : " + diskComponents.size()
                + ", \"num-scheduled-flushes\":" + numScheduledFlushes + ", \"current-memory-component\":"
                + (currentMutableComponentId == null ? "" : currentMutableComponentId.get()) + "}";
    }

    @Override
    public final int getNumberOfAllMemoryComponents() {
        return virtualBufferCaches == null ? 0 : virtualBufferCaches.size();
    }

    @Override
    public boolean isCurrentMutableComponentEmpty() throws HyracksDataException {
        synchronized (getOperationTracker()) {
            ILSMMemoryComponent cmc = getCurrentMemoryComponent();
            ComponentState state = cmc.getState();
            return state == ComponentState.READABLE_UNWRITABLE_FLUSHING || state == ComponentState.INACTIVE
                    || state == ComponentState.UNREADABLE_UNWRITABLE || !cmc.isModified();
        }
    }

    @Override
    public List<ILSMDiskComponent> getInactiveDiskComponents() {
        return inactiveDiskComponents;
    }

    @Override
    public void addInactiveDiskComponent(ILSMDiskComponent diskComponent) {
        inactiveDiskComponents.add(diskComponent);
    }

    @Override
    public List<ILSMMemoryComponent> getInactiveMemoryComponents() {
        return inactiveMemoryComponents;
    }

    @Override
    public void addInactiveMemoryComponent(ILSMMemoryComponent memoryComponent) {
        inactiveMemoryComponents.add(memoryComponent);
    }

    @Override
    public void scheduleReplication(ILSMIndexOperationContext ctx, List<ILSMDiskComponent> lsmComponents,
            ReplicationOperation operation, LSMOperationType opType) throws HyracksDataException {
        //get set of files to be replicated for this component
        Set<String> componentFiles = new HashSet<>();

        //get set of files to be replicated for each component
        for (ILSMDiskComponent lsmComponent : lsmComponents) {
            componentFiles.addAll(lsmComponent.getLSMComponentPhysicalFiles());
        }

        ReplicationExecutionType executionType;
        if (opType == LSMOperationType.LOAD) {
            executionType = ReplicationExecutionType.SYNC;
        } else {
            executionType = ReplicationExecutionType.ASYNC;
        }

        //create replication job and submit it
        LSMIndexReplicationJob job =
                new LSMIndexReplicationJob(this, ctx, componentFiles, operation, executionType, opType);
        try {
            diskBufferCache.getIOReplicationManager().submitJob(job);
        } catch (IOException e) {
            throw HyracksDataException.create(e);
        }
    }

    @Override
    public boolean isMemoryComponentsAllocated() {
        return memoryComponentsAllocated;
    }

    @Override
    public boolean isDurable() {
        return durable;
    }

    @Override
    public ILSMMemoryComponent getCurrentMemoryComponent() {
        return memoryComponents.get(currentMutableComponentId.get());
    }

    @Override
    public int getCurrentMemoryComponentIndex() {
        return currentMutableComponentId.get();
    }

    @Override
    public List<ILSMMemoryComponent> getMemoryComponents() {
        return memoryComponents;
    }

    protected IBinaryComparatorFactory[] getFilterCmpFactories() {
        return filterHelper == null ? null : filterHelper.getFilterCmpFactories();
    }

    @Override
    public int getNumOfFilterFields() {
        return filterFields == null ? 0 : filterFields.length;
    }

    public double bloomFilterFalsePositiveRate() {
        return bloomFilterFalsePositiveRate;
    }

    @Override
    public void updateFilter(ILSMIndexOperationContext ctx, ITupleReference tuple) throws HyracksDataException {
        if (ctx.getFilterTuple() != null && !ctx.isFilterSkipped()) {
            if (ctx.isRecovery()) {
                memoryComponents.get(currentMutableComponentId.get()).getLSMComponentFilter().update(tuple,
                        ctx.getFilterCmp(), ctx.getModificationCallback());
            } else {
                ctx.getFilterTuple().reset(tuple);
                memoryComponents.get(currentMutableComponentId.get()).getLSMComponentFilter()
                        .update(ctx.getFilterTuple(), ctx.getFilterCmp(), ctx.getModificationCallback());
            }
        }
    }

    public int[] getFilterFields() {
        return filterFields;
    }

    public int[] getTreeFields() {
        return treeFields;
    }

    public LSMComponentFilterManager getFilterManager() {
        return filterManager;
    }

    @Override
    public ILSMHarness getHarness() {
        return lsmHarness;
    }

    @Override
    public final void validate() throws HyracksDataException {
        if (memoryComponentsAllocated) {
            for (ILSMMemoryComponent c : memoryComponents) {
                c.validate();
            }
        }
        for (ILSMDiskComponent c : diskComponents) {
            c.validate();
        }
    }

    @Override
    public void resetCurrentComponentIndex() {
        synchronized (lsmHarness.getOperationTracker()) {
            // validate no reader in any of the memory components and that all of them are INVALID
            for (ILSMMemoryComponent c : memoryComponents) {
                if (c.getReaderCount() > 0) {
                    throw new IllegalStateException(
                            "Attempt to reset current component index while readers are inside the components. " + c);
                }
                if (c.getState() != ComponentState.INACTIVE) {
                    throw new IllegalStateException(
                            "Attempt to reset current component index while a component is not INACTIVE. " + c);
                }
            }
            currentMutableComponentId.set(0);
            memoryComponents.get(0);
            try {
                memoryComponents.get(0).resetId(null, true);
            } catch (HyracksDataException e) {
                throw new IllegalStateException(e);
            }
        }
    }

    @Override
    public final ILSMDiskComponent flush(ILSMIOOperation operation) throws HyracksDataException {
        ILSMIndexAccessor accessor = operation.getAccessor();
        ILSMIndexOperationContext opCtx = accessor.getOpContext();
        ILSMMemoryComponent memoryComponent = (ILSMMemoryComponent) opCtx.getComponentHolder().get(0);
        if (memoryComponent != getOldestReadableMemoryComponent()) {
            throw new IllegalStateException("An attempt to flush a memory component that is not the oldest");
        }
        if (!memoryComponent.isModified() || opCtx.getOperation() == IndexOperation.DELETE_COMPONENTS) {
            return EmptyComponent.INSTANCE;
        }
        FlushOperation flushOperation = (FlushOperation) operation;
        ILSMComponent component = flushOperation.getFlushingComponent();
        LOGGER.debug("Flushing {} memory component {}", operation, component);
        return doFlush(operation);
    }

    @Override
    public final ILSMDiskComponent merge(ILSMIOOperation operation) throws HyracksDataException {
        ILSMIndexAccessor accessor = operation.getAccessor();
        ILSMIndexOperationContext opCtx = accessor.getOpContext();
        return opCtx.getOperation() == IndexOperation.DELETE_COMPONENTS ? EmptyComponent.INSTANCE : doMerge(operation);
    }

    @Override
    public String getIndexIdentifier() {
        return fileManager.getBaseDir().getAbsolutePath();
    }

    //Called when a memory component is reset
    public void memoryComponentsReset() {
        numScheduledFlushes = Integer.max(0, numScheduledFlushes - 1);
    }

    protected abstract LSMComponentFileReferences getMergeFileReferences(ILSMDiskComponent firstComponent,
            ILSMDiskComponent lastComponent) throws HyracksDataException;

    protected abstract AbstractLSMIndexOperationContext createOpContext(IIndexAccessParameters iap)
            throws HyracksDataException;

    protected abstract ILSMIOOperation createFlushOperation(AbstractLSMIndexOperationContext opCtx,
            LSMComponentFileReferences componentFileRefs, ILSMIOOperationCallback callback) throws HyracksDataException;

    protected abstract ILSMIOOperation createMergeOperation(AbstractLSMIndexOperationContext opCtx,
            LSMComponentFileReferences mergeFileRefs, ILSMIOOperationCallback callback) throws HyracksDataException;

    protected abstract ILSMDiskComponent doFlush(ILSMIOOperation operation) throws HyracksDataException;

    protected abstract ILSMDiskComponent doMerge(ILSMIOOperation operation) throws HyracksDataException;

    public Optional<Long> getLatestDiskComponentSequence() {
        if (diskComponents.isEmpty()) {
            return Optional.empty();
        }
        final ILSMDiskComponent latestDiskComponent = diskComponents.get(0);
        final Set<String> diskComponentPhysicalFiles = latestDiskComponent.getLSMComponentPhysicalFiles();
        final String fileName = diskComponentPhysicalFiles.stream().findAny()
                .orElseThrow(() -> new IllegalStateException("Disk component without any physical files"));
        return Optional
                .of(IndexComponentFileReference.of(Paths.get(fileName).getFileName().toString()).getSequenceEnd());
    }

    public ILSMPageWriteCallbackFactory getPageWriteCallbackFactory() {
        return pageWriteCallbackFactory;
    }

    @Override
    public ILSMMergePolicy getMergePolicy() {
        return mergePolicy;
    }

    @Override
    public IIndexDiskCacheManager getDiskCacheManager() {
        return DefaultIndexDiskCacheManager.INSTANCE;
    }
}<|MERGE_RESOLUTION|>--- conflicted
+++ resolved
@@ -40,10 +40,7 @@
 import org.apache.hyracks.api.replication.IReplicationJob.ReplicationExecutionType;
 import org.apache.hyracks.api.replication.IReplicationJob.ReplicationOperation;
 import org.apache.hyracks.api.util.HyracksConstants;
-<<<<<<< HEAD
-=======
 import org.apache.hyracks.control.common.controllers.NCConfig;
->>>>>>> fcc0af0e
 import org.apache.hyracks.dataflow.common.data.accessors.ITupleReference;
 import org.apache.hyracks.storage.am.common.impls.AbstractSearchPredicate;
 import org.apache.hyracks.storage.am.common.impls.NoOpIndexAccessParameters;
@@ -155,10 +152,7 @@
         this.temporaryDiskComponents = new ArrayList<>();
         this.mergePolicy = mergePolicy;
         this.ioScheduler = ioScheduler;
-<<<<<<< HEAD
-=======
         this.storageConfig = storageConfig;
->>>>>>> fcc0af0e
 
         fileManager.initLastUsedSeq(ioOpCallback.getLastValidSequence());
         lsmHarness = new LSMHarness(this, ioScheduler, mergePolicy, opTracker, diskBufferCache.isReplicationEnabled(),
@@ -173,11 +167,7 @@
         }
     }
 
-<<<<<<< HEAD
-    public AbstractLSMIndex(IIOManager ioManager, List<IVirtualBufferCache> virtualBufferCaches,
-=======
     public AbstractLSMIndex(NCConfig storageConfig, IIOManager ioManager, List<IVirtualBufferCache> virtualBufferCaches,
->>>>>>> fcc0af0e
             IBufferCache diskBufferCache, ILSMIndexFileManager fileManager, double bloomFilterFalsePositiveRate,
             ILSMMergePolicy mergePolicy, ILSMOperationTracker opTracker, ILSMIOOperationScheduler ioScheduler,
             ILSMIOOperationCallbackFactory ioOpCallbackFactory, ILSMPageWriteCallbackFactory pageWriteCallbackFactory,
@@ -185,13 +175,8 @@
             ILSMComponentFilterFrameFactory filterFrameFactory, LSMComponentFilterManager filterManager,
             int[] filterFields, boolean durable, IComponentFilterHelper filterHelper, int[] treeFields, ITracer tracer)
             throws HyracksDataException {
-<<<<<<< HEAD
-        this(ioManager, virtualBufferCaches, diskBufferCache, fileManager, bloomFilterFalsePositiveRate, mergePolicy,
-                opTracker, ioScheduler, ioOpCallbackFactory, pageWriteCallbackFactory, componentFactory,
-=======
         this(storageConfig, ioManager, virtualBufferCaches, diskBufferCache, fileManager, bloomFilterFalsePositiveRate,
                 mergePolicy, opTracker, ioScheduler, ioOpCallbackFactory, pageWriteCallbackFactory, componentFactory,
->>>>>>> fcc0af0e
                 bulkLoadComponentFactory, filterFrameFactory, filterManager, filterFields, durable, filterHelper,
                 treeFields, tracer, false);
     }
