--- conflicted
+++ resolved
@@ -70,16 +70,12 @@
     }
 
     @Override
-<<<<<<< HEAD
     public ICachedPage pin(long dpid, boolean newPage, boolean incrementStats) throws HyracksDataException {
         return vbc.pin(dpid, newPage);
     }
 
     @Override
-    public void unpin(ICachedPage page) throws HyracksDataException {
-=======
     public void unpin(ICachedPage page) {
->>>>>>> 3c796693
         vbc.unpin(page);
     }
 
