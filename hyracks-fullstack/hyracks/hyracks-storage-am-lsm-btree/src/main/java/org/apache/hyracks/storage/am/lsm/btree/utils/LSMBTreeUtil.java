/*
 * Licensed to the Apache Software Foundation (ASF) under one
 * or more contributor license agreements.  See the NOTICE file
 * distributed with this work for additional information
 * regarding copyright ownership.  The ASF licenses this file
 * to you under the Apache License, Version 2.0 (the
 * "License"); you may not use this file except in compliance
 * with the License.  You may obtain a copy of the License at
 *
 *   http://www.apache.org/licenses/LICENSE-2.0
 *
 * Unless required by applicable law or agreed to in writing,
 * software distributed under the License is distributed on an
 * "AS IS" BASIS, WITHOUT WARRANTIES OR CONDITIONS OF ANY
 * KIND, either express or implied.  See the License for the
 * specific language governing permissions and limitations
 * under the License.
 */

package org.apache.hyracks.storage.am.lsm.btree.utils;

import java.util.List;

import org.apache.hyracks.api.compression.ICompressorDecompressorFactory;
import org.apache.hyracks.api.dataflow.value.IBinaryComparatorFactory;
import org.apache.hyracks.api.dataflow.value.ITypeTraits;
import org.apache.hyracks.api.exceptions.HyracksDataException;
import org.apache.hyracks.api.io.FileReference;
import org.apache.hyracks.api.io.IIOManager;
import org.apache.hyracks.control.common.controllers.NCConfig;
import org.apache.hyracks.storage.am.bloomfilter.impls.BloomFilterFactory;
import org.apache.hyracks.storage.am.btree.frames.BTreeNSMInteriorFrameFactory;
import org.apache.hyracks.storage.am.btree.frames.BTreeNSMLeafFrameFactory;
import org.apache.hyracks.storage.am.btree.impls.DiskBTree;
import org.apache.hyracks.storage.am.common.api.IMetadataPageManagerFactory;
import org.apache.hyracks.storage.am.common.api.INullIntrospector;
import org.apache.hyracks.storage.am.common.api.ITreeIndexFrameFactory;
import org.apache.hyracks.storage.am.common.tuples.TypeAwareTupleWriterFactory;
import org.apache.hyracks.storage.am.lsm.btree.impls.LSMBTree;
import org.apache.hyracks.storage.am.lsm.btree.impls.LSMBTreeDiskComponentFactory;
import org.apache.hyracks.storage.am.lsm.btree.impls.LSMBTreeFileManager;
import org.apache.hyracks.storage.am.lsm.btree.impls.LSMBTreeWithBloomFilterDiskComponentFactory;
import org.apache.hyracks.storage.am.lsm.btree.tuples.LSMBTreeCopyTupleWriterFactory;
import org.apache.hyracks.storage.am.lsm.btree.tuples.LSMBTreeTupleWriterFactory;
import org.apache.hyracks.storage.am.lsm.common.api.ILSMDiskComponentFactory;
import org.apache.hyracks.storage.am.lsm.common.api.ILSMIOOperationCallbackFactory;
import org.apache.hyracks.storage.am.lsm.common.api.ILSMIOOperationScheduler;
import org.apache.hyracks.storage.am.lsm.common.api.ILSMIndexFileManager;
import org.apache.hyracks.storage.am.lsm.common.api.ILSMMergePolicy;
import org.apache.hyracks.storage.am.lsm.common.api.ILSMOperationTracker;
import org.apache.hyracks.storage.am.lsm.common.api.ILSMPageWriteCallbackFactory;
import org.apache.hyracks.storage.am.lsm.common.api.IVirtualBufferCache;
import org.apache.hyracks.storage.am.lsm.common.frames.LSMComponentFilterFrameFactory;
import org.apache.hyracks.storage.am.lsm.common.impls.ComponentFilterHelper;
import org.apache.hyracks.storage.am.lsm.common.impls.DiskBTreeFactory;
import org.apache.hyracks.storage.am.lsm.common.impls.LSMComponentFilterManager;
import org.apache.hyracks.storage.am.lsm.common.impls.TreeIndexFactory;
import org.apache.hyracks.storage.common.buffercache.IBufferCache;
import org.apache.hyracks.util.trace.ITracer;

public class LSMBTreeUtil {

    private LSMBTreeUtil() {
    }

    public static LSMBTree createLSMTree(NCConfig storageConfig, IIOManager ioManager,
            List<IVirtualBufferCache> virtualBufferCaches, FileReference file, IBufferCache diskBufferCache,
            ITypeTraits[] typeTraits, IBinaryComparatorFactory[] cmpFactories, int[] bloomFilterKeyFields,
            double bloomFilterFalsePositiveRate, ILSMMergePolicy mergePolicy, ILSMOperationTracker opTracker,
            ILSMIOOperationScheduler ioScheduler, ILSMIOOperationCallbackFactory ioOpCallbackFactory,
            ILSMPageWriteCallbackFactory pageWriteCallbackFactory, boolean needKeyDupCheck,
            ITypeTraits[] filterTypeTraits, IBinaryComparatorFactory[] filterCmpFactories, int[] btreeFields,
            int[] filterFields, boolean durable, IMetadataPageManagerFactory freePageManagerFactory,
            boolean updateAware, ITracer tracer, ICompressorDecompressorFactory compressorDecompressorFactory,
            boolean hasBloomFilter, ITypeTraits nullTypeTraits, INullIntrospector nullIntrospector)
            throws HyracksDataException {
<<<<<<< HEAD
        return createLSMTree(ioManager, virtualBufferCaches, file, diskBufferCache, typeTraits, cmpFactories,
                bloomFilterKeyFields, bloomFilterFalsePositiveRate, mergePolicy, opTracker, ioScheduler,
=======
        return createLSMTree(storageConfig, ioManager, virtualBufferCaches, file, diskBufferCache, typeTraits,
                cmpFactories, bloomFilterKeyFields, bloomFilterFalsePositiveRate, mergePolicy, opTracker, ioScheduler,
>>>>>>> fcc0af0e
                ioOpCallbackFactory, pageWriteCallbackFactory, needKeyDupCheck, filterTypeTraits, filterCmpFactories,
                btreeFields, filterFields, durable, freePageManagerFactory, updateAware, tracer,
                compressorDecompressorFactory, hasBloomFilter, nullTypeTraits, nullIntrospector, false);
    }

<<<<<<< HEAD
    public static LSMBTree createLSMTree(IIOManager ioManager, List<IVirtualBufferCache> virtualBufferCaches,
            FileReference file, IBufferCache diskBufferCache, ITypeTraits[] typeTraits,
            IBinaryComparatorFactory[] cmpFactories, int[] bloomFilterKeyFields, double bloomFilterFalsePositiveRate,
            ILSMMergePolicy mergePolicy, ILSMOperationTracker opTracker, ILSMIOOperationScheduler ioScheduler,
            ILSMIOOperationCallbackFactory ioOpCallbackFactory, ILSMPageWriteCallbackFactory pageWriteCallbackFactory,
            boolean needKeyDupCheck, ITypeTraits[] filterTypeTraits, IBinaryComparatorFactory[] filterCmpFactories,
            int[] btreeFields, int[] filterFields, boolean durable, IMetadataPageManagerFactory freePageManagerFactory,
=======
    public static LSMBTree createLSMTree(NCConfig storageConfig, IIOManager ioManager,
            List<IVirtualBufferCache> virtualBufferCaches, FileReference file, IBufferCache diskBufferCache,
            ITypeTraits[] typeTraits, IBinaryComparatorFactory[] cmpFactories, int[] bloomFilterKeyFields,
            double bloomFilterFalsePositiveRate, ILSMMergePolicy mergePolicy, ILSMOperationTracker opTracker,
            ILSMIOOperationScheduler ioScheduler, ILSMIOOperationCallbackFactory ioOpCallbackFactory,
            ILSMPageWriteCallbackFactory pageWriteCallbackFactory, boolean needKeyDupCheck,
            ITypeTraits[] filterTypeTraits, IBinaryComparatorFactory[] filterCmpFactories, int[] btreeFields,
            int[] filterFields, boolean durable, IMetadataPageManagerFactory freePageManagerFactory,
>>>>>>> fcc0af0e
            boolean updateAware, ITracer tracer, ICompressorDecompressorFactory compressorDecompressorFactory,
            boolean hasBloomFilter, ITypeTraits nullTypeTraits, INullIntrospector nullIntrospector, boolean atomic)
            throws HyracksDataException {
        LSMBTreeTupleWriterFactory insertTupleWriterFactory = new LSMBTreeTupleWriterFactory(typeTraits,
                cmpFactories.length, false, updateAware, nullTypeTraits, nullIntrospector);
        LSMBTreeTupleWriterFactory deleteTupleWriterFactory = new LSMBTreeTupleWriterFactory(typeTraits,
                cmpFactories.length, true, updateAware, nullTypeTraits, nullIntrospector);
        LSMBTreeCopyTupleWriterFactory copyTupleWriterFactory = new LSMBTreeCopyTupleWriterFactory(typeTraits,
                cmpFactories.length, updateAware, nullTypeTraits, nullIntrospector);
        LSMBTreeTupleWriterFactory bulkLoadTupleWriterFactory = new LSMBTreeTupleWriterFactory(typeTraits,
                cmpFactories.length, false, updateAware, nullTypeTraits, nullIntrospector);

        ITreeIndexFrameFactory insertLeafFrameFactory = new BTreeNSMLeafFrameFactory(insertTupleWriterFactory);
        ITreeIndexFrameFactory copyTupleLeafFrameFactory = new BTreeNSMLeafFrameFactory(copyTupleWriterFactory);
        ITreeIndexFrameFactory deleteLeafFrameFactory = new BTreeNSMLeafFrameFactory(deleteTupleWriterFactory);
        ITreeIndexFrameFactory interiorFrameFactory = new BTreeNSMInteriorFrameFactory(insertTupleWriterFactory);
        ITreeIndexFrameFactory bulkLoadLeafFrameFactory = new BTreeNSMLeafFrameFactory(bulkLoadTupleWriterFactory);

        TreeIndexFactory<DiskBTree> diskBTreeFactory =
                new DiskBTreeFactory(ioManager, diskBufferCache, freePageManagerFactory, interiorFrameFactory,
                        copyTupleLeafFrameFactory, cmpFactories, typeTraits.length);
        TreeIndexFactory<DiskBTree> bulkLoadBTreeFactory =
                new DiskBTreeFactory(ioManager, diskBufferCache, freePageManagerFactory, interiorFrameFactory,
                        bulkLoadLeafFrameFactory, cmpFactories, typeTraits.length);

        ComponentFilterHelper filterHelper = null;
        LSMComponentFilterFrameFactory filterFrameFactory = null;
        LSMComponentFilterManager filterManager = null;
        if (filterCmpFactories != null) {
            TypeAwareTupleWriterFactory filterTupleWriterFactory =
                    new TypeAwareTupleWriterFactory(filterTypeTraits, nullTypeTraits, nullIntrospector);
            filterHelper = new ComponentFilterHelper(filterTupleWriterFactory, filterCmpFactories);
            filterFrameFactory = new LSMComponentFilterFrameFactory(filterTupleWriterFactory);
            filterManager = new LSMComponentFilterManager(filterFrameFactory);
        }
        ILSMIndexFileManager fileNameManager = new LSMBTreeFileManager(ioManager, file, diskBTreeFactory,
                hasBloomFilter, compressorDecompressorFactory, false);

        ILSMDiskComponentFactory componentFactory;
        ILSMDiskComponentFactory bulkLoadComponentFactory;
        if (hasBloomFilter) {
            BloomFilterFactory bloomFilterFactory = new BloomFilterFactory(diskBufferCache, bloomFilterKeyFields);
            componentFactory =
                    new LSMBTreeWithBloomFilterDiskComponentFactory(diskBTreeFactory, bloomFilterFactory, filterHelper);
            bulkLoadComponentFactory = new LSMBTreeWithBloomFilterDiskComponentFactory(bulkLoadBTreeFactory,
                    bloomFilterFactory, filterHelper);
        } else {
            componentFactory = new LSMBTreeDiskComponentFactory(diskBTreeFactory, filterHelper);
            bulkLoadComponentFactory = new LSMBTreeDiskComponentFactory(bulkLoadBTreeFactory, filterHelper);
        }

        return new LSMBTree(storageConfig, ioManager, virtualBufferCaches, interiorFrameFactory, insertLeafFrameFactory,
                deleteLeafFrameFactory, diskBufferCache, fileNameManager, componentFactory, bulkLoadComponentFactory,
                filterHelper, filterFrameFactory, filterManager, bloomFilterFalsePositiveRate, typeTraits.length,
                cmpFactories, mergePolicy, opTracker, ioScheduler, ioOpCallbackFactory, pageWriteCallbackFactory,
                needKeyDupCheck, hasBloomFilter, btreeFields, filterFields, durable, updateAware, tracer, atomic);
    }
}<|MERGE_RESOLUTION|>--- conflicted
+++ resolved
@@ -74,27 +74,13 @@
             boolean updateAware, ITracer tracer, ICompressorDecompressorFactory compressorDecompressorFactory,
             boolean hasBloomFilter, ITypeTraits nullTypeTraits, INullIntrospector nullIntrospector)
             throws HyracksDataException {
-<<<<<<< HEAD
-        return createLSMTree(ioManager, virtualBufferCaches, file, diskBufferCache, typeTraits, cmpFactories,
-                bloomFilterKeyFields, bloomFilterFalsePositiveRate, mergePolicy, opTracker, ioScheduler,
-=======
         return createLSMTree(storageConfig, ioManager, virtualBufferCaches, file, diskBufferCache, typeTraits,
                 cmpFactories, bloomFilterKeyFields, bloomFilterFalsePositiveRate, mergePolicy, opTracker, ioScheduler,
->>>>>>> fcc0af0e
                 ioOpCallbackFactory, pageWriteCallbackFactory, needKeyDupCheck, filterTypeTraits, filterCmpFactories,
                 btreeFields, filterFields, durable, freePageManagerFactory, updateAware, tracer,
                 compressorDecompressorFactory, hasBloomFilter, nullTypeTraits, nullIntrospector, false);
     }
 
-<<<<<<< HEAD
-    public static LSMBTree createLSMTree(IIOManager ioManager, List<IVirtualBufferCache> virtualBufferCaches,
-            FileReference file, IBufferCache diskBufferCache, ITypeTraits[] typeTraits,
-            IBinaryComparatorFactory[] cmpFactories, int[] bloomFilterKeyFields, double bloomFilterFalsePositiveRate,
-            ILSMMergePolicy mergePolicy, ILSMOperationTracker opTracker, ILSMIOOperationScheduler ioScheduler,
-            ILSMIOOperationCallbackFactory ioOpCallbackFactory, ILSMPageWriteCallbackFactory pageWriteCallbackFactory,
-            boolean needKeyDupCheck, ITypeTraits[] filterTypeTraits, IBinaryComparatorFactory[] filterCmpFactories,
-            int[] btreeFields, int[] filterFields, boolean durable, IMetadataPageManagerFactory freePageManagerFactory,
-=======
     public static LSMBTree createLSMTree(NCConfig storageConfig, IIOManager ioManager,
             List<IVirtualBufferCache> virtualBufferCaches, FileReference file, IBufferCache diskBufferCache,
             ITypeTraits[] typeTraits, IBinaryComparatorFactory[] cmpFactories, int[] bloomFilterKeyFields,
@@ -103,7 +89,6 @@
             ILSMPageWriteCallbackFactory pageWriteCallbackFactory, boolean needKeyDupCheck,
             ITypeTraits[] filterTypeTraits, IBinaryComparatorFactory[] filterCmpFactories, int[] btreeFields,
             int[] filterFields, boolean durable, IMetadataPageManagerFactory freePageManagerFactory,
->>>>>>> fcc0af0e
             boolean updateAware, ITracer tracer, ICompressorDecompressorFactory compressorDecompressorFactory,
             boolean hasBloomFilter, ITypeTraits nullTypeTraits, INullIntrospector nullIntrospector, boolean atomic)
             throws HyracksDataException {
