/*
 * Licensed to the Apache Software Foundation (ASF) under one
 * or more contributor license agreements.  See the NOTICE file
 * distributed with this work for additional information
 * regarding copyright ownership.  The ASF licenses this file
 * to you under the Apache License, Version 2.0 (the
 * "License"); you may not use this file except in compliance
 * with the License.  You may obtain a copy of the License at
 *
 *   http://www.apache.org/licenses/LICENSE-2.0
 *
 * Unless required by applicable law or agreed to in writing,
 * software distributed under the License is distributed on an
 * "AS IS" BASIS, WITHOUT WARRANTIES OR CONDITIONS OF ANY
 * KIND, either express or implied.  See the License for the
 * specific language governing permissions and limitations
 * under the License.
 */

package org.apache.hyracks.storage.am.lsm.btree.impls;

import java.util.ArrayList;
import java.util.List;

import org.apache.hyracks.api.dataflow.value.IBinaryComparatorFactory;
import org.apache.hyracks.api.exceptions.ErrorCode;
import org.apache.hyracks.api.exceptions.HyracksDataException;
import org.apache.hyracks.api.io.FileReference;
import org.apache.hyracks.api.io.IIOManager;
import org.apache.hyracks.control.common.controllers.NCConfig;
import org.apache.hyracks.data.std.primitive.IntegerPointable;
import org.apache.hyracks.dataflow.common.data.accessors.ITupleReference;
import org.apache.hyracks.storage.am.btree.impls.BTree;
import org.apache.hyracks.storage.am.btree.impls.BTree.BTreeAccessor;
import org.apache.hyracks.storage.am.btree.impls.RangePredicate;
import org.apache.hyracks.storage.am.common.api.IExtendedModificationOperationCallback;
import org.apache.hyracks.storage.am.common.api.IIndexOperationContext;
import org.apache.hyracks.storage.am.common.api.IPageManager;
import org.apache.hyracks.storage.am.common.api.ITreeIndex;
import org.apache.hyracks.storage.am.common.api.ITreeIndexFrameFactory;
import org.apache.hyracks.storage.am.common.impls.NoOpIndexAccessParameters;
import org.apache.hyracks.storage.am.common.impls.NoOpOperationCallback;
import org.apache.hyracks.storage.am.lsm.btree.tuples.LSMBTreeTupleReference;
import org.apache.hyracks.storage.am.lsm.common.api.AbstractLSMWithBloomFilterDiskComponent;
import org.apache.hyracks.storage.am.lsm.common.api.IComponentFilterHelper;
import org.apache.hyracks.storage.am.lsm.common.api.ILSMComponent;
import org.apache.hyracks.storage.am.lsm.common.api.ILSMComponentFilterFrameFactory;
import org.apache.hyracks.storage.am.lsm.common.api.ILSMDiskComponent;
import org.apache.hyracks.storage.am.lsm.common.api.ILSMDiskComponentBulkLoader;
import org.apache.hyracks.storage.am.lsm.common.api.ILSMDiskComponentFactory;
import org.apache.hyracks.storage.am.lsm.common.api.ILSMIOOperation;
import org.apache.hyracks.storage.am.lsm.common.api.ILSMIOOperationCallback;
import org.apache.hyracks.storage.am.lsm.common.api.ILSMIOOperationCallbackFactory;
import org.apache.hyracks.storage.am.lsm.common.api.ILSMIOOperationScheduler;
import org.apache.hyracks.storage.am.lsm.common.api.ILSMIndexAccessor;
import org.apache.hyracks.storage.am.lsm.common.api.ILSMIndexFileManager;
import org.apache.hyracks.storage.am.lsm.common.api.ILSMIndexOperationContext;
import org.apache.hyracks.storage.am.lsm.common.api.ILSMMergePolicy;
import org.apache.hyracks.storage.am.lsm.common.api.ILSMOperationTracker;
import org.apache.hyracks.storage.am.lsm.common.api.ILSMPageWriteCallbackFactory;
import org.apache.hyracks.storage.am.lsm.common.api.IVirtualBufferCache;
import org.apache.hyracks.storage.am.lsm.common.freepage.VirtualFreePageManager;
import org.apache.hyracks.storage.am.lsm.common.impls.AbstractLSMIndex;
import org.apache.hyracks.storage.am.lsm.common.impls.AbstractLSMIndexOperationContext;
import org.apache.hyracks.storage.am.lsm.common.impls.LSMComponentFileReferences;
import org.apache.hyracks.storage.am.lsm.common.impls.LSMComponentFilterManager;
import org.apache.hyracks.storage.am.lsm.common.impls.LSMTreeIndexAccessor;
import org.apache.hyracks.storage.am.lsm.common.impls.LSMTreeIndexAccessor.ICursorFactory;
import org.apache.hyracks.storage.common.IIndexAccessParameters;
import org.apache.hyracks.storage.common.IIndexAccessor;
import org.apache.hyracks.storage.common.IIndexCursor;
import org.apache.hyracks.storage.common.IIndexCursorStats;
import org.apache.hyracks.storage.common.ISearchPredicate;
import org.apache.hyracks.storage.common.IndexCursorStats;
import org.apache.hyracks.storage.common.MultiComparator;
import org.apache.hyracks.storage.common.buffercache.IBufferCache;
import org.apache.hyracks.storage.common.buffercache.IPageWriteCallback;
import org.apache.hyracks.util.trace.ITracer;

public class LSMBTree extends AbstractLSMIndex implements ITreeIndex {

    private static final ICursorFactory cursorFactory = LSMBTreeSearchCursor::new;
    // Common for in-memory and on-disk components.
    protected final ITreeIndexFrameFactory insertLeafFrameFactory;
    protected final ITreeIndexFrameFactory deleteLeafFrameFactory;
    protected final IBinaryComparatorFactory[] cmpFactories;
    private final boolean updateAware;

    private final boolean needKeyDupCheck;

    // Primary and Primary Key LSMBTree has a Bloomfilter, but Secondary one doesn't have.
    private final boolean hasBloomFilter;

    public LSMBTree(NCConfig storageConfig, IIOManager ioManager, List<IVirtualBufferCache> virtualBufferCaches,
            ITreeIndexFrameFactory interiorFrameFactory, ITreeIndexFrameFactory insertLeafFrameFactory,
            ITreeIndexFrameFactory deleteLeafFrameFactory, IBufferCache diskBufferCache,
            ILSMIndexFileManager fileManager, ILSMDiskComponentFactory componentFactory,
            ILSMDiskComponentFactory bulkLoadComponentFactory, IComponentFilterHelper filterHelper,
            ILSMComponentFilterFrameFactory filterFrameFactory, LSMComponentFilterManager filterManager,
            double bloomFilterFalsePositiveRate, int fieldCount, IBinaryComparatorFactory[] cmpFactories,
            ILSMMergePolicy mergePolicy, ILSMOperationTracker opTracker, ILSMIOOperationScheduler ioScheduler,
            ILSMIOOperationCallbackFactory ioOpCallbackFactory, ILSMPageWriteCallbackFactory pageWriteCallbackFactory,
            boolean needKeyDupCheck, boolean hasBloomFilter, int[] btreeFields, int[] filterFields, boolean durable,
            boolean updateAware, ITracer tracer, boolean atomic) throws HyracksDataException {
<<<<<<< HEAD
        super(ioManager, virtualBufferCaches, diskBufferCache, fileManager, bloomFilterFalsePositiveRate, mergePolicy,
                opTracker, ioScheduler, ioOpCallbackFactory, pageWriteCallbackFactory, componentFactory,
=======
        super(storageConfig, ioManager, virtualBufferCaches, diskBufferCache, fileManager, bloomFilterFalsePositiveRate,
                mergePolicy, opTracker, ioScheduler, ioOpCallbackFactory, pageWriteCallbackFactory, componentFactory,
>>>>>>> fcc0af0e
                bulkLoadComponentFactory, filterFrameFactory, filterManager, filterFields, durable, filterHelper,
                btreeFields, tracer, atomic);
        this.insertLeafFrameFactory = insertLeafFrameFactory;
        this.deleteLeafFrameFactory = deleteLeafFrameFactory;
        this.cmpFactories = cmpFactories;
        this.updateAware = updateAware;
        int i = 0;
        for (IVirtualBufferCache virtualBufferCache : virtualBufferCaches) {
            LSMBTreeMemoryComponent mutableComponent = new LSMBTreeMemoryComponent(this,
                    new BTree(virtualBufferCache, new VirtualFreePageManager(virtualBufferCache), interiorFrameFactory,
                            insertLeafFrameFactory, cmpFactories, fieldCount,
                            ioManager.resolveAbsolutePath(fileManager.getBaseDir() + "_virtual_" + i)),
                    virtualBufferCache, filterHelper == null ? null : filterHelper.createFilter());
            memoryComponents.add(mutableComponent);
            ++i;
        }
        this.needKeyDupCheck = needKeyDupCheck;
        this.hasBloomFilter = hasBloomFilter;
    }

    @Override
    public boolean isPrimaryIndex() {
        return needKeyDupCheck;
    }

    @Override
    public IBinaryComparatorFactory[] getComparatorFactories() {
        return cmpFactories;
    }

    @Override
    public void modify(IIndexOperationContext ictx, ITupleReference tuple) throws HyracksDataException {
        LSMBTreeOpContext ctx = (LSMBTreeOpContext) ictx;
        ITupleReference indexTuple;
        if (ctx.getIndexTuple() != null) {
            ctx.getIndexTuple().reset(tuple);
            indexTuple = ctx.getIndexTuple();
        } else {
            indexTuple = tuple;
        }

        switch (ctx.getOperation()) {
            case PHYSICALDELETE:
                ctx.getCurrentMutableBTreeAccessor().delete(indexTuple);
                break;
            case INSERT:
                insert(indexTuple, ctx);
                break;
            default:
                ctx.getCurrentMutableBTreeAccessor().upsert(indexTuple);
                break;
        }
        updateFilter(ctx, tuple);
    }

    private boolean insert(ITupleReference tuple, LSMBTreeOpContext ctx) throws HyracksDataException {
        LSMBTreePointSearchCursor searchCursor = ctx.getInsertSearchCursor();
        IIndexCursor memCursor = ctx.getMemCursor();
        RangePredicate predicate = (RangePredicate) ctx.getSearchPredicate();
        predicate.setHighKey(tuple);
        predicate.setLowKey(tuple);
        if (needKeyDupCheck) {
            // first check the inmemory component
            boolean found;
            ctx.getCurrentMutableBTreeAccessor().search(memCursor, predicate);
            try {
                found = memCursor.hasNext();
                if (found) {
                    memCursor.next();
                    LSMBTreeTupleReference lsmbtreeTuple = (LSMBTreeTupleReference) memCursor.getTuple();
                    if (!lsmbtreeTuple.isAntimatter()) {
                        throw HyracksDataException.create(ErrorCode.DUPLICATE_KEY);
                    }
                }
            } finally {
                memCursor.close();
            }
            if (found) {
                ctx.getCurrentMutableBTreeAccessor().upsertIfConditionElseInsert(tuple,
                        AntimatterAwareTupleAcceptor.INSTANCE);
                return true;
            }

            // TODO: Can we just remove the above code that search the mutable
            // component and do it together with the search call below? i.e. instead
            // of passing false to the lsmHarness.search(), we pass true to include
            // the mutable component?
            // the key was not in the inmemory component, so check the disk
            // components

            // This is a hack to avoid searching the current active mutable component twice. It is critical to add it back once the search is over.
            ILSMComponent firstComponent = ctx.getComponentHolder().remove(0);
            search(ctx, searchCursor, predicate);
            try {
                if (searchCursor.hasNext()) {
                    throw HyracksDataException.create(ErrorCode.DUPLICATE_KEY);
                }
            } finally {
                searchCursor.close();
                // Add the current active mutable component back
                ctx.getComponentHolder().add(0, firstComponent);
            }
        }
        ctx.getCurrentMutableBTreeAccessor().upsertIfConditionElseInsert(tuple, AntimatterAwareTupleAcceptor.INSTANCE);
        return true;
    }

    @Override
    public void search(ILSMIndexOperationContext ictx, IIndexCursor cursor, ISearchPredicate pred)
            throws HyracksDataException {
        LSMBTreeOpContext ctx = (LSMBTreeOpContext) ictx;
        List<ILSMComponent> operationalComponents = ctx.getComponentHolder();
        ctx.getSearchInitialState().reset(pred, operationalComponents);
        cursor.open(ctx.getSearchInitialState(), pred);
    }

    @Override
    public void scanDiskComponents(ILSMIndexOperationContext ictx, IIndexCursor cursor) throws HyracksDataException {
        if (!isPrimaryIndex()) {
            throw HyracksDataException.create(ErrorCode.DISK_COMPONENT_SCAN_NOT_ALLOWED_FOR_SECONDARY_INDEX);
        }
        LSMBTreeOpContext ctx = (LSMBTreeOpContext) ictx;
        List<ILSMComponent> operationalComponents = ctx.getComponentHolder();
        MultiComparator comp = MultiComparator.create(getComparatorFactories());
        ISearchPredicate pred = new RangePredicate(null, null, true, true, comp, comp);
        ctx.getSearchInitialState().reset(pred, operationalComponents);
        ctx.getSearchInitialState().setDiskComponentScan(true);
        ((LSMBTreeSearchCursor) cursor).open(ctx.getSearchInitialState(), pred);
    }

    @Override
    public ILSMDiskComponent doFlush(ILSMIOOperation operation) throws HyracksDataException {
        LSMBTreeFlushOperation flushOp = (LSMBTreeFlushOperation) operation;
        LSMBTreeMemoryComponent flushingComponent = (LSMBTreeMemoryComponent) flushOp.getFlushingComponent();
        IIndexAccessor accessor = flushingComponent.getIndex().createAccessor(NoOpIndexAccessParameters.INSTANCE);
        ILSMDiskComponent component = null;
        ILSMDiskComponentBulkLoader componentBulkLoader = null;
        try {
            try {
                RangePredicate nullPred = new RangePredicate(null, null, true, true, null, null);
                long numElements = 0L;
                if (hasBloomFilter) {
                    //count elements in btree for creating Bloomfilter
                    IIndexCursor countingCursor = ((BTreeAccessor) accessor).createCountingSearchCursor();
                    accessor.search(countingCursor, nullPred);
                    try {
                        while (countingCursor.hasNext()) {
                            countingCursor.next();
                            ITupleReference countTuple = countingCursor.getTuple();
                            numElements = IntegerPointable.getInteger(countTuple.getFieldData(0),
                                    countTuple.getFieldStart(0));
                        }
                    } finally {
                        try {
                            countingCursor.close();
                        } finally {
                            countingCursor.destroy();
                        }
                    }
                }
                component = createDiskComponent(componentFactory, flushOp.getTarget(), null,
                        flushOp.getBloomFilterTarget(), true);
<<<<<<< HEAD
                componentBulkLoader = component.createBulkLoader(operation, 1.0f, false, numElements, false, false,
                        false, pageWriteCallbackFactory.createPageWriteCallback());
=======
                componentBulkLoader = component.createBulkLoader(storageConfig, operation, 1.0f, false, numElements,
                        false, false, false, pageWriteCallbackFactory.createPageWriteCallback());
>>>>>>> fcc0af0e
                IIndexCursor scanCursor = accessor.createSearchCursor(false);
                accessor.search(scanCursor, nullPred);
                try {
                    while (scanCursor.hasNext()) {
                        scanCursor.next();
                        // we can safely throw away updated tuples in secondary BTree components, because they correspond to
                        // deleted tuples
                        if (updateAware && ((LSMBTreeTupleReference) scanCursor.getTuple()).isUpdated()) {
                            continue;
                        }
                        componentBulkLoader.add(scanCursor.getTuple());
                    }
                } finally {
                    try {
                        scanCursor.close();
                    } finally {
                        scanCursor.destroy();
                    }
                }
            } finally {
                accessor.destroy();
            }
            if (component.getLSMComponentFilter() != null) {
                List<ITupleReference> filterTuples = new ArrayList<>();
                filterTuples.add(flushingComponent.getLSMComponentFilter().getMinTuple());
                filterTuples.add(flushingComponent.getLSMComponentFilter().getMaxTuple());
                getFilterManager().updateFilter(component.getLSMComponentFilter(), filterTuples,
                        NoOpOperationCallback.INSTANCE);
                getFilterManager().writeFilter(component.getLSMComponentFilter(), component.getMetadataHolder());
            }
            // Write metadata from memory component to disk
            // Q. what about the merge operation? how do we resolve conflicts
            // A. Through providing an appropriate ILSMIOOperationCallback
            // Must not reset the metadata before the flush is completed
            // Use the copy of the metadata in the opContext
            // TODO This code should be in the callback and not in the index
            flushingComponent.getMetadata().copy(component.getMetadata());
            componentBulkLoader.end();
        } catch (Throwable e) {
            try {
                if (componentBulkLoader != null) {
                    componentBulkLoader.abort();
                }
            } catch (Throwable th) {
                e.addSuppressed(th);
            }
            throw e;
        }

        return component;
    }

    @Override
    public ILSMDiskComponent doMerge(ILSMIOOperation operation) throws HyracksDataException {
        LSMBTreeMergeOperation mergeOp = (LSMBTreeMergeOperation) operation;
        IIndexCursor cursor = mergeOp.getCursor();
        ILSMDiskComponent mergedComponent = null;
        ILSMDiskComponentBulkLoader componentBulkLoader = null;
        try {
            try {
                RangePredicate rangePred = new RangePredicate(null, null, true, true, null, null);
                search(mergeOp.getAccessor().getOpContext(), cursor, rangePred);
                try {
                    List<ILSMComponent> mergedComponents = mergeOp.getMergingComponents();
                    long numElements = getNumberOfElements(mergedComponents);
                    mergedComponent = createDiskComponent(getMergeComponentFactory(), mergeOp.getTarget(), null,
                            mergeOp.getBloomFilterTarget(), true);
                    IPageWriteCallback pageWriteCallback = pageWriteCallbackFactory.createPageWriteCallback();
                    componentBulkLoader = mergedComponent.createBulkLoader(storageConfig, operation, 1.0f, false,
                            numElements, false, false, false, pageWriteCallback);
                    while (cursor.hasNext()) {
                        cursor.next();
                        ITupleReference frameTuple = cursor.getTuple();
                        componentBulkLoader.add(frameTuple);
                    }
                } finally {
                    cursor.close();
                }
            } finally {
                cursor.destroy();
            }
            if (mergedComponent.getLSMComponentFilter() != null) {
                List<ITupleReference> filterTuples = new ArrayList<>();
                for (int i = 0; i < mergeOp.getMergingComponents().size(); ++i) {
                    filterTuples.add(mergeOp.getMergingComponents().get(i).getLSMComponentFilter().getMinTuple());
                    filterTuples.add(mergeOp.getMergingComponents().get(i).getLSMComponentFilter().getMaxTuple());
                }
                getFilterManager().updateFilter(mergedComponent.getLSMComponentFilter(), filterTuples,
                        NoOpOperationCallback.INSTANCE);
                getFilterManager().writeFilter(mergedComponent.getLSMComponentFilter(),
                        mergedComponent.getMetadataHolder());
            }
            componentBulkLoader.end();
        } catch (Throwable e) { // NOSONAR.. As per the contract, we should either abort or end
            try {
                if (componentBulkLoader != null) {
                    componentBulkLoader.abort();
                }
            } catch (Throwable th) { // NOSONAR Don't lose the root failure
                e.addSuppressed(th);
            }
            throw e;
        }
        return mergedComponent;
    }

    private long getNumberOfElements(List<ILSMComponent> mergedComponents) throws HyracksDataException {
        long numElements = 0L;
        if (hasBloomFilter) {
            //count elements in btree for creating Bloomfilter
            for (int i = 0; i < mergedComponents.size(); ++i) {
                numElements += ((AbstractLSMWithBloomFilterDiskComponent) mergedComponents.get(i)).getBloomFilter()
                        .getNumElements();
            }
        }
        return numElements;
    }

    @Override
    protected ILSMIOOperation createFlushOperation(AbstractLSMIndexOperationContext opCtx,
            LSMComponentFileReferences componentFileRefs, ILSMIOOperationCallback callback) {
        ILSMIndexAccessor accessor = createAccessor(opCtx);
        return new LSMBTreeFlushOperation(accessor, componentFileRefs.getInsertIndexFileReference(),
                componentFileRefs.getBloomFilterFileReference(), callback, getIndexIdentifier());
    }

    @Override
    public LSMBTreeOpContext createOpContext(IIndexAccessParameters iap) {
        int numBloomFilterKeyFields = hasBloomFilter
                ? ((LSMBTreeWithBloomFilterDiskComponentFactory) componentFactory).getBloomFilterKeyFields().length : 0;
        return new LSMBTreeOpContext(this, memoryComponents, insertLeafFrameFactory, deleteLeafFrameFactory,
                (IExtendedModificationOperationCallback) iap.getModificationCallback(),
                iap.getSearchOperationCallback(), numBloomFilterKeyFields, getTreeFields(), getFilterFields(),
                getHarness(), getFilterCmpFactories(), tracer);
    }

    @Override
    public ILSMIndexAccessor createAccessor(IIndexAccessParameters iap) {
        return createAccessor(createOpContext(iap));
    }

    public ILSMIndexAccessor createAccessor(AbstractLSMIndexOperationContext opCtx) {
        return new LSMTreeIndexAccessor(getHarness(), opCtx, getCursorFactory());
    }

    @Override
    public ITreeIndexFrameFactory getInteriorFrameFactory() {
        LSMBTreeMemoryComponent mutableComponent =
                (LSMBTreeMemoryComponent) memoryComponents.get(currentMutableComponentId.get());
        return mutableComponent.getIndex().getInteriorFrameFactory();
    }

    @Override
    public int getFieldCount() {
        LSMBTreeMemoryComponent mutableComponent =
                (LSMBTreeMemoryComponent) memoryComponents.get(currentMutableComponentId.get());
        return mutableComponent.getIndex().getFieldCount();
    }

    @Override
    public int getFileId() {
        LSMBTreeMemoryComponent mutableComponent =
                (LSMBTreeMemoryComponent) memoryComponents.get(currentMutableComponentId.get());
        return mutableComponent.getIndex().getFileId();
    }

    @Override
    public IPageManager getPageManager() {
        LSMBTreeMemoryComponent mutableComponent =
                (LSMBTreeMemoryComponent) memoryComponents.get(currentMutableComponentId.get());
        return mutableComponent.getIndex().getPageManager();
    }

    @Override
    public ITreeIndexFrameFactory getLeafFrameFactory() {
        LSMBTreeMemoryComponent mutableComponent =
                (LSMBTreeMemoryComponent) memoryComponents.get(currentMutableComponentId.get());
        return mutableComponent.getIndex().getLeafFrameFactory();
    }

    @Override
    public int getRootPageId() {
        LSMBTreeMemoryComponent mutableComponent =
                (LSMBTreeMemoryComponent) memoryComponents.get(currentMutableComponentId.get());
        return mutableComponent.getIndex().getRootPageId();
    }

    @Override
    protected LSMComponentFileReferences getMergeFileReferences(ILSMDiskComponent firstComponent,
            ILSMDiskComponent lastComponent) throws HyracksDataException {
        BTree firstBTree = (BTree) firstComponent.getIndex();
        BTree lastBTree = (BTree) lastComponent.getIndex();
        FileReference firstFile = firstBTree.getFileReference();
        FileReference lastFile = lastBTree.getFileReference();
        return fileManager.getRelMergeFileReference(firstFile.getFile().getName(), lastFile.getFile().getName());
    }

    @Override
    protected ILSMIOOperation createMergeOperation(AbstractLSMIndexOperationContext opCtx,
            LSMComponentFileReferences mergeFileRefs, ILSMIOOperationCallback callback) {
        boolean returnDeletedTuples = false;
        ILSMIndexAccessor accessor = createAccessor(opCtx);
        List<ILSMComponent> mergingComponents = opCtx.getComponentHolder();
        if (mergingComponents.get(mergingComponents.size() - 1) != diskComponents.get(diskComponents.size() - 1)) {
            returnDeletedTuples = true;
        }
        IIndexCursorStats stats = new IndexCursorStats();
        LSMBTreeRangeSearchCursor cursor = createCursor(opCtx, returnDeletedTuples, stats);
        return new LSMBTreeMergeOperation(accessor, cursor, stats, mergeFileRefs.getInsertIndexFileReference(),
                mergeFileRefs.getBloomFilterFileReference(), callback, getIndexIdentifier());
    }

    public LSMBTreeBatchPointSearchCursor createBatchPointSearchCursor(ILSMIndexOperationContext opCtx) {
        return new LSMBTreeBatchPointSearchCursor(opCtx);
    }

    protected LSMBTreeRangeSearchCursor createCursor(AbstractLSMIndexOperationContext opCtx,
            boolean returnDeletedTuples, IIndexCursorStats stats) {
        return new LSMBTreeRangeSearchCursor(opCtx, returnDeletedTuples, stats);
    }

    /**
     * @return Merge component factory (could be different from {@link #componentFactory}
     */
    protected ILSMDiskComponentFactory getMergeComponentFactory() {
        return componentFactory;
    }

    protected ICursorFactory getCursorFactory() {
        return cursorFactory;
    }
}<|MERGE_RESOLUTION|>--- conflicted
+++ resolved
@@ -102,13 +102,8 @@
             ILSMIOOperationCallbackFactory ioOpCallbackFactory, ILSMPageWriteCallbackFactory pageWriteCallbackFactory,
             boolean needKeyDupCheck, boolean hasBloomFilter, int[] btreeFields, int[] filterFields, boolean durable,
             boolean updateAware, ITracer tracer, boolean atomic) throws HyracksDataException {
-<<<<<<< HEAD
-        super(ioManager, virtualBufferCaches, diskBufferCache, fileManager, bloomFilterFalsePositiveRate, mergePolicy,
-                opTracker, ioScheduler, ioOpCallbackFactory, pageWriteCallbackFactory, componentFactory,
-=======
         super(storageConfig, ioManager, virtualBufferCaches, diskBufferCache, fileManager, bloomFilterFalsePositiveRate,
                 mergePolicy, opTracker, ioScheduler, ioOpCallbackFactory, pageWriteCallbackFactory, componentFactory,
->>>>>>> fcc0af0e
                 bulkLoadComponentFactory, filterFrameFactory, filterManager, filterFields, durable, filterHelper,
                 btreeFields, tracer, atomic);
         this.insertLeafFrameFactory = insertLeafFrameFactory;
@@ -271,13 +266,8 @@
                 }
                 component = createDiskComponent(componentFactory, flushOp.getTarget(), null,
                         flushOp.getBloomFilterTarget(), true);
-<<<<<<< HEAD
-                componentBulkLoader = component.createBulkLoader(operation, 1.0f, false, numElements, false, false,
-                        false, pageWriteCallbackFactory.createPageWriteCallback());
-=======
                 componentBulkLoader = component.createBulkLoader(storageConfig, operation, 1.0f, false, numElements,
                         false, false, false, pageWriteCallbackFactory.createPageWriteCallback());
->>>>>>> fcc0af0e
                 IIndexCursor scanCursor = accessor.createSearchCursor(false);
                 accessor.search(scanCursor, nullPred);
                 try {
