--- conflicted
+++ resolved
@@ -89,8 +89,6 @@
       <groupId>org.apache.commons</groupId>
       <artifactId>commons-lang3</artifactId>
     </dependency>
-<<<<<<< HEAD
-=======
     <dependency>
       <groupId>org.mockito</groupId>
       <artifactId>mockito-all</artifactId>
@@ -103,6 +101,5 @@
       <type>test-jar</type>
       <scope>test</scope>
     </dependency>
->>>>>>> 6312edf3
   </dependencies>
 </project>