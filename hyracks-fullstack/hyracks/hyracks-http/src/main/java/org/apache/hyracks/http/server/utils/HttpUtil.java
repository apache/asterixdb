--- conflicted
+++ resolved
@@ -58,32 +58,6 @@
     private HttpUtil() {
     }
 
-<<<<<<< HEAD
-    public static class Encoding {
-        public static final String UTF8 = "utf-8";
-
-        private Encoding() {
-        }
-    }
-
-    public static class ContentType {
-        public static final String ADM = "adm";
-        public static final String JSON = "json";
-        public static final String CSV = "csv";
-        public static final String APPLICATION_ADM = "application/x-adm";
-        public static final String APPLICATION_JSON = "application/json";
-        public static final String APPLICATION_X_WWW_FORM_URLENCODED = "application/x-www-form-urlencoded";
-        public static final String TEXT_CSV = "text/csv";
-        public static final String IMG_PNG = "image/png";
-        public static final String TEXT_HTML = "text/html";
-        public static final String TEXT_PLAIN = "text/plain";
-
-        private ContentType() {
-        }
-    }
-
-=======
->>>>>>> 4bb97916
     public static String getParameter(Map<String, List<String>> parameters, CharSequence name) {
         List<String> parameter = parameters.get(String.valueOf(name));
         return parameter == null ? null : String.join(",", parameter);
@@ -218,11 +192,12 @@
     }
 
     public static class ContentType {
+        public static final String ADM = "adm";
+        public static final String JSON = "json";
+        public static final String CSV = "csv";
         public static final String APPLICATION_ADM = "application/x-adm";
         public static final String APPLICATION_JSON = "application/json";
-        public static final String JSON = "json";
         public static final String APPLICATION_X_WWW_FORM_URLENCODED = "application/x-www-form-urlencoded";
-        public static final String CSV = "csv";
         public static final String TEXT_CSV = "text/csv";
         public static final String IMG_PNG = "image/png";
         public static final String TEXT_HTML = "text/html";
