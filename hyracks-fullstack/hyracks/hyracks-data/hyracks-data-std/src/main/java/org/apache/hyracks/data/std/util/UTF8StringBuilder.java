--- conflicted
+++ resolved
@@ -30,14 +30,9 @@
     }
 
     public void appendCodePoint(int codePoint) throws IOException {
-<<<<<<< HEAD
-        for (char ch : Character.toChars(codePoint)) {
-            appendChar(ch);
-=======
         int numChar = Character.toChars(codePoint, tmpCharsForCodePointConversion, 0);
         for (int i = 0; i < numChar; i++) {
             appendChar(tmpCharsForCodePointConversion[i]);
->>>>>>> 6e4213bb
         }
     }
 
