--- conflicted
+++ resolved
@@ -463,23 +463,13 @@
             return false;
         }
 
-<<<<<<< HEAD
-        builder.reset(out, Math.min(utfLen - byteIdx, (int) (codePointLength * 1.0 * byteIdx / codePointIdx)));
+        int estimateOutBytes = byteIdx == 0 ? codePointLength : (int) (codePointLength * 1.0 * byteIdx / codePointIdx);
+        builder.reset(out, Math.min(utfLen - byteIdx, estimateOutBytes));
         codePointIdx = 0;
         while (byteIdx < utfLen && codePointIdx < codePointLength) {
             builder.appendCodePoint(src.codePointAt(src.getMetaDataLength() + byteIdx));
             codePointIdx++;
             byteIdx += src.codePointSize(src.getMetaDataLength() + byteIdx);
-=======
-        // for byteIdx = 0, this estimate assumes that every char size = 1 byte
-        int estimateOutBytes = byteIdx == 0 ? charLength : (int) (charLength * 1.0 * byteIdx / chIdx);
-        builder.reset(out, Math.min(utfLen - byteIdx, estimateOutBytes));
-        chIdx = 0;
-        while (byteIdx < utfLen && chIdx < charLength) {
-            builder.appendChar(src.charAt(src.getMetaDataLength() + byteIdx));
-            chIdx++;
-            byteIdx += src.charSize(src.getMetaDataLength() + byteIdx);
->>>>>>> cc6143b4
         }
         builder.finish();
         return true;
