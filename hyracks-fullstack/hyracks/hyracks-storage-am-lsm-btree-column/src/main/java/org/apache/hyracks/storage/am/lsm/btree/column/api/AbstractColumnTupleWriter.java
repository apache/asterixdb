--- conflicted
+++ resolved
@@ -107,8 +107,6 @@
      */
     public abstract IColumnPageZeroWriterFlavorSelector getColumnPageZeroWriterFlavorSelector();
 
-<<<<<<< HEAD
-=======
     /**
      * Get writer flag for accounting sparse vs dense leafs.
      *
@@ -116,14 +114,10 @@
      */
     public abstract byte getWriterFlag();
 
->>>>>>> 16745f13
     public void setWriterType(IColumnPageZeroWriter.ColumnPageZeroWriterType pageZeroWriterType) {
         if (pageZeroWriterType != IColumnPageZeroWriter.ColumnPageZeroWriterType.ADAPTIVE) {
             getColumnPageZeroWriterFlavorSelector().setPageZeroWriterFlag(pageZeroWriterType.getWriterFlag());
         }
     }
-<<<<<<< HEAD
-=======
 
->>>>>>> 16745f13
 }