/*
 * Licensed to the Apache Software Foundation (ASF) under one
 * or more contributor license agreements.  See the NOTICE file
 * distributed with this work for additional information
 * regarding copyright ownership.  The ASF licenses this file
 * to you under the Apache License, Version 2.0 (the
 * "License"); you may not use this file except in compliance
 * with the License.  You may obtain a copy of the License at
 *
 *   http://www.apache.org/licenses/LICENSE-2.0
 *
 * Unless required by applicable law or agreed to in writing,
 * software distributed under the License is distributed on an
 * "AS IS" BASIS, WITHOUT WARRANTIES OR CONDITIONS OF ANY
 * KIND, either express or implied.  See the License for the
 * specific language governing permissions and limitations
 * under the License.
 */
package org.apache.hyracks.storage.am.lsm.btree.column.impls.lsm.tuples;

import java.nio.ByteBuffer;

import org.apache.hyracks.api.exceptions.HyracksDataException;
import org.apache.hyracks.storage.am.common.api.ITreeIndexFrame;
import org.apache.hyracks.storage.am.lsm.btree.column.api.IColumnBufferProvider;
import org.apache.hyracks.storage.am.lsm.btree.column.api.IColumnReadMultiPageOp;
import org.apache.hyracks.storage.am.lsm.btree.column.api.IColumnTupleIterator;
import org.apache.hyracks.storage.am.lsm.btree.column.api.projection.IColumnProjectionInfo;
import org.apache.hyracks.storage.am.lsm.btree.column.impls.btree.ColumnBTreeReadLeafFrame;
<<<<<<< HEAD
=======
import org.apache.hyracks.storage.am.lsm.btree.column.impls.btree.IColumnPageZeroReader;
>>>>>>> fcc0af0e
import org.apache.logging.log4j.LogManager;
import org.apache.logging.log4j.Logger;

import it.unimi.dsi.fastutil.longs.LongOpenHashSet;
import it.unimi.dsi.fastutil.longs.LongSet;

public abstract class AbstractColumnTupleReference implements IColumnTupleIterator {
    private static final Logger LOGGER = LogManager.getLogger();
    private static final String UNSUPPORTED_OPERATION_MSG = "Operation is not supported for column tuples";
    private final int componentIndex;
    protected final ColumnBTreeReadLeafFrame frame;
    protected final IColumnBufferProvider pageZeroSegmentBufferProvider;
    private final IColumnBufferProvider[] primaryKeyBufferProviders;
    private final IColumnBufferProvider[] filterBufferProviders;
    private final IColumnBufferProvider[] buffersProviders;
    private final int numberOfPrimaryKeys;
    protected int endIndex;
    protected int tupleIndex;

    // For logging
    private final LongSet pinnedPages;
    private int totalNumberOfMegaLeafNodes;
    private int numOfSkippedMegaLeafNodes;
    private int maxNumberOfPinnedPages;

    /**
     * Column tuple reference
     *
     * @param componentIndex LSM component index
     * @param frame          page0 frame
     * @param info           projection info
     */
    protected AbstractColumnTupleReference(int componentIndex, ColumnBTreeReadLeafFrame frame,
            IColumnProjectionInfo info, IColumnReadMultiPageOp multiPageOp) {
        this.componentIndex = componentIndex;
        this.frame = frame;
        numberOfPrimaryKeys = info.getNumberOfPrimaryKeys();

        primaryKeyBufferProviders = new IColumnBufferProvider[numberOfPrimaryKeys];
        for (int i = 0; i < numberOfPrimaryKeys; i++) {
            primaryKeyBufferProviders[i] = new ColumnSingleBufferProvider(i);
        }

        pinnedPages = new LongOpenHashSet();
        int numberOfFilteredColumns = info.getNumberOfFilteredColumns();
        filterBufferProviders = new IColumnBufferProvider[numberOfFilteredColumns];
<<<<<<< HEAD
=======
        pageZeroSegmentBufferProvider = new ColumnMultiPageZeroBufferProvider(multiPageOp, pinnedPages);
>>>>>>> fcc0af0e
        for (int i = 0; i < numberOfFilteredColumns; i++) {
            int columnIndex = info.getFilteredColumnIndex(i);
            if (columnIndex < 0) {
                filterBufferProviders[i] = DummyColumnBufferProvider.INSTANCE;
            } else if (columnIndex >= numberOfPrimaryKeys) {
                filterBufferProviders[i] = new ColumnMultiBufferProvider(columnIndex, multiPageOp, pinnedPages);
            } else {
                filterBufferProviders[i] = new ColumnSingleBufferProvider(columnIndex);
            }
        }

        int numberOfRequestedColumns = info.getNumberOfProjectedColumns();
        buffersProviders = new IColumnBufferProvider[numberOfRequestedColumns];
        for (int i = 0; i < numberOfRequestedColumns; i++) {
            int columnIndex = info.getColumnIndex(i);
            if (columnIndex >= numberOfPrimaryKeys) {
                buffersProviders[i] = new ColumnMultiBufferProvider(columnIndex, multiPageOp, pinnedPages);
            } else {
                buffersProviders[i] = DummyColumnBufferProvider.INSTANCE;
            }
        }
        totalNumberOfMegaLeafNodes = 0;
        numOfSkippedMegaLeafNodes = 0;
    }

    @Override
<<<<<<< HEAD
    public final void newPage() throws HyracksDataException {
=======
    public void newPage() throws HyracksDataException {
>>>>>>> fcc0af0e
        tupleIndex = 0;
        ByteBuffer pageZero = frame.getBuffer();
        // should not be needed, as it just been reset in step above
        pageZero.clear();
        pageZero.position(frame.getHeaderSize());

        int numberOfTuples = frame.getTupleCount();

        //Start primary keys
        for (int i = 0; i < numberOfPrimaryKeys; i++) {
            IColumnBufferProvider provider = primaryKeyBufferProviders[i];
            provider.reset(frame);
            startPrimaryKey(provider, i, numberOfTuples);
<<<<<<< HEAD
=======
        }

        // if the pageZero segments > 1, reset the page zero segment buffer provider
        if (frame.getPageZeroSegmentCount() > 1) {
            IColumnPageZeroReader pageZeroReader = frame.getColumnPageZeroReader();
            pageZeroSegmentBufferProvider.reset(frame);
            pageZeroReader.resetStream(pageZeroSegmentBufferProvider);
>>>>>>> fcc0af0e
        }
    }

    @Override
    public final void reset(int startIndex, int endIndex) throws HyracksDataException {
        tupleIndex = startIndex;
        this.endIndex = endIndex;
<<<<<<< HEAD
        ByteBuffer pageZero = frame.getBuffer();
        int numberOfTuples = frame.getTupleCount();
        //Start new page and check whether we should skip reading non-key columns or not
        boolean readColumnPages = startNewPage(pageZero, frame.getNumberOfColumns(), numberOfTuples);
=======
        int numberOfTuples = frame.getTupleCount();
        //Start new page and check whether we should skip reading non-key columns or not
        boolean readColumnPages = startNewPage(numberOfTuples);
>>>>>>> fcc0af0e
        //Release previous pinned pages if any
        unpinColumnsPages();
        /*
         * When startIndex = 0, a call to next() is performed to get the information of the PK
         * and 0 skips will be performed. If startIndex (for example) is 5, a call to next() will be performed
         * then 4 skips will be performed.
         */
        int skipCount = setPrimaryKeysAt(startIndex, startIndex);
        if (readColumnPages) {
            for (int i = 0; i < filterBufferProviders.length; i++) {
                IColumnBufferProvider provider = filterBufferProviders[i];
                provider.reset(frame);
                startColumnFilter(provider, i, numberOfTuples);
            }
        }

        if (readColumnPages && evaluateFilter()) {
            for (int i = 0; i < buffersProviders.length; i++) {
                IColumnBufferProvider provider = buffersProviders[i];
                provider.reset(frame);
                startColumn(provider, i, numberOfTuples);
            }

            /*
             * skipCount can be < 0 for cases when the tuples in the range [0, startIndex] are all anti-matters.
             * Consequently, tuples in the range [0, startIndex] do not have any non-key columns. Thus, the returned
             * skipCount from calling setPrimaryKeysAt(startIndex, startIndex) is a negative value. For that reason,
             * non-key column should not skip any value.
             */
            initSkip(tupleIndex, Math.max(skipCount, 0));
        } else {
            skipMegaLeafNode();
            numOfSkippedMegaLeafNodes++;
<<<<<<< HEAD
        }

        totalNumberOfMegaLeafNodes++;
    }

    protected abstract void skipMegaLeafNode();

    @Override
    public final void setAt(int startIndex) throws HyracksDataException {
        if (tupleIndex == startIndex) {
            /*
             * This case happens when we ask for the same tuple again when utilizing a secondary index. To illustrate,
             * assume that the secondary index search yielded the following PKs [1, 1, 1, 2] -- keys are always sorted.
             * We see that the secondary index asked for the PK '1' three times. Asking for the same tuple multiple
             * times is possible when we do index nested-loop join (indexnl).
             * See ASTERIX-3311
             */
            return;
        }
        /*
         * Let say that tupleIndex = 5 and startIndex = 12
         * Then, skipCount = 12 - 5 - 1 = 6.
         */
        int skipCount = startIndex - tupleIndex - 1;
        tupleIndex = startIndex;
        /*
         * As in reset(int startIndex, int endIndex) above, a call to next() will be performed followed by 6 skips.
         * So, the reader will be moved forward 7 positions (5 + 7 = 12). Hence, the PK will be exactly at index 12.
         */
        skipCount = setPrimaryKeysAt(startIndex, skipCount);
        /*
         * For values, we need to do 6 skips, as next will be called later by the assembler
         * -- setting the position at 12 as well.
         */
        initSkip(tupleIndex, skipCount);
    }

    protected abstract int setPrimaryKeysAt(int index, int skipCount) throws HyracksDataException;

    protected abstract boolean startNewPage(ByteBuffer pageZero, int numberOfColumns, int numberOfTuples)
            throws HyracksDataException;

    protected abstract void startPrimaryKey(IColumnBufferProvider bufferProvider, int ordinal, int numberOfTuples)
            throws HyracksDataException;

=======
        }

        totalNumberOfMegaLeafNodes++;
    }

    protected abstract void skipMegaLeafNode();

    @Override
    public final void setAt(int startIndex) throws HyracksDataException {
        if (tupleIndex == startIndex) {
            /*
             * This case happens when we ask for the same tuple again when utilizing a secondary index. To illustrate,
             * assume that the secondary index search yielded the following PKs [1, 1, 1, 2] -- keys are always sorted.
             * We see that the secondary index asked for the PK '1' three times. Asking for the same tuple multiple
             * times is possible when we do index nested-loop join (indexnl).
             * See ASTERIX-3311
             */
            return;
        }
        /*
         * Let say that tupleIndex = 5 and startIndex = 12
         * Then, skipCount = 12 - 5 - 1 = 6.
         */
        int skipCount = startIndex - tupleIndex - 1;
        tupleIndex = startIndex;
        /*
         * As in reset(int startIndex, int endIndex) above, a call to next() will be performed followed by 6 skips.
         * So, the reader will be moved forward 7 positions (5 + 7 = 12). Hence, the PK will be exactly at index 12.
         */
        skipCount = setPrimaryKeysAt(startIndex, skipCount);
        /*
         * For values, we need to do 6 skips, as next will be called later by the assembler
         * -- setting the position at 12 as well.
         */
        initSkip(tupleIndex, skipCount);
    }

    protected abstract int setPrimaryKeysAt(int index, int skipCount) throws HyracksDataException;

    protected abstract boolean startNewPage(int numberOfTuples) throws HyracksDataException;

    protected abstract void startPrimaryKey(IColumnBufferProvider bufferProvider, int ordinal, int numberOfTuples)
            throws HyracksDataException;

>>>>>>> fcc0af0e
    protected abstract void startColumn(IColumnBufferProvider buffersProvider, int ordinal, int numberOfTuples)
            throws HyracksDataException;

    protected abstract void startColumnFilter(IColumnBufferProvider buffersProvider, int ordinal, int numberOfTuples)
            throws HyracksDataException;

    protected abstract boolean evaluateFilter() throws HyracksDataException;

    protected abstract void onNext() throws HyracksDataException;

    public final int getTupleCount() {
        return frame.getTupleCount();
    }

    protected final boolean isEmpty() {
        return frame.getTupleCount() == 0;
    }

    @Override
    public final void next() throws HyracksDataException {
        onNext();
        tupleIndex++;
    }

    @Override
    public final void consume() {
        tupleIndex = frame.getTupleCount();
    }

    @Override
    public final boolean isConsumed() {
        return tupleIndex >= endIndex;
    }

    @Override
    public final int getComponentIndex() {
        return componentIndex;
    }

    @Override
    public final void unpinColumnsPages() throws HyracksDataException {
        for (int i = 0; i < filterBufferProviders.length; i++) {
            filterBufferProviders[i].releaseAll();
        }

        for (int i = 0; i < buffersProviders.length; i++) {
            buffersProviders[i].releaseAll();
        }

<<<<<<< HEAD
=======
        // release pageZero segment buffer provider
        pageZeroSegmentBufferProvider.releaseAll();

>>>>>>> fcc0af0e
        maxNumberOfPinnedPages = Math.max(maxNumberOfPinnedPages, pinnedPages.size());
        pinnedPages.clear();
    }

    @Override
    public final void close() {
        if (!LOGGER.isDebugEnabled()) {
            return;
        }

        if (numOfSkippedMegaLeafNodes > 0) {
            LOGGER.debug("Filtered {} disk mega-leaf nodes out of {} in total", numOfSkippedMegaLeafNodes,
                    totalNumberOfMegaLeafNodes);
        }

        LOGGER.debug("Max number of pinned pages is {}", maxNumberOfPinnedPages + 1);
    }

    /* *************************************************************
     * Unsupported Operations
     * *************************************************************
     */

    @Override
    public final void setFieldCount(int fieldCount) {
        throw new UnsupportedOperationException(UNSUPPORTED_OPERATION_MSG);
    }

    @Override
    public final void setFieldCount(int fieldStartIndex, int fieldCount) {
        throw new UnsupportedOperationException(UNSUPPORTED_OPERATION_MSG);
    }

    @Override
    public final void resetByTupleOffset(byte[] buf, int tupleStartOffset) {
        throw new UnsupportedOperationException(UNSUPPORTED_OPERATION_MSG);
    }

    @Override
    public final void resetByTupleIndex(ITreeIndexFrame frame, int tupleIndex) {
        throw new UnsupportedOperationException(UNSUPPORTED_OPERATION_MSG);
    }
}<|MERGE_RESOLUTION|>--- conflicted
+++ resolved
@@ -27,10 +27,7 @@
 import org.apache.hyracks.storage.am.lsm.btree.column.api.IColumnTupleIterator;
 import org.apache.hyracks.storage.am.lsm.btree.column.api.projection.IColumnProjectionInfo;
 import org.apache.hyracks.storage.am.lsm.btree.column.impls.btree.ColumnBTreeReadLeafFrame;
-<<<<<<< HEAD
-=======
 import org.apache.hyracks.storage.am.lsm.btree.column.impls.btree.IColumnPageZeroReader;
->>>>>>> fcc0af0e
 import org.apache.logging.log4j.LogManager;
 import org.apache.logging.log4j.Logger;
 
@@ -77,10 +74,7 @@
         pinnedPages = new LongOpenHashSet();
         int numberOfFilteredColumns = info.getNumberOfFilteredColumns();
         filterBufferProviders = new IColumnBufferProvider[numberOfFilteredColumns];
-<<<<<<< HEAD
-=======
         pageZeroSegmentBufferProvider = new ColumnMultiPageZeroBufferProvider(multiPageOp, pinnedPages);
->>>>>>> fcc0af0e
         for (int i = 0; i < numberOfFilteredColumns; i++) {
             int columnIndex = info.getFilteredColumnIndex(i);
             if (columnIndex < 0) {
@@ -107,11 +101,7 @@
     }
 
     @Override
-<<<<<<< HEAD
-    public final void newPage() throws HyracksDataException {
-=======
     public void newPage() throws HyracksDataException {
->>>>>>> fcc0af0e
         tupleIndex = 0;
         ByteBuffer pageZero = frame.getBuffer();
         // should not be needed, as it just been reset in step above
@@ -125,8 +115,6 @@
             IColumnBufferProvider provider = primaryKeyBufferProviders[i];
             provider.reset(frame);
             startPrimaryKey(provider, i, numberOfTuples);
-<<<<<<< HEAD
-=======
         }
 
         // if the pageZero segments > 1, reset the page zero segment buffer provider
@@ -134,7 +122,6 @@
             IColumnPageZeroReader pageZeroReader = frame.getColumnPageZeroReader();
             pageZeroSegmentBufferProvider.reset(frame);
             pageZeroReader.resetStream(pageZeroSegmentBufferProvider);
->>>>>>> fcc0af0e
         }
     }
 
@@ -142,16 +129,9 @@
     public final void reset(int startIndex, int endIndex) throws HyracksDataException {
         tupleIndex = startIndex;
         this.endIndex = endIndex;
-<<<<<<< HEAD
-        ByteBuffer pageZero = frame.getBuffer();
-        int numberOfTuples = frame.getTupleCount();
-        //Start new page and check whether we should skip reading non-key columns or not
-        boolean readColumnPages = startNewPage(pageZero, frame.getNumberOfColumns(), numberOfTuples);
-=======
         int numberOfTuples = frame.getTupleCount();
         //Start new page and check whether we should skip reading non-key columns or not
         boolean readColumnPages = startNewPage(numberOfTuples);
->>>>>>> fcc0af0e
         //Release previous pinned pages if any
         unpinColumnsPages();
         /*
@@ -185,7 +165,6 @@
         } else {
             skipMegaLeafNode();
             numOfSkippedMegaLeafNodes++;
-<<<<<<< HEAD
         }
 
         totalNumberOfMegaLeafNodes++;
@@ -225,58 +204,11 @@
 
     protected abstract int setPrimaryKeysAt(int index, int skipCount) throws HyracksDataException;
 
-    protected abstract boolean startNewPage(ByteBuffer pageZero, int numberOfColumns, int numberOfTuples)
-            throws HyracksDataException;
+    protected abstract boolean startNewPage(int numberOfTuples) throws HyracksDataException;
 
     protected abstract void startPrimaryKey(IColumnBufferProvider bufferProvider, int ordinal, int numberOfTuples)
             throws HyracksDataException;
 
-=======
-        }
-
-        totalNumberOfMegaLeafNodes++;
-    }
-
-    protected abstract void skipMegaLeafNode();
-
-    @Override
-    public final void setAt(int startIndex) throws HyracksDataException {
-        if (tupleIndex == startIndex) {
-            /*
-             * This case happens when we ask for the same tuple again when utilizing a secondary index. To illustrate,
-             * assume that the secondary index search yielded the following PKs [1, 1, 1, 2] -- keys are always sorted.
-             * We see that the secondary index asked for the PK '1' three times. Asking for the same tuple multiple
-             * times is possible when we do index nested-loop join (indexnl).
-             * See ASTERIX-3311
-             */
-            return;
-        }
-        /*
-         * Let say that tupleIndex = 5 and startIndex = 12
-         * Then, skipCount = 12 - 5 - 1 = 6.
-         */
-        int skipCount = startIndex - tupleIndex - 1;
-        tupleIndex = startIndex;
-        /*
-         * As in reset(int startIndex, int endIndex) above, a call to next() will be performed followed by 6 skips.
-         * So, the reader will be moved forward 7 positions (5 + 7 = 12). Hence, the PK will be exactly at index 12.
-         */
-        skipCount = setPrimaryKeysAt(startIndex, skipCount);
-        /*
-         * For values, we need to do 6 skips, as next will be called later by the assembler
-         * -- setting the position at 12 as well.
-         */
-        initSkip(tupleIndex, skipCount);
-    }
-
-    protected abstract int setPrimaryKeysAt(int index, int skipCount) throws HyracksDataException;
-
-    protected abstract boolean startNewPage(int numberOfTuples) throws HyracksDataException;
-
-    protected abstract void startPrimaryKey(IColumnBufferProvider bufferProvider, int ordinal, int numberOfTuples)
-            throws HyracksDataException;
-
->>>>>>> fcc0af0e
     protected abstract void startColumn(IColumnBufferProvider buffersProvider, int ordinal, int numberOfTuples)
             throws HyracksDataException;
 
@@ -326,12 +258,9 @@
             buffersProviders[i].releaseAll();
         }
 
-<<<<<<< HEAD
-=======
         // release pageZero segment buffer provider
         pageZeroSegmentBufferProvider.releaseAll();
 
->>>>>>> fcc0af0e
         maxNumberOfPinnedPages = Math.max(maxNumberOfPinnedPages, pinnedPages.size());
         pinnedPages.clear();
     }
