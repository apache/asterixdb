/*
 * Licensed to the Apache Software Foundation (ASF) under one
 * or more contributor license agreements.  See the NOTICE file
 * distributed with this work for additional information
 * regarding copyright ownership.  The ASF licenses this file
 * to you under the Apache License, Version 2.0 (the
 * "License"); you may not use this file except in compliance
 * with the License.  You may obtain a copy of the License at
 *
 *   http://www.apache.org/licenses/LICENSE-2.0
 *
 * Unless required by applicable law or agreed to in writing,
 * software distributed under the License is distributed on an
 * "AS IS" BASIS, WITHOUT WARRANTIES OR CONDITIONS OF ANY
 * KIND, either express or implied.  See the License for the
 * specific language governing permissions and limitations
 * under the License.
 */

package org.apache.hyracks.storage.am.lsm.btree.column.impls.btree;

import org.apache.hyracks.api.exceptions.HyracksDataException;
import org.apache.hyracks.dataflow.common.data.accessors.ITupleReference;
import org.apache.hyracks.storage.am.btree.impls.BTreeCursorInitialState;
import org.apache.hyracks.storage.am.btree.impls.RangePredicate;
import org.apache.hyracks.storage.am.common.api.ITreeIndexCursor;
import org.apache.hyracks.storage.am.common.ophelpers.FindTupleMode;
import org.apache.hyracks.storage.am.common.ophelpers.FindTupleNoExactMatchPolicy;
import org.apache.hyracks.storage.am.lsm.btree.column.api.IColumnReadMultiPageOp;
import org.apache.hyracks.storage.am.lsm.btree.column.api.IColumnTupleIterator;
import org.apache.hyracks.storage.am.lsm.btree.column.cloud.buffercache.IColumnReadContext;
import org.apache.hyracks.storage.common.EnforcedIndexCursor;
import org.apache.hyracks.storage.common.ICursorInitialState;
import org.apache.hyracks.storage.common.IIndexCursorStats;
import org.apache.hyracks.storage.common.ISearchPredicate;
import org.apache.hyracks.storage.common.MultiComparator;
import org.apache.hyracks.storage.common.buffercache.IBufferCache;
import org.apache.hyracks.storage.common.buffercache.ICachedPage;
import org.apache.hyracks.storage.common.file.BufferedFileHandle;

public class ColumnBTreeRangeSearchCursor extends EnforcedIndexCursor
        implements ITreeIndexCursor, IColumnReadMultiPageOp {

    protected final ColumnBTreeReadLeafFrame frame;
    private final IColumnReadContext context;
    protected final IColumnTupleIterator frameTuple;

    protected IBufferCache bufferCache = null;
    protected int fileId;

    protected int pageId;
    protected ICachedPage page0 = null;

    protected final RangePredicate reusablePredicate;
    protected MultiComparator originalKeyCmp;

    protected RangePredicate pred;
    protected ITupleReference lowKey;
    protected ITupleReference highKey;

    protected FindTupleMode lowKeyFtm;
    protected FindTupleMode highKeyFtm;
    protected FindTupleNoExactMatchPolicy lowKeyFtp;
    protected FindTupleNoExactMatchPolicy highKeyFtp;
    protected boolean yieldFirstCall;

    protected final IIndexCursorStats stats;

    public ColumnBTreeRangeSearchCursor(ColumnBTreeReadLeafFrame frame, IIndexCursorStats stats, int index,
            IColumnReadContext context) {
        this.frame = frame;
        this.context = context;
        this.frameTuple = frame.createTupleReference(index, this);
        this.reusablePredicate = new RangePredicate();
        this.stats = stats;
        fileId = -1;
        pageId = IBufferCache.INVALID_PAGEID;
    }

    @Override
    public void doDestroy() {
        // No Op all resources are released in the close call
    }

    @Override
    public ITupleReference doGetTuple() {
        return frameTuple;
    }

    private void fetchNextLeafPage() throws HyracksDataException {
        int nextLeafPage;
        do {
            page0 = context.pinNext(frame, bufferCache, fileId);
            stats.getPageCounter().update(1);
<<<<<<< HEAD
            context.prepareColumns(frame, bufferCache, fileId);
            frameTuple.newPage();
=======
            context.preparePageZeroSegments(frame, bufferCache, fileId);
            frameTuple.newPage();
            context.prepareColumns(frame, bufferCache, fileId);
>>>>>>> fcc0af0e
            setCursorPosition();
            nextLeafPage = frame.getNextLeaf();
        } while (frame.getTupleCount() == 0 && nextLeafPage > 0);
    }

    @Override
    public boolean doHasNext() throws HyracksDataException {
        int nextLeafPage;
        if (frameTuple.isConsumed() && !yieldFirstCall) {
            frameTuple.lastTupleReached();
            nextLeafPage = frame.getNextLeaf();
            if (nextLeafPage >= 0) {
                fetchNextLeafPage();
            } else {
                return false;
            }
        }
        return isNextIncluded();
    }

    @Override
    public void doNext() throws HyracksDataException {
        //NoOp
    }

    @Override
    public void doOpen(ICursorInitialState initialState, ISearchPredicate searchPred) throws HyracksDataException {
        // in case open is called multiple times without closing
        if (page0 != null) {
            releasePages();
        }
        originalKeyCmp = initialState.getOriginalKeyComparator();
        page0 = initialState.getPage();
        pageId = ((BTreeCursorInitialState) initialState).getPageId();
        frame.setPage(page0);
        frame.setMultiComparator(originalKeyCmp);
        if (frame.getTupleCount() > 0) {
<<<<<<< HEAD
            context.prepareColumns(frame, bufferCache, fileId);
            frameTuple.newPage();
=======
            context.preparePageZeroSegments(frame, bufferCache, fileId);
            frameTuple.newPage();
            context.prepareColumns(frame, bufferCache, fileId);
>>>>>>> fcc0af0e
            initCursorPosition(searchPred);
        } else {
            yieldFirstCall = false;
            frameTuple.consume();
        }
    }

    protected void initCursorPosition(ISearchPredicate searchPred) throws HyracksDataException {
        setSearchPredicate(searchPred);
        reusablePredicate.setLowKeyComparator(originalKeyCmp);
        reusablePredicate.setHighKeyComparator(pred.getHighKeyComparator());
        reusablePredicate.setHighKey(pred.getHighKey(), pred.isHighKeyInclusive());
        yieldFirstCall = false;
        setCursorPosition();
    }

    private void setCursorPosition() throws HyracksDataException {
        int start = getLowKeyIndex();
        int end = getHighKeyIndex();
        if (end < start) {
            frameTuple.consume();
            return;
        }
        frameTuple.reset(start, end);
        yieldFirstCall = shouldYieldFirstCall();
    }

    protected boolean isNextIncluded() throws HyracksDataException {
        if (yieldFirstCall) {
            //The first call of frameTuple.next() was done during the opening of the cursor
            yieldFirstCall = false;
            return true;
        } else if (frameTuple.isConsumed()) {
            //All tuple were consumed
            return false;
        }
        //Next tuple
        frameTuple.next();
        //Check whether the frameTuple is not consumed and also include the search key
        return highKey == null
                || isLessOrEqual(frameTuple, highKey, pred.isHighKeyInclusive(), pred.getHighKeyComparator());
    }

    protected boolean shouldYieldFirstCall() throws HyracksDataException {
        // Proceed if the highKey is null or the current tuple's key is less than (or equal) the highKey
        return highKey == null
                || isLessOrEqual(frameTuple, highKey, pred.isHighKeyInclusive(), pred.getHighKeyComparator());
    }

    protected void releasePages() throws HyracksDataException {
        //Unpin all column pages first
        context.release(bufferCache);
        frameTuple.unpinColumnsPages();
        if (page0 != null) {
            bufferCache.unpin(page0, context);
        }
    }

    private boolean isLessOrEqual(ITupleReference left, ITupleReference right, boolean inclusive,
            MultiComparator comparator) throws HyracksDataException {
        int cmp = comparator.compare(left, right);
        return cmp < 0 || inclusive && cmp == 0;
    }

    protected int getLowKeyIndex() throws HyracksDataException {
        if (lowKey == null) {
            return 0;
        } else if (isLessOrEqual(frame.getRightmostTuple(), lowKey, !pred.isLowKeyInclusive(),
                pred.getLowKeyComparator())) {
            //The highest key from the frame is less than the requested lowKey
            return frame.getTupleCount();
        }

        int index = frameTuple.findTupleIndex(lowKey, pred.getLowKeyComparator(), lowKeyFtm, lowKeyFtp);
        if (pred.isLowKeyInclusive()) {
            index++;
        } else {
            if (index < 0) {
                index = frame.getTupleCount();
            }
        }

        return index;
    }

    protected int getHighKeyIndex() throws HyracksDataException {
        if (highKey == null) {
            return frame.getTupleCount() - 1;
        } else if (isLessOrEqual(highKey, frame.getLeftmostTuple(), !pred.isHighKeyInclusive(),
                pred.getHighKeyComparator())) {
            return -1;
        }

        int index = frameTuple.findTupleIndex(highKey, pred.getHighKeyComparator(), highKeyFtm, highKeyFtp);
        if (pred.isHighKeyInclusive()) {
            if (index < 0) {
                index = frame.getTupleCount() - 1;
            } else {
                index--;
            }
        }

        return index;
    }

    protected void setSearchPredicate(ISearchPredicate searchPred) {
        pred = (RangePredicate) searchPred;
        lowKey = pred.getLowKey();
        highKey = pred.getHighKey();

        lowKeyFtm = FindTupleMode.EXCLUSIVE;
        if (pred.isLowKeyInclusive()) {
            lowKeyFtp = FindTupleNoExactMatchPolicy.LOWER_KEY;
        } else {
            lowKeyFtp = FindTupleNoExactMatchPolicy.HIGHER_KEY;
        }

        highKeyFtm = FindTupleMode.EXCLUSIVE;
        if (pred.isHighKeyInclusive()) {
            highKeyFtp = FindTupleNoExactMatchPolicy.HIGHER_KEY;
        } else {
            highKeyFtp = FindTupleNoExactMatchPolicy.LOWER_KEY;
        }
    }

    @Override
    public void doClose() throws HyracksDataException {
        releasePages();
        frameTuple.close();
        context.close(bufferCache);
        page0 = null;
        pred = null;
    }

    @Override
    public void setBufferCache(IBufferCache bufferCache) {
        this.bufferCache = bufferCache;
    }

    @Override
    public void setFileId(int fileId) {
        this.fileId = fileId;
    }

    @Override
    public boolean isExclusiveLatchNodes() {
        return false;
    }

    /*
     * ***********************************************************
     * IColumnReadMultiPageOp
     * ***********************************************************
     */
    @Override
    public ICachedPage pin(int pageId) throws HyracksDataException {
        stats.getPageCounter().update(1);
        return bufferCache.pin(BufferedFileHandle.getDiskPageId(fileId, pageId));
    }

    @Override
    public void unpin(ICachedPage page) throws HyracksDataException {
        bufferCache.unpin(page);
    }

    @Override
    public int getPageSize() {
        return bufferCache.getPageSize();
    }
}<|MERGE_RESOLUTION|>--- conflicted
+++ resolved
@@ -92,14 +92,9 @@
         do {
             page0 = context.pinNext(frame, bufferCache, fileId);
             stats.getPageCounter().update(1);
-<<<<<<< HEAD
-            context.prepareColumns(frame, bufferCache, fileId);
-            frameTuple.newPage();
-=======
             context.preparePageZeroSegments(frame, bufferCache, fileId);
             frameTuple.newPage();
             context.prepareColumns(frame, bufferCache, fileId);
->>>>>>> fcc0af0e
             setCursorPosition();
             nextLeafPage = frame.getNextLeaf();
         } while (frame.getTupleCount() == 0 && nextLeafPage > 0);
@@ -137,14 +132,9 @@
         frame.setPage(page0);
         frame.setMultiComparator(originalKeyCmp);
         if (frame.getTupleCount() > 0) {
-<<<<<<< HEAD
-            context.prepareColumns(frame, bufferCache, fileId);
-            frameTuple.newPage();
-=======
             context.preparePageZeroSegments(frame, bufferCache, fileId);
             frameTuple.newPage();
             context.prepareColumns(frame, bufferCache, fileId);
->>>>>>> fcc0af0e
             initCursorPosition(searchPred);
         } else {
             yieldFirstCall = false;
