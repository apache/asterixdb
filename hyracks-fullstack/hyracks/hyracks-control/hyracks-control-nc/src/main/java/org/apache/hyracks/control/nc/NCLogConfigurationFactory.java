--- conflicted
+++ resolved
@@ -18,10 +18,10 @@
  */
 package org.apache.hyracks.control.nc;
 
+import java.io.File;
 import java.net.URI;
 
 import org.apache.hyracks.control.common.controllers.NCConfig;
-import org.apache.hyracks.util.file.FileUtil;
 import org.apache.logging.log4j.Level;
 import org.apache.logging.log4j.core.LoggerContext;
 import org.apache.logging.log4j.core.config.Configuration;
@@ -33,12 +33,6 @@
 import org.apache.logging.log4j.core.config.builder.api.LayoutComponentBuilder;
 import org.apache.logging.log4j.core.config.builder.impl.BuiltConfiguration;
 
-<<<<<<< HEAD
-=======
-import java.io.File;
-import java.net.URI;
-
->>>>>>> d9850dc6
 public class NCLogConfigurationFactory extends ConfigurationFactory {
     private NCConfig config;
 
@@ -57,40 +51,22 @@
         ComponentBuilder triggeringPolicy = builder.newComponent("Policies")
                 .addComponent(builder.newComponent("CronTriggeringPolicy").addAttribute("schedule", "0 0 0 * * ?"))
                 .addComponent(builder.newComponent("SizeBasedTriggeringPolicy").addAttribute("size", "50M"));
-<<<<<<< HEAD
-        AppenderComponentBuilder defaultRoll =
-                builder.newAppender("default", "RollingFile")
-                        .addAttribute("fileName", FileUtil.joinPath(logDir, "nc-" + nodeId + ".log"))
-                        .addAttribute("filePattern",
-                                FileUtil.joinPath(logDir, "nc-" + nodeId + "-%d{MM-dd-yy-ss}.log.gz"))
-                        .add(defaultLayout).addComponent(triggeringPolicy);
-=======
         AppenderComponentBuilder defaultRoll = builder.newAppender("default", "RollingFile")
                 .addAttribute("fileName", new File(logDir, "nc-" + nodeId + ".log").getAbsolutePath())
                 .addAttribute("filePattern",
-                        new File(logDir, "nc-" + nodeId + "-%d{MM-dd-yy}.log.gz").getAbsolutePath())
+                        new File(logDir, "nc-" + nodeId + "-%d{MM-dd-yy-ss}.log.gz").getAbsolutePath())
                 .add(defaultLayout).addComponent(triggeringPolicy);
->>>>>>> d9850dc6
         builder.add(defaultRoll);
 
         // create the new logger
         builder.add(builder.newRootLogger(Level.INFO).add(builder.newAppenderRef("default")));
 
         LayoutComponentBuilder accessLayout = builder.newLayout("PatternLayout").addAttribute("pattern", "%m%n");
-<<<<<<< HEAD
-        AppenderComponentBuilder accessRoll =
-                builder.newAppender("access", "RollingFile")
-                        .addAttribute("fileName", FileUtil.joinPath(logDir, "access-" + nodeId + ".log"))
-                        .addAttribute("filePattern",
-                                FileUtil.joinPath(logDir, "access-" + nodeId + "-%d{MM-dd-yy-ss}.log.gz"))
-                        .add(accessLayout).addComponent(triggeringPolicy);
-=======
         AppenderComponentBuilder accessRoll = builder.newAppender("access", "RollingFile")
                 .addAttribute("fileName", new File(logDir, "access-" + nodeId + ".log").getAbsolutePath())
                 .addAttribute("filePattern",
-                        new File(logDir, "access-" + nodeId + "-%d{MM-dd-yy}.log.gz").getAbsolutePath())
+                        new File(logDir, "access-" + nodeId + "-%d{MM-dd-yy-ss}.log.gz").getAbsolutePath())
                 .add(accessLayout).addComponent(triggeringPolicy);
->>>>>>> d9850dc6
         builder.add(accessRoll);
         builder.add(builder.newLogger("org.apache.hyracks.http.server.CLFLogger", Level.forName("ACCESS", 550))
                 .add(builder.newAppenderRef("access")).addAttribute("additivity", false));
