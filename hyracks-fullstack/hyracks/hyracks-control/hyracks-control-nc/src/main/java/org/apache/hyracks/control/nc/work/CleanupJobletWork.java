--- conflicted
+++ resolved
@@ -47,11 +47,7 @@
 
     @Override
     public void run() {
-<<<<<<< HEAD
-        LOGGER.debug("cleaning up {}", jobId);
-=======
         LOGGER.debug("cleaning up {}, status:{}", jobId, status);
->>>>>>> 9b4dbe4f
         ncs.removeJobParameterByteStore(jobId);
         ncs.getPartitionManager().jobCompleted(jobId, status);
         Map<JobId, Joblet> jobletMap = ncs.getJobletMap();
