/*
 * Licensed to the Apache Software Foundation (ASF) under one
 * or more contributor license agreements.  See the NOTICE file
 * distributed with this work for additional information
 * regarding copyright ownership.  The ASF licenses this file
 * to you under the Apache License, Version 2.0 (the
 * "License"); you may not use this file except in compliance
 * with the License.  You may obtain a copy of the License at
 *
 *   http://www.apache.org/licenses/LICENSE-2.0
 *
 * Unless required by applicable law or agreed to in writing,
 * software distributed under the License is distributed on an
 * "AS IS" BASIS, WITHOUT WARRANTIES OR CONDITIONS OF ANY
 * KIND, either express or implied.  See the License for the
 * specific language governing permissions and limitations
 * under the License.
 */
package org.apache.hyracks.control.cc.partitions;

import java.util.ArrayList;
import java.util.Collection;
import java.util.HashMap;
import java.util.Iterator;
import java.util.List;
import java.util.Map;
import java.util.Set;

import org.apache.commons.lang3.tuple.Pair;
import org.apache.hyracks.api.dataflow.TaskAttemptId;
import org.apache.hyracks.api.job.JobId;
import org.apache.hyracks.api.partitions.PartitionId;
import org.apache.hyracks.control.common.job.PartitionDescriptor;
import org.apache.hyracks.control.common.job.PartitionRequest;
import org.apache.hyracks.control.common.job.PartitionState;
import org.apache.logging.log4j.LogManager;
import org.apache.logging.log4j.Logger;

public class PartitionMatchMaker {
    private static final Logger LOGGER = LogManager.getLogger();

    private final Map<PartitionId, List<PartitionDescriptor>> partitionDescriptors;

    private final Map<PartitionId, List<PartitionRequest>> partitionRequests;

    public PartitionMatchMaker() {
        partitionDescriptors = new HashMap<>();
        partitionRequests = new HashMap<>();
    }

    public List<Pair<PartitionDescriptor, PartitionRequest>> registerPartitionDescriptor(
            PartitionDescriptor partitionDescriptor) {
        List<Pair<PartitionDescriptor, PartitionRequest>> matches = new ArrayList<>();
        PartitionId pid = partitionDescriptor.getPartitionId();
        boolean matched = false;
        List<PartitionRequest> requests = partitionRequests.get(pid);
        if (requests != null) {
            Iterator<PartitionRequest> i = requests.iterator();
            while (i.hasNext()) {
                PartitionRequest req = i.next();
                if (partitionDescriptor.getState().isAtLeast(req.getMinimumState())) {
                    matches.add(Pair.of(partitionDescriptor, req));
                    i.remove();
                    matched = true;
                    if (!partitionDescriptor.isReusable()) {
                        break;
                    }
                }
            }
            if (requests.isEmpty()) {
                partitionRequests.remove(pid);
            }
        }

        if (!matched) {
            List<PartitionDescriptor> descriptors = partitionDescriptors.computeIfAbsent(pid, k -> new ArrayList<>());
            descriptors.add(partitionDescriptor);
        }

        return matches;
    }

    public Pair<PartitionDescriptor, PartitionRequest> matchPartitionRequest(PartitionRequest partitionRequest) {
        Pair<PartitionDescriptor, PartitionRequest> match = null;

        PartitionId pid = partitionRequest.getPartitionId();

        List<PartitionDescriptor> descriptors = partitionDescriptors.get(pid);
        if (descriptors != null) {
            Iterator<PartitionDescriptor> i = descriptors.iterator();
            while (i.hasNext()) {
                PartitionDescriptor descriptor = i.next();
                if (descriptor.getState().isAtLeast(partitionRequest.getMinimumState())) {
                    match = Pair.of(descriptor, partitionRequest);
                    if (!descriptor.isReusable()) {
                        i.remove();
                    }
                    break;
                }
            }
            if (descriptors.isEmpty()) {
                partitionDescriptors.remove(pid);
            }
        }

        if (match == null) {
            List<PartitionRequest> requests = partitionRequests.computeIfAbsent(pid, k -> new ArrayList<>());
            requests.add(partitionRequest);
        }

        return match;
    }

    public PartitionState getMaximumAvailableState(PartitionId pid) {
        List<PartitionDescriptor> descriptors = partitionDescriptors.get(pid);
        if (descriptors == null) {
            return null;
        }
        for (PartitionDescriptor descriptor : descriptors) {
            if (descriptor.getState() == PartitionState.COMMITTED) {
                return PartitionState.COMMITTED;
            }
        }
        return PartitionState.STARTED;
    }

    private interface IEntryFilter<T> {
        boolean matches(T o);
    }

    private static <T> void removeEntries(List<T> list, IEntryFilter<T> filter) {
        list.removeIf(filter::matches);
    }

    private static <T> void removeEntries(Map<PartitionId, List<T>> map, IEntryFilter<T> filter) {
        Iterator<Map.Entry<PartitionId, List<T>>> i = map.entrySet().iterator();
        while (i.hasNext()) {
            Map.Entry<PartitionId, List<T>> e = i.next();
            List<T> list = e.getValue();
            removeEntries(list, filter);
            if (list.isEmpty()) {
                i.remove();
            }
        }
    }

    public void notifyNodeFailures(final Collection<String> deadNodes) {
        removeEntries(partitionDescriptors, o -> deadNodes.contains(o.getNodeId()));
        removeEntries(partitionRequests, o -> deadNodes.contains(o.getNodeId()));
    }

<<<<<<< HEAD
    public void removeUncommittedPartitions(Set<PartitionId> partitionIds, Set<TaskAttemptId> taIds, JobId jobId) {
        if (!partitionIds.isEmpty()) {
            LOGGER.debug("Removing uncommitted partitions {}: {}", jobId, partitionIds);
=======
    public void removeUncommittedPartitions(Set<PartitionId> partitionIds, final Set<TaskAttemptId> taIds) {
        if (partitionIds != null && !partitionIds.isEmpty()) {
            LOGGER.debug("Removing uncommitted partitions {}", partitionIds);
>>>>>>> f124592d
        }
        IEntryFilter<PartitionDescriptor> filter =
                o -> o.getState() != PartitionState.COMMITTED && taIds.contains(o.getProducingTaskAttemptId());
        for (PartitionId pid : partitionIds) {
            List<PartitionDescriptor> descriptors = partitionDescriptors.get(pid);
            if (descriptors != null) {
                removeEntries(descriptors, filter);
                if (descriptors.isEmpty()) {
                    partitionDescriptors.remove(pid);
                }
            }
        }
    }

<<<<<<< HEAD
    public void removePartitionRequests(Set<PartitionId> partitionIds, Set<TaskAttemptId> taIds, JobId jobId) {
        if (!partitionIds.isEmpty()) {
            LOGGER.debug("Removing partition requests {}: {}", jobId, partitionIds);
=======
    public void removePartitionRequests(Set<PartitionId> partitionIds, final Set<TaskAttemptId> taIds) {
        if (partitionIds != null && !partitionIds.isEmpty()) {
            LOGGER.debug("Removing partition requests {}", partitionIds);
>>>>>>> f124592d
        }
        IEntryFilter<PartitionRequest> filter = o -> taIds.contains(o.getRequestingTaskAttemptId());
        for (PartitionId pid : partitionIds) {
            List<PartitionRequest> requests = partitionRequests.get(pid);
            if (requests != null) {
                removeEntries(requests, filter);
                if (requests.isEmpty()) {
                    partitionRequests.remove(pid);
                }
            }
        }
    }
}<|MERGE_RESOLUTION|>--- conflicted
+++ resolved
@@ -149,15 +149,9 @@
         removeEntries(partitionRequests, o -> deadNodes.contains(o.getNodeId()));
     }
 
-<<<<<<< HEAD
     public void removeUncommittedPartitions(Set<PartitionId> partitionIds, Set<TaskAttemptId> taIds, JobId jobId) {
-        if (!partitionIds.isEmpty()) {
+        if (partitionIds != null && !partitionIds.isEmpty()) {
             LOGGER.debug("Removing uncommitted partitions {}: {}", jobId, partitionIds);
-=======
-    public void removeUncommittedPartitions(Set<PartitionId> partitionIds, final Set<TaskAttemptId> taIds) {
-        if (partitionIds != null && !partitionIds.isEmpty()) {
-            LOGGER.debug("Removing uncommitted partitions {}", partitionIds);
->>>>>>> f124592d
         }
         IEntryFilter<PartitionDescriptor> filter =
                 o -> o.getState() != PartitionState.COMMITTED && taIds.contains(o.getProducingTaskAttemptId());
@@ -172,15 +166,9 @@
         }
     }
 
-<<<<<<< HEAD
     public void removePartitionRequests(Set<PartitionId> partitionIds, Set<TaskAttemptId> taIds, JobId jobId) {
-        if (!partitionIds.isEmpty()) {
+        if (partitionIds != null && !partitionIds.isEmpty()) {
             LOGGER.debug("Removing partition requests {}: {}", jobId, partitionIds);
-=======
-    public void removePartitionRequests(Set<PartitionId> partitionIds, final Set<TaskAttemptId> taIds) {
-        if (partitionIds != null && !partitionIds.isEmpty()) {
-            LOGGER.debug("Removing partition requests {}", partitionIds);
->>>>>>> f124592d
         }
         IEntryFilter<PartitionRequest> filter = o -> taIds.contains(o.getRequestingTaskAttemptId());
         for (PartitionId pid : partitionIds) {
