--- conflicted
+++ resolved
@@ -135,13 +135,12 @@
       <scope>test</scope>
       <exclusions>
         <exclusion>
-<<<<<<< HEAD
-          <groupId>log4j</groupId>
-          <artifactId>log4j</artifactId>
-=======
           <groupId>io.netty</groupId>
           <artifactId>netty-all</artifactId>
->>>>>>> fa0ddb63
+        </exclusion>
+        <exclusion>
+          <groupId>log4j</groupId>
+          <artifactId>log4j</artifactId>
         </exclusion>
       </exclusions>
     </dependency>
