--- conflicted
+++ resolved
@@ -179,19 +179,12 @@
       <scope>test</scope>
       <exclusions>
         <exclusion>
-<<<<<<< HEAD
-=======
           <groupId>net.minidev</groupId>
           <artifactId>json-smart</artifactId>
         </exclusion>
         <exclusion>
           <groupId>log4j</groupId>
           <artifactId>log4j</artifactId>
-        </exclusion>
-        <exclusion>
->>>>>>> 46ca03f9
-          <groupId>org.slf4j</groupId>
-          <artifactId>slf4j-reload4j</artifactId>
         </exclusion>
         <exclusion>
           <groupId>ch.qos.reload4j</groupId>
