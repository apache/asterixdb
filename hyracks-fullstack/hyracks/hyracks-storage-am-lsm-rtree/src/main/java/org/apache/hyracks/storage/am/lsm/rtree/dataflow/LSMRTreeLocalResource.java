--- conflicted
+++ resolved
@@ -111,10 +111,7 @@
     @Override
     public IIndex createInstance(INCServiceContext ncServiceCtx) throws HyracksDataException {
         IIOManager ioManager = storageManager.getIoManager(ncServiceCtx);
-<<<<<<< HEAD
-=======
         NCConfig storageConfig = ((NodeControllerService) ncServiceCtx.getControllerService()).getConfiguration();
->>>>>>> fcc0af0e
         FileReference fileRef = ioManager.resolve(path);
         List<IVirtualBufferCache> virtualBufferCaches = vbcProvider.getVirtualBufferCaches(ncServiceCtx, fileRef);
         ioOpCallbackFactory.initialize(ncServiceCtx, this);
