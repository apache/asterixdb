/*
 * Licensed to the Apache Software Foundation (ASF) under one
 * or more contributor license agreements.  See the NOTICE file
 * distributed with this work for additional information
 * regarding copyright ownership.  The ASF licenses this file
 * to you under the Apache License, Version 2.0 (the
 * "License"); you may not use this file except in compliance
 * with the License.  You may obtain a copy of the License at
 *
 *   http://www.apache.org/licenses/LICENSE-2.0
 *
 * Unless required by applicable law or agreed to in writing,
 * software distributed under the License is distributed on an
 * "AS IS" BASIS, WITHOUT WARRANTIES OR CONDITIONS OF ANY
 * KIND, either express or implied.  See the License for the
 * specific language governing permissions and limitations
 * under the License.
 */
package org.apache.hyracks.ipc.security;

import java.io.File;
import java.security.KeyStore;
import java.util.Optional;

import org.apache.hyracks.api.network.INetworkSecurityConfig;

public class NetworkSecurityConfig implements INetworkSecurityConfig {

    private static final long serialVersionUID = -1914030130038989199L;
    private final boolean sslEnabled;
    private final File keyStoreFile;
    private final File trustStoreFile;
    private final String keyStorePassword;
<<<<<<< HEAD
    private final transient KeyStore keyStore;
=======
>>>>>>> 84935cdb

    private NetworkSecurityConfig(boolean sslEnabled, String keyStoreFile, String keyStorePassword,
            String trustStoreFile) {
        this.sslEnabled = sslEnabled;
        this.keyStoreFile = keyStoreFile != null ? new File(keyStoreFile) : null;
        this.keyStorePassword = keyStorePassword;
        this.trustStoreFile = trustStoreFile != null ? new File(trustStoreFile) : null;
    }

    public static NetworkSecurityConfig of(boolean sslEnabled, String keyStoreFile, String keyStorePassword,
            String trustStoreFile) {
        return new NetworkSecurityConfig(sslEnabled, keyStoreFile, keyStorePassword, trustStoreFile);
    }

    @Override
    public boolean isSslEnabled() {
        return sslEnabled;
    }

    @Override
    public File getKeyStoreFile() {
        return keyStoreFile;
    }

    @Override
    public String getKeyStorePassword() {
        return keyStorePassword;
    }

    @Override
    public KeyStore getKeyStore() {
        return null;
    }

    @Override
    public KeyStore getTrustStore() {
        return null;
    }

    @Override
    public File getTrustStoreFile() {
        return trustStoreFile;
    }

    @Override
    public Optional<String> getTrustStorePassword() {
        return Optional.empty();
    }
}<|MERGE_RESOLUTION|>--- conflicted
+++ resolved
@@ -20,7 +20,6 @@
 
 import java.io.File;
 import java.security.KeyStore;
-import java.util.Optional;
 
 import org.apache.hyracks.api.network.INetworkSecurityConfig;
 
@@ -31,10 +30,6 @@
     private final File keyStoreFile;
     private final File trustStoreFile;
     private final String keyStorePassword;
-<<<<<<< HEAD
-    private final transient KeyStore keyStore;
-=======
->>>>>>> 84935cdb
 
     private NetworkSecurityConfig(boolean sslEnabled, String keyStoreFile, String keyStorePassword,
             String trustStoreFile) {
@@ -78,9 +73,4 @@
     public File getTrustStoreFile() {
         return trustStoreFile;
     }
-
-    @Override
-    public Optional<String> getTrustStorePassword() {
-        return Optional.empty();
-    }
 }