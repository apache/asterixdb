/*
 * Licensed to the Apache Software Foundation (ASF) under one
 * or more contributor license agreements.  See the NOTICE file
 * distributed with this work for additional information
 * regarding copyright ownership.  The ASF licenses this file
 * to you under the Apache License, Version 2.0 (the
 * "License"); you may not use this file except in compliance
 * with the License.  You may obtain a copy of the License at
 *
 *   http://www.apache.org/licenses/LICENSE-2.0
 *
 * Unless required by applicable law or agreed to in writing,
 * software distributed under the License is distributed on an
 * "AS IS" BASIS, WITHOUT WARRANTIES OR CONDITIONS OF ANY
 * KIND, either express or implied.  See the License for the
 * specific language governing permissions and limitations
 * under the License.
 */
package org.apache.hyracks.ipc.security;

import java.io.FileInputStream;
import java.security.KeyStore;
import java.security.SecureRandom;

import javax.net.ssl.KeyManagerFactory;
import javax.net.ssl.SSLContext;
import javax.net.ssl.SSLEngine;
import javax.net.ssl.TrustManagerFactory;

import org.apache.hyracks.api.network.INetworkSecurityConfig;
import org.apache.hyracks.api.network.INetworkSecurityManager;
import org.apache.hyracks.api.network.ISocketChannelFactory;
import org.apache.hyracks.ipc.sockets.PlainSocketChannelFactory;
import org.apache.hyracks.ipc.sockets.SslSocketChannelFactory;

public class NetworkSecurityManager implements INetworkSecurityManager {

    private volatile INetworkSecurityConfig config;
    private final ISocketChannelFactory sslSocketFactory;
    public static final String TSL_VERSION = "TLSv1.2";

    public NetworkSecurityManager(INetworkSecurityConfig config) {
        this.config = config;
<<<<<<< HEAD
=======
        if (config.isSslEnabled()) {
            System.setProperty("javax.net.ssl.trustStore", config.getTrustStoreFile().getAbsolutePath());
            config.getTrustStorePassword().ifPresent(pw -> System.setProperty("javax.net.ssl.trustStorePassword", pw));
        }
>>>>>>> 84935cdb
        sslSocketFactory = new SslSocketChannelFactory(this);
    }

    @Override
    public SSLContext newSSLContext() {
<<<<<<< HEAD
        return newSSLContext(config);
=======
        try {
            final char[] password = getKeyStorePassword();
            KeyStore engineKeyStore = config.getKeyStore();
            if (engineKeyStore == null) {
                engineKeyStore = loadKeyStoreFromFile(password);
            }
            final String defaultAlgorithm = KeyManagerFactory.getDefaultAlgorithm();
            KeyManagerFactory keyManagerFactory = KeyManagerFactory.getInstance(defaultAlgorithm);
            TrustManagerFactory trustManagerFactory = TrustManagerFactory.getInstance(defaultAlgorithm);
            keyManagerFactory.init(engineKeyStore, password);
            KeyStore trustStore = config.getTrustStore();
            if (trustStore == null) {
                trustStore =
                        loadTrustStoreFromFile(config.getTrustStorePassword().map(String::toCharArray).orElse(null));
            }
            trustManagerFactory.init(trustStore);
            SSLContext ctx = SSLContext.getInstance(TSL_VERSION);
            ctx.init(keyManagerFactory.getKeyManagers(), trustManagerFactory.getTrustManagers(), new SecureRandom());
            return ctx;
        } catch (Exception ex) {
            throw new IllegalStateException("Failed to create SSLEngine", ex);
        }
>>>>>>> 84935cdb
    }

    @Override
    public SSLEngine newSSLEngine() {
        try {
            SSLContext ctx = newSSLContext();
            return ctx.createSSLEngine();
        } catch (Exception ex) {
            throw new IllegalStateException("Failed to create SSLEngine", ex);
        }
    }

    public ISocketChannelFactory getSocketChannelFactory() {
        if (config.isSslEnabled()) {
            return sslSocketFactory;
        }
        return PlainSocketChannelFactory.INSTANCE;
    }

    @Override
    public INetworkSecurityConfig getConfiguration() {
        return config;
    }

    @Override
    public void setConfiguration(INetworkSecurityConfig config) {
        this.config = config;
    }

    public static SSLContext newSSLContext(INetworkSecurityConfig config) {
        try {
            final char[] password = getKeyStorePassword(config);
            KeyStore engineKeyStore = config.getKeyStore();
            if (engineKeyStore == null) {
                engineKeyStore = loadKeyStoreFromFile(password, config);
            }
            final String defaultAlgorithm = KeyManagerFactory.getDefaultAlgorithm();
            KeyManagerFactory keyManagerFactory = KeyManagerFactory.getInstance(defaultAlgorithm);
            TrustManagerFactory trustManagerFactory = TrustManagerFactory.getInstance(defaultAlgorithm);
            keyManagerFactory.init(engineKeyStore, password);
            final KeyStore trustStore = loadTrustStoreFromFile(password, config);
            trustManagerFactory.init(trustStore);
            SSLContext ctx = SSLContext.getInstance(TSL_VERSION);
            ctx.init(keyManagerFactory.getKeyManagers(), trustManagerFactory.getTrustManagers(), new SecureRandom());
            return ctx;
        } catch (Exception ex) {
            throw new IllegalStateException("Failed to create SSLEngine", ex);
        }
    }

    private static KeyStore loadKeyStoreFromFile(char[] password, INetworkSecurityConfig config) {
        try {
            final KeyStore ks = KeyStore.getInstance(KeyStore.getDefaultType());
            ks.load(new FileInputStream(config.getKeyStoreFile()), password);
            return ks;
        } catch (Exception e) {
            throw new IllegalStateException("failed to load key store", e);
        }
    }

    private static KeyStore loadTrustStoreFromFile(char[] password, INetworkSecurityConfig config) {
        try {
            final KeyStore ks = KeyStore.getInstance(KeyStore.getDefaultType());
            ks.load(new FileInputStream(config.getTrustStoreFile()), password);
            return ks;
        } catch (Exception e) {
            throw new IllegalStateException("failed to load trust store", e);
        }
    }

    private static char[] getKeyStorePassword(INetworkSecurityConfig config) {
        final String pass = config.getKeyStorePassword();
        return pass == null || pass.isEmpty() ? null : pass.toCharArray();
    }
}<|MERGE_RESOLUTION|>--- conflicted
+++ resolved
@@ -41,44 +41,12 @@
 
     public NetworkSecurityManager(INetworkSecurityConfig config) {
         this.config = config;
-<<<<<<< HEAD
-=======
-        if (config.isSslEnabled()) {
-            System.setProperty("javax.net.ssl.trustStore", config.getTrustStoreFile().getAbsolutePath());
-            config.getTrustStorePassword().ifPresent(pw -> System.setProperty("javax.net.ssl.trustStorePassword", pw));
-        }
->>>>>>> 84935cdb
         sslSocketFactory = new SslSocketChannelFactory(this);
     }
 
     @Override
     public SSLContext newSSLContext() {
-<<<<<<< HEAD
         return newSSLContext(config);
-=======
-        try {
-            final char[] password = getKeyStorePassword();
-            KeyStore engineKeyStore = config.getKeyStore();
-            if (engineKeyStore == null) {
-                engineKeyStore = loadKeyStoreFromFile(password);
-            }
-            final String defaultAlgorithm = KeyManagerFactory.getDefaultAlgorithm();
-            KeyManagerFactory keyManagerFactory = KeyManagerFactory.getInstance(defaultAlgorithm);
-            TrustManagerFactory trustManagerFactory = TrustManagerFactory.getInstance(defaultAlgorithm);
-            keyManagerFactory.init(engineKeyStore, password);
-            KeyStore trustStore = config.getTrustStore();
-            if (trustStore == null) {
-                trustStore =
-                        loadTrustStoreFromFile(config.getTrustStorePassword().map(String::toCharArray).orElse(null));
-            }
-            trustManagerFactory.init(trustStore);
-            SSLContext ctx = SSLContext.getInstance(TSL_VERSION);
-            ctx.init(keyManagerFactory.getKeyManagers(), trustManagerFactory.getTrustManagers(), new SecureRandom());
-            return ctx;
-        } catch (Exception ex) {
-            throw new IllegalStateException("Failed to create SSLEngine", ex);
-        }
->>>>>>> 84935cdb
     }
 
     @Override
@@ -119,7 +87,10 @@
             KeyManagerFactory keyManagerFactory = KeyManagerFactory.getInstance(defaultAlgorithm);
             TrustManagerFactory trustManagerFactory = TrustManagerFactory.getInstance(defaultAlgorithm);
             keyManagerFactory.init(engineKeyStore, password);
-            final KeyStore trustStore = loadTrustStoreFromFile(password, config);
+            KeyStore trustStore = config.getTrustStore();
+            if (trustStore == null) {
+                trustStore = loadTrustStoreFromFile(password, config);
+            }
             trustManagerFactory.init(trustStore);
             SSLContext ctx = SSLContext.getInstance(TSL_VERSION);
             ctx.init(keyManagerFactory.getKeyManagers(), trustManagerFactory.getTrustManagers(), new SecureRandom());
