--- conflicted
+++ resolved
@@ -42,41 +42,6 @@
     <root.dir>${basedir}/../..</root.dir>
   </properties>
 
-<<<<<<< HEAD
-    <dependencies>
-        <dependency>
-            <groupId>org.apache.hyracks</groupId>
-            <artifactId>hyracks-api</artifactId>
-            <version>0.2.18-SNAPSHOT</version>
-            <type>jar</type>
-            <scope>compile</scope>
-        </dependency>
-        <dependency>
-            <groupId>org.apache.hyracks</groupId>
-            <artifactId>hyracks-dataflow-common</artifactId>
-            <version>0.2.18-SNAPSHOT</version>
-            <type>jar</type>
-            <scope>compile</scope>
-        </dependency>
-        <dependency>
-            <groupId>org.apache.hyracks</groupId>
-            <artifactId>hyracks-storage-common</artifactId>
-            <version>0.2.18-SNAPSHOT</version>
-            <type>jar</type>
-            <scope>compile</scope>
-        </dependency>
-        <dependency>
-            <groupId>commons-io</groupId>
-            <artifactId>commons-io</artifactId>
-        </dependency>
-        <dependency>
-            <groupId>org.apache.hyracks</groupId>
-            <artifactId>hyracks-control-nc</artifactId>
-            <version>0.2.18-SNAPSHOT</version>
-            <scope>test</scope>
-        </dependency>
-    </dependencies>
-=======
   <dependencies>
     <dependency>
       <groupId>org.apache.hyracks</groupId>
@@ -93,6 +58,13 @@
       <scope>compile</scope>
     </dependency>
     <dependency>
+      <groupId>org.apache.hyracks</groupId>
+      <artifactId>hyracks-storage-common</artifactId>
+      <version>0.2.18-SNAPSHOT</version>
+      <type>jar</type>
+      <scope>compile</scope>
+    </dependency>
+    <dependency>
       <groupId>commons-io</groupId>
       <artifactId>commons-io</artifactId>
     </dependency>
@@ -103,5 +75,4 @@
       <scope>test</scope>
     </dependency>
   </dependencies>
->>>>>>> f8153952
 </project>