/*
 * Licensed to the Apache Software Foundation (ASF) under one
 * or more contributor license agreements.  See the NOTICE file
 * distributed with this work for additional information
 * regarding copyright ownership.  The ASF licenses this file
 * to you under the Apache License, Version 2.0 (the
 * "License"); you may not use this file except in compliance
 * with the License.  You may obtain a copy of the License at
 *
 *   http://www.apache.org/licenses/LICENSE-2.0
 *
 * Unless required by applicable law or agreed to in writing,
 * software distributed under the License is distributed on an
 * "AS IS" BASIS, WITHOUT WARRANTIES OR CONDITIONS OF ANY
 * KIND, either express or implied.  See the License for the
 * specific language governing permissions and limitations
 * under the License.
 */
package org.apache.hyracks.dataflow.std.file;

import java.io.IOException;
import java.io.Reader;
import java.util.Arrays;
import java.util.function.Supplier;

import org.apache.hyracks.api.exceptions.IWarningCollector;
import org.apache.hyracks.util.ParseUtil;

public class FieldCursorForDelimitedDataParser {

    private enum State {
        INIT, //initial state
        IN_RECORD, //cursor is inside record
        EOR, //cursor is at end of record
        CR, //cursor at carriage return
        EOF, //end of stream reached
        FAILED // cursor failed to parse a field
    }

    public enum Result {
        OK,
        ERROR,
        END
    }

    private static final String CLOSING_Q = "missing a closing quote";
    private static final String OPENING_Q = "a quote should be in the beginning";
    private static final String DELIMITER_AFTER_Q = "a quote enclosing a field needs to be followed by the delimiter";
    private final IWarningCollector warnings;
    private final Supplier<String> dataSourceName;
    private char[] buffer; //buffer to holds the input coming form the underlying input stream
    private int fStart; //start position for field
    private int fEnd; //end position for field
    private long lineCount; //count of lines
    private int fieldCount; //count of fields in current record
    private int escapedQuoteCount; //count of escaped quotes
    private boolean containsEscapedQuotes; //does current field contain escaped quotes

    private static final int INITIAL_BUFFER_SIZE = 4096;//initial buffer size
    private static final int INCREMENT = 4096; //increment size

    private final Reader in; //the underlying buffer

    private int start; //start of valid buffer area
    private int end; //end of valid buffer area
    private State state; //state (see states above)

    private int lastQuotePosition; //position of last quote
    private int lastEscapedQuotePosition; //position of last escaped quote
    private int lastDelimiterPosition; //position of last delimiter
    private int lastEscapePosition; //position of last escape
    private int quoteCount; //count of single quotes
    private boolean startedQuote; //whether a quote has been started

    private final char quote; //the quote character
    private final char fieldDelimiter; //the delimiter
    private final boolean qouteCheckNeeded;

    private final char escape;

    public FieldCursorForDelimitedDataParser(Reader in, char fieldDelimiter, char quote, char escape,
<<<<<<< HEAD
            IWarningCollector warningCollector, Supplier<String> dataSourceName) {
=======
            IWarningCollector warningCollector, Supplier<String> dataSourceName, boolean qouteCheckNeeded) {
>>>>>>> 16745f13
        this.warnings = warningCollector;
        this.dataSourceName = dataSourceName;
        this.in = in;
        if (in != null) {
            buffer = new char[INITIAL_BUFFER_SIZE];
            end = 0;
        } else {
            end = Integer.MAX_VALUE;
        }
        start = 0;
        state = State.INIT;
        this.quote = quote;
        this.fieldDelimiter = fieldDelimiter;
        this.escape = escape;
        lastDelimiterPosition = -1;
        lastQuotePosition = -1;
        lastEscapedQuotePosition = -1;
        lastEscapePosition = -1;
        quoteCount = 0;
        escapedQuoteCount = 0;
        startedQuote = false;
        containsEscapedQuotes = false;
        lineCount = 1;
        fieldCount = 0;
        this.qouteCheckNeeded = qouteCheckNeeded;
    }

    public char[] getBuffer() {
        return buffer;
    }

    public int getFieldStart() {
        return fStart;
    }

    public int getFieldLength() {
        return fEnd - fStart;
    }

    public boolean isFieldEmpty() {
        return fStart == fEnd;
    }

    public boolean fieldHasEscapedQuote() {
        return containsEscapedQuotes;
    }

    public int getFieldCount() {
        return fieldCount;
    }

    public long getLineCount() {
        return lineCount;
    }

    public void nextRecord(char[] buffer, int recordLength, long lineNumber) {
        lineCount = lineNumber;
        fieldCount = 0;
        lastDelimiterPosition = -1;
        lastQuotePosition = -1;
        lastEscapedQuotePosition = -1;
        lastEscapePosition = -1;
        quoteCount = 0;
        escapedQuoteCount = 0;
        startedQuote = false;
        containsEscapedQuotes = false;
        start = 0;
        end = recordLength;
        state = State.IN_RECORD;
        this.buffer = buffer;
    }

    public boolean nextRecord() throws IOException {
        fieldCount = 0;
        while (true) {
            switch (state) {
                case INIT:
                    boolean eof = !readMore();
                    if (eof) {
                        state = State.EOF;
                        return false;
                    } else {
                        state = State.IN_RECORD;
                        return true;
                    }

                case IN_RECORD:
                    int p = start;
                    char lastChar = '\0';
                    while (true) {
                        if (p >= end) {
                            int s = start;
                            eof = !readMore();
                            if (eof) {
                                state = State.EOF;
                                return start < end;
                            }
                            p -= (s - start);
                            lastQuotePosition -= (s - start);
                            lastEscapedQuotePosition -= (s - start);
                            lastDelimiterPosition -= (s - start);
                        }
                        char ch = buffer[p];
                        // We perform rough format correctness (delimiter, quote) check here
                        // to set the starting position of a record.
                        // In the field level, more checking will be conducted.
                        if (ch == escape) {
                            // this may or may not be an escape. the next character must be a quote for it to be.
                            lastEscapePosition = p;
                        }
<<<<<<< HEAD
                        if (ch == quote) {
                            boolean couldBeEscapedQuote =
                                    lastEscapePosition == p - 1 && lastEscapedQuotePosition != p - 1;
                            if (quote == escape) {
                                startedQuote = true;
                                // check two quotes in a row that aren't at the start of a field if quote is escape, e.g. ""
                                if (couldBeEscapedQuote && start != p - 1) {
                                    lastEscapedQuotePosition = p;
                                }
                            } else {
                                if (couldBeEscapedQuote) {
                                    lastEscapedQuotePosition = p;
                                }
                            }
                            lastQuotePosition = p;
                        } else if (ch == fieldDelimiter) {
                            if (startedQuote && lastQuotePosition == p - 1 && lastEscapedQuotePosition != p - 1) {
                                startedQuote = false;
                                lastDelimiterPosition = p;
=======
                        if (qouteCheckNeeded) {
                            if (ch == quote) {
                                boolean couldBeEscapedQuote =
                                        lastEscapePosition == p - 1 && lastEscapedQuotePosition != p - 1;
                                if (quote == escape) {
                                    startedQuote = true;
                                    // check two quotes in a row that aren't at the start of a field if quote is escape, e.g. ""
                                    if (couldBeEscapedQuote && start != p - 1) {
                                        lastEscapedQuotePosition = p;
                                    }
                                } else {
                                    if (couldBeEscapedQuote) {
                                        lastEscapedQuotePosition = p;
                                    }
                                }
                                lastQuotePosition = p;
                            } else if (ch == fieldDelimiter) {
                                if (startedQuote && lastQuotePosition == p - 1 && lastEscapedQuotePosition != p - 1) {
                                    startedQuote = false;
                                    lastDelimiterPosition = p;
                                }
>>>>>>> 16745f13
                            }
                        }
                        if (ch == '\n' && !startedQuote) {
                            start = p + 1;
                            state = State.EOR;
                            lastDelimiterPosition = p;
                            break;
                        } else if (ch == '\r' && !startedQuote) {
                            start = p + 1;
                            state = State.CR;
                            lastDelimiterPosition = p;
                            break;
                        }
                        // count lines inside quotes
                        if (ch == '\r' || (ch == '\n' && lastChar != '\r')) {
                            lineCount++;
                        }
                        lastChar = ch;
                        ++p;
                    }
                    break;

                case CR:
                    if (start >= end) {
                        eof = !readMore();
                        if (eof) {
                            state = State.EOF;
                            return false;
                        }
                    }
                    char ch = buffer[start];
                    // if the next char "ch" is not \n, then count the \r
                    if (ch != '\n') {
                        lineCount++;
                    }
                    if (ch == '\n' && !startedQuote) {
                        ++start;
                        state = State.EOR;
                    } else {
                        state = State.IN_RECORD;
                        return true;
                    }

                case EOR:
                    lineCount++;
                    if (start >= end) {
                        eof = !readMore();
                        if (eof) {
                            state = State.EOF;
                            return false;
                        }
                    }
                    state = State.IN_RECORD;
                    lastDelimiterPosition = start;
                    return start < end;

                case EOF:
                    return false;
                case FAILED:
                    return false;
            }
        }
    }

    public Result nextField() throws IOException {
        switch (state) {
            case INIT:
            case EOR:
            case EOF:
            case CR:
                return Result.END;
            case FAILED:
                return Result.ERROR;

            case IN_RECORD:
                fieldCount++;
                // reset quote related values
                startedQuote = false;
                containsEscapedQuotes = false;
                lastQuotePosition = -1;
                lastEscapedQuotePosition = -1;
                lastEscapePosition = -1;
                quoteCount = 0;
                escapedQuoteCount = 0;

                char lastChar = '\0';
                int p = start;
                while (true) {
                    if (p >= end) {
                        int s = start;
                        boolean eof = !readMore();
                        p -= (s - start);
                        lastQuotePosition -= (lastQuotePosition > -1) ? (s - start) : 0;
                        lastEscapedQuotePosition -= (lastEscapedQuotePosition > -1) ? (s - start) : 0;
                        lastDelimiterPosition -= (lastDelimiterPosition > -1) ? (s - start) : 0;
                        if (eof) {
                            state = State.EOF;
                            if (!startedQuote) {
                                fStart = start;
                                fEnd = p;
                            } else {
                                if (lastQuotePosition == p - 1 && lastEscapedQuotePosition != p - 1
                                        && quoteCount == escapedQuoteCount * (escape == quote ? 2 : 1) + 2) {
                                    // set the position of fStart to +1, fEnd to -1 to remove quote character
                                    fStart = start + 1;
                                    fEnd = p - 1;
                                } else {
                                    state = State.FAILED;
                                    if (warnings.shouldWarn()) {
                                        warn(CLOSING_Q);
                                    }
                                    return Result.ERROR;
                                }
                            }
                            return Result.OK;
                        }
                    }
                    char ch = buffer[p];
                    if (ch == quote && qouteCheckNeeded) {
                        // If this is first quote in the field, then it needs to be placed in the beginning.
                        if (!startedQuote) {
                            if (p == start) {
                                startedQuote = true;
                            } else {
                                // In this case, we don't have a quote in the beginning of a field.
                                state = State.FAILED;
                                if (warnings.shouldWarn()) {
                                    warn(OPENING_Q);
                                }
                                return Result.ERROR;
                            }
                        }
                        // Check escaped quotes - \ESC". We check [start != p-2] if escape is quote
                        // to avoid false positive where there is no value in a field,
                        // since it looks like an escaped quote. However, it's not an escaped quote.
                        // (e.g. if field2 has no value:
                        //       field1,"",field3 ... )
                        boolean couldBeEscaped = lastEscapePosition == p - 1 && lastEscapedQuotePosition != p - 1;
                        boolean isEscapedQuote =
                                quote == escape ? couldBeEscaped && lastQuotePosition != start : couldBeEscaped;
                        if (isEscapedQuote) {
                            containsEscapedQuotes = true;
                            escapedQuoteCount++;
                            lastEscapedQuotePosition = p;
                        }
                        lastQuotePosition = p;
                        quoteCount++;
                    } else if (ch == fieldDelimiter) {
                        // If there was no quote in the field,
                        // then we assume that the field contains a valid string.
                        if (!startedQuote) {
                            fStart = start;
                            fEnd = p;
                            start = p + 1;
                            lastDelimiterPosition = p;
                            return Result.OK;
                        }

                        if (lastQuotePosition == p - 1 && lastEscapedQuotePosition != p - 1
                                && lastQuotePosition != start) {
                            // There is a quote right before the delimiter (e.g. ",)  and it is not an escaped quote,
                            // then the field contains a valid string.
                            // We set the position of fStart to +1, fEnd to -1 to remove quote character
                            fStart = start + 1;
                            fEnd = p - 1;
                            start = p + 1;
                            lastDelimiterPosition = p;
                            startedQuote = false;
                            return Result.OK;
                        } else if (lastQuotePosition < p - 1 && lastQuotePosition != lastEscapedQuotePosition
                                && quoteCount == escapedQuoteCount * (escape == quote ? 2 : 1) + 2) {
                            // There is a quote before the delimiter, however it is not directly placed before the delimiter.
                            // In this case, we throw an exception.
                            // quoteCount == doubleQuoteCount * 2 + 2 : only true when we have two quotes except double-quotes.
                            state = State.FAILED;
                            if (warnings.shouldWarn()) {
                                warn(DELIMITER_AFTER_Q);
                            }
                            return Result.ERROR;
                        }
                        // If the control flow reaches here: we have a delimiter in this field and
                        // there should be a quote in the beginning and the end of
                        // this field. So, just continue reading next character
                    } else if (ch == '\n' || ch == '\r') {
                        if (!startedQuote) {
                            fStart = start;
                            fEnd = p;
                            start = p + 1;
                            state = ch == '\n' ? State.EOR : State.CR;
                            lastDelimiterPosition = p;
                            return Result.OK;
                        } else if (lastQuotePosition == p - 1 && lastEscapedQuotePosition != p - 1
                                && quoteCount == escapedQuoteCount * (escape == quote ? 2 : 1) + 2) {
                            // set the position of fStart to +1, fEnd to -1 to remove quote character
                            fStart = start + 1;
                            fEnd = p - 1;
                            lastDelimiterPosition = p;
                            start = p + 1;
                            state = ch == '\n' ? State.EOR : State.CR;
                            startedQuote = false;
                            return Result.OK;
                        }
                    }
                    if (ch == escape) {
                        //RFC4180 defines the escape character for quotes as quotes. however CSV is not a well-defined
                        //format, and so frequently nonstandard escaping such as C-style \ escaping is used.
                        //Therefore, we need to track potential escapes separately to support these cases.
                        lastEscapePosition = p;
                    }
                    // count lines inside quotes
                    if (ch == '\r' || (ch == '\n' && lastChar != '\r')) {
                        lineCount++;
                    }
                    lastChar = ch;
                    ++p;
                }
        }
        throw new IllegalStateException();
    }

    private boolean readMore() throws IOException {
        if (in == null) {
            return false;
        }
        if (start > 0) {
            System.arraycopy(buffer, start, buffer, 0, end - start);
        }
        end -= start;
        start = 0;

        if (end == buffer.length) {
            buffer = Arrays.copyOf(buffer, buffer.length + INCREMENT);
        }

        int n = in.read(buffer, end, buffer.length - end);
        if (n < 0) {
            return false;
        }
        end += n;
        return true;
    }

    // Eliminate escaped quotes("" by default) in a field
    public void eliminateEscapeChar() {
        int lastEsc = -1;
        int writepos = fStart;
        int readpos = fStart;
        int length = fEnd - fStart;
        // Find positions where double quotes appear
        for (int i = 0; i < length; i++) {
            // Skip double quotes
            if (buffer[readpos] == escape && lastEsc != readpos - 1) {
                lastEsc = readpos;
                readpos++;
            } else {
                // Moving characters except double quote to the front
                if (writepos != readpos) {
                    buffer[writepos] = buffer[readpos];
                }
                writepos++;
                readpos++;
            }
        }
        fEnd -= escapedQuoteCount;
        containsEscapedQuotes = false;
    }

    private void warn(String message) {
        ParseUtil.warn(warnings, dataSourceName.get(), lineCount, fieldCount, message);
    }
}<|MERGE_RESOLUTION|>--- conflicted
+++ resolved
@@ -79,11 +79,7 @@
     private final char escape;
 
     public FieldCursorForDelimitedDataParser(Reader in, char fieldDelimiter, char quote, char escape,
-<<<<<<< HEAD
-            IWarningCollector warningCollector, Supplier<String> dataSourceName) {
-=======
             IWarningCollector warningCollector, Supplier<String> dataSourceName, boolean qouteCheckNeeded) {
->>>>>>> 16745f13
         this.warnings = warningCollector;
         this.dataSourceName = dataSourceName;
         this.in = in;
@@ -194,27 +190,6 @@
                             // this may or may not be an escape. the next character must be a quote for it to be.
                             lastEscapePosition = p;
                         }
-<<<<<<< HEAD
-                        if (ch == quote) {
-                            boolean couldBeEscapedQuote =
-                                    lastEscapePosition == p - 1 && lastEscapedQuotePosition != p - 1;
-                            if (quote == escape) {
-                                startedQuote = true;
-                                // check two quotes in a row that aren't at the start of a field if quote is escape, e.g. ""
-                                if (couldBeEscapedQuote && start != p - 1) {
-                                    lastEscapedQuotePosition = p;
-                                }
-                            } else {
-                                if (couldBeEscapedQuote) {
-                                    lastEscapedQuotePosition = p;
-                                }
-                            }
-                            lastQuotePosition = p;
-                        } else if (ch == fieldDelimiter) {
-                            if (startedQuote && lastQuotePosition == p - 1 && lastEscapedQuotePosition != p - 1) {
-                                startedQuote = false;
-                                lastDelimiterPosition = p;
-=======
                         if (qouteCheckNeeded) {
                             if (ch == quote) {
                                 boolean couldBeEscapedQuote =
@@ -236,7 +211,6 @@
                                     startedQuote = false;
                                     lastDelimiterPosition = p;
                                 }
->>>>>>> 16745f13
                             }
                         }
                         if (ch == '\n' && !startedQuote) {
