/*
 * Licensed to the Apache Software Foundation (ASF) under one
 * or more contributor license agreements.  See the NOTICE file
 * distributed with this work for additional information
 * regarding copyright ownership.  The ASF licenses this file
 * to you under the Apache License, Version 2.0 (the
 * "License"); you may not use this file except in compliance
 * with the License.  You may obtain a copy of the License at
 *
 *   http://www.apache.org/licenses/LICENSE-2.0
 *
 * Unless required by applicable law or agreed to in writing,
 * software distributed under the License is distributed on an
 * "AS IS" BASIS, WITHOUT WARRANTIES OR CONDITIONS OF ANY
 * KIND, either express or implied.  See the License for the
 * specific language governing permissions and limitations
 * under the License.
 */
package org.apache.hyracks.dataflow.std.join;

import java.nio.ByteBuffer;
import java.util.BitSet;

import org.apache.hyracks.api.comm.IFrame;
import org.apache.hyracks.api.comm.IFrameWriter;
import org.apache.hyracks.api.comm.VSizeFrame;
import org.apache.hyracks.api.context.IHyracksJobletContext;
import org.apache.hyracks.api.dataflow.value.IMissingWriter;
import org.apache.hyracks.api.dataflow.value.IMissingWriterFactory;
import org.apache.hyracks.api.dataflow.value.IPredicateEvaluator;
import org.apache.hyracks.api.dataflow.value.ITuplePairComparator;
import org.apache.hyracks.api.dataflow.value.ITuplePartitionComputer;
import org.apache.hyracks.api.dataflow.value.RecordDescriptor;
import org.apache.hyracks.api.exceptions.ErrorCode;
import org.apache.hyracks.api.exceptions.HyracksDataException;
import org.apache.hyracks.api.io.FileReference;
import org.apache.hyracks.api.util.CleanupUtils;
import org.apache.hyracks.dataflow.common.comm.io.FrameTupleAccessor;
import org.apache.hyracks.dataflow.common.comm.io.FrameTupleAppender;
import org.apache.hyracks.dataflow.common.io.RunFileReader;
import org.apache.hyracks.dataflow.common.io.RunFileWriter;
import org.apache.hyracks.dataflow.std.buffermanager.DeallocatableFramePool;
import org.apache.hyracks.dataflow.std.buffermanager.FramePoolBackedFrameBufferManager;
import org.apache.hyracks.dataflow.std.buffermanager.IDeallocatableFramePool;
import org.apache.hyracks.dataflow.std.buffermanager.IPartitionedTupleBufferManager;
import org.apache.hyracks.dataflow.std.buffermanager.ISimpleFrameBufferManager;
import org.apache.hyracks.dataflow.std.buffermanager.PreferToSpillFullyOccupiedFramePolicy;
import org.apache.hyracks.dataflow.std.buffermanager.VPartitionTupleBufferManager;
import org.apache.hyracks.dataflow.std.structures.ISerializableTable;
import org.apache.hyracks.dataflow.std.structures.SerializableHashTable;
import org.apache.hyracks.dataflow.std.structures.TuplePointer;
import org.apache.logging.log4j.LogManager;
import org.apache.logging.log4j.Logger;

/**
 * This class mainly applies one level of HHJ on a pair of
 * relations. It is always called by the descriptor.
 */
public class OptimizedHybridHashJoin {

    private static final Logger LOGGER = LogManager.getLogger();
    // Used for special probe BigObject which can not be held into the Join memory
    private FrameTupleAppender bigFrameAppender;

    private final IHyracksJobletContext jobletCtx;

    private final String buildRelName;
    private final String probeRelName;
    private final ITuplePartitionComputer buildHpc;
    private final ITuplePartitionComputer probeHpc;
    private final RecordDescriptor buildRd;
    private final RecordDescriptor probeRd;
    private final RunFileWriter[] buildRFWriters; //writing spilled build partitions
    private final RunFileWriter[] probeRFWriters; //writing spilled probe partitions
    private final IPredicateEvaluator buildPredEval;
    private final IPredicateEvaluator probePredEval;
    private final boolean isLeftOuter;
    private final IMissingWriter[] nonMatchWriters;
    private final BitSet spilledStatus; //0=resident, 1=spilled
    private final int numOfPartitions;
    private final int memSizeInFrames;
    private InMemoryHashJoin inMemJoiner; //Used for joining resident partitions
    private IPartitionedTupleBufferManager bufferManager;
    private PreferToSpillFullyOccupiedFramePolicy spillPolicy;
    private final FrameTupleAccessor accessorBuild;
    private final FrameTupleAccessor accessorProbe;
    private ISimpleFrameBufferManager bufferManagerForHashTable;
    // Added for handling correct calling for predicate-evaluator upon recursive calls that cause role-reversal.
    private boolean isReversed;
    // stats information
    private int[] buildPSizeInTups;
    private IFrame reloadBuffer;
    // this is a reusable object to store the pointer,which is not used anywhere. we mainly use it to match the
    // corresponding function signature.
    private final TuplePointer tempPtr = new TuplePointer();
    private int[] probePSizeInTups;

    public OptimizedHybridHashJoin(IHyracksJobletContext jobletCtx, int memSizeInFrames, int numOfPartitions,
            String probeRelName, String buildRelName, RecordDescriptor probeRd, RecordDescriptor buildRd,
            ITuplePartitionComputer probeHpc, ITuplePartitionComputer buildHpc, IPredicateEvaluator probePredEval,
            IPredicateEvaluator buildPredEval, boolean isLeftOuter, IMissingWriterFactory[] nullWriterFactories1) {
        this.jobletCtx = jobletCtx;
        this.memSizeInFrames = memSizeInFrames;
        this.buildRd = buildRd;
        this.probeRd = probeRd;
        this.buildHpc = buildHpc;
        this.probeHpc = probeHpc;
        this.buildRelName = buildRelName;
        this.probeRelName = probeRelName;
        this.numOfPartitions = numOfPartitions;
        this.buildRFWriters = new RunFileWriter[numOfPartitions];
        this.probeRFWriters = new RunFileWriter[numOfPartitions];
        this.accessorBuild = new FrameTupleAccessor(buildRd);
        this.accessorProbe = new FrameTupleAccessor(probeRd);
        this.isLeftOuter = isLeftOuter;
        if (isLeftOuter && probePredEval != null) {
            throw new IllegalStateException();
        }
        this.buildPredEval = buildPredEval;
        this.probePredEval = probePredEval;
        this.isReversed = false;
        this.spilledStatus = new BitSet(numOfPartitions);
        this.nonMatchWriters = isLeftOuter ? new IMissingWriter[nullWriterFactories1.length] : null;
        if (isLeftOuter) {
            for (int i = 0; i < nullWriterFactories1.length; i++) {
                nonMatchWriters[i] = nullWriterFactories1[i].createMissingWriter();
            }
        }
    }

    public void initBuild() throws HyracksDataException {
        IDeallocatableFramePool framePool =
                new DeallocatableFramePool(jobletCtx, memSizeInFrames * jobletCtx.getInitialFrameSize());
        bufferManagerForHashTable = new FramePoolBackedFrameBufferManager(framePool);
        bufferManager = new VPartitionTupleBufferManager(
                PreferToSpillFullyOccupiedFramePolicy.createAtMostOneFrameForSpilledPartitionConstrain(spilledStatus),
                numOfPartitions, framePool);
        spillPolicy = new PreferToSpillFullyOccupiedFramePolicy(bufferManager, spilledStatus);
        spilledStatus.clear();
        buildPSizeInTups = new int[numOfPartitions];
    }

    public void build(ByteBuffer buffer) throws HyracksDataException {
        accessorBuild.reset(buffer);
        int tupleCount = accessorBuild.getTupleCount();
        for (int i = 0; i < tupleCount; ++i) {
            if (buildPredEval == null || buildPredEval.evaluate(accessorBuild, i)) {
                int pid = buildHpc.partition(accessorBuild, i, numOfPartitions);
                processTupleBuildPhase(i, pid);
                buildPSizeInTups[pid]++;
            }
        }
    }

    private void processTupleBuildPhase(int tid, int pid) throws HyracksDataException {
        // insertTuple prevents the tuple to acquire a number of frames that is > the frame limit
        while (!bufferManager.insertTuple(pid, accessorBuild, tid, tempPtr)) {
            int numFrames = bufferManager.framesNeeded(accessorBuild.getTupleLength(tid), 0);
            int victimPartition;
            int partitionFrameLimit = bufferManager.getConstrain().frameLimit(pid);
            if (numFrames > partitionFrameLimit || (victimPartition = spillPolicy.selectVictimPartition(pid)) < 0) {
                // insert request can never be satisfied
<<<<<<< HEAD
                if (numFrames > memSizeInFrames || recordSize < jobletCtx.getInitialFrameSize()) {
                    // the tuple is greater than the memory budget or although the record is small we could not find
                    // a frame for it (possibly due to a bug)
                    String details = String.format(
                            "partition %s, tuple size %s, needed # frames %s, partition frame limit %s, join "
                                    + "memory in frames %s, initial frame size %s",
                            pid, recordSize, numFrames, partitionFrameLimit, memSizeInFrames,
                            jobletCtx.getInitialFrameSize());
                    LOGGER.debug("can't insert tuple in join memory. {}", details);
                    LOGGER.debug("partitions status:\n{}", spillPolicy.partitionsStatus());
=======
                if (numFrames > memSizeInFrames) {
                    // the tuple is greater than the memory budget
                    logTupleInsertionFailure(tid, pid, numFrames, partitionFrameLimit);
>>>>>>> ec6742a2
                    throw HyracksDataException.create(ErrorCode.INSUFFICIENT_MEMORY);
                }
                if (numFrames <= 1) {
                    // this shouldn't happen. whether the partition is spilled or not, it should be able to get 1 frame
                    logTupleInsertionFailure(tid, pid, numFrames, partitionFrameLimit);
                    throw new IllegalStateException("can't insert tuple in join memory");
                }
                // Record is large but insertion failed either 1) we could not satisfy the request because of the
                // frame limit or 2) we could not find a victim anymore (exhausted all victims) and the partition is
                // memory-resident with no frame.
                flushBigObjectToDisk(pid, accessorBuild, tid, buildRFWriters, buildRelName);
                spilledStatus.set(pid);
                if ((double) bufferManager.getPhysicalSize(pid)
                        / (double) jobletCtx.getInitialFrameSize() > bufferManager.getConstrain().frameLimit(pid)) {
                    // The partition is getting spilled, we need to check if the size of it is still under the frame
                    // limit as frame limit for it might have changed (due to transition from memory-resident to
                    // spilled)
                    spillPartition(pid);
                }
                return;
            }
            spillPartition(victimPartition);
        }
    }

    private void spillPartition(int pid) throws HyracksDataException {
        RunFileWriter writer = getSpillWriterOrCreateNewOneIfNotExist(buildRFWriters, buildRelName, pid);
        bufferManager.flushPartition(pid, writer);
        bufferManager.clearPartition(pid);
        spilledStatus.set(pid);
    }

    private void closeBuildPartition(int pid) throws HyracksDataException {
        if (buildRFWriters[pid] == null) {
            throw new HyracksDataException("Tried to close the non-existing file writer.");
        }
        buildRFWriters[pid].close();
    }

    private RunFileWriter getSpillWriterOrCreateNewOneIfNotExist(RunFileWriter[] runFileWriters, String refName,
            int pid) throws HyracksDataException {
        RunFileWriter writer = runFileWriters[pid];
        if (writer == null) {
            FileReference file = jobletCtx.createManagedWorkspaceFile(refName);
            writer = new RunFileWriter(file, jobletCtx.getIoManager());
            writer.open();
            runFileWriters[pid] = writer;
        }
        return writer;
    }

    public void closeBuild() throws HyracksDataException {
        // Flushes the remaining chunks of the all spilled partitions to the disk.
        closeAllSpilledPartitions(buildRFWriters, buildRelName);

        // Makes the space for the in-memory hash table (some partitions may need to be spilled to the disk
        // during this step in order to make the space.)
        // and tries to bring back as many spilled partitions as possible if there is free space.
        int inMemTupCount = makeSpaceForHashTableAndBringBackSpilledPartitions();

        ISerializableTable table = new SerializableHashTable(inMemTupCount, jobletCtx, bufferManagerForHashTable);
        this.inMemJoiner = new InMemoryHashJoin(jobletCtx, new FrameTupleAccessor(probeRd), probeHpc,
                new FrameTupleAccessor(buildRd), buildRd, buildHpc, isLeftOuter, nonMatchWriters, table, isReversed,
                bufferManagerForHashTable);

        buildHashTable();
    }

    public void clearBuildTempFiles() throws HyracksDataException {
        clearTempFiles(buildRFWriters);
    }

    public void clearProbeTempFiles() throws HyracksDataException {
        clearTempFiles(probeRFWriters);
    }

    /**
     * In case of failure happens, we need to clear up the generated temporary files.
     */
    private void clearTempFiles(RunFileWriter[] runFileWriters) throws HyracksDataException {
        for (int i = 0; i < runFileWriters.length; i++) {
            if (runFileWriters[i] != null) {
                runFileWriters[i].erase();
            }
        }
    }

    public void fail() throws HyracksDataException {
        for (RunFileWriter writer : buildRFWriters) {
            if (writer != null) {
                CleanupUtils.fail(writer, null);
            }
        }
        for (RunFileWriter writer : probeRFWriters) {
            if (writer != null) {
                CleanupUtils.fail(writer, null);
            }
        }
    }

    private void closeAllSpilledPartitions(RunFileWriter[] runFileWriters, String refName) throws HyracksDataException {
        try {
            for (int pid = spilledStatus.nextSetBit(0); pid >= 0 && pid < numOfPartitions; pid =
                    spilledStatus.nextSetBit(pid + 1)) {
                if (bufferManager.getNumTuples(pid) > 0) {
                    bufferManager.flushPartition(pid,
                            getSpillWriterOrCreateNewOneIfNotExist(runFileWriters, refName, pid));
                    bufferManager.clearPartition(pid);
                }
            }
        } finally {
            // Force to close all run file writers.
            for (RunFileWriter runFileWriter : runFileWriters) {
                if (runFileWriter != null) {
                    runFileWriter.close();
                }
            }
        }
    }

    /**
     * Makes the space for the hash table. If there is no enough space, one or more partitions will be spilled
     * to the disk until the hash table can fit into the memory. After this, bring back spilled partitions
     * if there is available memory.
     *
     * @return the number of tuples in memory after this method is executed.
     * @throws HyracksDataException
     */
    private int makeSpaceForHashTableAndBringBackSpilledPartitions() throws HyracksDataException {
        int frameSize = jobletCtx.getInitialFrameSize();
        long freeSpace = (long) (memSizeInFrames - spilledStatus.cardinality()) * frameSize;

        int inMemTupCount = 0;
        for (int p = spilledStatus.nextClearBit(0); p >= 0 && p < numOfPartitions; p =
                spilledStatus.nextClearBit(p + 1)) {
            freeSpace -= bufferManager.getPhysicalSize(p);
            inMemTupCount += buildPSizeInTups[p];
        }
        freeSpace -= SerializableHashTable.getExpectedTableByteSize(inMemTupCount, frameSize);

        return spillAndReloadPartitions(frameSize, freeSpace, inMemTupCount);
    }

    private int spillAndReloadPartitions(int frameSize, long freeSpace, int inMemTupCount) throws HyracksDataException {
        int pidToSpill, numberOfTuplesToBeSpilled;
        long expectedHashTableSizeDecrease;
        long currentFreeSpace = freeSpace;
        int currentInMemTupCount = inMemTupCount;
        // Spill some partitions if there is no free space.
        while (currentFreeSpace < 0) {
            pidToSpill = selectSinglePartitionToSpill(currentFreeSpace, currentInMemTupCount, frameSize);
            if (pidToSpill >= 0) {
                numberOfTuplesToBeSpilled = buildPSizeInTups[pidToSpill];
                expectedHashTableSizeDecrease =
                        -SerializableHashTable.calculateByteSizeDeltaForTableSizeChange(currentInMemTupCount,
                                -numberOfTuplesToBeSpilled, frameSize);
                currentInMemTupCount -= numberOfTuplesToBeSpilled;
                currentFreeSpace +=
                        bufferManager.getPhysicalSize(pidToSpill) + expectedHashTableSizeDecrease - frameSize;
                spillPartition(pidToSpill);
                closeBuildPartition(pidToSpill);
            } else {
                throw new HyracksDataException("Hash join does not have enough memory even after spilling.");
            }
        }
        // Bring some partitions back in if there is enough space.
        return bringPartitionsBack(currentFreeSpace, currentInMemTupCount, frameSize);
    }

    /**
     * Brings back some partitions if there is free memory and partitions that fit in that space.
     *
     * @param freeSpace current amount of free space in memory
     * @param inMemTupCount number of in memory tuples
     * @return number of in memory tuples after bringing some (or none) partitions in memory.
     * @throws HyracksDataException
     */
    private int bringPartitionsBack(long freeSpace, int inMemTupCount, int frameSize) throws HyracksDataException {
        int pid = 0;
        int currentMemoryTupleCount = inMemTupCount;
        long currentFreeSpace = freeSpace;
        while ((pid = selectAPartitionToReload(currentFreeSpace, pid, currentMemoryTupleCount)) >= 0
                && loadSpilledPartitionToMem(pid, buildRFWriters[pid])) {
            currentMemoryTupleCount += buildPSizeInTups[pid];
            // Reserve space for loaded data & increase in hash table (give back one frame taken by spilled partition.)
            currentFreeSpace = currentFreeSpace
                    - bufferManager.getPhysicalSize(pid) - SerializableHashTable
                            .calculateByteSizeDeltaForTableSizeChange(inMemTupCount, buildPSizeInTups[pid], frameSize)
                    + frameSize;
        }
        return currentMemoryTupleCount;
    }

    /**
     * Finds a best-fit partition that will be spilled to the disk to make enough space to accommodate the hash table.
     *
     * @return the partition id that will be spilled to the disk. Returns -1 if there is no single suitable partition.
     */
    private int selectSinglePartitionToSpill(long currentFreeSpace, int currentInMemTupCount, int frameSize) {
        long spaceAfterSpill;
        long minSpaceAfterSpill = (long) memSizeInFrames * frameSize;
        int minSpaceAfterSpillPartID = -1;
        int nextAvailablePidToSpill = -1;
        for (int p = spilledStatus.nextClearBit(0); p >= 0 && p < numOfPartitions; p =
                spilledStatus.nextClearBit(p + 1)) {
            if (buildPSizeInTups[p] == 0 || bufferManager.getPhysicalSize(p) == 0) {
                continue;
            }
            if (nextAvailablePidToSpill < 0) {
                nextAvailablePidToSpill = p;
            }
            // We put minus since the method returns a negative value to represent a newly reclaimed space.
            // One frame is deducted since a spilled partition needs one frame from free space.
            spaceAfterSpill = currentFreeSpace + bufferManager.getPhysicalSize(p) - frameSize + (-SerializableHashTable
                    .calculateByteSizeDeltaForTableSizeChange(currentInMemTupCount, -buildPSizeInTups[p], frameSize));
            if (spaceAfterSpill == 0) {
                // Found the perfect one. Just returns this partition.
                return p;
            } else if (spaceAfterSpill > 0 && spaceAfterSpill < minSpaceAfterSpill) {
                // We want to find the best-fit partition to avoid many partition spills.
                minSpaceAfterSpill = spaceAfterSpill;
                minSpaceAfterSpillPartID = p;
            }
        }

        return minSpaceAfterSpillPartID >= 0 ? minSpaceAfterSpillPartID : nextAvailablePidToSpill;
    }

    /**
     * Finds a partition that can fit in the left over memory.
     * @param freeSpace current free space
     * @param inMemTupCount number of tuples currently in memory
     * @return partition id of selected partition to reload
     */
    private int selectAPartitionToReload(long freeSpace, int pid, int inMemTupCount) {
        int frameSize = jobletCtx.getInitialFrameSize();
        // Add one frame to freeSpace to consider the one frame reserved for the spilled partition
        long totalFreeSpace = freeSpace + frameSize;
        if (totalFreeSpace > 0) {
            for (int i = spilledStatus.nextSetBit(pid); i >= 0 && i < numOfPartitions; i =
                    spilledStatus.nextSetBit(i + 1)) {
                int spilledTupleCount = buildPSizeInTups[i];
                // Expected hash table size increase after reloading this partition
                long expectedHashTableByteSizeIncrease = SerializableHashTable
                        .calculateByteSizeDeltaForTableSizeChange(inMemTupCount, spilledTupleCount, frameSize);
                if (totalFreeSpace >= buildRFWriters[i].getFileSize() + expectedHashTableByteSizeIncrease) {
                    return i;
                }
            }
        }
        return -1;
    }

    private boolean loadSpilledPartitionToMem(int pid, RunFileWriter wr) throws HyracksDataException {
        RunFileReader r = wr.createReader();
        try {
            r.open();
            if (reloadBuffer == null) {
                reloadBuffer = new VSizeFrame(jobletCtx);
            }
            while (r.nextFrame(reloadBuffer)) {
                accessorBuild.reset(reloadBuffer.getBuffer());
                for (int tid = 0; tid < accessorBuild.getTupleCount(); tid++) {
                    if (!bufferManager.insertTuple(pid, accessorBuild, tid, tempPtr)) {
                        // for some reason (e.g. fragmentation) if inserting fails, we need to clear the occupied frames
                        bufferManager.clearPartition(pid);
                        return false;
                    }
                }
            }
            // Closes and deletes the run file if it is already loaded into memory.
            r.setDeleteAfterClose(true);
        } finally {
            r.close();
        }
        spilledStatus.set(pid, false);
        buildRFWriters[pid] = null;
        return true;
    }

    private void buildHashTable() throws HyracksDataException {

        for (int pid = 0; pid < numOfPartitions; pid++) {
            if (!spilledStatus.get(pid)) {
                bufferManager.flushPartition(pid, new IFrameWriter() {
                    @Override
                    public void open() {
                        // Only nextFrame method is needed to pass the frame to the next operator.
                    }

                    @Override
                    public void nextFrame(ByteBuffer buffer) throws HyracksDataException {
                        inMemJoiner.build(buffer);
                    }

                    @Override
                    public void fail() {
                        // Only nextFrame method is needed to pass the frame to the next operator.
                    }

                    @Override
                    public void close() {
                        // Only nextFrame method is needed to pass the frame to the next operator.
                    }
                });
            }
        }
    }

    public void initProbe(ITuplePairComparator comparator) {
        probePSizeInTups = new int[numOfPartitions];
        inMemJoiner.setComparator(comparator);
        bufferManager.setConstrain(VPartitionTupleBufferManager.NO_CONSTRAIN);
    }

    public void probe(ByteBuffer buffer, IFrameWriter writer) throws HyracksDataException {
        accessorProbe.reset(buffer);
        int tupleCount = accessorProbe.getTupleCount();
        inMemJoiner.resetAccessorProbe(accessorProbe);
        if (isBuildRelAllInMemory()) {
            for (int i = 0; i < tupleCount; ++i) {
                // NOTE: probePredEval is guaranteed to be 'null' for outer join and in case of role reversal
                if (probePredEval == null || probePredEval.evaluate(accessorProbe, i)) {
                    inMemJoiner.join(i, writer);
                }
            }
        } else {
            for (int i = 0; i < tupleCount; ++i) {
                // NOTE: probePredEval is guaranteed to be 'null' for outer join and in case of role reversal
                if (probePredEval == null || probePredEval.evaluate(accessorProbe, i)) {
                    int pid = probeHpc.partition(accessorProbe, i, numOfPartitions);
                    if (buildPSizeInTups[pid] > 0 || isLeftOuter) { //Tuple has potential match from previous phase
                        if (spilledStatus.get(pid)) { //pid is Spilled
                            processTupleProbePhase(i, pid);
                        } else { //pid is Resident
                            inMemJoiner.join(i, writer);
                        }
                        probePSizeInTups[pid]++;
                    }
                }
            }
        }
    }

    private void processTupleProbePhase(int tupleId, int pid) throws HyracksDataException {

        if (!bufferManager.insertTuple(pid, accessorProbe, tupleId, tempPtr)) {
            int recordSize =
                    VPartitionTupleBufferManager.calculateActualSize(null, accessorProbe.getTupleLength(tupleId));
            // If the partition is at least half-full and insertion fails, that partition is preferred to get
            // spilled, otherwise the biggest partition gets chosen as the victim.
            boolean modestCase = recordSize <= (jobletCtx.getInitialFrameSize() / 2);
            int victim = (modestCase && bufferManager.getNumTuples(pid) > 0) ? pid
                    : spillPolicy.findSpilledPartitionWithMaxMemoryUsage();
            // This method is called for the spilled partitions, so we know that this tuple is going to get written to
            // disk, sooner or later. As such, we try to reduce the number of writes that happens. So if the record is
            // larger than the size of the victim partition, we just flush it to the disk, otherwise we spill the
            // victim and this time insertion should be successful.
            //TODO:(More optimization) There might be a case where the leftover memory in the last frame of the
            // current partition + free memory in buffer manager + memory from the victim would be sufficient to hold
            // the record.
            if (victim >= 0 && bufferManager.getPhysicalSize(victim) >= recordSize) {
                RunFileWriter runFileWriter =
                        getSpillWriterOrCreateNewOneIfNotExist(probeRFWriters, probeRelName, victim);
                bufferManager.flushPartition(victim, runFileWriter);
                bufferManager.clearPartition(victim);
                if (!bufferManager.insertTuple(pid, accessorProbe, tupleId, tempPtr)) {
                    // This should not happen if the size calculations are correct, just not to let the query fail.
                    flushBigObjectToDisk(pid, accessorProbe, tupleId, probeRFWriters, probeRelName);
                }
            } else {
                flushBigObjectToDisk(pid, accessorProbe, tupleId, probeRFWriters, probeRelName);
            }
        }
    }

    private void flushBigObjectToDisk(int pid, FrameTupleAccessor accessor, int i, RunFileWriter[] runFileWriters,
            String refName) throws HyracksDataException {
        if (bigFrameAppender == null) {
            bigFrameAppender = new FrameTupleAppender(new VSizeFrame(jobletCtx));
        }

        RunFileWriter runFileWriter = getSpillWriterOrCreateNewOneIfNotExist(runFileWriters, refName, pid);
        if (!bigFrameAppender.append(accessor, i)) {

            throw new HyracksDataException("The given tuple is too big");
        }
        bigFrameAppender.write(runFileWriter, true);
    }

    private boolean isBuildRelAllInMemory() {
        return spilledStatus.nextSetBit(0) < 0;
    }

    public void completeProbe(IFrameWriter writer) throws HyracksDataException {
        //We do NOT join the spilled partitions here, that decision is made at the descriptor level
        //(which join technique to use)
        inMemJoiner.completeJoin(writer);
    }

    public void releaseResource() throws HyracksDataException {
        inMemJoiner.closeTable();
        closeAllSpilledPartitions(probeRFWriters, probeRelName);
        bufferManager.close();
        inMemJoiner = null;
        bufferManager = null;
        bufferManagerForHashTable = null;
    }

    public RunFileReader getBuildRFReader(int pid) throws HyracksDataException {
        return buildRFWriters[pid] == null ? null : buildRFWriters[pid].createDeleteOnCloseReader();
    }

    public int getBuildPartitionSizeInTup(int pid) {
        return buildPSizeInTups[pid];
    }

    public RunFileReader getProbeRFReader(int pid) throws HyracksDataException {
        return probeRFWriters[pid] == null ? null : probeRFWriters[pid].createDeleteOnCloseReader();
    }

    public int getProbePartitionSizeInTup(int pid) {
        return probePSizeInTups[pid];
    }

    public int getMaxBuildPartitionSize() {
        return getMaxPartitionSize(buildPSizeInTups);
    }

    public int getMaxProbePartitionSize() {
        return getMaxPartitionSize(probePSizeInTups);
    }

    private int getMaxPartitionSize(int[] partitions) {
        int max = partitions[0];
        for (int i = 1; i < partitions.length; i++) {
            if (partitions[i] > max) {
                max = partitions[i];
            }
        }
        return max;
    }

    public BitSet getPartitionStatus() {
        return spilledStatus;
    }

    public int getPartitionSize(int pid) {
        return bufferManager.getPhysicalSize(pid);
    }

    public void setIsReversed(boolean reversed) {
        if (reversed && (buildPredEval != null || probePredEval != null)) {
            throw new IllegalStateException();
        }
        this.isReversed = reversed;
    }

    private void logTupleInsertionFailure(int tid, int pid, int numFrames, int partitionFrameLimit) {
        int recordSize = VPartitionTupleBufferManager.calculateActualSize(null, accessorBuild.getTupleLength(tid));
        String details = String.format(
                "partition %s, tuple size %s, needed # frames %s, partition frame limit %s, join "
                        + "memory in frames %s, initial frame size %s",
                pid, recordSize, numFrames, partitionFrameLimit, memSizeInFrames, jobletCtx.getInitialFrameSize());
        LOGGER.debug("can't insert tuple in join memory. {}", details);
        LOGGER.debug("partitions status:\n{}", spillPolicy.partitionsStatus());
    }
}<|MERGE_RESOLUTION|>--- conflicted
+++ resolved
@@ -160,22 +160,9 @@
             int partitionFrameLimit = bufferManager.getConstrain().frameLimit(pid);
             if (numFrames > partitionFrameLimit || (victimPartition = spillPolicy.selectVictimPartition(pid)) < 0) {
                 // insert request can never be satisfied
-<<<<<<< HEAD
-                if (numFrames > memSizeInFrames || recordSize < jobletCtx.getInitialFrameSize()) {
-                    // the tuple is greater than the memory budget or although the record is small we could not find
-                    // a frame for it (possibly due to a bug)
-                    String details = String.format(
-                            "partition %s, tuple size %s, needed # frames %s, partition frame limit %s, join "
-                                    + "memory in frames %s, initial frame size %s",
-                            pid, recordSize, numFrames, partitionFrameLimit, memSizeInFrames,
-                            jobletCtx.getInitialFrameSize());
-                    LOGGER.debug("can't insert tuple in join memory. {}", details);
-                    LOGGER.debug("partitions status:\n{}", spillPolicy.partitionsStatus());
-=======
                 if (numFrames > memSizeInFrames) {
                     // the tuple is greater than the memory budget
                     logTupleInsertionFailure(tid, pid, numFrames, partitionFrameLimit);
->>>>>>> ec6742a2
                     throw HyracksDataException.create(ErrorCode.INSUFFICIENT_MEMORY);
                 }
                 if (numFrames <= 1) {
