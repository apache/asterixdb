--- conflicted
+++ resolved
@@ -17,124 +17,6 @@
  ! under the License.
  !-->
 
-<<<<<<< HEAD
-<project
-    xmlns="http://maven.apache.org/POM/4.0.0"
-    xmlns:xsi="http://www.w3.org/2001/XMLSchema-instance"
-    xsi:schemaLocation="http://maven.apache.org/POM/4.0.0 http://maven.apache.org/maven-v4_0_0.xsd">
-    <modelVersion>4.0.0</modelVersion>
-    <groupId>org.apache.hyracks.examples</groupId>
-    <artifactId>hyracks-integration-tests</artifactId>
-    <name>hyracks-integration-tests</name>
-    <parent>
-        <groupId>org.apache.hyracks</groupId>
-        <artifactId>hyracks-examples</artifactId>
-        <version>0.2.18-SNAPSHOT</version>
-    </parent>
-
-    <build>
-        <plugins>
-            <plugin>
-                <groupId>org.apache.maven.plugins</groupId>
-                <artifactId>maven-deploy-plugin</artifactId>
-                <configuration>
-                    <skip>true</skip>
-                </configuration>
-            </plugin>
-        </plugins>
-    </build>
-    <properties>
-        <root.dir>${basedir}/../../..</root.dir>
-    </properties>
-    <dependencies>
-        <dependency>
-            <groupId>org.apache.hyracks</groupId>
-            <artifactId>hyracks-dataflow-std</artifactId>
-            <version>0.2.18-SNAPSHOT</version>
-            <type>jar</type>
-            <scope>compile</scope>
-        </dependency>
-        <dependency>
-            <groupId>org.apache.hyracks</groupId>
-            <artifactId>hyracks-control-cc</artifactId>
-            <version>0.2.18-SNAPSHOT</version>
-            <type>jar</type>
-            <scope>compile</scope>
-        </dependency>
-        <dependency>
-            <groupId>org.apache.hyracks</groupId>
-            <artifactId>hyracks-control-nc</artifactId>
-            <version>0.2.18-SNAPSHOT</version>
-            <type>jar</type>
-            <scope>compile</scope>
-        </dependency>
-        <dependency>
-            <groupId>org.apache.hyracks</groupId>
-            <artifactId>hyracks-storage-am-btree</artifactId>
-            <version>0.2.18-SNAPSHOT</version>
-            <type>jar</type>
-            <scope>compile</scope>
-        </dependency>
-        <dependency>
-            <groupId>org.apache.hyracks</groupId>
-            <artifactId>hyracks-storage-am-rtree</artifactId>
-            <version>0.2.18-SNAPSHOT</version>
-            <type>jar</type>
-            <scope>compile</scope>
-        </dependency>
-        <dependency>
-            <groupId>org.apache.hyracks</groupId>
-            <artifactId>hyracks-storage-am-lsm-btree</artifactId>
-            <version>0.2.18-SNAPSHOT</version>
-            <type>jar</type>
-            <scope>compile</scope>
-        </dependency>
-        <dependency>
-            <groupId>org.apache.hyracks</groupId>
-            <artifactId>hyracks-storage-am-lsm-rtree</artifactId>
-            <version>0.2.18-SNAPSHOT</version>
-            <type>jar</type>
-            <scope>compile</scope>
-        </dependency>
-        <dependency>
-            <groupId>org.apache.hyracks</groupId>
-            <artifactId>hyracks-storage-am-lsm-invertedindex</artifactId>
-            <version>0.2.18-SNAPSHOT</version>
-            <type>jar</type>
-            <scope>compile</scope>
-        </dependency>
-        <dependency>
-            <groupId>org.apache.hyracks</groupId>
-            <artifactId>hyracks-test-support</artifactId>
-            <version>0.2.18-SNAPSHOT</version>
-            <type>jar</type>
-            <scope>test</scope>
-        </dependency>
-        <dependency>
-            <groupId>org.apache.hyracks</groupId>
-            <artifactId>hyracks-data-std</artifactId>
-            <version>0.2.18-SNAPSHOT</version>
-        </dependency>
-        <dependency>
-            <groupId>org.apache.hyracks</groupId>
-            <artifactId>hyracks-dataflow-common</artifactId>
-            <version>0.2.18-SNAPSHOT</version>
-        </dependency>
-        <dependency>
-            <groupId>org.apache.hyracks</groupId>
-            <artifactId>hyracks-client</artifactId>
-            <version>0.2.18-SNAPSHOT</version>
-            <type>jar</type>
-            <scope>compile</scope>
-        </dependency>
-        <dependency>
-            <groupId>com.e-movimento.tinytools</groupId>
-            <artifactId>privilegedaccessor</artifactId>
-            <version>1.2.2</version>
-            <scope>test</scope>
-        </dependency>
-    </dependencies>
-=======
 <project xmlns="http://maven.apache.org/POM/4.0.0" xmlns:xsi="http://www.w3.org/2001/XMLSchema-instance" xsi:schemaLocation="http://maven.apache.org/POM/4.0.0 http://maven.apache.org/maven-v4_0_0.xsd">
   <modelVersion>4.0.0</modelVersion>
   <groupId>org.apache.hyracks.examples</groupId>
@@ -231,6 +113,11 @@
     </dependency>
     <dependency>
       <groupId>org.apache.hyracks</groupId>
+      <artifactId>hyracks-dataflow-common</artifactId>
+      <version>0.2.18-SNAPSHOT</version>
+    </dependency>
+    <dependency>
+      <groupId>org.apache.hyracks</groupId>
       <artifactId>hyracks-client</artifactId>
       <version>0.2.18-SNAPSHOT</version>
       <type>jar</type>
@@ -243,5 +130,4 @@
       <scope>test</scope>
     </dependency>
   </dependencies>
->>>>>>> f8153952
 </project>