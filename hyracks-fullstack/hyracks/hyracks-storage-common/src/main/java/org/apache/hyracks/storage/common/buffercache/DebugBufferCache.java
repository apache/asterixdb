--- conflicted
+++ resolved
@@ -84,16 +84,12 @@
     }
 
     @Override
-<<<<<<< HEAD
     public ICachedPage pin(long dpid, boolean newPage) throws HyracksDataException {
         return pin(dpid, newPage, true);
     }
 
     @Override
-    public void unpin(ICachedPage page) throws HyracksDataException {
-=======
     public void unpin(ICachedPage page) {
->>>>>>> 3c796693
         bufferCache.unpin(page);
         unpinCount.addAndGet(1);
     }
