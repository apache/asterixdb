--- conflicted
+++ resolved
@@ -34,11 +34,6 @@
  */
 public class UTF8StringUtil {
 
-    public static final String LOW_SURROGATE_WITHOUT_HIGH_SURROGATE =
-            "Decoding error: got a low surrogate without a leading high surrogate";
-    public static final String HIGH_SURROGATE_WITHOUT_LOW_SURROGATE =
-            "Decoding error: got a high surrogate without a following low surrogate";
-
     private UTF8StringUtil() {
     }
 
@@ -209,28 +204,8 @@
         int end = pos + len;
         int codePointCount = 0;
         while (pos < end) {
-<<<<<<< HEAD
-            char ch = charAt(b, pos);
-
-            if (Character.isHighSurrogate(ch)) {
-                pos += charSize(b, pos);
-                ch = charAt(b, pos);
-                if (Character.isLowSurrogate(ch)) {
-                    codePointCount++;
-                } else {
-                    throw new IllegalArgumentException(HIGH_SURROGATE_WITHOUT_LOW_SURROGATE);
-                }
-            } else if (Character.isLowSurrogate(ch)) {
-                throw new IllegalArgumentException(LOW_SURROGATE_WITHOUT_HIGH_SURROGATE);
-            } else {
-                // A single-Java-Char code point (not a surrogate pair)
-                codePointCount++;
-            }
-            pos += charSize(b, pos);
-=======
             codePointCount++;
             pos += codePointSize(b, pos);
->>>>>>> 120d7eac
         }
 
         return codePointCount;
