/**
 * Licensed to the Apache Software Foundation (ASF) under one
 * or more contributor license agreements.  See the NOTICE file
 * distributed with this work for additional information
 * regarding copyright ownership.  The ASF licenses this file
 * to you under the Apache License, Version 2.0 (the
 * "License"); you may not use this file except in compliance
 * with the License.  You may obtain a copy of the License at
 * http://www.apache.org/licenses/LICENSE-2.0
 * Unless required by applicable law or agreed to in writing,
 * software distributed under the License is distributed on an
 * "AS IS" BASIS, WITHOUT WARRANTIES OR CONDITIONS OF ANY
 * KIND, either express or implied.  See the License for the
 * specific language governing permissions and limitations
 * under the License.
 */

package org.apache.hyracks.util.string;

import java.io.ByteArrayOutputStream;
import java.io.DataInput;
import java.io.DataOutput;
import java.io.DataOutputStream;
import java.io.EOFException;
import java.io.IOException;
import java.io.OutputStream;
import java.io.UTFDataFormatException;

import org.apache.hyracks.util.encoding.VarLenIntEncoderDecoder;

/**
 * A helper package to operate the UTF8String in Hyracks.
 * Most of the codes were migrated from asterix-fuzzyjoin and hyracks-storage-am-invertedindex
 */
public class UTF8StringUtil {

    private UTF8StringUtil() {
    }

    public static char charAt(byte[] b, int s) {
        if (s >= b.length) {
            throw new ArrayIndexOutOfBoundsException(s);
        }
        int c = b[s] & 0xff;
        switch (c >> 4) {
            case 0:
            case 1:
            case 2:
            case 3:
            case 4:
            case 5:
            case 6:
            case 7:
                return (char) c;

            case 12:
            case 13:
                return (char) (((c & 0x1F) << 6) | ((b[s + 1]) & 0x3F));

            case 14:
                return (char) (((c & 0x0F) << 12) | (((b[s + 1]) & 0x3F) << 6) | (b[s + 2] & 0x3F));

            default:
                throw new IllegalArgumentException();
        }
    }

    public static int charSize(byte[] b, int s) {
        int c = b[s] & 0xff;
        switch (c >> 4) {
            case 0:
            case 1:
            case 2:
            case 3:
            case 4:
            case 5:
            case 6:
            case 7:
                return 1;

            case 12:
            case 13:
                return 2;

            case 14:
                return 3;

            default:
                throw new IllegalStateException();
        }
    }

    public static int codePointAt(byte[] b, int s) {
        char c1 = charAt(b, s);
<<<<<<< HEAD
        // What if c1 is the last char in the byte array? In this case, the byte array is somehow illegal.
        // Java Character.codePointAtImpl() will return the value of the high surrogate in this case,
        // while here an exception will be thrown because there is no c2 available in the bytes
        if (Character.isHighSurrogate(c1)) {
=======

        if (Character.isLowSurrogate(c1)) {
            // In this case, the index s doesn't point to a correct position
            throw new IllegalArgumentException("decoding error: got a low surrogate without a high surrogate");
        }

        if (Character.isHighSurrogate(c1)) {
            // If c1 is the a high surrogate and also the last char in the byte array (that means the byte array is somehow illegal),
            // then an exception will be thrown because there is no low surrogate (c2) available in the byte array
>>>>>>> 6e4213bb
            s += charSize(b, s);
            char c2 = charAt(b, s);
            if (Character.isLowSurrogate(c2)) {
                return Character.toCodePoint(c1, c2);
<<<<<<< HEAD
            }
        }
=======
            } else {
                throw new IllegalArgumentException(
                        "decoding error: the high surrogate is not followed by a low surrogate");
            }
        }

>>>>>>> 6e4213bb
        return c1;
    }

    public static int codePointSize(byte[] b, int s) {
        char c1 = charAt(b, s);
        int size1 = charSize(b, s);
<<<<<<< HEAD
        if (Character.isHighSurrogate(c1)) {
            // Again, what if there is no c2 in the byte array `b`?
=======

        if (Character.isLowSurrogate(c1)) {
            throw new IllegalArgumentException("decoding error: got a low surrogate without a high surrogate");
        }

        if (Character.isHighSurrogate(c1)) {
            // Similar to the above codePointAt(),
            // if c1 is the a high surrogate and also the last char in the byte array (that means the byte array is somehow illegal),
            // then an exception will be thrown because there is no low surrogate available in the byte array
>>>>>>> 6e4213bb
            s += charSize(b, s);
            int size2 = charSize(b, s);
            return size1 + size2;
        }
<<<<<<< HEAD
=======

>>>>>>> 6e4213bb
        return size1;
    }

    public static boolean isCharStart(byte[] b, int s) {
        int c = b[s] & 0xff;
        return (c >> 6) != 2;
    }

    public static int getModifiedUTF8Len(char c) {
        if (c >= 0x0001 && c <= 0x007F) {
            return 1;
        } else if (c <= 0x07FF) {
            return 2;
        } else {
            return 3;
        }
    }

    public static int writeCharAsModifiedUTF8(char c, DataOutput dos) throws IOException {
        if (c >= 0x0001 && c <= 0x007F) {
            dos.writeByte(c);
            return 1;
        } else if (c <= 0x07FF) {
            dos.writeByte((byte) (0xC0 | ((c >> 6) & 0x3F)));
            dos.writeByte((byte) (0x80 | (c & 0x3F)));
            return 2;
        } else {
            dos.writeByte((byte) (0xE0 | ((c >> 12) & 0x0F)));
            dos.writeByte((byte) (0x80 | ((c >> 6) & 0x3F)));
            dos.writeByte((byte) (0x80 | (c & 0x3F)));
            return 3;
        }
    }

    public static int writeCharAsModifiedUTF8(char c, OutputStream dos) throws IOException {
        if (c >= 0x0001 && c <= 0x007F) {
            dos.write(c);
            return 1;
        } else if (c <= 0x07FF) {
            dos.write((byte) (0xC0 | ((c >> 6) & 0x3F)));
            dos.write((byte) (0x80 | (c & 0x3F)));
            return 2;
        } else {
            dos.write((byte) (0xE0 | ((c >> 12) & 0x0F)));
            dos.write((byte) (0x80 | ((c >> 6) & 0x3F)));
            dos.write((byte) (0x80 | (c & 0x3F)));
            return 3;
        }
    }

    // The result is the number of Java Char (8 bytes) in the string
    public static int getStringLength(byte[] b, int s) {
        int len = getUTFLength(b, s);
        int pos = s + getNumBytesToStoreLength(len);
        int end = pos + len;
        int charCount = 0;
        while (pos < end) {
            charCount++;
            pos += charSize(b, pos);
        }
        return charCount;
    }

    public static int getNumCodePoint(byte[] b, int s) {
        int len = getUTFLength(b, s);
        int pos = s + getNumBytesToStoreLength(len);
        int end = pos + len;
        int codePointCount = 0;
        while (pos < end) {
            char ch = charAt(b, pos);
            // 3 cases here:
            // * If the current char is a complete unicode character (not part of a surrogate pair), then codePointCount++;
            // * If the current char is a high surrogate in a surrogate pair, then codePointCount++ for this high surrogate
            // * If the current char is a low surrogate in a surrogate pair,
            //       then don't increase the codePointCount because it is increased already for its corresponding high surrogate
            if (Character.isLowSurrogate(ch) == false) {
                codePointCount++;
            }
            pos += charSize(b, pos);
        }
        return codePointCount;
    }

    public static int getUTFLength(byte[] b, int s) {
        return VarLenIntEncoderDecoder.decode(b, s);
    }

    public static int getNumBytesToStoreLength(int strlen) {
        return VarLenIntEncoderDecoder.getBytesRequired(strlen);
    }

    // The byte array `b` is encoded in UTF-8 on top of UTF-16,
    // which means an UTF-16-encoded Java char is encoded to 2 or 3 bytes in the byte array
    // So, it is not possible to reach the following 4, 5 or 6 bytes branch in the following codes
    public static int UTF8ToCodePoint(byte[] b, int s) {
        if (b[s] >> 7 == 0) {
            // 1 byte
            return b[s];
        } else if ((b[s] & 0xe0) == 0xc0) { /*0xe0 = 0b1110000*/
            // 2 bytes
            return (b[s] & 0x1f) << 6 | /*0x3f = 0b00111111*/
                    (b[s + 1] & 0x3f);
        } else if ((b[s] & 0xf0) == 0xe0) {
            // 3bytes
            return (b[s] & 0xf) << 12 | (b[s + 1] & 0x3f) << 6 | (b[s + 2] & 0x3f);
        } else if ((b[s] & 0xf8) == 0xf0) {
            // 4bytes
            return (b[s] & 0x7) << 18 | (b[s + 1] & 0x3f) << 12 | (b[s + 2] & 0x3f) << 6 | (b[s + 3] & 0x3f);
        } else if ((b[s] & 0xfc) == 0xf8) {
            // 5bytes
            return (b[s] & 0x3) << 24 | (b[s + 1] & 0x3f) << 18 | (b[s + 2] & 0x3f) << 12 | (b[s + 3] & 0x3f) << 6
                    | (b[s + 4] & 0x3f);
        } else if ((b[s] & 0xfe) == 0xfc) {
            // 6bytes
            return (b[s] & 0x1) << 30 | (b[s + 1] & 0x3f) << 24 | (b[s + 2] & 0x3f) << 18 | (b[s + 3] & 0x3f) << 12
                    | (b[s + 4] & 0x3f) << 6 | (b[s + 5] & 0x3f);
        }
        return 0;
    }

    public static int codePointToUTF8(int codePoint, byte[] outputUTF8) {
        int count = 0;

        char[] chars = Character.toChars(codePoint);
        for (int i = 0; i < chars.length; i++) {
            count += writeToBytes(outputUTF8, count, chars[i]);
        }

        return count;
    }

    /**
     * Compute the normalized key of the UTF8 string.
     * The normalized key in Hyracks is mainly used to speedup the comparison between pointable data.
     * In the UTF8StringPTR case, we compute the integer value by using the first 2 chars.
     * The comparator will first use this integer to get the result ( <,>, or =), it will check
     * the actual bytes only if the normalized key is equal. Thus this normalized key must be
     * consistent with the comparison result.
     */
    public static int normalize(byte[] bytes, int start) {
        int len = getUTFLength(bytes, start);
        long nk = 0;
        int offset = start + getNumBytesToStoreLength(len);
        for (int i = 0; i < 2; ++i) {
            nk <<= 16;
            if (i < len) {
                nk += (charAt(bytes, offset)) & 0xffff;
                offset += charSize(bytes, offset);
            }
        }
        return (int) (nk >> 1); // make it always positive.
    }

    public static int compareTo(byte[] thisBytes, int thisStart, byte[] thatBytes, int thatStart) {
        return compareTo(thisBytes, thisStart, thatBytes, thatStart, false, false);
    }

    // the start and length of each are the ones calculated by UTF8StringPointable. caller should provide proper values
    public static int compareTo(byte[] thisBytes, int thisStart, int thisLength, byte[] thatBytes, int thatStart,
            int thatLength) {
        return compareTo(thisBytes, thisStart, thisLength, thatBytes, thatStart, thatLength, false, false);
    }

    /**
     * This function provides the raw bytes-based comparison for UTF8 strings.
     * Note that the comparison may not deliver the correct ordering for certain languages that include 2 or 3 bytes characters.
     * But it works for single-byte character languages.
     */
    public static int rawByteCompareTo(byte[] thisBytes, int thisStart, byte[] thatBytes, int thatStart) {
        return compareTo(thisBytes, thisStart, thatBytes, thatStart, false, true);
    }

    public static int lowerCaseCompareTo(byte[] thisBytes, int thisStart, byte[] thatBytes, int thatStart) {
        return compareTo(thisBytes, thisStart, thatBytes, thatStart, true, false);
    }

    // Certain type of string does not include lengthByte in the beginning and
    // the length of the given string is given explicitly as a parameter. (e.g., token in a string)
    public static int lowerCaseCompareTo(byte[] thisBytes, int thisStart, int thisLength, byte[] thatBytes,
            int thatStart, int thatLength) {
        return compareTo(thisBytes, thisStart, thisLength, thatBytes, thatStart, thatLength, true, false);
    }

    public static int hash(byte[] bytes, int start, int coefficient, int r) {
        return hash(bytes, start, false, false, coefficient, r);
    }

    public static int hash(byte[] bytes, int start) {
        return hash(bytes, start, false, false, 31, Integer.MAX_VALUE);
    }

    private static int hash(byte[] bytes, int start, boolean useLowerCase, boolean useRawByte, int coefficient, int r) {
        int utflen = getUTFLength(bytes, start);
        int sStart = start + getNumBytesToStoreLength(utflen);
        return hash(bytes, sStart, utflen, useLowerCase, useRawByte, coefficient, r);
    }

    /**
     * This function provides the raw bytes-based hash function for UTF8 strings.
     * Note that the hash values may not deliver the correct ordering for certain languages that include 2 or 3 bytes characters.
     * But it works for single-byte character languages.
     */
    public static int rawBytehash(byte[] bytes, int start) {
        return hash(bytes, start, false, true, 31, Integer.MAX_VALUE);
    }

    public static int lowerCaseHash(byte[] bytes, int start) {
        return hash(bytes, start, true, false, 31, Integer.MAX_VALUE);
    }

    // Certain type of string does not include lengthByte in the beginning and
    // the length of the given string is given explicitly as a parameter.
    public static int lowerCaseHash(byte[] bytes, int start, int length) {
        return hash(bytes, start, length, true, false, 31, Integer.MAX_VALUE);
    }

    public static String toString(byte[] bytes, int start) {
        StringBuilder builder = new StringBuilder();
        return toString(builder, bytes, start).toString();
    }

    public static StringBuilder toString(StringBuilder builder, byte[] bytes, int start) {
        int utfLen = getUTFLength(bytes, start);
        int offset = getNumBytesToStoreLength(utfLen);
        while (utfLen > 0) {
            char c = charAt(bytes, start + offset);
            builder.append(c);
            int cLen = getModifiedUTF8Len(c);
            offset += cLen;
            utfLen -= cLen;
        }
        return builder;
    }

    // Different from the above toString() methods, here we assume the byte[] doesn't contain NumBytesToStoreLength
    // In fact, this is used for string tokenizer: get "hello" and "world" from the bytes of "hello world"
    public static String getUTF8StringInArray(byte[] b, int start, int len) {
        StringBuilder builder = new StringBuilder();

        for (int i = start; i < start + len;) {
            char c = UTF8StringUtil.charAt(b, i);
            builder.append(c);
            i += UTF8StringUtil.charSize(b, i);
        }

        return builder.toString();
    }

    public static void printUTF8StringWithQuotes(byte[] b, int s, int l, OutputStream os) throws IOException {
        printUTF8String(b, s, l, os, true);
    }

    public static void printUTF8StringNoQuotes(byte[] b, int s, int l, OutputStream os) throws IOException {
        printUTF8String(b, s, l, os, false);
    }

    public static void printUTF8StringWithQuotes(String str, OutputStream os) throws IOException {
        printUTF8String(str, os, true);
    }

    public static void printUTF8StringNoQuotes(String str, OutputStream os) throws IOException {
        printUTF8String(str, os, false);
    }

    public static int encodeUTF8Length(int length, byte[] bytes, int start) {
        return VarLenIntEncoderDecoder.encode(length, bytes, start);
    }

    public static int writeUTF8Length(int length, byte[] bytes, DataOutput out) throws IOException {
        int nbytes = encodeUTF8Length(length, bytes, 0);
        out.write(bytes, 0, nbytes);
        return nbytes;
    }

    private static void printUTF8String(byte[] b, int s, int l, OutputStream os, boolean useQuotes) throws IOException {
        int stringLength = getUTFLength(b, s);
        int position = s + getNumBytesToStoreLength(stringLength);
        int maxPosition = position + stringLength;
        if (useQuotes) {
            os.write('\"');
        }
        while (position < maxPosition) {
            char c = charAt(b, position);
            if (c == '\\' || c == '"') {
                // escape
                os.write('\\');
            }
            int sz = charSize(b, position);
            while (sz > 0) {
                os.write(b[position]);
                position++;
                sz--;
            }
        }
        if (useQuotes) {
            os.write('\"');
        }
    }

    private static void printUTF8String(String string, OutputStream os, boolean useQuotes) throws IOException {
        if (useQuotes) {
            os.write('\"');
        }
        for (int i = 0; i < string.length(); i++) {
            char ch = string.charAt(i);
            writeCharAsModifiedUTF8(ch, os);
        }
        if (useQuotes) {
            os.write('\"');
        }
    }

    private static int compareTo(byte[] thisBytes, int thisStart, byte[] thatBytes, int thatStart, boolean useLowerCase,
            boolean useRawByte) {
        int thisLength = getUTFLength(thisBytes, thisStart);
        int thatLength = getUTFLength(thatBytes, thatStart);
        int thisActualStart = thisStart + getNumBytesToStoreLength(thisLength);
        int thatActualStart = thatStart + getNumBytesToStoreLength(thatLength);
        return compareTo(thisBytes, thisActualStart, thisLength, thatBytes, thatActualStart, thatLength, useLowerCase,
                useRawByte);
    }

    private static int compareTo(byte[] thisBytes, int thisActualStart, int thisLength, byte[] thatBytes,
            int thatActualStart, int thatLength, boolean useLowerCase, boolean useRawByte) {
        int c1 = 0;
        int c2 = 0;

        while (c1 < thisLength && c2 < thatLength) {
            char ch1, ch2;
            if (useRawByte) {
                ch1 = (char) thisBytes[thisActualStart + c1];
                ch2 = (char) thatBytes[thatActualStart + c2];
            } else {
                ch1 = charAt(thisBytes, thisActualStart + c1);
                ch2 = charAt(thatBytes, thatActualStart + c2);

                if (useLowerCase) {
                    ch1 = Character.toLowerCase(ch1);
                    ch2 = Character.toLowerCase(ch2);
                }
            }

            if (ch1 != ch2) {
                return ch1 - ch2;
            }
            c1 += charSize(thisBytes, thisActualStart + c1);
            c2 += charSize(thatBytes, thatActualStart + c2);
        }
        return thisLength - thatLength;
    }

    private static int hash(byte[] bytes, int start, int length, boolean useLowerCase, boolean useRawByte,
            int coefficient, int r) {
        int h = 0;
        int c = 0;

        while (c < length) {
            char ch;
            if (useRawByte) {
                ch = (char) bytes[start + c];
            } else {
                ch = charAt(bytes, start + c);
                if (useLowerCase) {
                    ch = Character.toLowerCase(ch);
                }
            }
            h = (coefficient * h + ch) % r;
            c += charSize(bytes, start + c);
        }
        return h;
    }

    public static byte[] writeStringToBytes(String string) {
        UTF8StringWriter writer = new UTF8StringWriter();
        ByteArrayOutputStream bos = new ByteArrayOutputStream();
        DataOutputStream dos = new DataOutputStream(bos);
        try {
            writer.writeUTF8(string, dos);
        } catch (IOException e) {
            throw new RuntimeException(e);
        }
        return bos.toByteArray();
    }

    /**
     * Reads from the
     * stream <code>in</code> a representation
     * of a Unicode character string encoded in
     * <a href="DataInput.html#modified-utf-8">modified UTF-8</a> format;
     * this string of characters is then returned as a <code>String</code>.
     * The details of the modified UTF-8 representation
     * are exactly the same as for the <code>readUTF</code>
     * method of <code>DataInput</code>.
     *
     * @param in
     *            a data input stream.
     * @return a Unicode string.
     * @throws EOFException
     *             if the input stream reaches the end
     *             before all the bytes.
     * @throws IOException
     *             the stream has been closed and the contained
     *             input stream does not support reading after close, or
     *             another I/O error occurs.
     * @throws UTFDataFormatException
     *             if the bytes do not represent a
     *             valid modified UTF-8 encoding of a Unicode string.
     * @see java.io.DataInputStream#readUnsignedShort()
     */
    public static String readUTF8(DataInput in) throws IOException {
        return readUTF8(in, null);
    }

    public static String readUTF8(DataInput in, UTF8StringReader reader) throws IOException {
        int utflen = VarLenIntEncoderDecoder.decode(in);
        byte[] bytearr;
        char[] chararr;

        if (reader == null) {
            bytearr = new byte[utflen * 2];
            chararr = new char[utflen * 2];
        } else {
            if (reader.bytearr == null || reader.bytearr.length < utflen) {
                reader.bytearr = new byte[utflen * 2];
                reader.chararr = new char[utflen * 2];
            }
            bytearr = reader.bytearr;
            chararr = reader.chararr;
        }

        int c, char2, char3;
        int count = 0;
        int chararr_count = 0;

        in.readFully(bytearr, 0, utflen);

        while (count < utflen) {
            c = bytearr[count] & 0xff;
            if (c > 127) {
                break;
            }
            count++;
            chararr[chararr_count++] = (char) c;
        }

        while (count < utflen) {
            c = bytearr[count] & 0xff;
            switch (c >> 4) {
                case 0:
                case 1:
                case 2:
                case 3:
                case 4:
                case 5:
                case 6:
                case 7:
                    /* 0xxxxxxx*/
                    count++;
                    chararr[chararr_count++] = (char) c;
                    break;
                case 12:
                case 13:
                    /* 110x xxxx   10xx xxxx*/
                    count += 2;
                    if (count > utflen) {
                        throw new UTFDataFormatException("malformed input: partial character at end");
                    }
                    char2 = bytearr[count - 1];
                    if ((char2 & 0xC0) != 0x80) {
                        throw new UTFDataFormatException("malformed input around byte " + count);
                    }
                    chararr[chararr_count++] = (char) (((c & 0x1F) << 6) | (char2 & 0x3F));
                    break;
                case 14:
                    /* 1110 xxxx  10xx xxxx  10xx xxxx */
                    count += 3;
                    if (count > utflen) {
                        throw new UTFDataFormatException("malformed input: partial character at end");
                    }
                    char2 = bytearr[count - 2];
                    char3 = bytearr[count - 1];
                    if (((char2 & 0xC0) != 0x80) || ((char3 & 0xC0) != 0x80)) {
                        throw new UTFDataFormatException("malformed input around byte " + (count - 1));
                    }
                    chararr[chararr_count++] = (char) (((c & 0x0F) << 12) | ((char2 & 0x3F) << 6) | (char3 & 0x3F));
                    break;
                default:
                    /* 10xx xxxx,  1111 xxxx */
                    throw new UTFDataFormatException("malformed input around byte " + count);
            }
        }
        // The number of chars produced may be less than utflen
        return new String(chararr, 0, chararr_count);
    }

    /**
     * Write a UTF8 String <code>str</code> into the DataOutput <code>out</code>
     *
     * @param str,
     *            a Unicode string;
     * @param out,
     *            a Data output stream.
     * @throws IOException
     */
    public static void writeUTF8(CharSequence str, DataOutput out) throws IOException {
        writeUTF8(str, out, null);
    }

    public static void writeUTF8(CharSequence str, DataOutput out, UTF8StringWriter writer) throws IOException {
        int strlen = str.length();
        int utflen = 0;
        char c;
        int count = 0;

        for (int i = 0; i < strlen; i++) {
            c = str.charAt(i);
            utflen += UTF8StringUtil.getModifiedUTF8Len(c);
        }

        byte[] tempBytes = getTempBytes(writer, utflen);
        count += VarLenIntEncoderDecoder.encode(utflen, tempBytes, count);
        int i = 0;
        for (; i < strlen; i++) {
            c = str.charAt(i);
            if (!((c >= 0x0001) && (c <= 0x007F))) {
                break;
            }
            tempBytes[count++] = (byte) c;
        }

        for (; i < strlen; i++) {
            c = str.charAt(i);
            count += writeToBytes(tempBytes, count, c);
        }
        out.write(tempBytes, 0, count);
    }

    public static void writeUTF8(char[] buffer, int start, int length, DataOutput out, UTF8StringWriter writer)
            throws IOException {
        int utflen = 0;
        int count = 0;
        char c;

        for (int i = 0; i < length; i++) {
            c = buffer[i + start];
            utflen += UTF8StringUtil.getModifiedUTF8Len(c);
        }

        byte[] tempBytes = getTempBytes(writer, utflen);
        count += VarLenIntEncoderDecoder.encode(utflen, tempBytes, count);

        int i = 0;
        for (; i < length; i++) {
            c = buffer[i + start];
            if (!((c >= 0x0001) && (c <= 0x007F))) {
                break;
            }
            tempBytes[count++] = (byte) c;
        }

        for (; i < length; i++) {
            c = buffer[i + start];
            count += writeToBytes(tempBytes, count, c);
        }
        out.write(tempBytes, 0, count);
    }

    private static int writeToBytes(byte[] tempBytes, int count, char c) {
        int orig = count;
        if ((c >= 0x0001) && (c <= 0x007F)) {
            tempBytes[count++] = (byte) c;
        } else if (c > 0x07FF) {
            tempBytes[count++] = (byte) (0xE0 | ((c >> 12) & 0x0F));
            tempBytes[count++] = (byte) (0x80 | ((c >> 6) & 0x3F));
            tempBytes[count++] = (byte) (0x80 | (c & 0x3F));
        } else {
            tempBytes[count++] = (byte) (0xC0 | ((c >> 6) & 0x1F));
            tempBytes[count++] = (byte) (0x80 | (c & 0x3F));
        }
        return count - orig;
    }

    private static byte[] getTempBytes(UTF8StringWriter writer, int utflen) {
        byte[] tempBytes;
        if (writer == null) {
            tempBytes = new byte[utflen + 5];
        } else {
            if (writer.tempBytes == null || writer.tempBytes.length < utflen + 5) {
                writer.tempBytes = new byte[utflen + 5];
            }
            tempBytes = writer.tempBytes;
        }
        return tempBytes;
    }
}<|MERGE_RESOLUTION|>--- conflicted
+++ resolved
@@ -92,12 +92,6 @@
 
     public static int codePointAt(byte[] b, int s) {
         char c1 = charAt(b, s);
-<<<<<<< HEAD
-        // What if c1 is the last char in the byte array? In this case, the byte array is somehow illegal.
-        // Java Character.codePointAtImpl() will return the value of the high surrogate in this case,
-        // while here an exception will be thrown because there is no c2 available in the bytes
-        if (Character.isHighSurrogate(c1)) {
-=======
 
         if (Character.isLowSurrogate(c1)) {
             // In this case, the index s doesn't point to a correct position
@@ -107,32 +101,22 @@
         if (Character.isHighSurrogate(c1)) {
             // If c1 is the a high surrogate and also the last char in the byte array (that means the byte array is somehow illegal),
             // then an exception will be thrown because there is no low surrogate (c2) available in the byte array
->>>>>>> 6e4213bb
             s += charSize(b, s);
             char c2 = charAt(b, s);
             if (Character.isLowSurrogate(c2)) {
                 return Character.toCodePoint(c1, c2);
-<<<<<<< HEAD
-            }
-        }
-=======
             } else {
                 throw new IllegalArgumentException(
                         "decoding error: the high surrogate is not followed by a low surrogate");
             }
         }
 
->>>>>>> 6e4213bb
         return c1;
     }
 
     public static int codePointSize(byte[] b, int s) {
         char c1 = charAt(b, s);
         int size1 = charSize(b, s);
-<<<<<<< HEAD
-        if (Character.isHighSurrogate(c1)) {
-            // Again, what if there is no c2 in the byte array `b`?
-=======
 
         if (Character.isLowSurrogate(c1)) {
             throw new IllegalArgumentException("decoding error: got a low surrogate without a high surrogate");
@@ -142,15 +126,11 @@
             // Similar to the above codePointAt(),
             // if c1 is the a high surrogate and also the last char in the byte array (that means the byte array is somehow illegal),
             // then an exception will be thrown because there is no low surrogate available in the byte array
->>>>>>> 6e4213bb
             s += charSize(b, s);
             int size2 = charSize(b, s);
             return size1 + size2;
         }
-<<<<<<< HEAD
-=======
-
->>>>>>> 6e4213bb
+
         return size1;
     }
 
@@ -201,7 +181,6 @@
         }
     }
 
-    // The result is the number of Java Char (8 bytes) in the string
     public static int getStringLength(byte[] b, int s) {
         int len = getUTFLength(b, s);
         int pos = s + getNumBytesToStoreLength(len);
@@ -214,26 +193,6 @@
         return charCount;
     }
 
-    public static int getNumCodePoint(byte[] b, int s) {
-        int len = getUTFLength(b, s);
-        int pos = s + getNumBytesToStoreLength(len);
-        int end = pos + len;
-        int codePointCount = 0;
-        while (pos < end) {
-            char ch = charAt(b, pos);
-            // 3 cases here:
-            // * If the current char is a complete unicode character (not part of a surrogate pair), then codePointCount++;
-            // * If the current char is a high surrogate in a surrogate pair, then codePointCount++ for this high surrogate
-            // * If the current char is a low surrogate in a surrogate pair,
-            //       then don't increase the codePointCount because it is increased already for its corresponding high surrogate
-            if (Character.isLowSurrogate(ch) == false) {
-                codePointCount++;
-            }
-            pos += charSize(b, pos);
-        }
-        return codePointCount;
-    }
-
     public static int getUTFLength(byte[] b, int s) {
         return VarLenIntEncoderDecoder.decode(b, s);
     }
@@ -242,9 +201,6 @@
         return VarLenIntEncoderDecoder.getBytesRequired(strlen);
     }
 
-    // The byte array `b` is encoded in UTF-8 on top of UTF-16,
-    // which means an UTF-16-encoded Java char is encoded to 2 or 3 bytes in the byte array
-    // So, it is not possible to reach the following 4, 5 or 6 bytes branch in the following codes
     public static int UTF8ToCodePoint(byte[] b, int s) {
         if (b[s] >> 7 == 0) {
             // 1 byte
@@ -271,15 +227,42 @@
         return 0;
     }
 
-    public static int codePointToUTF8(int codePoint, byte[] outputUTF8) {
-        int count = 0;
-
-        char[] chars = Character.toChars(codePoint);
-        for (int i = 0; i < chars.length; i++) {
-            count += writeToBytes(outputUTF8, count, chars[i]);
-        }
-
-        return count;
+    public static int codePointToUTF8(int c, byte[] outputUTF8) {
+        if (c < 0x80) {
+            outputUTF8[0] = (byte) (c & 0x7F /* mask 7 lsb: 0b1111111 */);
+            return 1;
+        } else if (c < 0x0800) {
+            outputUTF8[0] = (byte) (c >> 6 & 0x1F | 0xC0);
+            outputUTF8[1] = (byte) (c & 0x3F | 0x80);
+            return 2;
+        } else if (c < 0x010000) {
+            outputUTF8[0] = (byte) (c >> 12 & 0x0F | 0xE0);
+            outputUTF8[1] = (byte) (c >> 6 & 0x3F | 0x80);
+            outputUTF8[2] = (byte) (c & 0x3F | 0x80);
+            return 3;
+        } else if (c < 0x200000) {
+            outputUTF8[0] = (byte) (c >> 18 & 0x07 | 0xF0);
+            outputUTF8[1] = (byte) (c >> 12 & 0x3F | 0x80);
+            outputUTF8[2] = (byte) (c >> 6 & 0x3F | 0x80);
+            outputUTF8[3] = (byte) (c & 0x3F | 0x80);
+            return 4;
+        } else if (c < 0x4000000) {
+            outputUTF8[0] = (byte) (c >> 24 & 0x03 | 0xF8);
+            outputUTF8[1] = (byte) (c >> 18 & 0x3F | 0x80);
+            outputUTF8[2] = (byte) (c >> 12 & 0x3F | 0x80);
+            outputUTF8[3] = (byte) (c >> 6 & 0x3F | 0x80);
+            outputUTF8[4] = (byte) (c & 0x3F | 0x80);
+            return 5;
+        } else if (c < 0x80000000) {
+            outputUTF8[0] = (byte) (c >> 30 & 0x01 | 0xFC);
+            outputUTF8[1] = (byte) (c >> 24 & 0x3F | 0x80);
+            outputUTF8[2] = (byte) (c >> 18 & 0x3F | 0x80);
+            outputUTF8[3] = (byte) (c >> 12 & 0x3F | 0x80);
+            outputUTF8[4] = (byte) (c >> 6 & 0x3F | 0x80);
+            outputUTF8[5] = (byte) (c & 0x3F | 0x80);
+            return 6;
+        }
+        return 0;
     }
 
     /**
