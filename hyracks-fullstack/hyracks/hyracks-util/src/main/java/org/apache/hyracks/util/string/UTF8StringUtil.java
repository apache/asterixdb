/**
 * Licensed to the Apache Software Foundation (ASF) under one
 * or more contributor license agreements.  See the NOTICE file
 * distributed with this work for additional information
 * regarding copyright ownership.  The ASF licenses this file
 * to you under the Apache License, Version 2.0 (the
 * "License"); you may not use this file except in compliance
 * with the License.  You may obtain a copy of the License at
 * http://www.apache.org/licenses/LICENSE-2.0
 * Unless required by applicable law or agreed to in writing,
 * software distributed under the License is distributed on an
 * "AS IS" BASIS, WITHOUT WARRANTIES OR CONDITIONS OF ANY
 * KIND, either express or implied.  See the License for the
 * specific language governing permissions and limitations
 * under the License.
 */

package org.apache.hyracks.util.string;

import java.io.ByteArrayOutputStream;
import java.io.DataInput;
import java.io.DataOutput;
import java.io.DataOutputStream;
import java.io.EOFException;
import java.io.IOException;
import java.io.OutputStream;
import java.io.UTFDataFormatException;

import org.apache.hyracks.util.encoding.VarLenIntEncoderDecoder;

/**
 * A helper package to operate the UTF8String in Hyracks.
 * Most of the codes were migrated from asterix-fuzzyjoin and hyracks-storage-am-invertedindex
 */
public class UTF8StringUtil {

    private UTF8StringUtil() {
    }

    public static char charAt(byte[] b, int s) {
        if (s >= b.length) {
            throw new ArrayIndexOutOfBoundsException(s);
        }
        int c = b[s] & 0xff;
        switch (c >> 4) {
            case 0:
            case 1:
            case 2:
            case 3:
            case 4:
            case 5:
            case 6:
            case 7:
                return (char) c;

            case 12:
            case 13:
                return (char) (((c & 0x1F) << 6) | ((b[s + 1]) & 0x3F));

            case 14:
                return (char) (((c & 0x0F) << 12) | (((b[s + 1]) & 0x3F) << 6) | (b[s + 2] & 0x3F));

            default:
                throw new IllegalArgumentException();
        }
    }

    public static int charSize(byte[] b, int s) {
        int c = b[s] & 0xff;
        switch (c >> 4) {
            case 0:
            case 1:
            case 2:
            case 3:
            case 4:
            case 5:
            case 6:
            case 7:
                return 1;

            case 12:
            case 13:
                return 2;

            case 14:
                return 3;

            default:
                throw new IllegalStateException();
        }
    }

    public static int codePointAt(byte[] b, int s) {
        char c1 = charAt(b, s);
<<<<<<< HEAD
        // What if c1 is the last char in the byte array? In this case, the byte array is somehow illegal.
        // Java Character.codePointAtImpl() will return the value of the high surrogate in this case,
        // while here an exception will be thrown because there is no c2 available in the bytes
        if (Character.isHighSurrogate(c1)) {
=======

        if (Character.isLowSurrogate(c1)) {
            // In this case, the index s doesn't point to a correct position
            throw new IllegalArgumentException("decoding error: got a low surrogate without a high surrogate");
        }

        if (Character.isHighSurrogate(c1)) {
            // If c1 is the a high surrogate and also the last char in the byte array (that means the byte array is somehow illegal),
            // then an exception will be thrown because there is no low surrogate (c2) available in the byte array
>>>>>>> 6e4213bb
            s += charSize(b, s);
            char c2 = charAt(b, s);
            if (Character.isLowSurrogate(c2)) {
                return Character.toCodePoint(c1, c2);
<<<<<<< HEAD
            }
        }
=======
            } else {
                throw new IllegalArgumentException(
                        "decoding error: the high surrogate is not followed by a low surrogate");
            }
        }

>>>>>>> 6e4213bb
        return c1;
    }

    public static int codePointSize(byte[] b, int s) {
        char c1 = charAt(b, s);
        int size1 = charSize(b, s);
<<<<<<< HEAD
        if (Character.isHighSurrogate(c1)) {
            // Again, what if there is no c2 in the byte array `b`?
=======

        if (Character.isLowSurrogate(c1)) {
            throw new IllegalArgumentException("decoding error: got a low surrogate without a high surrogate");
        }

        if (Character.isHighSurrogate(c1)) {
            // Similar to the above codePointAt(),
            // if c1 is the a high surrogate and also the last char in the byte array (that means the byte array is somehow illegal),
            // then an exception will be thrown because there is no low surrogate available in the byte array
>>>>>>> 6e4213bb
            s += charSize(b, s);
            int size2 = charSize(b, s);
            return size1 + size2;
        }
<<<<<<< HEAD
=======

>>>>>>> 6e4213bb
        return size1;
    }

    public static boolean isCharStart(byte[] b, int s) {
        int c = b[s] & 0xff;
        return (c >> 6) != 2;
    }

    public static int getModifiedUTF8Len(char c) {
        if (c >= 0x0001 && c <= 0x007F) {
            return 1;
        } else if (c <= 0x07FF) {
            return 2;
        } else {
            return 3;
        }
    }

    public static int writeCharAsModifiedUTF8(char c, DataOutput dos) throws IOException {
        if (c >= 0x0001 && c <= 0x007F) {
            dos.writeByte(c);
            return 1;
        } else if (c <= 0x07FF) {
            dos.writeByte((byte) (0xC0 | ((c >> 6) & 0x3F)));
            dos.writeByte((byte) (0x80 | (c & 0x3F)));
            return 2;
        } else {
            dos.writeByte((byte) (0xE0 | ((c >> 12) & 0x0F)));
            dos.writeByte((byte) (0x80 | ((c >> 6) & 0x3F)));
            dos.writeByte((byte) (0x80 | (c & 0x3F)));
            return 3;
        }
    }

    public static int writeCharAsModifiedUTF8(char c, OutputStream dos) throws IOException {
        if (c >= 0x0001 && c <= 0x007F) {
            dos.write(c);
            return 1;
        } else if (c <= 0x07FF) {
            dos.write((byte) (0xC0 | ((c >> 6) & 0x3F)));
            dos.write((byte) (0x80 | (c & 0x3F)));
            return 2;
        } else {
            dos.write((byte) (0xE0 | ((c >> 12) & 0x0F)));
            dos.write((byte) (0x80 | ((c >> 6) & 0x3F)));
            dos.write((byte) (0x80 | (c & 0x3F)));
            return 3;
        }
    }

    // The result is the number of Java Char (8 bytes) in the string
    public static int getStringLength(byte[] b, int s) {
        int len = getUTFLength(b, s);
        int pos = s + getNumBytesToStoreLength(len);
        int end = pos + len;
        int charCount = 0;
        while (pos < end) {
            charCount++;
            pos += charSize(b, pos);
        }
        return charCount;
    }

    public static int getNumCodePoint(byte[] b, int s) {
        int len = getUTFLength(b, s);
        int pos = s + getNumBytesToStoreLength(len);
        int end = pos + len;
        int codePointCount = 0;
        while (pos < end) {
            char ch = charAt(b, pos);
            // 3 cases here:
            // * If the current char is a complete unicode character (not part of a surrogate pair), then codePointCount++;
            // * If the current char is a high surrogate in a surrogate pair, then codePointCount++ for this high surrogate
            // * If the current char is a low surrogate in a surrogate pair,
            //       then don't increase the codePointCount because it is increased already for its corresponding high surrogate
            if (Character.isLowSurrogate(ch) == false) {
                codePointCount++;
            }
            pos += charSize(b, pos);
        }
        return codePointCount;
    }

    public static int getUTFLength(byte[] b, int s) {
        return VarLenIntEncoderDecoder.decode(b, s);
    }

    public static int getNumBytesToStoreLength(int strlen) {
        return VarLenIntEncoderDecoder.getBytesRequired(strlen);
    }

    public static int UTF8ToCodePoint(byte[] b, int s) {
        if (b[s] >> 7 == 0) {
            // 1 byte
            return b[s];
        } else if ((b[s] & 0xe0) == 0xc0) { /*0xe0 = 0b1110000*/
            // 2 bytes
            return (b[s] & 0x1f) << 6 | /*0x3f = 0b00111111*/
                    (b[s + 1] & 0x3f);
        } else if ((b[s] & 0xf0) == 0xe0) {
            // 3bytes
            return (b[s] & 0xf) << 12 | (b[s + 1] & 0x3f) << 6 | (b[s + 2] & 0x3f);
        } else if ((b[s] & 0xf8) == 0xf0) {
            // 4bytes
            return (b[s] & 0x7) << 18 | (b[s + 1] & 0x3f) << 12 | (b[s + 2] & 0x3f) << 6 | (b[s + 3] & 0x3f);
        } else if ((b[s] & 0xfc) == 0xf8) {
            // 5bytes
            return (b[s] & 0x3) << 24 | (b[s + 1] & 0x3f) << 18 | (b[s + 2] & 0x3f) << 12 | (b[s + 3] & 0x3f) << 6
                    | (b[s + 4] & 0x3f);
        } else if ((b[s] & 0xfe) == 0xfc) {
            // 6bytes
            return (b[s] & 0x1) << 30 | (b[s + 1] & 0x3f) << 24 | (b[s + 2] & 0x3f) << 18 | (b[s + 3] & 0x3f) << 12
                    | (b[s + 4] & 0x3f) << 6 | (b[s + 5] & 0x3f);
        }
        return 0;
    }

    public static int codePointToUTF8(int c, byte[] outputUTF8) {
        if (c < 0x80) {
            outputUTF8[0] = (byte) (c & 0x7F /* mask 7 lsb: 0b1111111 */);
            return 1;
        } else if (c < 0x0800) {
            outputUTF8[0] = (byte) (c >> 6 & 0x1F | 0xC0);
            outputUTF8[1] = (byte) (c & 0x3F | 0x80);
            return 2;
        } else if (c < 0x010000) {
            outputUTF8[0] = (byte) (c >> 12 & 0x0F | 0xE0);
            outputUTF8[1] = (byte) (c >> 6 & 0x3F | 0x80);
            outputUTF8[2] = (byte) (c & 0x3F | 0x80);
            return 3;
        } else if (c < 0x200000) {
            outputUTF8[0] = (byte) (c >> 18 & 0x07 | 0xF0);
            outputUTF8[1] = (byte) (c >> 12 & 0x3F | 0x80);
            outputUTF8[2] = (byte) (c >> 6 & 0x3F | 0x80);
            outputUTF8[3] = (byte) (c & 0x3F | 0x80);
            return 4;
        } else if (c < 0x4000000) {
            outputUTF8[0] = (byte) (c >> 24 & 0x03 | 0xF8);
            outputUTF8[1] = (byte) (c >> 18 & 0x3F | 0x80);
            outputUTF8[2] = (byte) (c >> 12 & 0x3F | 0x80);
            outputUTF8[3] = (byte) (c >> 6 & 0x3F | 0x80);
            outputUTF8[4] = (byte) (c & 0x3F | 0x80);
            return 5;
        } else if (c < 0x80000000) {
            outputUTF8[0] = (byte) (c >> 30 & 0x01 | 0xFC);
            outputUTF8[1] = (byte) (c >> 24 & 0x3F | 0x80);
            outputUTF8[2] = (byte) (c >> 18 & 0x3F | 0x80);
            outputUTF8[3] = (byte) (c >> 12 & 0x3F | 0x80);
            outputUTF8[4] = (byte) (c >> 6 & 0x3F | 0x80);
            outputUTF8[5] = (byte) (c & 0x3F | 0x80);
            return 6;
        }
        return 0;
    }

    /**
     * Compute the normalized key of the UTF8 string.
     * The normalized key in Hyracks is mainly used to speedup the comparison between pointable data.
     * In the UTF8StringPTR case, we compute the integer value by using the first 2 chars.
     * The comparator will first use this integer to get the result ( <,>, or =), it will check
     * the actual bytes only if the normalized key is equal. Thus this normalized key must be
     * consistent with the comparison result.
     */
    public static int normalize(byte[] bytes, int start) {
        int len = getUTFLength(bytes, start);
        long nk = 0;
        int offset = start + getNumBytesToStoreLength(len);
        for (int i = 0; i < 2; ++i) {
            nk <<= 16;
            if (i < len) {
                nk += (charAt(bytes, offset)) & 0xffff;
                offset += charSize(bytes, offset);
            }
        }
        return (int) (nk >> 1); // make it always positive.
    }

    public static int compareTo(byte[] thisBytes, int thisStart, byte[] thatBytes, int thatStart) {
        return compareTo(thisBytes, thisStart, thatBytes, thatStart, false, false);
    }

    // the start and length of each are the ones calculated by UTF8StringPointable. caller should provide proper values
    public static int compareTo(byte[] thisBytes, int thisStart, int thisLength, byte[] thatBytes, int thatStart,
            int thatLength) {
        return compareTo(thisBytes, thisStart, thisLength, thatBytes, thatStart, thatLength, false, false);
    }

    /**
     * This function provides the raw bytes-based comparison for UTF8 strings.
     * Note that the comparison may not deliver the correct ordering for certain languages that include 2 or 3 bytes characters.
     * But it works for single-byte character languages.
     */
    public static int rawByteCompareTo(byte[] thisBytes, int thisStart, byte[] thatBytes, int thatStart) {
        return compareTo(thisBytes, thisStart, thatBytes, thatStart, false, true);
    }

    public static int lowerCaseCompareTo(byte[] thisBytes, int thisStart, byte[] thatBytes, int thatStart) {
        return compareTo(thisBytes, thisStart, thatBytes, thatStart, true, false);
    }

    // Certain type of string does not include lengthByte in the beginning and
    // the length of the given string is given explicitly as a parameter. (e.g., token in a string)
    public static int lowerCaseCompareTo(byte[] thisBytes, int thisStart, int thisLength, byte[] thatBytes,
            int thatStart, int thatLength) {
        return compareTo(thisBytes, thisStart, thisLength, thatBytes, thatStart, thatLength, true, false);
    }

    public static int hash(byte[] bytes, int start, int coefficient, int r) {
        return hash(bytes, start, false, false, coefficient, r);
    }

    public static int hash(byte[] bytes, int start) {
        return hash(bytes, start, false, false, 31, Integer.MAX_VALUE);
    }

    private static int hash(byte[] bytes, int start, boolean useLowerCase, boolean useRawByte, int coefficient, int r) {
        int utflen = getUTFLength(bytes, start);
        int sStart = start + getNumBytesToStoreLength(utflen);
        return hash(bytes, sStart, utflen, useLowerCase, useRawByte, coefficient, r);
    }

    /**
     * This function provides the raw bytes-based hash function for UTF8 strings.
     * Note that the hash values may not deliver the correct ordering for certain languages that include 2 or 3 bytes characters.
     * But it works for single-byte character languages.
     */
    public static int rawBytehash(byte[] bytes, int start) {
        return hash(bytes, start, false, true, 31, Integer.MAX_VALUE);
    }

    public static int lowerCaseHash(byte[] bytes, int start) {
        return hash(bytes, start, true, false, 31, Integer.MAX_VALUE);
    }

    // Certain type of string does not include lengthByte in the beginning and
    // the length of the given string is given explicitly as a parameter.
    public static int lowerCaseHash(byte[] bytes, int start, int length) {
        return hash(bytes, start, length, true, false, 31, Integer.MAX_VALUE);
    }

    public static String toString(byte[] bytes, int start) {
        StringBuilder builder = new StringBuilder();
        return toString(builder, bytes, start).toString();
    }

    public static StringBuilder toString(StringBuilder builder, byte[] bytes, int start) {
        int utfLen = getUTFLength(bytes, start);
        int offset = getNumBytesToStoreLength(utfLen);
        while (utfLen > 0) {
            char c = charAt(bytes, start + offset);
            builder.append(c);
            int cLen = getModifiedUTF8Len(c);
            offset += cLen;
            utfLen -= cLen;
        }
        return builder;
    }

    // Different from the above toString() methods, here we assume the byte[] doesn't contain NumBytesToStoreLength
    // In fact, this is used for string tokenizer: get "hello" and "world" from the bytes of "hello world"
    public static String getUTF8StringInArray(byte[] b, int start, int len) {
        StringBuilder builder = new StringBuilder();

        for (int i = start; i < start + len;) {
            char c = UTF8StringUtil.charAt(b, i);
            builder.append(c);
            i += UTF8StringUtil.charSize(b, i);
        }

        return builder.toString();
    }

    public static void printUTF8StringWithQuotes(byte[] b, int s, int l, OutputStream os) throws IOException {
        printUTF8String(b, s, l, os, true);
    }

    public static void printUTF8StringNoQuotes(byte[] b, int s, int l, OutputStream os) throws IOException {
        printUTF8String(b, s, l, os, false);
    }

    public static void printUTF8StringWithQuotes(String str, OutputStream os) throws IOException {
        printUTF8String(str, os, true);
    }

    public static void printUTF8StringNoQuotes(String str, OutputStream os) throws IOException {
        printUTF8String(str, os, false);
    }

    public static int encodeUTF8Length(int length, byte[] bytes, int start) {
        return VarLenIntEncoderDecoder.encode(length, bytes, start);
    }

    public static int writeUTF8Length(int length, byte[] bytes, DataOutput out) throws IOException {
        int nbytes = encodeUTF8Length(length, bytes, 0);
        out.write(bytes, 0, nbytes);
        return nbytes;
    }

    private static void printUTF8String(byte[] b, int s, int l, OutputStream os, boolean useQuotes) throws IOException {
        int stringLength = getUTFLength(b, s);
        int position = s + getNumBytesToStoreLength(stringLength);
        int maxPosition = position + stringLength;
        if (useQuotes) {
            os.write('\"');
        }
        while (position < maxPosition) {
            char c = charAt(b, position);
            if (c == '\\' || c == '"') {
                // escape
                os.write('\\');
            }
            int sz = charSize(b, position);
            while (sz > 0) {
                os.write(b[position]);
                position++;
                sz--;
            }
        }
        if (useQuotes) {
            os.write('\"');
        }
    }

    private static void printUTF8String(String string, OutputStream os, boolean useQuotes) throws IOException {
        if (useQuotes) {
            os.write('\"');
        }
        for (int i = 0; i < string.length(); i++) {
            char ch = string.charAt(i);
            writeCharAsModifiedUTF8(ch, os);
        }
        if (useQuotes) {
            os.write('\"');
        }
    }

    private static int compareTo(byte[] thisBytes, int thisStart, byte[] thatBytes, int thatStart, boolean useLowerCase,
            boolean useRawByte) {
        int thisLength = getUTFLength(thisBytes, thisStart);
        int thatLength = getUTFLength(thatBytes, thatStart);
        int thisActualStart = thisStart + getNumBytesToStoreLength(thisLength);
        int thatActualStart = thatStart + getNumBytesToStoreLength(thatLength);
        return compareTo(thisBytes, thisActualStart, thisLength, thatBytes, thatActualStart, thatLength, useLowerCase,
                useRawByte);
    }

    private static int compareTo(byte[] thisBytes, int thisActualStart, int thisLength, byte[] thatBytes,
            int thatActualStart, int thatLength, boolean useLowerCase, boolean useRawByte) {
        int c1 = 0;
        int c2 = 0;

        while (c1 < thisLength && c2 < thatLength) {
            char ch1, ch2;
            if (useRawByte) {
                ch1 = (char) thisBytes[thisActualStart + c1];
                ch2 = (char) thatBytes[thatActualStart + c2];
            } else {
                ch1 = charAt(thisBytes, thisActualStart + c1);
                ch2 = charAt(thatBytes, thatActualStart + c2);

                if (useLowerCase) {
                    ch1 = Character.toLowerCase(ch1);
                    ch2 = Character.toLowerCase(ch2);
                }
            }

            if (ch1 != ch2) {
                return ch1 - ch2;
            }
            c1 += charSize(thisBytes, thisActualStart + c1);
            c2 += charSize(thatBytes, thatActualStart + c2);
        }
        return thisLength - thatLength;
    }

    private static int hash(byte[] bytes, int start, int length, boolean useLowerCase, boolean useRawByte,
            int coefficient, int r) {
        int h = 0;
        int c = 0;

        while (c < length) {
            char ch;
            if (useRawByte) {
                ch = (char) bytes[start + c];
            } else {
                ch = charAt(bytes, start + c);
                if (useLowerCase) {
                    ch = Character.toLowerCase(ch);
                }
            }
            h = (coefficient * h + ch) % r;
            c += charSize(bytes, start + c);
        }
        return h;
    }

    public static byte[] writeStringToBytes(String string) {
        UTF8StringWriter writer = new UTF8StringWriter();
        ByteArrayOutputStream bos = new ByteArrayOutputStream();
        DataOutputStream dos = new DataOutputStream(bos);
        try {
            writer.writeUTF8(string, dos);
        } catch (IOException e) {
            throw new RuntimeException(e);
        }
        return bos.toByteArray();
    }

    /**
     * Reads from the
     * stream <code>in</code> a representation
     * of a Unicode character string encoded in
     * <a href="DataInput.html#modified-utf-8">modified UTF-8</a> format;
     * this string of characters is then returned as a <code>String</code>.
     * The details of the modified UTF-8 representation
     * are exactly the same as for the <code>readUTF</code>
     * method of <code>DataInput</code>.
     *
     * @param in
     *            a data input stream.
     * @return a Unicode string.
     * @throws EOFException
     *             if the input stream reaches the end
     *             before all the bytes.
     * @throws IOException
     *             the stream has been closed and the contained
     *             input stream does not support reading after close, or
     *             another I/O error occurs.
     * @throws UTFDataFormatException
     *             if the bytes do not represent a
     *             valid modified UTF-8 encoding of a Unicode string.
     * @see java.io.DataInputStream#readUnsignedShort()
     */
    public static String readUTF8(DataInput in) throws IOException {
        return readUTF8(in, null);
    }

    public static String readUTF8(DataInput in, UTF8StringReader reader) throws IOException {
        int utflen = VarLenIntEncoderDecoder.decode(in);
        byte[] bytearr;
        char[] chararr;

        if (reader == null) {
            bytearr = new byte[utflen * 2];
            chararr = new char[utflen * 2];
        } else {
            if (reader.bytearr == null || reader.bytearr.length < utflen) {
                reader.bytearr = new byte[utflen * 2];
                reader.chararr = new char[utflen * 2];
            }
            bytearr = reader.bytearr;
            chararr = reader.chararr;
        }

        int c, char2, char3;
        int count = 0;
        int chararr_count = 0;

        in.readFully(bytearr, 0, utflen);

        while (count < utflen) {
            c = bytearr[count] & 0xff;
            if (c > 127) {
                break;
            }
            count++;
            chararr[chararr_count++] = (char) c;
        }

        while (count < utflen) {
            c = bytearr[count] & 0xff;
            switch (c >> 4) {
                case 0:
                case 1:
                case 2:
                case 3:
                case 4:
                case 5:
                case 6:
                case 7:
                    /* 0xxxxxxx*/
                    count++;
                    chararr[chararr_count++] = (char) c;
                    break;
                case 12:
                case 13:
                    /* 110x xxxx   10xx xxxx*/
                    count += 2;
                    if (count > utflen) {
                        throw new UTFDataFormatException("malformed input: partial character at end");
                    }
                    char2 = bytearr[count - 1];
                    if ((char2 & 0xC0) != 0x80) {
                        throw new UTFDataFormatException("malformed input around byte " + count);
                    }
                    chararr[chararr_count++] = (char) (((c & 0x1F) << 6) | (char2 & 0x3F));
                    break;
                case 14:
                    /* 1110 xxxx  10xx xxxx  10xx xxxx */
                    count += 3;
                    if (count > utflen) {
                        throw new UTFDataFormatException("malformed input: partial character at end");
                    }
                    char2 = bytearr[count - 2];
                    char3 = bytearr[count - 1];
                    if (((char2 & 0xC0) != 0x80) || ((char3 & 0xC0) != 0x80)) {
                        throw new UTFDataFormatException("malformed input around byte " + (count - 1));
                    }
                    chararr[chararr_count++] = (char) (((c & 0x0F) << 12) | ((char2 & 0x3F) << 6) | (char3 & 0x3F));
                    break;
                default:
                    /* 10xx xxxx,  1111 xxxx */
                    throw new UTFDataFormatException("malformed input around byte " + count);
            }
        }
        // The number of chars produced may be less than utflen
        return new String(chararr, 0, chararr_count);
    }

    /**
     * Write a UTF8 String <code>str</code> into the DataOutput <code>out</code>
     *
     * @param str,
     *            a Unicode string;
     * @param out,
     *            a Data output stream.
     * @throws IOException
     */
    public static void writeUTF8(CharSequence str, DataOutput out) throws IOException {
        writeUTF8(str, out, null);
    }

    public static void writeUTF8(CharSequence str, DataOutput out, UTF8StringWriter writer) throws IOException {
        int strlen = str.length();
        int utflen = 0;
        char c;
        int count = 0;

        for (int i = 0; i < strlen; i++) {
            c = str.charAt(i);
            utflen += UTF8StringUtil.getModifiedUTF8Len(c);
        }

        byte[] tempBytes = getTempBytes(writer, utflen);
        count += VarLenIntEncoderDecoder.encode(utflen, tempBytes, count);
        int i = 0;
        for (; i < strlen; i++) {
            c = str.charAt(i);
            if (!((c >= 0x0001) && (c <= 0x007F))) {
                break;
            }
            tempBytes[count++] = (byte) c;
        }

        for (; i < strlen; i++) {
            c = str.charAt(i);
            count += writeToBytes(tempBytes, count, c);
        }
        out.write(tempBytes, 0, count);
    }

    public static void writeUTF8(char[] buffer, int start, int length, DataOutput out, UTF8StringWriter writer)
            throws IOException {
        int utflen = 0;
        int count = 0;
        char c;

        for (int i = 0; i < length; i++) {
            c = buffer[i + start];
            utflen += UTF8StringUtil.getModifiedUTF8Len(c);
        }

        byte[] tempBytes = getTempBytes(writer, utflen);
        count += VarLenIntEncoderDecoder.encode(utflen, tempBytes, count);

        int i = 0;
        for (; i < length; i++) {
            c = buffer[i + start];
            if (!((c >= 0x0001) && (c <= 0x007F))) {
                break;
            }
            tempBytes[count++] = (byte) c;
        }

        for (; i < length; i++) {
            c = buffer[i + start];
            count += writeToBytes(tempBytes, count, c);
        }
        out.write(tempBytes, 0, count);
    }

    private static int writeToBytes(byte[] tempBytes, int count, char c) {
        int orig = count;
        if ((c >= 0x0001) && (c <= 0x007F)) {
            tempBytes[count++] = (byte) c;
        } else if (c > 0x07FF) {
            tempBytes[count++] = (byte) (0xE0 | ((c >> 12) & 0x0F));
            tempBytes[count++] = (byte) (0x80 | ((c >> 6) & 0x3F));
            tempBytes[count++] = (byte) (0x80 | (c & 0x3F));
        } else {
            tempBytes[count++] = (byte) (0xC0 | ((c >> 6) & 0x1F));
            tempBytes[count++] = (byte) (0x80 | (c & 0x3F));
        }
        return count - orig;
    }

    private static byte[] getTempBytes(UTF8StringWriter writer, int utflen) {
        byte[] tempBytes;
        if (writer == null) {
            tempBytes = new byte[utflen + 5];
        } else {
            if (writer.tempBytes == null || writer.tempBytes.length < utflen + 5) {
                writer.tempBytes = new byte[utflen + 5];
            }
            tempBytes = writer.tempBytes;
        }
        return tempBytes;
    }
}<|MERGE_RESOLUTION|>--- conflicted
+++ resolved
@@ -92,12 +92,6 @@
 
     public static int codePointAt(byte[] b, int s) {
         char c1 = charAt(b, s);
-<<<<<<< HEAD
-        // What if c1 is the last char in the byte array? In this case, the byte array is somehow illegal.
-        // Java Character.codePointAtImpl() will return the value of the high surrogate in this case,
-        // while here an exception will be thrown because there is no c2 available in the bytes
-        if (Character.isHighSurrogate(c1)) {
-=======
 
         if (Character.isLowSurrogate(c1)) {
             // In this case, the index s doesn't point to a correct position
@@ -107,32 +101,22 @@
         if (Character.isHighSurrogate(c1)) {
             // If c1 is the a high surrogate and also the last char in the byte array (that means the byte array is somehow illegal),
             // then an exception will be thrown because there is no low surrogate (c2) available in the byte array
->>>>>>> 6e4213bb
             s += charSize(b, s);
             char c2 = charAt(b, s);
             if (Character.isLowSurrogate(c2)) {
                 return Character.toCodePoint(c1, c2);
-<<<<<<< HEAD
-            }
-        }
-=======
             } else {
                 throw new IllegalArgumentException(
                         "decoding error: the high surrogate is not followed by a low surrogate");
             }
         }
 
->>>>>>> 6e4213bb
         return c1;
     }
 
     public static int codePointSize(byte[] b, int s) {
         char c1 = charAt(b, s);
         int size1 = charSize(b, s);
-<<<<<<< HEAD
-        if (Character.isHighSurrogate(c1)) {
-            // Again, what if there is no c2 in the byte array `b`?
-=======
 
         if (Character.isLowSurrogate(c1)) {
             throw new IllegalArgumentException("decoding error: got a low surrogate without a high surrogate");
@@ -142,15 +126,11 @@
             // Similar to the above codePointAt(),
             // if c1 is the a high surrogate and also the last char in the byte array (that means the byte array is somehow illegal),
             // then an exception will be thrown because there is no low surrogate available in the byte array
->>>>>>> 6e4213bb
             s += charSize(b, s);
             int size2 = charSize(b, s);
             return size1 + size2;
         }
-<<<<<<< HEAD
-=======
-
->>>>>>> 6e4213bb
+
         return size1;
     }
 
@@ -201,7 +181,6 @@
         }
     }
 
-    // The result is the number of Java Char (8 bytes) in the string
     public static int getStringLength(byte[] b, int s) {
         int len = getUTFLength(b, s);
         int pos = s + getNumBytesToStoreLength(len);
@@ -212,26 +191,6 @@
             pos += charSize(b, pos);
         }
         return charCount;
-    }
-
-    public static int getNumCodePoint(byte[] b, int s) {
-        int len = getUTFLength(b, s);
-        int pos = s + getNumBytesToStoreLength(len);
-        int end = pos + len;
-        int codePointCount = 0;
-        while (pos < end) {
-            char ch = charAt(b, pos);
-            // 3 cases here:
-            // * If the current char is a complete unicode character (not part of a surrogate pair), then codePointCount++;
-            // * If the current char is a high surrogate in a surrogate pair, then codePointCount++ for this high surrogate
-            // * If the current char is a low surrogate in a surrogate pair,
-            //       then don't increase the codePointCount because it is increased already for its corresponding high surrogate
-            if (Character.isLowSurrogate(ch) == false) {
-                codePointCount++;
-            }
-            pos += charSize(b, pos);
-        }
-        return codePointCount;
     }
 
     public static int getUTFLength(byte[] b, int s) {
