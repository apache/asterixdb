--- conflicted
+++ resolved
@@ -61,12 +61,9 @@
                 break;
             case ALTERNATE_LICENSE_FILE:
             case ALTERNATE_NOTICE_FILE:
-<<<<<<< HEAD
             case ON_MULTIPLE_EMBEDDED_NOTICE:
             case ON_MULTIPLE_EMBEDDED_LICENSE:
-=======
                 boolean found = false;
->>>>>>> 69d55042
                 for (String spec : StringUtils.split(value, ",")) {
                     String[] specSplit = StringUtils.split(spec, ":");
                     if (specSplit.length != 2) {
