--- conflicted
+++ resolved
@@ -125,10 +125,7 @@
 
     @Parameter
     private boolean includeShadowedDependencies = true;
-<<<<<<< HEAD
-=======
-
->>>>>>> 6512463b
+
     @Parameter
     private boolean validateShadowLicenses = false;
 
