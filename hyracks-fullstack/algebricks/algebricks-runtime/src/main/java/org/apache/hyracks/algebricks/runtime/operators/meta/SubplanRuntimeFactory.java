/*
 * Licensed to the Apache Software Foundation (ASF) under one
 * or more contributor license agreements.  See the NOTICE file
 * distributed with this work for additional information
 * regarding copyright ownership.  The ASF licenses this file
 * to you under the Apache License, Version 2.0 (the
 * "License"); you may not use this file except in compliance
 * with the License.  You may obtain a copy of the License at
 *
 *   http://www.apache.org/licenses/LICENSE-2.0
 *
 * Unless required by applicable law or agreed to in writing,
 * software distributed under the License is distributed on an
 * "AS IS" BASIS, WITHOUT WARRANTIES OR CONDITIONS OF ANY
 * KIND, either express or implied.  See the License for the
 * specific language governing permissions and limitations
 * under the License.
 */
package org.apache.hyracks.algebricks.runtime.operators.meta;

import java.io.DataOutput;
import java.nio.ByteBuffer;
import java.util.ArrayList;
import java.util.Collections;
import java.util.HashMap;
import java.util.List;
import java.util.Map;

import org.apache.hyracks.algebricks.common.exceptions.NotImplementedException;
import org.apache.hyracks.algebricks.runtime.base.AlgebricksPipeline;
import org.apache.hyracks.algebricks.runtime.base.IProfiledPushRuntime;
import org.apache.hyracks.algebricks.runtime.base.IPushRuntime;
import org.apache.hyracks.algebricks.runtime.base.IPushRuntimeFactory;
import org.apache.hyracks.algebricks.runtime.operators.base.AbstractOneInputOneOutputOneFramePushRuntime;
import org.apache.hyracks.algebricks.runtime.operators.base.AbstractOneInputOneOutputPushRuntime;
import org.apache.hyracks.algebricks.runtime.operators.base.AbstractOneInputOneOutputRuntimeFactory;
import org.apache.hyracks.algebricks.runtime.operators.std.NestedTupleSourceRuntimeFactory.NestedTupleSourceRuntime;
import org.apache.hyracks.api.comm.IFrameWriter;
import org.apache.hyracks.api.context.IHyracksTaskContext;
import org.apache.hyracks.api.dataflow.ProfiledFrameWriter;
import org.apache.hyracks.api.dataflow.value.IMissingWriter;
import org.apache.hyracks.api.dataflow.value.IMissingWriterFactory;
import org.apache.hyracks.api.dataflow.value.RecordDescriptor;
import org.apache.hyracks.api.exceptions.HyracksDataException;
import org.apache.hyracks.api.job.JobFlag;
import org.apache.hyracks.api.job.profiling.IOperatorStats;
import org.apache.hyracks.dataflow.common.comm.io.ArrayTupleBuilder;
import org.apache.hyracks.dataflow.common.comm.io.FrameTupleAccessor;

public class SubplanRuntimeFactory extends AbstractOneInputOneOutputRuntimeFactory {

    private static final long serialVersionUID = 3L;

    private final List<AlgebricksPipeline> pipelines;

    private final RecordDescriptor inputRecordDesc;

    private final RecordDescriptor outputRecordDesc;

    private final IMissingWriterFactory[] missingWriterFactories;

    private final Map<IPushRuntimeFactory, IOperatorStats> stats;

    public SubplanRuntimeFactory(List<AlgebricksPipeline> pipelines, IMissingWriterFactory[] missingWriterFactories,
            RecordDescriptor inputRecordDesc, RecordDescriptor outputRecordDesc, int[] projectionList) {
        super(projectionList);
        this.pipelines = pipelines;
        this.missingWriterFactories = missingWriterFactories;
        this.inputRecordDesc = inputRecordDesc;
        this.outputRecordDesc = outputRecordDesc;
        if (projectionList != null) {
            throw new NotImplementedException();
        }
        this.stats = new HashMap<>();
    }

    @Override
    public String toString() {
        StringBuilder sb = new StringBuilder();
        sb.append("Subplan { \n");
        for (AlgebricksPipeline pipeline : pipelines) {
            sb.append('{');
            for (IPushRuntimeFactory f : pipeline.getRuntimeFactories()) {
                sb.append("  ").append(f).append(";\n");
            }
            sb.append('}');
        }
        sb.append("}");
        return sb.toString();
    }

    public List<AlgebricksPipeline> getPipelines() {
        return pipelines;
    }

    public RecordDescriptor getInputRecordDesc() {
        return inputRecordDesc;
    }

    public RecordDescriptor getOutputRecordDesc() {
        return outputRecordDesc;
    }

    public IMissingWriterFactory[] getMissingWriterFactories() {
        return missingWriterFactories;
    }

    public Map<IPushRuntimeFactory, IOperatorStats> getStats() {
        return stats;
    }

    public void setStats(Map<IPushRuntimeFactory, IOperatorStats> stats) {
        this.stats.putAll(stats);
    }

    @Override
    public AbstractOneInputOneOutputPushRuntime createOneOutputPushRuntime(final IHyracksTaskContext ctx)
            throws HyracksDataException {
        return new SubplanPushRuntime(ctx, false);
    }

<<<<<<< HEAD
    public class SubplanPushRuntime extends AbstractOneInputOneOutputOneFramePushRuntime {
=======
    public class SubplanPushRuntime extends AbstractOneInputOneOutputOneFramePushRuntime
            implements IProfiledPushRuntime {
>>>>>>> 16745f13

        protected final IHyracksTaskContext ctx;

        protected final NestedTupleSourceRuntime[] startOfPipelines;

        private final boolean profile;

        private final List<IProfiledPushRuntime> timedMicroOps;

        boolean first;

        protected SubplanPushRuntime(IHyracksTaskContext ctx, boolean ignoreFailures) throws HyracksDataException {
            this.ctx = ctx;
            this.profile = ctx.getJobFlags().contains(JobFlag.PROFILE_RUNTIME);
            this.first = true;
            if (profile) {
                timedMicroOps = new ArrayList<>();
            } else {
                timedMicroOps = Collections.emptyList();
            }

            IMissingWriter[] missingWriters = new IMissingWriter[missingWriterFactories.length];
            for (int i = 0; i < missingWriterFactories.length; i++) {
                missingWriters[i] = missingWriterFactories[i].createMissingWriter();
            }

            int pipelineCount = pipelines.size();
            startOfPipelines = new NestedTupleSourceRuntime[pipelineCount];
            PipelineAssembler[] pipelineAssemblers = new PipelineAssembler[pipelineCount];
            for (int i = 0; i < pipelineCount; i++) {
                AlgebricksPipeline pipeline = pipelines.get(i);
                RecordDescriptor pipelineLastRecordDescriptor =
                        pipeline.getRecordDescriptors()[pipeline.getRecordDescriptors().length - 1];

                RecordDescriptor outputRecordDescriptor;
                IFrameWriter outputWriter;
                if (i == 0) {
                    // primary pipeline
                    outputWriter = new TupleOuterProduct(pipelineLastRecordDescriptor, missingWriters);
                    //this is necessary to track the output of the last operator to the outer product,
                    //i.e. the last real operator in pipeline 0 of the subplan
                    if (profile) {
                        outputWriter = new ProfiledFrameWriter(outputWriter);
                    }
                    outputRecordDescriptor = SubplanRuntimeFactory.this.outputRecordDesc;
                } else {
                    // secondary pipeline
                    IPushRuntime outputPushRuntime = PipelineAssembler.linkPipeline(pipeline, pipelineAssemblers, i);
                    if (outputPushRuntime == null) {
                        throw new IllegalStateException("Invalid pipeline");
                    }
                    outputPushRuntime.setInputRecordDescriptor(0, pipelineLastRecordDescriptor);
                    outputWriter = outputPushRuntime;
                    outputRecordDescriptor = pipelineLastRecordDescriptor;
                }

                PipelineAssembler pa =
                        new PipelineAssembler(pipeline, 1, 1, inputRecordDesc, outputRecordDescriptor, ignoreFailures);
                IFrameWriter head = pa.assemblePipeline(outputWriter, ctx, stats);
                if (profile) {
                    timedMicroOps.addAll(pa.getProfiledPushRuntimes());
                }
                startOfPipelines[i] = (NestedTupleSourceRuntime) head;
                pipelineAssemblers[i] = pa;
            }
        }

        public void computeTimings() {
            timedMicroOps.forEach(IProfiledPushRuntime::computeTimings);
        }

        @Override
        public void open() throws HyracksDataException {
            // writer opened many times?
            super.open();
            if (first) {
                first = false;
                initAccessAppendRef(ctx);
            }
        }

        @Override
        public void nextFrame(ByteBuffer buffer) throws HyracksDataException {
            tAccess.reset(buffer);
            int nTuple = tAccess.getTupleCount();
            for (int t = 0; t < nTuple; t++) {
                tRef.reset(tAccess, t);

                for (NestedTupleSourceRuntime nts : startOfPipelines) {
                    nts.writeTuple(buffer, t);
                }

                int n = 0;
                try {
                    for (; n < startOfPipelines.length; n++) {
                        NestedTupleSourceRuntime nts = startOfPipelines[n];
                        try {
                            nts.open();
                        } catch (Exception e) {
                            nts.fail();
                            throw e;
                        }
                    }
                } finally {
                    for (int i = n - 1; i >= 0; i--) {
                        startOfPipelines[i].close();
                    }
                }
            }
        }

        @Override
        public void flush() throws HyracksDataException {
            appender.flush(writer);
        }

        /**
         * Computes the outer product between a given tuple and the frames
         * passed.
         */
        class TupleOuterProduct implements IFrameWriter {

            private boolean smthWasWritten;
            private final FrameTupleAccessor ta;
            private final ArrayTupleBuilder tb;
            private final IMissingWriter[] missingWriters;

            private TupleOuterProduct(RecordDescriptor recordDescriptor, IMissingWriter[] missingWriters) {
                ta = new FrameTupleAccessor(recordDescriptor);
                tb = new ArrayTupleBuilder(
                        missingWriters.length + SubplanRuntimeFactory.this.inputRecordDesc.getFieldCount());
                this.missingWriters = missingWriters;
            }

            @Override
            public void open() throws HyracksDataException {
                smthWasWritten = false;
            }

            @Override
            public void nextFrame(ByteBuffer buffer) throws HyracksDataException {
                ta.reset(buffer);
                int nTuple = ta.getTupleCount();
                for (int t = 0; t < nTuple; t++) {
                    appendConcat(tRef.getFrameTupleAccessor(), tRef.getTupleIndex(), ta, t);
                }
                if (nTuple > 0) {
                    smthWasWritten = true;
                }
            }

            @Override
            public void close() throws HyracksDataException {
                if (!smthWasWritten && !failed) {
                    // the case when we need to write nulls
                    appendNullsToTuple();
                    appendToFrameFromTupleBuilder(tb);
                }
            }

            @Override
            public void fail() throws HyracksDataException {
                // writer.fail() is called by the outer class' writer.fail().
            }

            private void appendNullsToTuple() throws HyracksDataException {
                tb.reset();
                int n0 = tRef.getFieldCount();
                for (int f = 0; f < n0; f++) {
                    tb.addField(tRef.getFrameTupleAccessor(), tRef.getTupleIndex(), f);
                }
                DataOutput dos = tb.getDataOutput();
                for (IMissingWriter missingWriter : missingWriters) {
                    missingWriter.writeMissing(dos);
                    tb.addFieldEndOffset();
                }
            }
        }
    }
}<|MERGE_RESOLUTION|>--- conflicted
+++ resolved
@@ -119,12 +119,8 @@
         return new SubplanPushRuntime(ctx, false);
     }
 
-<<<<<<< HEAD
-    public class SubplanPushRuntime extends AbstractOneInputOneOutputOneFramePushRuntime {
-=======
     public class SubplanPushRuntime extends AbstractOneInputOneOutputOneFramePushRuntime
             implements IProfiledPushRuntime {
->>>>>>> 16745f13
 
         protected final IHyracksTaskContext ctx;
 
