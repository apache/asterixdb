/*
 * Licensed to the Apache Software Foundation (ASF) under one
 * or more contributor license agreements.  See the NOTICE file
 * distributed with this work for additional information
 * regarding copyright ownership.  The ASF licenses this file
 * to you under the Apache License, Version 2.0 (the
 * "License"); you may not use this file except in compliance
 * with the License.  You may obtain a copy of the License at
 *
 *   http://www.apache.org/licenses/LICENSE-2.0
 *
 * Unless required by applicable law or agreed to in writing,
 * software distributed under the License is distributed on an
 * "AS IS" BASIS, WITHOUT WARRANTIES OR CONDITIONS OF ANY
 * KIND, either express or implied.  See the License for the
 * specific language governing permissions and limitations
 * under the License.
 */
package org.apache.hyracks.algebricks.core.algebra.operators.logical.visitors;

import java.util.ArrayList;
import java.util.Collection;
import java.util.HashMap;
import java.util.HashSet;
import java.util.LinkedList;
import java.util.List;
import java.util.Map;
import java.util.Map.Entry;
import java.util.Set;

import org.apache.commons.lang3.mutable.Mutable;
import org.apache.hyracks.algebricks.common.exceptions.AlgebricksException;
import org.apache.hyracks.algebricks.common.utils.ListSet;
import org.apache.hyracks.algebricks.common.utils.Pair;
import org.apache.hyracks.algebricks.core.algebra.base.EquivalenceClass;
import org.apache.hyracks.algebricks.core.algebra.base.ILogicalExpression;
import org.apache.hyracks.algebricks.core.algebra.base.ILogicalOperator;
import org.apache.hyracks.algebricks.core.algebra.base.ILogicalPlan;
import org.apache.hyracks.algebricks.core.algebra.base.IOptimizationContext;
import org.apache.hyracks.algebricks.core.algebra.base.LogicalExpressionTag;
import org.apache.hyracks.algebricks.core.algebra.base.LogicalOperatorTag;
import org.apache.hyracks.algebricks.core.algebra.base.LogicalVariable;
import org.apache.hyracks.algebricks.core.algebra.expressions.AbstractFunctionCallExpression;
import org.apache.hyracks.algebricks.core.algebra.expressions.AbstractFunctionCallExpression.FunctionKind;
import org.apache.hyracks.algebricks.core.algebra.expressions.UnnestingFunctionCallExpression;
import org.apache.hyracks.algebricks.core.algebra.expressions.VariableReferenceExpression;
import org.apache.hyracks.algebricks.core.algebra.operators.logical.AbstractLogicalOperator;
import org.apache.hyracks.algebricks.core.algebra.operators.logical.AbstractUnnestOperator;
import org.apache.hyracks.algebricks.core.algebra.operators.logical.AggregateOperator;
import org.apache.hyracks.algebricks.core.algebra.operators.logical.AssignOperator;
import org.apache.hyracks.algebricks.core.algebra.operators.logical.DataSourceScanOperator;
import org.apache.hyracks.algebricks.core.algebra.operators.logical.DistinctOperator;
import org.apache.hyracks.algebricks.core.algebra.operators.logical.DistributeResultOperator;
import org.apache.hyracks.algebricks.core.algebra.operators.logical.EmptyTupleSourceOperator;
import org.apache.hyracks.algebricks.core.algebra.operators.logical.ExchangeOperator;
import org.apache.hyracks.algebricks.core.algebra.operators.logical.ExtensionOperator;
import org.apache.hyracks.algebricks.core.algebra.operators.logical.GroupByOperator;
import org.apache.hyracks.algebricks.core.algebra.operators.logical.IndexInsertDeleteUpsertOperator;
import org.apache.hyracks.algebricks.core.algebra.operators.logical.InnerJoinOperator;
import org.apache.hyracks.algebricks.core.algebra.operators.logical.InsertDeleteUpsertOperator;
import org.apache.hyracks.algebricks.core.algebra.operators.logical.IntersectOperator;
import org.apache.hyracks.algebricks.core.algebra.operators.logical.LeftOuterJoinOperator;
import org.apache.hyracks.algebricks.core.algebra.operators.logical.LeftOuterUnnestMapOperator;
import org.apache.hyracks.algebricks.core.algebra.operators.logical.LeftOuterUnnestOperator;
import org.apache.hyracks.algebricks.core.algebra.operators.logical.LimitOperator;
import org.apache.hyracks.algebricks.core.algebra.operators.logical.MaterializeOperator;
import org.apache.hyracks.algebricks.core.algebra.operators.logical.NestedTupleSourceOperator;
import org.apache.hyracks.algebricks.core.algebra.operators.logical.OrderOperator;
import org.apache.hyracks.algebricks.core.algebra.operators.logical.ProjectOperator;
import org.apache.hyracks.algebricks.core.algebra.operators.logical.RangeForwardOperator;
import org.apache.hyracks.algebricks.core.algebra.operators.logical.ReplicateOperator;
import org.apache.hyracks.algebricks.core.algebra.operators.logical.RunningAggregateOperator;
import org.apache.hyracks.algebricks.core.algebra.operators.logical.ScriptOperator;
import org.apache.hyracks.algebricks.core.algebra.operators.logical.SelectOperator;
import org.apache.hyracks.algebricks.core.algebra.operators.logical.SinkOperator;
import org.apache.hyracks.algebricks.core.algebra.operators.logical.SplitOperator;
import org.apache.hyracks.algebricks.core.algebra.operators.logical.SubplanOperator;
import org.apache.hyracks.algebricks.core.algebra.operators.logical.TokenizeOperator;
import org.apache.hyracks.algebricks.core.algebra.operators.logical.UnionAllOperator;
import org.apache.hyracks.algebricks.core.algebra.operators.logical.UnnestMapOperator;
import org.apache.hyracks.algebricks.core.algebra.operators.logical.UnnestOperator;
import org.apache.hyracks.algebricks.core.algebra.operators.logical.WriteOperator;
import org.apache.hyracks.algebricks.core.algebra.operators.logical.WriteResultOperator;
import org.apache.hyracks.algebricks.core.algebra.properties.FunctionalDependency;
import org.apache.hyracks.algebricks.core.algebra.properties.ILocalStructuralProperty;
import org.apache.hyracks.algebricks.core.algebra.properties.LocalGroupingProperty;
import org.apache.hyracks.algebricks.core.algebra.visitors.ILogicalOperatorVisitor;
import org.apache.hyracks.algebricks.core.config.AlgebricksConfig;

public class FDsAndEquivClassesVisitor implements ILogicalOperatorVisitor<Void, IOptimizationContext> {

    @Override
    public Void visitAggregateOperator(AggregateOperator op, IOptimizationContext ctx) throws AlgebricksException {
        ctx.putEquivalenceClassMap(op, new HashMap<LogicalVariable, EquivalenceClass>());
        ctx.putFDList(op, new ArrayList<FunctionalDependency>());
        return null;
    }

    @Override
    public Void visitAssignOperator(AssignOperator op, IOptimizationContext ctx) throws AlgebricksException {
        ILogicalOperator inp1 = op.getInputs().get(0).getValue();
        Map<LogicalVariable, EquivalenceClass> eqClasses = getOrComputeEqClasses(inp1, ctx);
        ctx.putEquivalenceClassMap(op, eqClasses);

        // Propagates equivalence classes that from expressions.
        // Note that an equivalence class can also contain expression members.
        propagateEquivalenceFromExpressionsToVariables(eqClasses, op.getExpressions(), op.getVariables());

        // Generates FDs.
        List<LogicalVariable> used = new ArrayList<LogicalVariable>();
        VariableUtilities.getUsedVariables(op, used);
        List<FunctionalDependency> fds1 = getOrComputeFDs(inp1, ctx);
        List<FunctionalDependency> eFds = new ArrayList<FunctionalDependency>(fds1.size());
        for (FunctionalDependency fd : fds1) {
            if (fd.getTail().containsAll(used)) {
                List<LogicalVariable> hd = new ArrayList<LogicalVariable>(fd.getHead());
                List<LogicalVariable> tl = new ArrayList<LogicalVariable>(fd.getTail());
                tl.addAll(op.getVariables());
                FunctionalDependency fd2 = new FunctionalDependency(hd, tl);
                eFds.add(fd2);
            } else {
                eFds.add(fd);
            }
        }
        ctx.putFDList(op, eFds);
        return null;
    }

    @Override
    public Void visitDataScanOperator(DataSourceScanOperator op, IOptimizationContext ctx) throws AlgebricksException {
        ILogicalOperator inp1 = op.getInputs().get(0).getValue();
        Map<LogicalVariable, EquivalenceClass> eqClasses = getOrCreateEqClasses(op, ctx);
        Map<LogicalVariable, EquivalenceClass> propagatedEqClasses = getOrComputeEqClasses(inp1, ctx);
        eqClasses.putAll(propagatedEqClasses);
        ctx.putEquivalenceClassMap(op, eqClasses);
        List<FunctionalDependency> fds = new ArrayList<FunctionalDependency>(getOrComputeFDs(inp1, ctx));
        ctx.putFDList(op, fds);
        op.getDataSource().computeFDs(op.getVariables(), fds);
        return null;
    }

    @Override
    public Void visitDistinctOperator(DistinctOperator op, IOptimizationContext ctx) throws AlgebricksException {
        ILogicalOperator op0 = op.getInputs().get(0).getValue();
        List<FunctionalDependency> functionalDependencies = new ArrayList<FunctionalDependency>();
        ctx.putFDList(op, functionalDependencies);
        for (FunctionalDependency inherited : getOrComputeFDs(op0, ctx)) {
            boolean isCoveredByDistinctByVars = true;
            for (LogicalVariable v : inherited.getHead()) {
                if (!op.isDistinctByVar(v)) {
                    isCoveredByDistinctByVars = false;
                }
            }
            if (isCoveredByDistinctByVars) {
                List<LogicalVariable> newTail = new ArrayList<LogicalVariable>();
                for (LogicalVariable v2 : inherited.getTail()) {
                    if (op.isDistinctByVar(v2)) {
                        newTail.add(v2);
                    }
                }
                if (!newTail.isEmpty()) {
                    List<LogicalVariable> newHead = new ArrayList<LogicalVariable>(inherited.getHead());
                    FunctionalDependency newFd = new FunctionalDependency(newHead, newTail);
                    functionalDependencies.add(newFd);
                }
            }
        }
        Set<LogicalVariable> gbySet = new HashSet<LogicalVariable>();
        List<Mutable<ILogicalExpression>> expressions = op.getExpressions();
        for (Mutable<ILogicalExpression> pRef : expressions) {
            ILogicalExpression p = pRef.getValue();
            if (p.getExpressionTag() == LogicalExpressionTag.VARIABLE) {
                VariableReferenceExpression v = (VariableReferenceExpression) p;
                gbySet.add(v.getVariableReference());
            }
        }
        LocalGroupingProperty lgp = new LocalGroupingProperty(gbySet);

        Map<LogicalVariable, EquivalenceClass> equivalenceClasses = getOrComputeEqClasses(op0, ctx);
        ctx.putEquivalenceClassMap(op, equivalenceClasses);

        ILocalStructuralProperty normalizedLgp = lgp.normalize(equivalenceClasses, functionalDependencies);
        Set<LogicalVariable> normSet = new ListSet<>();
        normalizedLgp.getColumns(normSet);
        List<Mutable<ILogicalExpression>> newDistinctByList = new ArrayList<Mutable<ILogicalExpression>>();
        for (Mutable<ILogicalExpression> p2Ref : expressions) {
            ILogicalExpression p2 = p2Ref.getValue();
            if (p2.getExpressionTag() == LogicalExpressionTag.VARIABLE) {
                VariableReferenceExpression var2 = (VariableReferenceExpression) p2;
                LogicalVariable v2 = var2.getVariableReference();
                if (normSet.contains(v2)) {
                    newDistinctByList.add(p2Ref);
                }
            } else {
                newDistinctByList.add(p2Ref);
            }
        }
        expressions.clear();
        expressions.addAll(newDistinctByList);
        return null;
    }

    @Override
    public Void visitEmptyTupleSourceOperator(EmptyTupleSourceOperator op, IOptimizationContext ctx)
            throws AlgebricksException {
        ctx.putEquivalenceClassMap(op, new HashMap<LogicalVariable, EquivalenceClass>());
        ctx.putFDList(op, new ArrayList<FunctionalDependency>());
        return null;
    }

    @Override
    public Void visitExchangeOperator(ExchangeOperator op, IOptimizationContext ctx) throws AlgebricksException {
        propagateFDsAndEquivClasses(op, ctx);
        return null;
    }

    @Override
    public Void visitGroupByOperator(GroupByOperator op, IOptimizationContext ctx) throws AlgebricksException {
        Map<LogicalVariable, EquivalenceClass> equivalenceClasses = new HashMap<LogicalVariable, EquivalenceClass>();
        List<FunctionalDependency> functionalDependencies = new ArrayList<FunctionalDependency>();
        ctx.putEquivalenceClassMap(op, equivalenceClasses);
        ctx.putFDList(op, functionalDependencies);

        List<FunctionalDependency> inheritedFDs = new ArrayList<FunctionalDependency>();
        for (ILogicalPlan p : op.getNestedPlans()) {
            for (Mutable<ILogicalOperator> r : p.getRoots()) {
                ILogicalOperator op2 = r.getValue();
                equivalenceClasses.putAll(getOrComputeEqClasses(op2, ctx));
                inheritedFDs.addAll(getOrComputeFDs(op2, ctx));
            }
        }

        ILogicalOperator op0 = op.getInputs().get(0).getValue();
        inheritedFDs.addAll(getOrComputeFDs(op0, ctx));
        Map<LogicalVariable, EquivalenceClass> inheritedEcs = getOrComputeEqClasses(op0, ctx);
        for (FunctionalDependency inherited : inheritedFDs) {
            boolean isCoveredByGbyOrDecorVars = true;
            List<LogicalVariable> newHead = new ArrayList<LogicalVariable>(inherited.getHead().size());
            for (LogicalVariable v : inherited.getHead()) {
                LogicalVariable vnew = getNewGbyVar(op, v);
                if (vnew == null) {
                    vnew = getNewDecorVar(op, v);
                    if (vnew == null) {
                        isCoveredByGbyOrDecorVars = false;
                    }
                    break;
                }
                newHead.add(vnew);
            }

            if (isCoveredByGbyOrDecorVars) {
                List<LogicalVariable> newTail = new ArrayList<LogicalVariable>();
                for (LogicalVariable v2 : inherited.getTail()) {
                    LogicalVariable v3 = getNewGbyVar(op, v2);
                    if (v3 != null) {
                        newTail.add(v3);
                    }
                }
                if (!newTail.isEmpty()) {
                    FunctionalDependency newFd = new FunctionalDependency(newHead, newTail);
                    functionalDependencies.add(newFd);
                }
            }
        }

        List<LogicalVariable> premiseGby = new LinkedList<LogicalVariable>();
        List<Pair<LogicalVariable, Mutable<ILogicalExpression>>> gByList = op.getGroupByList();
        for (Pair<LogicalVariable, Mutable<ILogicalExpression>> p : gByList) {
            premiseGby.add(p.first);
        }

        List<Pair<LogicalVariable, Mutable<ILogicalExpression>>> decorList = op.getDecorList();

        LinkedList<LogicalVariable> conclDecor = new LinkedList<LogicalVariable>();
        for (Pair<LogicalVariable, Mutable<ILogicalExpression>> p : decorList) {
            conclDecor.add(GroupByOperator.getDecorVariable(p));
        }
        if (!conclDecor.isEmpty()) {
            functionalDependencies.add(new FunctionalDependency(premiseGby, conclDecor));
        }

        Set<LogicalVariable> gbySet = new HashSet<LogicalVariable>();
        for (Pair<LogicalVariable, Mutable<ILogicalExpression>> p : gByList) {
            ILogicalExpression expr = p.second.getValue();
            if (expr.getExpressionTag() == LogicalExpressionTag.VARIABLE) {
                VariableReferenceExpression v = (VariableReferenceExpression) expr;
                gbySet.add(v.getVariableReference());
            }
        }
        LocalGroupingProperty lgp = new LocalGroupingProperty(gbySet);
        ILocalStructuralProperty normalizedLgp = lgp.normalize(inheritedEcs, inheritedFDs);
        Set<LogicalVariable> normSet = new ListSet<>();
        normalizedLgp.getColumns(normSet);
        List<Pair<LogicalVariable, Mutable<ILogicalExpression>>> newGbyList = new ArrayList<>();
        boolean changed = false;
        for (Pair<LogicalVariable, Mutable<ILogicalExpression>> p : gByList) {
            ILogicalExpression expr = p.second.getValue();
            if (expr.getExpressionTag() == LogicalExpressionTag.VARIABLE) {
                VariableReferenceExpression varRef = (VariableReferenceExpression) expr;
                LogicalVariable v2 = varRef.getVariableReference();
                EquivalenceClass ec2 = inheritedEcs.get(v2);
                LogicalVariable v3;
                if (ec2 != null && !ec2.representativeIsConst()) {
                    v3 = ec2.getVariableRepresentative();
                } else {
                    v3 = v2;
                }
                if (normSet.contains(v3)) {
                    newGbyList.add(p);
                } else {
                    changed = true;
                    decorList.add(p);
                }
            } else {
                newGbyList.add(p);
            }
        }
        if (changed) {
            AlgebricksConfig.ALGEBRICKS_LOGGER
                    .fine(">>>> Group-by list changed from " + GroupByOperator.veListToString(gByList) + " to "
                            + GroupByOperator.veListToString(newGbyList) + ".\n");
        }
        gByList.clear();
        gByList.addAll(newGbyList);
        return null;
    }

    @Override
    public Void visitInnerJoinOperator(InnerJoinOperator op, IOptimizationContext ctx) throws AlgebricksException {
        Map<LogicalVariable, EquivalenceClass> equivalenceClasses = new HashMap<LogicalVariable, EquivalenceClass>();
        List<FunctionalDependency> functionalDependencies = new ArrayList<FunctionalDependency>();
        ctx.putEquivalenceClassMap(op, equivalenceClasses);
        ctx.putFDList(op, functionalDependencies);
        ILogicalOperator op0 = op.getInputs().get(0).getValue();
        ILogicalOperator op1 = op.getInputs().get(1).getValue();
        functionalDependencies.addAll(getOrComputeFDs(op0, ctx));
        functionalDependencies.addAll(getOrComputeFDs(op1, ctx));
        equivalenceClasses.putAll(getOrComputeEqClasses(op0, ctx));
        equivalenceClasses.putAll(getOrComputeEqClasses(op1, ctx));
        ILogicalExpression expr = op.getCondition().getValue();
        expr.getConstraintsAndEquivClasses(functionalDependencies, equivalenceClasses);
        return null;
    }

    @Override
    public Void visitLeftOuterJoinOperator(LeftOuterJoinOperator op, IOptimizationContext ctx)
            throws AlgebricksException {
        Map<LogicalVariable, EquivalenceClass> equivalenceClasses = new HashMap<LogicalVariable, EquivalenceClass>();
        List<FunctionalDependency> functionalDependencies = new ArrayList<FunctionalDependency>();
        ctx.putEquivalenceClassMap(op, equivalenceClasses);
        ctx.putFDList(op, functionalDependencies);
        ILogicalOperator opLeft = op.getInputs().get(0).getValue();
        ILogicalOperator opRight = op.getInputs().get(1).getValue();
        functionalDependencies.addAll(getOrComputeFDs(opLeft, ctx));
        functionalDependencies.addAll(getOrComputeFDs(opRight, ctx));
        equivalenceClasses.putAll(getOrComputeEqClasses(opLeft, ctx));
        equivalenceClasses.putAll(getOrComputeEqClasses(opRight, ctx));

        Collection<LogicalVariable> leftSideVars;
        if (opLeft.getSchema() == null) {
            leftSideVars = new LinkedList<LogicalVariable>();
            VariableUtilities.getLiveVariables(opLeft, leftSideVars);
            // actually, not all produced vars. are visible (due to projection)
            // so using cached schema is better and faster
        } else {
            leftSideVars = opLeft.getSchema();
        }
        ILogicalExpression expr = op.getCondition().getValue();
        expr.getConstraintsForOuterJoin(functionalDependencies, leftSideVars);
        return null;
    }

    @Override
    public Void visitLimitOperator(LimitOperator op, IOptimizationContext ctx) throws AlgebricksException {
        propagateFDsAndEquivClasses(op, ctx);
        return null;
    }

    @Override
    public Void visitNestedTupleSourceOperator(NestedTupleSourceOperator op, IOptimizationContext ctx)
            throws AlgebricksException {
        AbstractLogicalOperator op1 = (AbstractLogicalOperator) op.getDataSourceReference().getValue();
        ILogicalOperator inp1 = op1.getInputs().get(0).getValue();
        Map<LogicalVariable, EquivalenceClass> eqClasses = getOrComputeEqClasses(inp1, ctx);
        ctx.putEquivalenceClassMap(op, eqClasses);
        List<FunctionalDependency> fds = new ArrayList<FunctionalDependency>(getOrComputeFDs(inp1, ctx));
        if (op1.getOperatorTag() == LogicalOperatorTag.GROUP) {
            GroupByOperator gby = (GroupByOperator) op1;
            LinkedList<LogicalVariable> tail = new LinkedList<LogicalVariable>();
            for (LogicalVariable v : gby.getGbyVarList()) {
                tail.add(v);
                // all values for gby vars. are the same
            }
            FunctionalDependency gbyfd = new FunctionalDependency(new LinkedList<LogicalVariable>(), tail);
            fds.add(gbyfd);
        }
        ctx.putFDList(op, fds);
        return null;
    }

    @Override
    public Void visitOrderOperator(OrderOperator op, IOptimizationContext ctx) throws AlgebricksException {
        propagateFDsAndEquivClasses(op, ctx);
        return null;
    }

    @Override
    public Void visitProjectOperator(ProjectOperator op, IOptimizationContext ctx) throws AlgebricksException {
        propagateFDsAndEquivClassesForUsedVars(op, ctx, op.getVariables());
        return null;
    }

    @Override
    public Void visitReplicateOperator(ReplicateOperator op, IOptimizationContext ctx) throws AlgebricksException {
        propagateFDsAndEquivClasses(op, ctx);
        return null;
    }

    @Override
<<<<<<< HEAD
    public Void visitRangeForwardOperator(RangeForwardOperator op, IOptimizationContext ctx) throws AlgebricksException {
=======
    public Void visitSplitOperator(SplitOperator op, IOptimizationContext ctx) throws AlgebricksException {
>>>>>>> 4819ea44
        propagateFDsAndEquivClasses(op, ctx);
        return null;
    }

    @Override
    public Void visitMaterializeOperator(MaterializeOperator op, IOptimizationContext ctx) throws AlgebricksException {
        propagateFDsAndEquivClasses(op, ctx);
        return null;
    }

    @Override
    public Void visitRunningAggregateOperator(RunningAggregateOperator op, IOptimizationContext ctx)
            throws AlgebricksException {
        ctx.putEquivalenceClassMap(op, new HashMap<LogicalVariable, EquivalenceClass>());
        ctx.putFDList(op, new ArrayList<FunctionalDependency>());
        return null;
    }

    @Override
    public Void visitScriptOperator(ScriptOperator op, IOptimizationContext ctx) throws AlgebricksException {
        propagateFDsAndEquivClassesForUsedVars(op, ctx, op.getInputVariables());
        return null;
    }

    @Override
    public Void visitSelectOperator(SelectOperator op, IOptimizationContext ctx) throws AlgebricksException {
        ILogicalOperator childOp = op.getInputs().get(0).getValue();
        Map<LogicalVariable, EquivalenceClass> equivalenceClasses = getOrComputeEqClasses(childOp, ctx);
        ctx.putEquivalenceClassMap(op, equivalenceClasses);

        List<FunctionalDependency> functionalDependencies = new ArrayList<FunctionalDependency>();
        ctx.putFDList(op, functionalDependencies);
        functionalDependencies.addAll(getOrComputeFDs(childOp, ctx));
        equivalenceClasses.putAll(getOrComputeEqClasses(childOp, ctx));
        ILogicalExpression expr = op.getCondition().getValue();
        expr.getConstraintsAndEquivClasses(functionalDependencies, equivalenceClasses);
        return null;
    }

    @Override
    public Void visitSubplanOperator(SubplanOperator op, IOptimizationContext ctx) throws AlgebricksException {
        Map<LogicalVariable, EquivalenceClass> equivalenceClasses = new HashMap<LogicalVariable, EquivalenceClass>();
        List<FunctionalDependency> functionalDependencies = new ArrayList<FunctionalDependency>();
        ctx.putEquivalenceClassMap(op, equivalenceClasses);
        ctx.putFDList(op, functionalDependencies);
        for (ILogicalPlan p : op.getNestedPlans()) {
            for (Mutable<ILogicalOperator> r : p.getRoots()) {
                ILogicalOperator op2 = r.getValue();
                equivalenceClasses.putAll(getOrComputeEqClasses(op2, ctx));
                functionalDependencies.addAll(getOrComputeFDs(op2, ctx));
            }
        }
        return null;
    }

    @Override
    public Void visitUnionOperator(UnionAllOperator op, IOptimizationContext ctx) throws AlgebricksException {
        setEmptyFDsEqClasses(op, ctx);
        return null;
    }

    @Override
    public Void visitIntersectOperator(IntersectOperator op, IOptimizationContext ctx) throws AlgebricksException {
        setEmptyFDsEqClasses(op, ctx);
        return null;
    }

    @Override
    public Void visitUnnestMapOperator(UnnestMapOperator op, IOptimizationContext ctx) throws AlgebricksException {
        fdsEqClassesForAbstractUnnestOperator(op, ctx);
        return null;
    }

    @Override
    public Void visitLeftOuterUnnestMapOperator(LeftOuterUnnestMapOperator op, IOptimizationContext ctx)
            throws AlgebricksException {
        // Unlike the unnest-map operator, we propagate all inputs since
        // propagateInuput is always true.
        Map<LogicalVariable, EquivalenceClass> equivalenceClasses = new HashMap<LogicalVariable, EquivalenceClass>();
        List<FunctionalDependency> functionalDependencies = new ArrayList<FunctionalDependency>();
        ctx.putEquivalenceClassMap(op, equivalenceClasses);
        ctx.putFDList(op, functionalDependencies);
        ILogicalOperator childOp = op.getInputs().get(0).getValue();
        functionalDependencies.addAll(getOrComputeFDs(childOp, ctx));
        equivalenceClasses.putAll(getOrComputeEqClasses(childOp, ctx));

        // Like Left-Outer join case, we add functional dependencies.
        List<LogicalVariable> leftSideVars = new ArrayList<LogicalVariable>();
        List<LogicalVariable> producedVars = new ArrayList<LogicalVariable>();
        VariableUtilities.getUsedVariables(op, leftSideVars);
        VariableUtilities.getProducedVariables(op, leftSideVars);
        functionalDependencies.add(new FunctionalDependency(leftSideVars, producedVars));
        return null;
    }

    @Override
    public Void visitUnnestOperator(UnnestOperator op, IOptimizationContext ctx) throws AlgebricksException {
        fdsEqClassesForAbstractUnnestOperator(op, ctx);
        return null;
    }

    @Override
    public Void visitWriteOperator(WriteOperator op, IOptimizationContext ctx) throws AlgebricksException {
        // propagateFDsAndEquivClasses(op, ctx);
        setEmptyFDsEqClasses(op, ctx);
        return null;
    }

    @Override
    public Void visitDistributeResultOperator(DistributeResultOperator op, IOptimizationContext ctx)
            throws AlgebricksException {
        // propagateFDsAndEquivClasses(op, ctx);
        setEmptyFDsEqClasses(op, ctx);
        return null;
    }

    @Override
    public Void visitWriteResultOperator(WriteResultOperator op, IOptimizationContext ctx) throws AlgebricksException {
        // propagateFDsAndEquivClasses(op, ctx);
        setEmptyFDsEqClasses(op, ctx);
        return null;
    }

    @Override
    public Void visitInsertDeleteUpsertOperator(InsertDeleteUpsertOperator op, IOptimizationContext ctx)
            throws AlgebricksException {
        propagateFDsAndEquivClasses(op, ctx);
        return null;
    }

    @Override
    public Void visitIndexInsertDeleteUpsertOperator(IndexInsertDeleteUpsertOperator op, IOptimizationContext ctx)
            throws AlgebricksException {
        propagateFDsAndEquivClasses(op, ctx);
        return null;
    }

    @Override
    public Void visitTokenizeOperator(TokenizeOperator op, IOptimizationContext ctx) throws AlgebricksException {
        setEmptyFDsEqClasses(op, ctx);
        return null;
    }

    @Override
    public Void visitSinkOperator(SinkOperator op, IOptimizationContext ctx) throws AlgebricksException {
        setEmptyFDsEqClasses(op, ctx);
        return null;
    }

    private void propagateFDsAndEquivClasses(ILogicalOperator op, IOptimizationContext ctx) throws AlgebricksException {
        ILogicalOperator inp1 = op.getInputs().get(0).getValue();
        Map<LogicalVariable, EquivalenceClass> eqClasses = getOrComputeEqClasses(inp1, ctx);
        ctx.putEquivalenceClassMap(op, eqClasses);
        List<FunctionalDependency> fds = getOrComputeFDs(inp1, ctx);
        ctx.putFDList(op, fds);
    }

    private Map<LogicalVariable, EquivalenceClass> getOrComputeEqClasses(ILogicalOperator op, IOptimizationContext ctx)
            throws AlgebricksException {
        Map<LogicalVariable, EquivalenceClass> eqClasses = ctx.getEquivalenceClassMap(op);
        if (eqClasses == null) {
            op.accept(this, ctx);
            eqClasses = ctx.getEquivalenceClassMap(op);
        }
        return eqClasses;
    }

    private Map<LogicalVariable, EquivalenceClass> getOrCreateEqClasses(ILogicalOperator op, IOptimizationContext ctx)
            throws AlgebricksException {
        Map<LogicalVariable, EquivalenceClass> eqClasses = ctx.getEquivalenceClassMap(op);
        if (eqClasses == null) {
            eqClasses = new HashMap<LogicalVariable, EquivalenceClass>();
            ctx.putEquivalenceClassMap(op, eqClasses);
        }
        return eqClasses;
    }

    private List<FunctionalDependency> getOrComputeFDs(ILogicalOperator op, IOptimizationContext ctx)
            throws AlgebricksException {
        List<FunctionalDependency> fds = ctx.getFDList(op);
        if (fds == null) {
            op.accept(this, ctx);
            fds = ctx.getFDList(op);
        }
        return fds;
    }

    /***
     * Propagated equivalent classes from the child to the current operator,
     * based on the used variables of the current operator.
     *
     * @param op
     *            , the current operator
     * @param ctx
     *            , the optimization context which keeps track of all equivalent
     *            classes.
     * @param usedVariables
     *            , used variables.
     * @throws AlgebricksException
     */
    private void propagateFDsAndEquivClassesForUsedVars(ILogicalOperator op, IOptimizationContext ctx,
            List<LogicalVariable> usedVariables) throws AlgebricksException {
        ILogicalOperator op2 = op.getInputs().get(0).getValue();
        Map<LogicalVariable, EquivalenceClass> eqClasses = getOrCreateEqClasses(op, ctx);
        List<FunctionalDependency> fds = new ArrayList<FunctionalDependency>();
        ctx.putFDList(op, fds);

        Map<LogicalVariable, EquivalenceClass> chldClasses = getOrComputeEqClasses(op2, ctx);

        // Propagate equivalent classes that contain the used variables.
        for (LogicalVariable v : usedVariables) {
            EquivalenceClass ec = eqClasses.get(v);
            if (ec == null) {
                EquivalenceClass oc = chldClasses.get(v);
                if (oc == null) {
                    continue;
                }
                List<LogicalVariable> m = new LinkedList<LogicalVariable>();
                for (LogicalVariable v2 : oc.getMembers()) {
                    if (usedVariables.contains(v2)) {
                        m.add(v2);
                    }
                }
                EquivalenceClass nc;
                if (oc.representativeIsConst()) {
                    nc = new EquivalenceClass(m, oc.getConstRepresentative());
                } else if (m.contains(oc.getVariableRepresentative())) {
                    nc = new EquivalenceClass(m, oc.getVariableRepresentative());
                } else {
                    nc = new EquivalenceClass(m, v);
                }
                for (LogicalVariable v3 : m) {
                    eqClasses.put(v3, nc);
                }
            }
        }

        // Propagates equivalent classes that contain expressions that use the
        // used variables.
        // Note that for the case variable $v is not in the used variables but
        // it is
        // equivalent to field-access($t, i) and $t is a used variable, the
        // equivalent
        // class should still be propagated (kept).
        Set<LogicalVariable> usedVarSet = new HashSet<LogicalVariable>(usedVariables);
        for (Entry<LogicalVariable, EquivalenceClass> entry : chldClasses.entrySet()) {
            EquivalenceClass ec = entry.getValue();
            for (ILogicalExpression expr : ec.getExpressionMembers()) {
                Set<LogicalVariable> exprUsedVars = new HashSet<LogicalVariable>();
                expr.getUsedVariables(exprUsedVars);
                exprUsedVars.retainAll(usedVarSet);
                // Check if the expression member uses a used variable.
                if (!exprUsedVars.isEmpty()) {
                    for (LogicalVariable v : ec.getMembers()) {
                        eqClasses.put(v, ec);
                        // If variable members contain a used variable, the
                        // representative
                        // variable should be a used variable.
                        if (usedVarSet.contains(v)) {
                            ec.setVariableRepresentative(v);
                        }
                    }
                }
            }
        }

        List<FunctionalDependency> chldFds = getOrComputeFDs(op2, ctx);
        for (FunctionalDependency fd : chldFds) {
            if (!usedVariables.containsAll(fd.getHead())) {
                continue;
            }
            List<LogicalVariable> tl = new LinkedList<LogicalVariable>();
            for (LogicalVariable v : fd.getTail()) {
                if (usedVariables.contains(v)) {
                    tl.add(v);
                }
            }
            if (!tl.isEmpty()) {
                FunctionalDependency newFd = new FunctionalDependency(fd.getHead(), tl);
                fds.add(newFd);
            }
        }
    }

    private void fdsEqClassesForAbstractUnnestOperator(AbstractUnnestOperator op, IOptimizationContext ctx)
            throws AlgebricksException {
        ILogicalOperator inp1 = op.getInputs().get(0).getValue();
        Map<LogicalVariable, EquivalenceClass> eqClasses = getOrCreateEqClasses(op, ctx);
        Map<LogicalVariable, EquivalenceClass> propagatedEqClasses = getOrComputeEqClasses(inp1, ctx);
        /**
         * The original eq classes of unnest-map are only for produced
         * variables, therefore eqClasses and propagatedEqClasses do not have
         * overlaps.
         */
        eqClasses.putAll(propagatedEqClasses);
        ctx.putEquivalenceClassMap(op, eqClasses);
        List<FunctionalDependency> fds = getOrComputeFDs(inp1, ctx);
        ctx.putFDList(op, fds);

        ILogicalExpression expr = op.getExpressionRef().getValue();
        if (expr.getExpressionTag() == LogicalExpressionTag.FUNCTION_CALL) {
            AbstractFunctionCallExpression afe = (AbstractFunctionCallExpression) expr;
            if (afe.getKind() == FunctionKind.UNNEST && ((UnnestingFunctionCallExpression) afe).returnsUniqueValues()) {
                List<LogicalVariable> vars = new ArrayList<LogicalVariable>();
                VariableUtilities.getLiveVariables(op, vars);
                ArrayList<LogicalVariable> h = new ArrayList<LogicalVariable>();
                h.addAll(op.getVariables());
                FunctionalDependency fd = new FunctionalDependency(h, vars);
                fds.add(fd);
            }
        }
    }

    public static void setEmptyFDsEqClasses(ILogicalOperator op, IOptimizationContext ctx) {
        Map<LogicalVariable, EquivalenceClass> eqClasses = new HashMap<LogicalVariable, EquivalenceClass>();
        ctx.putEquivalenceClassMap(op, eqClasses);
        List<FunctionalDependency> fds = new ArrayList<FunctionalDependency>();
        ctx.putFDList(op, fds);
    }

    private LogicalVariable getNewGbyVar(GroupByOperator g, LogicalVariable v) {
        for (Pair<LogicalVariable, Mutable<ILogicalExpression>> p : g.getGroupByList()) {
            ILogicalExpression e = p.second.getValue();
            if (e.getExpressionTag() == LogicalExpressionTag.VARIABLE) {
                LogicalVariable v2 = ((VariableReferenceExpression) e).getVariableReference();
                if (v2 == v) {
                    return p.first;
                }
            }
        }
        return null;
    }

    private LogicalVariable getNewDecorVar(GroupByOperator g, LogicalVariable v) {
        for (Pair<LogicalVariable, Mutable<ILogicalExpression>> p : g.getDecorList()) {
            ILogicalExpression e = p.second.getValue();
            if (e.getExpressionTag() == LogicalExpressionTag.VARIABLE) {
                LogicalVariable v2 = ((VariableReferenceExpression) e).getVariableReference();
                if (v2 == v) {
                    return (p.first != null) ? p.first : v2;
                }
            }
        }
        return null;
    }

    @Override
    public Void visitExtensionOperator(ExtensionOperator op, IOptimizationContext ctx) throws AlgebricksException {
        propagateFDsAndEquivClasses(op, ctx);
        return null;
    }

    /**
     * Propagate equivalences that carried in expressions to the variables that
     * they are assigned to.
     *
     * @param eqClasses
     *            an equivalent class map
     * @param assignExprs
     *            expressions on the right-hand-side of assignments
     * @param assignVars
     *            variables on the left-hand-side of assignments
     */
    private void propagateEquivalenceFromExpressionsToVariables(Map<LogicalVariable, EquivalenceClass> eqClasses,
            List<Mutable<ILogicalExpression>> assignExprs, List<LogicalVariable> assignVars) {
        for (int assignVarIndex = 0; assignVarIndex < assignVars.size(); ++assignVarIndex) {
            LogicalVariable var = assignVars.get(assignVarIndex);
            ILogicalExpression expr = assignExprs.get(assignVarIndex).getValue();
            Map<LogicalVariable, EquivalenceClass> newVarEqcMap = new HashMap<LogicalVariable, EquivalenceClass>();
            for (Entry<LogicalVariable, EquivalenceClass> entry : eqClasses.entrySet()) {
                EquivalenceClass eqc = entry.getValue();
                // If the equivalence class contains the right-hand-side
                // expression,
                // the left-hand-side variable is added into the equivalence
                // class.
                if (eqc.contains(expr)) {
                    eqc.addMember(var);
                    newVarEqcMap.put(var, eqc); // Add var as a map key for the
                                                // equivalence class.
                }
            }
            eqClasses.putAll(newVarEqcMap);
        }
    }

    @Override
    public Void visitLeftOuterUnnestOperator(LeftOuterUnnestOperator op, IOptimizationContext ctx)
            throws AlgebricksException {
        propagateFDsAndEquivClasses(op, ctx);
        return null;
    }

}<|MERGE_RESOLUTION|>--- conflicted
+++ resolved
@@ -405,6 +405,12 @@
     }
 
     @Override
+    public Void visitPartitioningSplitOperator(PartitioningSplitOperator op, IOptimizationContext ctx)
+            throws AlgebricksException {
+        throw new NotImplementedException();
+    }
+
+    @Override
     public Void visitProjectOperator(ProjectOperator op, IOptimizationContext ctx) throws AlgebricksException {
         propagateFDsAndEquivClassesForUsedVars(op, ctx, op.getVariables());
         return null;
@@ -417,11 +423,7 @@
     }
 
     @Override
-<<<<<<< HEAD
     public Void visitRangeForwardOperator(RangeForwardOperator op, IOptimizationContext ctx) throws AlgebricksException {
-=======
-    public Void visitSplitOperator(SplitOperator op, IOptimizationContext ctx) throws AlgebricksException {
->>>>>>> 4819ea44
         propagateFDsAndEquivClasses(op, ctx);
         return null;
     }
