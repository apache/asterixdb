--- conflicted
+++ resolved
@@ -102,10 +102,6 @@
     private static final String CONDITION_FIELD = "condition";
     private static final String MISSING_VALUE_FIELD = "missing-value";
     private static final String OPTIMIZER_ESTIMATES = "optimizer-estimates";
-<<<<<<< HEAD
-    private static final String QUERY_PLAN = "plan";
-=======
->>>>>>> 5316f0ce
     private final Map<AbstractLogicalOperator, String> operatorIdentity = new HashMap<>();
     private Map<Object, String> log2odid = Collections.emptyMap();
     private final IdCounter idCounter = new IdCounter();
@@ -208,10 +204,6 @@
     private void printOperatorImpl(AbstractLogicalOperator op, boolean printInputs, boolean printOptimizerEstimates)
             throws AlgebricksException {
         try {
-<<<<<<< HEAD
-            boolean nestPlanInPlanField = nestPlanInPlanField(op, printOptimizerEstimates);
-=======
->>>>>>> 5316f0ce
             jsonGenerator.writeStartObject();
             op.accept(this, null);
             jsonGenerator.writeStringField("operatorId", idCounter.printOperatorId(op));
@@ -253,24 +245,6 @@
         jsonGenerator.writeEndArray();
     }
 
-<<<<<<< HEAD
-    private boolean nestPlanInPlanField(AbstractLogicalOperator op, boolean printOptimizerEstimates)
-            throws IOException {
-        double planCard, planCost;
-        if (op.getOperatorTag() == LogicalOperatorTag.DISTRIBUTE_RESULT && printOptimizerEstimates) {
-            planCard = getPlanCardinality(op);
-            planCost = getPlanCost(op);
-            jsonGenerator.writeStartObject();
-            jsonGenerator.writeNumberField(CARDINALITY, planCard);
-            jsonGenerator.writeNumberField(PLAN_COST, planCost);
-            jsonGenerator.writeFieldName(QUERY_PLAN);
-            return true;
-        }
-        return false;
-    }
-
-=======
->>>>>>> 5316f0ce
     private void generateCardCostFields(AbstractLogicalOperator op, boolean printOptimizerEstimates)
             throws AlgebricksException {
         double opCard, opLocalCost, opTotalCost;
