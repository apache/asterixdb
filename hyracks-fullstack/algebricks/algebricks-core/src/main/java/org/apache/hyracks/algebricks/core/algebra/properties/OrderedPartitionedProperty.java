--- conflicted
+++ resolved
@@ -35,19 +35,14 @@
     private IRangeMap rangeMap;
     private RangePartitioningType rangeType;
 
-<<<<<<< HEAD
     public OrderedPartitionedProperty(List<OrderColumn> orderColumns, INodeDomain domain, IRangeMap rangeMap,
             RangePartitioningType rangeType) {
-=======
-    public OrderedPartitionedProperty(List<OrderColumn> orderColumns, INodeDomain domain) {
->>>>>>> 81b1f212
         this.domain = domain;
         this.orderColumns = orderColumns;
         this.rangeMap = rangeMap;
         this.rangeType = rangeType;
     }
 
-<<<<<<< HEAD
     public OrderedPartitionedProperty(List<OrderColumn> orderColumns, INodeDomain domain, IRangeMap rangeMap) {
         this.domain = domain;
         this.orderColumns = orderColumns;
@@ -55,18 +50,12 @@
         this.rangeType = RangePartitioningType.PROJECT;
     }
 
-=======
->>>>>>> 81b1f212
     public List<OrderColumn> getOrderColumns() {
         return orderColumns;
     }
 
     public List<LogicalVariable> getColumns() {
-<<<<<<< HEAD
-        ArrayList<LogicalVariable> cols = new ArrayList<LogicalVariable>(orderColumns.size());
-=======
         ArrayList<LogicalVariable> cols = new ArrayList<>(orderColumns.size());
->>>>>>> 81b1f212
         for (OrderColumn oc : orderColumns) {
             cols.add(oc.getColumn());
         }
@@ -92,7 +81,7 @@
             List<FunctionalDependency> fds) {
         List<OrderColumn> columns = PropertiesUtil.replaceOrderColumnsByEqClasses(orderColumns, equivalenceClasses);
         columns = PropertiesUtil.applyFDsToOrderColumns(columns, fds);
-        return new OrderedPartitionedProperty(columns, domain);
+        return new OrderedPartitionedProperty(columns, domain, rangeMap);
     }
 
     @Override
