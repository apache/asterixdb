--- conflicted
+++ resolved
@@ -220,6 +220,16 @@
     }
 
     @Override
+    public Void visitPartitioningSplitOperator(PartitioningSplitOperator op,
+            Pair<LogicalVariable, LogicalVariable> pair) throws AlgebricksException {
+        for (Mutable<ILogicalExpression> e : op.getExpressions()) {
+            e.getValue().substituteVar(pair.first, pair.second);
+        }
+        substVarTypes(op, pair);
+        return null;
+    }
+
+    @Override
     public Void visitProjectOperator(ProjectOperator op, Pair<LogicalVariable, LogicalVariable> pair)
             throws AlgebricksException {
         List<LogicalVariable> usedVariables = op.getVariables();
@@ -405,14 +415,15 @@
     }
 
     @Override
-<<<<<<< HEAD
+    public Void visitSplitOperator(SplitOperator op, Pair<LogicalVariable, LogicalVariable> arg)
+            throws AlgebricksException {
+        op.substituteVar(arg.first, arg.second);
+        return null;
+    }
+
+    @Override
     public Void visitRangeForwardOperator(RangeForwardOperator op, Pair<LogicalVariable, LogicalVariable> arg)
             throws AlgebricksException {
-=======
-    public Void visitSplitOperator(SplitOperator op, Pair<LogicalVariable, LogicalVariable> arg)
-            throws AlgebricksException {
-        op.substituteVar(arg.first, arg.second);
->>>>>>> 4819ea44
         return null;
     }
 
