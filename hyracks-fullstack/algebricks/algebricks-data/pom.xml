--- conflicted
+++ resolved
@@ -54,18 +54,18 @@
     </dependency>
     <dependency>
       <groupId>org.apache.hyracks</groupId>
-<<<<<<< HEAD
-      <artifactId>hyracks-dataflow-common</artifactId>
-      <version>0.2.18-SNAPSHOT</version>
-=======
       <artifactId>hyracks-util</artifactId>
       <version>${project.version}</version>
     </dependency>
     <dependency>
       <groupId>org.apache.hyracks</groupId>
+      <artifactId>hyracks-dataflow-common</artifactId>
+      <version>0.2.18-SNAPSHOT</version>
+    </dependency>
+    <dependency>
+      <groupId>org.apache.hyracks</groupId>
       <artifactId>hyracks-api</artifactId>
       <version>${project.version}</version>
->>>>>>> 4819ea44
     </dependency>
   </dependencies>
 </project>