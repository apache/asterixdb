--- conflicted
+++ resolved
@@ -464,8 +464,6 @@
                         case "sleep":
                             Thread.sleep(Long.parseLong(statement.trim()));
                             break;
-<<<<<<< HEAD
-=======
                         case "errddl": // a ddlquery that expects error
                             try {
                                 TestsUtils.executeDDL(statement);
@@ -474,7 +472,6 @@
                                 // expected error happens
                             }
                             break;
->>>>>>> 0a1f2241
                         default:
                             throw new IllegalArgumentException("No statements of type " + ctx.getType());
                     }
