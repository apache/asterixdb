/*
 * Copyright 2009-2013 by The Regents of the University of California
 * Licensed under the Apache License, Version 2.0 (the "License");
 * you may not use this file except in compliance with the License.
 * you may obtain a copy of the License from
 * 
 *     http://www.apache.org/licenses/LICENSE-2.0
 * 
 * Unless required by applicable law or agreed to in writing, software
 * distributed under the License is distributed on an "AS IS" BASIS,
 * WITHOUT WARRANTIES OR CONDITIONS OF ANY KIND, either express or implied.
 * See the License for the specific language governing permissions and
 * limitations under the License.
 */
package edu.uci.ics.asterix.common.context;

import edu.uci.ics.hyracks.api.exceptions.HyracksDataException;
import edu.uci.ics.hyracks.storage.am.common.api.IModificationOperationCallback;
import edu.uci.ics.hyracks.storage.am.common.api.ISearchOperationCallback;
import edu.uci.ics.hyracks.storage.am.lsm.common.api.ILSMIndex;
import edu.uci.ics.hyracks.storage.am.lsm.common.api.ILSMOperationTracker;
import edu.uci.ics.hyracks.storage.am.lsm.common.impls.LSMOperationType;

public class BaseOperationTracker implements ILSMOperationTracker {

    protected final DatasetLifecycleManager datasetLifecycleManager;
<<<<<<< HEAD
    protected final ILSMIOOperationCallback ioOpCallback;
    protected long lastLSN;
    protected long firstLSN;
    protected final int datasetID;

    public BaseOperationTracker(DatasetLifecycleManager datasetLifecycleManager,
            ILSMIOOperationCallbackFactory ioOpCallbackFactory, int datasetID) {
        this.datasetLifecycleManager = datasetLifecycleManager;
        this.ioOpCallback = ioOpCallbackFactory == null ? NoOpIOOperationCallback.INSTANCE : ioOpCallbackFactory
                .createIOOperationCallback(this);
        this.datasetID = datasetID;
        resetLSNs();
    }

    public ILSMIOOperationCallback getIOOperationCallback() {
        return ioOpCallback;
    }

    public long getLastLSN() {
        return lastLSN;
    }

    public long getFirstLSN() {
        return firstLSN;
    }

    public void updateLastLSN(long lastLSN) {
        if (firstLSN == -1) {
            firstLSN = lastLSN;
        }
        this.lastLSN = Math.max(this.lastLSN, lastLSN);
    }

    public void resetLSNs() {
        lastLSN = -1;
        firstLSN = -1;
=======
    protected final int datasetID;

    public BaseOperationTracker(DatasetLifecycleManager datasetLifecycleManager, int datasetID) {
        this.datasetLifecycleManager = datasetLifecycleManager;
        this.datasetID = datasetID;
>>>>>>> b6b73086
    }

    @Override
    public void beforeOperation(ILSMIndex index, LSMOperationType opType, ISearchOperationCallback searchCallback,
            IModificationOperationCallback modificationCallback) throws HyracksDataException {
        if (opType == LSMOperationType.FLUSH || opType == LSMOperationType.MERGE) {
            datasetLifecycleManager.declareActiveIOOperation(datasetID);
        }
    }

    @Override
    public void afterOperation(ILSMIndex index, LSMOperationType opType, ISearchOperationCallback searchCallback,
            IModificationOperationCallback modificationCallback) throws HyracksDataException {
        if (opType == LSMOperationType.FLUSH || opType == LSMOperationType.MERGE) {
            datasetLifecycleManager.undeclareActiveIOOperation(datasetID);
        }
    }

    @Override
    public void completeOperation(ILSMIndex index, LSMOperationType opType, ISearchOperationCallback searchCallback,
            IModificationOperationCallback modificationCallback) throws HyracksDataException {
    }

    public void exclusiveJobCommitted() throws HyracksDataException {
    }
}<|MERGE_RESOLUTION|>--- conflicted
+++ resolved
@@ -24,50 +24,11 @@
 public class BaseOperationTracker implements ILSMOperationTracker {
 
     protected final DatasetLifecycleManager datasetLifecycleManager;
-<<<<<<< HEAD
-    protected final ILSMIOOperationCallback ioOpCallback;
-    protected long lastLSN;
-    protected long firstLSN;
-    protected final int datasetID;
-
-    public BaseOperationTracker(DatasetLifecycleManager datasetLifecycleManager,
-            ILSMIOOperationCallbackFactory ioOpCallbackFactory, int datasetID) {
-        this.datasetLifecycleManager = datasetLifecycleManager;
-        this.ioOpCallback = ioOpCallbackFactory == null ? NoOpIOOperationCallback.INSTANCE : ioOpCallbackFactory
-                .createIOOperationCallback(this);
-        this.datasetID = datasetID;
-        resetLSNs();
-    }
-
-    public ILSMIOOperationCallback getIOOperationCallback() {
-        return ioOpCallback;
-    }
-
-    public long getLastLSN() {
-        return lastLSN;
-    }
-
-    public long getFirstLSN() {
-        return firstLSN;
-    }
-
-    public void updateLastLSN(long lastLSN) {
-        if (firstLSN == -1) {
-            firstLSN = lastLSN;
-        }
-        this.lastLSN = Math.max(this.lastLSN, lastLSN);
-    }
-
-    public void resetLSNs() {
-        lastLSN = -1;
-        firstLSN = -1;
-=======
     protected final int datasetID;
 
     public BaseOperationTracker(DatasetLifecycleManager datasetLifecycleManager, int datasetID) {
         this.datasetLifecycleManager = datasetLifecycleManager;
         this.datasetID = datasetID;
->>>>>>> b6b73086
     }
 
     @Override
