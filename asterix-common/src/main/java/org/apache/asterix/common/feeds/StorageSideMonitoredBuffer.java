/*
 * Licensed to the Apache Software Foundation (ASF) under one
 * or more contributor license agreements.  See the NOTICE file
 * distributed with this work for additional information
 * regarding copyright ownership.  The ASF licenses this file
 * to you under the Apache License, Version 2.0 (the
 * "License"); you may not use this file except in compliance
 * with the License.  You may obtain a copy of the License at
 *
 *   http://www.apache.org/licenses/LICENSE-2.0
 *
 * Unless required by applicable law or agreed to in writing,
 * software distributed under the License is distributed on an
 * "AS IS" BASIS, WITHOUT WARRANTIES OR CONDITIONS OF ANY
 * KIND, either express or implied.  See the License for the
 * specific language governing permissions and limitations
 * under the License.
 */
package org.apache.asterix.common.feeds;

import java.nio.ByteBuffer;

import org.apache.asterix.common.active.ActiveJobId;
import org.apache.asterix.common.feeds.FeedConstants.StatisticsConstants;
import org.apache.asterix.common.feeds.api.ActiveRuntimeId;
import org.apache.asterix.common.feeds.api.IExceptionHandler;
import org.apache.asterix.common.feeds.api.IFeedMetricCollector;
import org.apache.asterix.common.feeds.api.IFrameEventCallback;
import org.apache.hyracks.api.comm.IFrameWriter;
import org.apache.hyracks.api.context.IHyracksTaskContext;
import org.apache.hyracks.api.dataflow.value.RecordDescriptor;
import org.apache.hyracks.dataflow.common.comm.io.FrameTupleAccessor;

public class StorageSideMonitoredBuffer extends MonitoredBuffer {

    private static final long STORAGE_TIME_TRACKING_FREQUENCY = 5000; // 10
                                                                      // seconds

    private boolean ackingEnabled;
    private final boolean timeTrackingEnabled;

<<<<<<< HEAD
    public StorageSideMonitoredBuffer(IHyracksTaskContext ctx, ActiveRuntimeInputHandler inputHandler,
            IFrameWriter frameWriter, FrameTupleAccessor fta, RecordDescriptor recordDesc,
            IFeedMetricCollector metricCollector, ActiveJobId activeJobId, ActiveRuntimeId runtimeId,
            IExceptionHandler exceptionHandler, IFrameEventCallback callback, int nPartitions,
            FeedPolicyAccessor policyAccessor) {
        super(ctx, inputHandler, frameWriter, fta, recordDesc, metricCollector, activeJobId, runtimeId,
=======
    public StorageSideMonitoredBuffer(IHyracksTaskContext ctx, FeedRuntimeInputHandler inputHandler,
            IFrameWriter frameWriter, FrameTupleAccessor fta, RecordDescriptor recordDesc,
            IFeedMetricCollector metricCollector, FeedConnectionId connectionId, FeedRuntimeId runtimeId,
            IExceptionHandler exceptionHandler, IFrameEventCallback callback, int nPartitions,
            FeedPolicyAccessor policyAccessor) {
        super(ctx, inputHandler, frameWriter, fta, recordDesc, metricCollector, connectionId, runtimeId,
>>>>>>> 31ee8b74
                exceptionHandler, callback, nPartitions, policyAccessor);
        timeTrackingEnabled = policyAccessor.isTimeTrackingEnabled();
        ackingEnabled = policyAccessor.atleastOnceSemantics();
        if (ackingEnabled || timeTrackingEnabled) {
            storageFromeHandler = new StorageFrameHandler();
            this.storageTimeTrackingRateTask = new MonitoredBufferTimerTasks.MonitoredBufferStorageTimerTask(this,
                    inputHandler.getFeedManager(), activeJobId, runtimeId.getPartition(), policyAccessor,
                    storageFromeHandler);
            this.timer.scheduleAtFixedRate(storageTimeTrackingRateTask, 0, STORAGE_TIME_TRACKING_FREQUENCY);
        }
    }

    @Override
    protected boolean monitorProcessingRate() {
        return false;
    }

    @Override
    protected boolean logInflowOutflowRate() {
        return true;
    }

    @Override
    public IFramePreprocessor getFramePreProcessor() {
        return new IFramePreprocessor() {

            @Override
            public void preProcess(ByteBuffer frame) {
                try {
                    if (ackingEnabled) {
                        storageFromeHandler.updateTrackingInformation(frame, inflowFta);
                    }
                } catch (Exception e) {
                    e.printStackTrace();
                }
            }
        };
    }

    @Override
    protected IFramePostProcessor getFramePostProcessor() {
        return new IFramePostProcessor() {

            private static final long NORMAL_WINDOW_LIMIT = 400 * 1000;
            private static final long HIGH_WINDOW_LIMIT = 800 * 1000;

            private long delayNormalWindow = 0;
            private long delayHighWindow = 0;
            private long delayLowWindow = 0;

            private int countNormalWindow;
            private int countHighWindow;
            private int countLowWindow;

            private long beginIntakeTimestamp = 0;

            @Override
            public void postProcessFrame(ByteBuffer frame, FrameTupleAccessor frameAccessor) {
                if (ackingEnabled || timeTrackingEnabled) {
                    int nTuples = frameAccessor.getTupleCount();
                    long intakeTimestamp;
                    long currentTime = System.currentTimeMillis();
                    for (int i = 0; i < nTuples; i++) {
                        int recordStart = frameAccessor.getTupleStartOffset(i) + frameAccessor.getFieldSlotsLength();
                        int openPartOffsetOrig = frame.getInt(recordStart + 6);
                        int numOpenFields = frame.getInt(recordStart + openPartOffsetOrig);

                        int recordIdOffset = openPartOffsetOrig + 4 + 8 * numOpenFields
                                + (StatisticsConstants.INTAKE_TUPLEID.length() + 2) + 1;

                        int partitionOffset = recordIdOffset + 4 + (StatisticsConstants.INTAKE_PARTITION.length() + 2)
                                + 1;

                        int intakeTimestampValueOffset = partitionOffset + 4
                                + (StatisticsConstants.INTAKE_TIMESTAMP.length() + 2) + 1;
                        intakeTimestamp = frame.getLong(recordStart + intakeTimestampValueOffset);
                        if (beginIntakeTimestamp == 0) {
                            beginIntakeTimestamp = intakeTimestamp;
                            LOGGER.warning("Begin Timestamp: " + beginIntakeTimestamp);
                        }

                        updateRunningAvg(intakeTimestamp, currentTime);

                        int storeTimestampValueOffset = intakeTimestampValueOffset + 8
                                + (StatisticsConstants.STORE_TIMESTAMP.length() + 2) + 1;
                        frame.putLong(recordStart + storeTimestampValueOffset, System.currentTimeMillis());
                    }
                    logRunningAvg();
                    resetRunningAvg();
                }
            }

            private void updateRunningAvg(long intakeTimestamp, long currentTime) {
                long diffTimestamp = intakeTimestamp - beginIntakeTimestamp;
                long delay = (currentTime - intakeTimestamp);
                if (diffTimestamp < NORMAL_WINDOW_LIMIT) {
                    delayNormalWindow += delay;
                    countNormalWindow++;
                } else if (diffTimestamp < HIGH_WINDOW_LIMIT) {
                    delayHighWindow += delay;
                    countHighWindow++;
                } else {
                    delayLowWindow += delay;
                    countLowWindow++;
                }
            }

            private void resetRunningAvg() {
                delayNormalWindow = 0;
                countNormalWindow = 0;
                delayHighWindow = 0;
                countHighWindow = 0;
                delayLowWindow = 0;
                countLowWindow = 0;
            }

            private void logRunningAvg() {
                if (countNormalWindow != 0 && delayNormalWindow != 0) {
                    LOGGER.warning("Window:" + 0 + ":" + "Avg Travel_Time:" + (delayNormalWindow / countNormalWindow));
                }
                if (countHighWindow != 0 && delayHighWindow != 0) {
                    LOGGER.warning("Window:" + 1 + ":" + "Avg Travel_Time:" + (delayHighWindow / countHighWindow));
                }
                if (countLowWindow != 0 && delayLowWindow != 0) {
                    LOGGER.warning("Window:" + 2 + ":" + "Avg Travel_Time:" + (delayLowWindow / countLowWindow));
                }
            }

        };
    }

    public boolean isAckingEnabled() {
        return ackingEnabled;
    }

    public void setAcking(boolean ackingEnabled) {
        this.ackingEnabled = ackingEnabled;
    }

    public boolean isTimeTrackingEnabled() {
        return timeTrackingEnabled;
    }

    @Override
    protected boolean monitorInputQueueLength() {
        return true;
    }

    @Override
    protected boolean reportOutflowRate() {
        return true;
    }

    @Override
    protected boolean reportInflowRate() {
        return false;
    }

}<|MERGE_RESOLUTION|>--- conflicted
+++ resolved
@@ -39,21 +39,12 @@
     private boolean ackingEnabled;
     private final boolean timeTrackingEnabled;
 
-<<<<<<< HEAD
     public StorageSideMonitoredBuffer(IHyracksTaskContext ctx, ActiveRuntimeInputHandler inputHandler,
             IFrameWriter frameWriter, FrameTupleAccessor fta, RecordDescriptor recordDesc,
             IFeedMetricCollector metricCollector, ActiveJobId activeJobId, ActiveRuntimeId runtimeId,
             IExceptionHandler exceptionHandler, IFrameEventCallback callback, int nPartitions,
             FeedPolicyAccessor policyAccessor) {
         super(ctx, inputHandler, frameWriter, fta, recordDesc, metricCollector, activeJobId, runtimeId,
-=======
-    public StorageSideMonitoredBuffer(IHyracksTaskContext ctx, FeedRuntimeInputHandler inputHandler,
-            IFrameWriter frameWriter, FrameTupleAccessor fta, RecordDescriptor recordDesc,
-            IFeedMetricCollector metricCollector, FeedConnectionId connectionId, FeedRuntimeId runtimeId,
-            IExceptionHandler exceptionHandler, IFrameEventCallback callback, int nPartitions,
-            FeedPolicyAccessor policyAccessor) {
-        super(ctx, inputHandler, frameWriter, fta, recordDesc, metricCollector, connectionId, runtimeId,
->>>>>>> 31ee8b74
                 exceptionHandler, callback, nPartitions, policyAccessor);
         timeTrackingEnabled = policyAccessor.isTimeTrackingEnabled();
         ackingEnabled = policyAccessor.atleastOnceSemantics();
