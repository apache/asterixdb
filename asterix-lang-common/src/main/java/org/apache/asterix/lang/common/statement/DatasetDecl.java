/*
 * Licensed to the Apache Software Foundation (ASF) under one
 * or more contributor license agreements.  See the NOTICE file
 * distributed with this work for additional information
 * regarding copyright ownership.  The ASF licenses this file
 * to you under the Apache License, Version 2.0 (the
 * "License"); you may not use this file except in compliance
 * with the License.  You may obtain a copy of the License at
 *
 *   http://www.apache.org/licenses/LICENSE-2.0
 *
 * Unless required by applicable law or agreed to in writing,
 * software distributed under the License is distributed on an
 * "AS IS" BASIS, WITHOUT WARRANTIES OR CONDITIONS OF ANY
 * KIND, either express or implied.  See the License for the
 * specific language governing permissions and limitations
 * under the License.
 */
package org.apache.asterix.lang.common.statement;

import java.util.Map;

import org.apache.asterix.common.config.DatasetConfig.DatasetType;
import org.apache.asterix.common.exceptions.AsterixException;
import org.apache.asterix.lang.common.base.Statement;
import org.apache.asterix.lang.common.struct.Identifier;
import org.apache.asterix.lang.common.visitor.base.ILangVisitor;
import org.apache.asterix.metadata.bootstrap.MetadataConstants;

public class DatasetDecl implements Statement {
    protected final Identifier name;
    protected final Identifier dataverse;
    protected final Identifier itemTypeDataverse;
    protected final Identifier itemTypeName;
    protected final Identifier nodegroupName;
    protected final String compactionPolicy;
    protected final Map<String, String> compactionPolicyProperties;
    protected final DatasetType datasetType;
    protected final IDatasetDetailsDecl datasetDetailsDecl;
    protected final Map<String, String> hints;
    protected final boolean ifNotExists;

    public DatasetDecl(Identifier dataverse, Identifier name, Identifier itemTypeDataverse, Identifier itemTypeName,
            Identifier nodeGroupName, String compactionPolicy, Map<String, String> compactionPolicyProperties,
            Map<String, String> hints, DatasetType datasetType, IDatasetDetailsDecl idd, boolean ifNotExists) {
        this.dataverse = dataverse;
        this.name = name;
        this.itemTypeName = itemTypeName;
        if (itemTypeDataverse.getValue() == null) {
            this.itemTypeDataverse = dataverse;
        } else {
            this.itemTypeDataverse = itemTypeDataverse;
        }
        this.nodegroupName = nodeGroupName == null ? new Identifier(MetadataConstants.METADATA_DEFAULT_NODEGROUP_NAME)
                : nodeGroupName;
        this.compactionPolicy = compactionPolicy;
        this.compactionPolicyProperties = compactionPolicyProperties;
        this.hints = hints;
        this.ifNotExists = ifNotExists;
        this.datasetType = datasetType;
        this.datasetDetailsDecl = idd;
    }

    public boolean getIfNotExists() {
        return this.ifNotExists;
    }

    public DatasetType getDatasetType() {
        return datasetType;
    }

    public Identifier getName() {
        return name;
    }

    public Identifier getItemTypeName() {
        return itemTypeName;
    }

    public Identifier getItemTypeDataverse() {
        return itemTypeDataverse;
    }

<<<<<<< HEAD
    public String getPrettyTypeName() {
=======
    public String getQualifiedTypeName() {
>>>>>>> 13dd35fe
        if (itemTypeDataverse == dataverse) {
            return itemTypeName.getValue();
        } else {
            return itemTypeDataverse.getValue() + "." + itemTypeName.getValue();
        }
    }

    public Identifier getNodegroupName() {
        return nodegroupName;
    }

    public String getCompactionPolicy() {
        return compactionPolicy;
    }

    public Map<String, String> getCompactionPolicyProperties() {
        return compactionPolicyProperties;
    }

    public Map<String, String> getHints() {
        return hints;
    }

    @Override
    public <R, T> R accept(ILangVisitor<R, T> visitor, T arg) throws AsterixException {
        return visitor.visit(this, arg);
    }

    @Override
    public Kind getKind() {
        return Kind.DATASET_DECL;
    }

    public IDatasetDetailsDecl getDatasetDetailsDecl() {
        return datasetDetailsDecl;
    }

    public Identifier getDataverse() {
        return dataverse;
    }

}<|MERGE_RESOLUTION|>--- conflicted
+++ resolved
@@ -81,11 +81,7 @@
         return itemTypeDataverse;
     }
 
-<<<<<<< HEAD
-    public String getPrettyTypeName() {
-=======
     public String getQualifiedTypeName() {
->>>>>>> 13dd35fe
         if (itemTypeDataverse == dataverse) {
             return itemTypeName.getValue();
         } else {
