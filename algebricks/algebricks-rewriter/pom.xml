<project xmlns="http://maven.apache.org/POM/4.0.0" xmlns:xsi="http://www.w3.org/2001/XMLSchema-instance" xsi:schemaLocation="http://maven.apache.org/POM/4.0.0 http://maven.apache.org/maven-v4_0_0.xsd">
  <modelVersion>4.0.0</modelVersion>
  <artifactId>algebricks-rewriter</artifactId>
  <name>algebricks-rewriter</name>

  <parent>
    <groupId>edu.uci.ics.hyracks</groupId>
    <artifactId>algebricks</artifactId>
<<<<<<< HEAD
    <version>0.2.4-SNAPSHOT</version>
=======
    <version>0.2.5-SNAPSHOT</version>
>>>>>>> 8867a1a8
  </parent>

  <build>
    <plugins>
      <plugin>
        <groupId>org.apache.maven.plugins</groupId>
        <artifactId>maven-compiler-plugin</artifactId>
        <version>2.0.2</version>
        <configuration>
          <source>1.7</source>
          <target>1.7</target>
          <fork>true</fork>
        </configuration>
      </plugin>
    </plugins>
  </build>
  <dependencies>
  	<dependency>
  		<groupId>edu.uci.ics.hyracks</groupId>
  		<artifactId>algebricks-core</artifactId>
<<<<<<< HEAD
  		<version>0.2.4-SNAPSHOT</version>
=======
  		<version>0.2.5-SNAPSHOT</version>
>>>>>>> 8867a1a8
  	</dependency>
  </dependencies>
</project><|MERGE_RESOLUTION|>--- conflicted
+++ resolved
@@ -6,11 +6,7 @@
   <parent>
     <groupId>edu.uci.ics.hyracks</groupId>
     <artifactId>algebricks</artifactId>
-<<<<<<< HEAD
-    <version>0.2.4-SNAPSHOT</version>
-=======
     <version>0.2.5-SNAPSHOT</version>
->>>>>>> 8867a1a8
   </parent>
 
   <build>
@@ -31,11 +27,7 @@
   	<dependency>
   		<groupId>edu.uci.ics.hyracks</groupId>
   		<artifactId>algebricks-core</artifactId>
-<<<<<<< HEAD
-  		<version>0.2.4-SNAPSHOT</version>
-=======
   		<version>0.2.5-SNAPSHOT</version>
->>>>>>> 8867a1a8
   	</dependency>
   </dependencies>
 </project>