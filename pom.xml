<!--
 ! Licensed to the Apache Software Foundation (ASF) under one
 ! or more contributor license agreements.  See the NOTICE file
 ! distributed with this work for additional information
 ! regarding copyright ownership.  The ASF licenses this file
 ! to you under the Apache License, Version 2.0 (the
 ! "License"); you may not use this file except in compliance
 ! with the License.  You may obtain a copy of the License at
 !
 !   http://www.apache.org/licenses/LICENSE-2.0
 !
 ! Unless required by applicable law or agreed to in writing,
 ! software distributed under the License is distributed on an
 ! "AS IS" BASIS, WITHOUT WARRANTIES OR CONDITIONS OF ANY
 ! KIND, either express or implied.  See the License for the
 ! specific language governing permissions and limitations
 ! under the License.
 !-->


<<<<<<< HEAD
<project xmlns="http://maven.apache.org/POM/4.0.0" xmlns:xsi="http://www.w3.org/2001/XMLSchema-instance"
         xsi:schemaLocation="http://maven.apache.org/POM/4.0.0 http://maven.apache.org/maven-v4_0_0.xsd">
    <modelVersion>4.0.0</modelVersion>
    <groupId>org.apache.hyracks</groupId>
    <artifactId>fullstack</artifactId>
    <version>0.2.17-SNAPSHOT</version>
    <packaging>pom</packaging>
    <name>hyracks-ecosystem-full-stack</name>
=======
<project xmlns="http://maven.apache.org/POM/4.0.0" xmlns:xsi="http://www.w3.org/2001/XMLSchema-instance" xsi:schemaLocation="http://maven.apache.org/POM/4.0.0 http://maven.apache.org/maven-v4_0_0.xsd">
  <modelVersion>4.0.0</modelVersion>
  <groupId>org.apache.hyracks</groupId>
  <artifactId>apache-asterixdb-hyracks</artifactId>
  <version>0.2.18-SNAPSHOT</version>
  <packaging>pom</packaging>
  <name>hyracks-ecosystem-full-stack</name>
>>>>>>> 14be946e

    <parent>
        <groupId>org.apache</groupId>
        <artifactId>apache</artifactId>
        <version>LATEST</version>
    </parent>

    <licenses>
        <license>
            <name>Apache License, Version 2.0</name>
            <url>http://www.apache.org/licenses/LICENSE-2.0.txt</url>
            <distribution>repo</distribution>
            <comments>A business-friendly OSS license</comments>
        </license>
    </licenses>

<<<<<<< HEAD
    <properties>
        <project.build.sourceEncoding>UTF-8</project.build.sourceEncoding>
        <jdk.version>1.8</jdk.version>
        <jvm.extraargs/>
        <!-- Definition of tests in various categories which may be excluded -->
        <hanging.pregelix.tests>**/pregelix/**/FailureRecovery*.java</hanging.pregelix.tests>
        <hivesterix.perf.tests>**/hivesterix/perf/PerfTestSuite.java</hivesterix.perf.tests>
        <global.test.includes>**/*TestSuite.java,**/*Test.java</global.test.includes>
        <global.test.excludes>**/Abstract*.java,${hanging.pregelix.tests},${hivesterix.perf.tests}
        </global.test.excludes>
        <!-- Versions under dependencymanagement or used in many projects via properties -->
        <hadoop.version>2.2.0</hadoop.version>
        <junit.version>4.8.1</junit.version>
        <commons.io.version>2.4</commons.io.version>
    </properties>
    <dependencyManagement>
        <dependencies>
            <dependency>
                <groupId>junit</groupId>
                <artifactId>junit</artifactId>
                <version>${junit.version}</version>
            </dependency>
            <dependency>
                <groupId>org.apache.hadoop</groupId>
                <artifactId>hadoop-yarn-client</artifactId>
                <version>${hadoop.version}</version>
            </dependency>
            <dependency>
                <groupId>org.apache.hadoop</groupId>
                <artifactId>hadoop-client</artifactId>
                <version>${hadoop.version}</version>
            </dependency>
            <dependency>
                <groupId>org.apache.hadoop</groupId>
                <artifactId>hadoop-common</artifactId>
                <version>${hadoop.version}</version>
            </dependency>
            <dependency>
                <groupId>org.apache.hadoop</groupId>
                <artifactId>hadoop-hdfs</artifactId>
                <version>${hadoop.version}</version>
            </dependency>
            <dependency>
                <groupId>org.apache.hadoop</groupId>
                <artifactId>hadoop-minicluster</artifactId>
                <version>${hadoop.version}</version>
            </dependency>
            <dependency>
                <groupId>org.apache.hadoop</groupId>
                <artifactId>hadoop-mapreduce-client-core</artifactId>
                <version>${hadoop.version}</version>
            </dependency>
            <dependency>
                <groupId>commons-io</groupId>
                <artifactId>commons-io</artifactId>
                <version>${commons.io.version}</version>
            </dependency>
        </dependencies>
    </dependencyManagement>
=======
  <properties>
    <project.build.sourceEncoding>UTF-8</project.build.sourceEncoding>
    <root.dir>${basedir}</root.dir>
    <jvm.extraargs />
    <!-- Definition of tests in various categories which may be excluded -->
    <hanging.pregelix.tests>**/pregelix/**/FailureRecovery*.java</hanging.pregelix.tests>
    <hivesterix.perf.tests>**/hivesterix/perf/PerfTestSuite.java</hivesterix.perf.tests>
    <global.test.includes>**/*TestSuite.java,**/*Test.java</global.test.includes>
    <global.test.excludes>**/Abstract*.java,${hanging.pregelix.tests},${hivesterix.perf.tests}</global.test.excludes>
    <!-- Versions under dependencymanagement or used in many projects via properties -->
    <hadoop.version>2.2.0</hadoop.version>
    <junit.version>4.8.1</junit.version>
    <commons.io.version>2.4</commons.io.version>
  </properties>
  <dependencyManagement>
    <dependencies>
      <dependency>
        <groupId>junit</groupId>
        <artifactId>junit</artifactId>
        <version>${junit.version}</version>
      </dependency>
          <dependency>
            <groupId>org.apache.hadoop</groupId>
            <artifactId>hadoop-yarn-client</artifactId>
            <version>${hadoop.version}</version>
          </dependency>
          <dependency>
            <groupId>org.apache.hadoop</groupId>
            <artifactId>hadoop-client</artifactId>
            <version>${hadoop.version}</version>
          </dependency>
          <dependency>
            <groupId>org.apache.hadoop</groupId>
            <artifactId>hadoop-common</artifactId>
            <version>${hadoop.version}</version>
          </dependency>
          <dependency>
            <groupId>org.apache.hadoop</groupId>
            <artifactId>hadoop-hdfs</artifactId>
            <version>${hadoop.version}</version>
          </dependency>
          <dependency>
            <groupId>org.apache.hadoop</groupId>
            <artifactId>hadoop-minicluster</artifactId>
            <version>${hadoop.version}</version>
          </dependency>
          <dependency>
            <groupId>org.apache.hadoop</groupId>
            <artifactId>hadoop-mapreduce-client-core</artifactId>
            <version>${hadoop.version}</version>
          </dependency>
        <dependency>
            <groupId>commons-io</groupId>
            <artifactId>commons-io</artifactId>
            <version>${commons.io.version}</version>
        </dependency>
    </dependencies>
  </dependencyManagement>
>>>>>>> 14be946e

  <build>
    <plugins>
      <plugin>
        <groupId>org.codehaus.mojo</groupId>
        <artifactId>versions-maven-plugin</artifactId>
        <version>1.2</version>
      </plugin>
      <plugin>
        <groupId>org.apache.rat</groupId>
        <artifactId>apache-rat-plugin</artifactId>
        <version>0.11</version>
        <executions>
            <execution>
                <phase>validate</phase>
                <goals>
                    <goal>check</goal>
                </goals>
            </execution>
        </executions>
        <configuration>
          <licenses>
            <license implementation="org.apache.rat.analysis.license.SimplePatternBasedLicense">
              <licenseFamilyCategory>MIT</licenseFamilyCategory>
              <licenseFamilyName>The MIT License</licenseFamilyName>
              <notes>For JQuery MIT/GPL2 Dual License</notes>
              <patterns>
                <pattern>Dual licensed under the MIT or GPL Version 2 licenses.</pattern>
                <pattern>Dual licensed under the MIT and GPL2 licenses.</pattern>
                <pattern>http://jquery.org/license</pattern>
                <pattern>Dual licensed under the MIT</pattern>
                <pattern>Released under the MIT license by IOLA, December 2007.</pattern>
              </patterns>
            </license>
          </licenses>
          <licenseFamilies>
            <licenseFamily implementation="org.apache.rat.license.SimpleLicenseFamily">
              <familyName>The MIT License</familyName>
            </licenseFamily>
            <licenseFamily implementation="org.apache.rat.license.SimpleLicenseFamily">
              <familyName>Apache License Version 2.0</familyName>
            </licenseFamily>
          </licenseFamilies>
          <excludeSubProjects>false</excludeSubProjects>
          <excludes>
<<<<<<< HEAD
           <exclude>**/algebricks-tests/src/test/resources/results/**</exclude>
           <exclude>**/javascript/flot/*.js</exclude>
           <exclude>**/javascript/jsplumb/*.js</exclude>
           <exclude>**/javascript/jquery/*.js</exclude>
           <exclude>**/javascript/adminconsole/*.js</exclude>
           <exclude>**/stylesheet/jquery-ui/**</exclude>
           <exclude>**/hyracks-dist/src/main/resources/conf/**</exclude>
           <exclude>**/src/test/resources/data/**</exclude>
           <exclude>**/src/test/resources/results/**</exclude>
           <exclude>**/src/test/resources/expected/**</exclude>
           <exclude>**/testcases/*.piglet</exclude>
           <exclude>**/data/**/*.tbl</exclude>
           <exclude>**/data/**/*.ddl</exclude>
           <exclude>**/data/**/*.tsv</exclude>
           <exclude>**/actual/conf.xml</exclude>
           <exclude>**/actual/customer_result/part-*</exclude>
           <exclude>**/src/main/resources/conf/*</exclude>
           <exclude>**/data/dfs/**</exclude>
           <exclude>**/invIndex*/**</exclude>
           <exclude>**/*.job</exclude>
           <exclude>**/*.conf</exclude>
           <exclude>**/src/main/resources/*.cleaned</exclude>
           <exclude>**/ClusterControllerService/**</exclude>
           <exclude>**/target/**</exclude>
           <exclude>**/output/**</exclude>
           <exclude>**/target/**</exclude>
           <exclude>**/*.iml</exclude>
           <exclude>**/*.prefs</exclude>
           <exclude>**/data/*.txt</exclude>
           <exclude>**/data/**/*.txt</exclude>
           <exclude>**/.classpath</exclude>
           <exclude>**/.project</exclude>
=======
           <exclude>**/target/**</exclude>
           <exclude>**/*.iml</exclude>
           <exclude>**/.classpath</exclude>
           <exclude>**/.project</exclude>
           <exclude>**/.settings/**</exclude>
           <exclude>algebricks/algebricks-examples/piglet-example/testcases/*.piglet</exclude>
           <exclude>algebricks/algebricks-tests/ClusterControllerService/logs/jobs/*.log</exclude>
           <exclude>algebricks/algebricks-tests/data/simple/*.tbl</exclude>
           <exclude>algebricks/algebricks-tests/data/tpch0.001/*.tbl</exclude>
           <exclude>algebricks/algebricks-tests/data/tpch0.001/tpch.ddl</exclude>
           <exclude>algebricks/algebricks-tests/src/test/resources/results/scanMicroSortWrite.out</exclude>
           <exclude>ClusterControllerService/logs/jobs/*.log</exclude>
           <exclude>hyracks/hyracks-client/ClusterControllerService/logs/jobs/*.log</exclude>
           <exclude>hyracks/hyracks-control/hyracks-control-cc/src/main/resources/static/javascript/flot/*.js</exclude>
           <exclude>hyracks/hyracks-control/hyracks-control-cc/src/main/resources/static/javascript/jsplumb/jquery.jsPlumb-1.3.5-all-min.js</exclude>
           <exclude>hyracks/hyracks-dist/src/main/resources/conf/master</exclude>
           <exclude>hyracks/hyracks-dist/src/main/resources/conf/slaves</exclude>
           <exclude>hyracks/hyracks-examples/hyracks-integration-tests/data/*.txt</exclude>
           <exclude>hyracks/hyracks-examples/hyracks-integration-tests/data/tpch0.001/*.tbl</exclude>
           <exclude>hyracks/hyracks-examples/hyracks-integration-tests/data/tpch0.001/tpch.ddl</exclude>
           <exclude>hyracks/hyracks-examples/hyracks-integration-tests/data/wordcount.tsv</exclude>
           <exclude>hyracks/hyracks-examples/text-example/textserver/data/*.txt</exclude>
           <exclude>hyracks/hyracks-hdfs/hyracks-hdfs-core/actual/conf.xml</exclude>
           <exclude>hyracks/hyracks-hdfs/hyracks-hdfs-core/actual/customer_result/part-0</exclude>
           <exclude>hyracks/hyracks-hdfs/hyracks-hdfs-core/build/test/data/dfs/**</exclude>
           <exclude>hyracks/hyracks-hdfs/hyracks-hdfs-core/ClusterControllerService/logs/jobs/*.log</exclude>
           <exclude>hyracks/hyracks-hdfs/hyracks-hdfs-core/src/test/resources/data/customer.tbl</exclude>
           <exclude>hyracks/hyracks-hdfs/hyracks-hdfs-core/src/test/resources/expected/part-0</exclude>
           <exclude>hyracks/hyracks-storage-am-common/src/main/resources/dist.all.first.cleaned</exclude>
           <exclude>hyracks/hyracks-storage-am-common/src/main/resources/dist.all.last.cleaned</exclude>
>>>>>>> 14be946e
      </excludes>
        </configuration>
      </plugin>
      <plugin>
	<groupId>org.apache.maven.plugins</groupId>
	<artifactId>maven-surefire-plugin</artifactId>
	<version>2.16</version>
	<configuration>
	  <failIfNoTests>false</failIfNoTests>
	  <forkCount>1</forkCount>
          <reuseForks>false</reuseForks>
	  <argLine>-enableassertions -Xmx2048m
	  -Dfile.encoding=UTF-8
	  -Djava.util.logging.config.file=${user.home}/logging.properties
	  -Xdebug
	  -Xrunjdwp:transport=dt_socket,server=y,address=8000,suspend=n</argLine>
	  <includes>
	    <include>${global.test.includes},${test.includes}</include>
	  </includes>
          <excludes>
            <exclude>${global.test.excludes},${test.excludes}</exclude>
          </excludes>
   </configuration>
   </plugin>
   <plugin>
          <groupId>org.apache.maven.plugins</groupId>
          <artifactId>maven-assembly-plugin</artifactId>
          <!-- We override the configuration plugin to override the descriptor to use for building
            the source release zip. Specifically, we would like to control the inclusions/exclusions.
            For example, we exclude the KEYS file from the zip -->
          <executions>
              <execution>
                  <!-- Use this id to match the id mentioned in the assembly plugin configuration in
                    the apache parent POM under the apache-release profile -->
                  <id>source-release-assembly</id>
                  <phase>package</phase>
                  <goals>
                      <goal>single</goal>
                  </goals>
                  <!-- combine.self should be override to replace the configuration in the parent POM -->
                  <configuration combine.self="override">
                      <runOnlyAtExecutionRoot>true</runOnlyAtExecutionRoot>
                      <descriptors>
                          <descriptor>src/main/assembly/source.xml</descriptor>
                      </descriptors>
                  </configuration>
              </execution>
          </executions>
      </plugin>
      <plugin>
<<<<<<< HEAD
            <groupId>org.apache.maven.plugins</groupId>
            <artifactId>maven-compiler-plugin</artifactId>
            <version>3.1</version>
            <configuration>
               <source>${jdk.version}</source>
               <target>${jdk.version}</target>
               <compilerArgument>-Xlint:all</compilerArgument>
            </configuration>
=======
        <artifactId>maven-resources-plugin</artifactId>
        <version>2.7</version>
        <executions>
          <execution>
            <id>copy-resources</id>
            <phase>validate</phase>
            <goals>
              <goal>copy-resources</goal>
            </goals>
            <configuration>
              <outputDirectory>target</outputDirectory>
              <resources>
                <resource>
                  <directory>${root.dir}/src/main/appended-resources</directory>
                  <!-- <filtering>true</filtering> -->
                </resource>
              </resources>
            </configuration>
          </execution>
        </executions>
      </plugin>
      <plugin>
          <groupId>org.apache.maven.plugins</groupId>
          <artifactId>maven-remote-resources-plugin</artifactId>
          <executions>
              <execution>
                  <goals>
                      <goal>process</goal>
                  </goals>
                  <configuration>
                      <resourceBundles combine.children="append">
                          <resourceBundle>org.apache:apache-jar-resource-bundle:1.4</resourceBundle>
                          <resourceBundle>org.apache:apache-incubator-disclaimer-resource-bundle:1.1</resourceBundle>
                      </resourceBundles>
                  </configuration>
              </execution>
          </executions>
      </plugin>
      <plugin>
          <groupId>org.apache.maven.plugins</groupId>
          <artifactId>maven-resources-plugin</artifactId>
>>>>>>> 14be946e
      </plugin>
    </plugins>
  </build>

  <scm>
    <connection>scm:git:https://github.com/apache/incubator-asterixdb-hyracks</connection>
    <developerConnection>scm:git:ssh://fulliautomatix.ics.uci.edu:29418/hyracks</developerConnection>
    <url>https://github.com/apache/incubator-asterixdb-hyracks</url>
    <tag>HEAD</tag>
  </scm>


  <profiles>
    <profile>
      <id>hanging-pregelix-tests</id>
      <properties>
        <hanging.pregelix.tests />
      </properties>
    </profile>
    <profile>
      <id>asterix-release</id>
      <build>
        <plugins>
          <plugin>
            <groupId>org.apache.maven.plugins</groupId>
            <artifactId>maven-assembly-plugin</artifactId>
            <!-- We override the configuration plugin to override the descriptor to use for building
            the source release zip. Specifically, we would like to control the inclusions/exclusions.
            For example, we exclude the KEYS file from the zip -->
            <executions>
              <execution>
                <!-- Use this id to match the id mentioned in the assembly plugin configuration in
                the apache parent POM under the apache-release profile -->
                <id>source-release-assembly</id>
                <phase>package</phase>
                <goals>
                  <goal>single</goal>
                </goals>
                <!-- combine.self should be override to replace the configuration in the parent POM -->
                <configuration combine.self="override">
                  <runOnlyAtExecutionRoot>true</runOnlyAtExecutionRoot>
                  <descriptors>
                    <descriptor>src/main/assembly/source.xml</descriptor>
                  </descriptors>
                </configuration>
              </execution>
            </executions>
          </plugin>
        </plugins>
      </build>
    </profile>
    <profile>
        <id>java8</id>
        <activation>
            <jdk>1.8</jdk>
        </activation>
         <properties>
            <jdk.version>1.8</jdk.version>
         </properties>
    </profile>
  </profiles>

  <repositories>
    <repository>
      <id>maven-central</id>
      <url>http://repo1.maven.org/maven2/</url>
    </repository>
    <repository>
      <id>hyracks-public</id>
      <url>http://obelix.ics.uci.edu/nexus/content/groups/hyracks-public/</url>
    </repository>
    <repository>
      <id>jboss-public</id>
      <url>https://repository.jboss.org/nexus/content/groups/public/</url>
    </repository>
  </repositories>

  <pluginRepositories>
    <pluginRepository>
      <id>hyracks-public</id>
      <url>http://obelix.ics.uci.edu/nexus/content/groups/hyracks-public/</url>
      <releases>
        <updatePolicy>always</updatePolicy>
      </releases>
    </pluginRepository>
  </pluginRepositories>

  <modules>
    <module>hyracks</module>
    <module>algebricks</module>
  </modules>
</project><|MERGE_RESOLUTION|>--- conflicted
+++ resolved
@@ -18,16 +18,6 @@
  !-->
 
 
-<<<<<<< HEAD
-<project xmlns="http://maven.apache.org/POM/4.0.0" xmlns:xsi="http://www.w3.org/2001/XMLSchema-instance"
-         xsi:schemaLocation="http://maven.apache.org/POM/4.0.0 http://maven.apache.org/maven-v4_0_0.xsd">
-    <modelVersion>4.0.0</modelVersion>
-    <groupId>org.apache.hyracks</groupId>
-    <artifactId>fullstack</artifactId>
-    <version>0.2.17-SNAPSHOT</version>
-    <packaging>pom</packaging>
-    <name>hyracks-ecosystem-full-stack</name>
-=======
 <project xmlns="http://maven.apache.org/POM/4.0.0" xmlns:xsi="http://www.w3.org/2001/XMLSchema-instance" xsi:schemaLocation="http://maven.apache.org/POM/4.0.0 http://maven.apache.org/maven-v4_0_0.xsd">
   <modelVersion>4.0.0</modelVersion>
   <groupId>org.apache.hyracks</groupId>
@@ -35,7 +25,6 @@
   <version>0.2.18-SNAPSHOT</version>
   <packaging>pom</packaging>
   <name>hyracks-ecosystem-full-stack</name>
->>>>>>> 14be946e
 
     <parent>
         <groupId>org.apache</groupId>
@@ -52,7 +41,6 @@
         </license>
     </licenses>
 
-<<<<<<< HEAD
     <properties>
         <project.build.sourceEncoding>UTF-8</project.build.sourceEncoding>
         <jdk.version>1.8</jdk.version>
@@ -112,66 +100,6 @@
             </dependency>
         </dependencies>
     </dependencyManagement>
-=======
-  <properties>
-    <project.build.sourceEncoding>UTF-8</project.build.sourceEncoding>
-    <root.dir>${basedir}</root.dir>
-    <jvm.extraargs />
-    <!-- Definition of tests in various categories which may be excluded -->
-    <hanging.pregelix.tests>**/pregelix/**/FailureRecovery*.java</hanging.pregelix.tests>
-    <hivesterix.perf.tests>**/hivesterix/perf/PerfTestSuite.java</hivesterix.perf.tests>
-    <global.test.includes>**/*TestSuite.java,**/*Test.java</global.test.includes>
-    <global.test.excludes>**/Abstract*.java,${hanging.pregelix.tests},${hivesterix.perf.tests}</global.test.excludes>
-    <!-- Versions under dependencymanagement or used in many projects via properties -->
-    <hadoop.version>2.2.0</hadoop.version>
-    <junit.version>4.8.1</junit.version>
-    <commons.io.version>2.4</commons.io.version>
-  </properties>
-  <dependencyManagement>
-    <dependencies>
-      <dependency>
-        <groupId>junit</groupId>
-        <artifactId>junit</artifactId>
-        <version>${junit.version}</version>
-      </dependency>
-          <dependency>
-            <groupId>org.apache.hadoop</groupId>
-            <artifactId>hadoop-yarn-client</artifactId>
-            <version>${hadoop.version}</version>
-          </dependency>
-          <dependency>
-            <groupId>org.apache.hadoop</groupId>
-            <artifactId>hadoop-client</artifactId>
-            <version>${hadoop.version}</version>
-          </dependency>
-          <dependency>
-            <groupId>org.apache.hadoop</groupId>
-            <artifactId>hadoop-common</artifactId>
-            <version>${hadoop.version}</version>
-          </dependency>
-          <dependency>
-            <groupId>org.apache.hadoop</groupId>
-            <artifactId>hadoop-hdfs</artifactId>
-            <version>${hadoop.version}</version>
-          </dependency>
-          <dependency>
-            <groupId>org.apache.hadoop</groupId>
-            <artifactId>hadoop-minicluster</artifactId>
-            <version>${hadoop.version}</version>
-          </dependency>
-          <dependency>
-            <groupId>org.apache.hadoop</groupId>
-            <artifactId>hadoop-mapreduce-client-core</artifactId>
-            <version>${hadoop.version}</version>
-          </dependency>
-        <dependency>
-            <groupId>commons-io</groupId>
-            <artifactId>commons-io</artifactId>
-            <version>${commons.io.version}</version>
-        </dependency>
-    </dependencies>
-  </dependencyManagement>
->>>>>>> 14be946e
 
   <build>
     <plugins>
@@ -217,7 +145,6 @@
           </licenseFamilies>
           <excludeSubProjects>false</excludeSubProjects>
           <excludes>
-<<<<<<< HEAD
            <exclude>**/algebricks-tests/src/test/resources/results/**</exclude>
            <exclude>**/javascript/flot/*.js</exclude>
            <exclude>**/javascript/jsplumb/*.js</exclude>
@@ -250,7 +177,6 @@
            <exclude>**/data/**/*.txt</exclude>
            <exclude>**/.classpath</exclude>
            <exclude>**/.project</exclude>
-=======
            <exclude>**/target/**</exclude>
            <exclude>**/*.iml</exclude>
            <exclude>**/.classpath</exclude>
@@ -281,7 +207,6 @@
            <exclude>hyracks/hyracks-hdfs/hyracks-hdfs-core/src/test/resources/expected/part-0</exclude>
            <exclude>hyracks/hyracks-storage-am-common/src/main/resources/dist.all.first.cleaned</exclude>
            <exclude>hyracks/hyracks-storage-am-common/src/main/resources/dist.all.last.cleaned</exclude>
->>>>>>> 14be946e
       </excludes>
         </configuration>
       </plugin>
@@ -332,7 +257,6 @@
           </executions>
       </plugin>
       <plugin>
-<<<<<<< HEAD
             <groupId>org.apache.maven.plugins</groupId>
             <artifactId>maven-compiler-plugin</artifactId>
             <version>3.1</version>
@@ -341,7 +265,8 @@
                <target>${jdk.version}</target>
                <compilerArgument>-Xlint:all</compilerArgument>
             </configuration>
-=======
+      </plugin>
+      <plugin>
         <artifactId>maven-resources-plugin</artifactId>
         <version>2.7</version>
         <executions>
@@ -379,11 +304,6 @@
                   </configuration>
               </execution>
           </executions>
-      </plugin>
-      <plugin>
-          <groupId>org.apache.maven.plugins</groupId>
-          <artifactId>maven-resources-plugin</artifactId>
->>>>>>> 14be946e
       </plugin>
     </plugins>
   </build>
