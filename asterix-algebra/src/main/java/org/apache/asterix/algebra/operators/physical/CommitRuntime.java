/*
 * Licensed to the Apache Software Foundation (ASF) under one
 * or more contributor license agreements.  See the NOTICE file
 * distributed with this work for additional information
 * regarding copyright ownership.  The ASF licenses this file
 * to you under the Apache License, Version 2.0 (the
 * "License"); you may not use this file except in compliance
 * with the License.  You may obtain a copy of the License at
 *
 *   http://www.apache.org/licenses/LICENSE-2.0
 *
 * Unless required by applicable law or agreed to in writing,
 * software distributed under the License is distributed on an
 * "AS IS" BASIS, WITHOUT WARRANTIES OR CONDITIONS OF ANY
 * KIND, either express or implied.  See the License for the
 * specific language governing permissions and limitations
 * under the License.
 */

package org.apache.asterix.algebra.operators.physical;

import java.nio.ByteBuffer;

import org.apache.asterix.common.api.IAsterixAppRuntimeContext;
import org.apache.asterix.common.exceptions.ACIDException;
import org.apache.asterix.common.transactions.ILogManager;
import org.apache.asterix.common.transactions.ITransactionContext;
import org.apache.asterix.common.transactions.ITransactionManager;
import org.apache.asterix.common.transactions.JobId;
import org.apache.asterix.common.transactions.LogRecord;
import org.apache.hyracks.algebricks.runtime.operators.base.AbstractOneInputOneOutputOneFramePushRuntime;
import org.apache.hyracks.api.context.IHyracksTaskContext;
import org.apache.hyracks.api.dataflow.value.RecordDescriptor;
import org.apache.hyracks.api.exceptions.HyracksDataException;
import org.apache.hyracks.dataflow.common.comm.io.FrameTupleAccessor;
import org.apache.hyracks.dataflow.common.data.accessors.FrameTupleReference;
import org.apache.hyracks.dataflow.common.data.accessors.ITupleReference;
import org.apache.hyracks.storage.am.bloomfilter.impls.MurmurHash128Bit;

public class CommitRuntime extends AbstractOneInputOneOutputOneFramePushRuntime {

    private final static long SEED = 0L;

    private final IHyracksTaskContext hyracksTaskCtx;
    private final ITransactionManager transactionManager;
    private final ILogManager logMgr;
    private final JobId jobId;
    private final int datasetId;
    private final int[] primaryKeyFields;
    private final boolean isTemporaryDatasetWriteJob;
    private final boolean isWriteTransaction;
    private final long[] longHashes;
    private final LogRecord logRecord;
    private final boolean isSink;

    private ITransactionContext transactionContext;
    private boolean first = true;

    public CommitRuntime(IHyracksTaskContext ctx, JobId jobId, int datasetId, int[] primaryKeyFields,
            boolean isTemporaryDatasetWriteJob, boolean isWriteTransaction, boolean isSink) {
        this.hyracksTaskCtx = ctx;
        IAsterixAppRuntimeContext runtimeCtx = (IAsterixAppRuntimeContext) ctx.getJobletContext()
                .getApplicationContext().getApplicationObject();
        this.transactionManager = runtimeCtx.getTransactionSubsystem().getTransactionManager();
        this.logMgr = runtimeCtx.getTransactionSubsystem().getLogManager();
        this.jobId = jobId;
        this.datasetId = datasetId;
        this.primaryKeyFields = primaryKeyFields;
        this.tRef = new FrameTupleReference();
        this.isTemporaryDatasetWriteJob = isTemporaryDatasetWriteJob;
        this.isWriteTransaction = isWriteTransaction;
        this.longHashes = new long[2];
        this.logRecord = new LogRecord();
<<<<<<< HEAD
        this.isSink = isSink;
=======
        logRecord.setNodeId(logMgr.getNodeId());
>>>>>>> ed21d494
    }

    @Override
    public void open() throws HyracksDataException {
        try {
            transactionContext = transactionManager.getTransactionContext(jobId, false);
            transactionContext.setWriteTxn(isWriteTransaction);
            if (isSink) {
                return;
            }
            initAccessAppend(hyracksTaskCtx);
            writer.open();

        } catch (ACIDException e) {
            throw new HyracksDataException(e);
        }
    }

    @Override
    public void nextFrame(ByteBuffer buffer) throws HyracksDataException {
        int pkHash = 0;
        tAccess.reset(buffer);
        int nTuple = tAccess.getTupleCount();
        int t = 0;
        for (; t < nTuple; t++) {
            if (isTemporaryDatasetWriteJob) {
                /**
                 * This "if branch" is for writes over temporary datasets.
                 * A temporary dataset does not require any lock and does not generate any write-ahead
                 * update and commit log but generates flush log and job commit log.
                 * However, a temporary dataset still MUST guarantee no-steal policy so that this
                 * notification call should be delivered to PrimaryIndexOptracker and used correctly in order
                 * to decrement number of active operation count of PrimaryIndexOptracker.
                 * By maintaining the count correctly and only allowing flushing when the count is 0, it can
                 * guarantee the no-steal policy for temporary datasets, too.
                 */
                transactionContext.notifyOptracker(false);
            } else {
                tRef.reset(tAccess, t);
                pkHash = computePrimaryKeyHashValue(tRef, primaryKeyFields);
                logRecord.formEntityCommitLogRecord(transactionContext, datasetId, pkHash, tRef, primaryKeyFields);

                try {
                    logMgr.log(logRecord);
                    if (!isSink) {
                        appendTupleToFrame(t);
                    }
                } catch (ACIDException e) {
                    throw new HyracksDataException(e);
                }
            }
        }
    }

    private int computePrimaryKeyHashValue(ITupleReference tuple, int[] primaryKeyFields) {
        MurmurHash128Bit.hash3_x64_128(tuple, primaryKeyFields, SEED, longHashes);
        return Math.abs((int) longHashes[0]);
    }

    @Override
    public void close() throws HyracksDataException {
        if (isSink) {
            return;
        }
        flushIfNotFailed();
        writer.close();
        appender.reset(frame, true);
    }

    @Override
    public void setInputRecordDescriptor(int index, RecordDescriptor recordDescriptor) {
        this.inputRecordDesc = recordDescriptor;
        this.tAccess = new FrameTupleAccessor(recordDescriptor);
    }
}<|MERGE_RESOLUTION|>--- conflicted
+++ resolved
@@ -71,11 +71,9 @@
         this.isWriteTransaction = isWriteTransaction;
         this.longHashes = new long[2];
         this.logRecord = new LogRecord();
-<<<<<<< HEAD
         this.isSink = isSink;
-=======
         logRecord.setNodeId(logMgr.getNodeId());
->>>>>>> ed21d494
+
     }
 
     @Override
