--- conflicted
+++ resolved
@@ -21,13 +21,7 @@
 import java.util.ArrayList;
 import java.util.List;
 
-<<<<<<< HEAD
-import org.apache.asterix.algebra.operators.ReplaceableSinkOperator;
-import org.apache.asterix.common.config.AsterixMetadataProperties;
-import org.apache.asterix.common.config.DatasetConfig.DatasetType;
-=======
 import org.apache.asterix.algebra.base.ILangExpressionToPlanTranslator;
->>>>>>> 31ee8b74
 import org.apache.asterix.common.exceptions.AsterixException;
 import org.apache.asterix.lang.aql.clause.DistinctClause;
 import org.apache.asterix.lang.aql.clause.ForClause;
@@ -37,79 +31,12 @@
 import org.apache.asterix.lang.common.base.Clause;
 import org.apache.asterix.lang.common.base.Expression;
 import org.apache.asterix.lang.common.base.Expression.Kind;
-<<<<<<< HEAD
-import org.apache.asterix.lang.common.clause.GroupbyClause;
-import org.apache.asterix.lang.common.clause.LetClause;
-import org.apache.asterix.lang.common.clause.LimitClause;
-import org.apache.asterix.lang.common.clause.OrderbyClause;
-import org.apache.asterix.lang.common.clause.OrderbyClause.OrderModifier;
-import org.apache.asterix.lang.common.clause.UpdateClause;
-import org.apache.asterix.lang.common.clause.WhereClause;
-import org.apache.asterix.lang.common.expression.CallExpr;
-import org.apache.asterix.lang.common.expression.FieldAccessor;
-import org.apache.asterix.lang.common.expression.FieldBinding;
-import org.apache.asterix.lang.common.expression.GbyVariableExpressionPair;
-import org.apache.asterix.lang.common.expression.IfExpr;
-import org.apache.asterix.lang.common.expression.IndexAccessor;
-import org.apache.asterix.lang.common.expression.ListConstructor;
-import org.apache.asterix.lang.common.expression.ListConstructor.Type;
-import org.apache.asterix.lang.common.expression.LiteralExpr;
-import org.apache.asterix.lang.common.expression.OperatorExpr;
-import org.apache.asterix.lang.common.expression.OrderedListTypeDefinition;
-import org.apache.asterix.lang.common.expression.QuantifiedExpression;
-import org.apache.asterix.lang.common.expression.QuantifiedExpression.Quantifier;
-import org.apache.asterix.lang.common.expression.RecordConstructor;
-import org.apache.asterix.lang.common.expression.RecordTypeDefinition;
-import org.apache.asterix.lang.common.expression.TypeReferenceExpression;
-import org.apache.asterix.lang.common.expression.UnaryExpr;
-import org.apache.asterix.lang.common.expression.UnaryExpr.Sign;
-import org.apache.asterix.lang.common.expression.UnorderedListTypeDefinition;
 import org.apache.asterix.lang.common.expression.VariableExpr;
-import org.apache.asterix.lang.common.statement.ChannelDropStatement;
-import org.apache.asterix.lang.common.statement.ChannelSubscribeStatement;
-import org.apache.asterix.lang.common.statement.ChannelUnsubscribeStatement;
-import org.apache.asterix.lang.common.statement.CompactStatement;
-import org.apache.asterix.lang.common.statement.ConnectFeedStatement;
-import org.apache.asterix.lang.common.statement.CreateChannelStatement;
-import org.apache.asterix.lang.common.statement.CreateDataverseStatement;
-import org.apache.asterix.lang.common.statement.CreateFeedPolicyStatement;
-import org.apache.asterix.lang.common.statement.CreateFunctionStatement;
-import org.apache.asterix.lang.common.statement.CreateIndexStatement;
-import org.apache.asterix.lang.common.statement.CreatePrimaryFeedStatement;
-import org.apache.asterix.lang.common.statement.CreateSecondaryFeedStatement;
-import org.apache.asterix.lang.common.statement.DatasetDecl;
-import org.apache.asterix.lang.common.statement.DataverseDecl;
-import org.apache.asterix.lang.common.statement.DataverseDropStatement;
-import org.apache.asterix.lang.common.statement.DeleteStatement;
-import org.apache.asterix.lang.common.statement.DisconnectFeedStatement;
-import org.apache.asterix.lang.common.statement.DropStatement;
-import org.apache.asterix.lang.common.statement.ExecuteProcedureStatement;
-import org.apache.asterix.lang.common.statement.FeedDropStatement;
-import org.apache.asterix.lang.common.statement.FeedPolicyDropStatement;
-import org.apache.asterix.lang.common.statement.FunctionDecl;
-import org.apache.asterix.lang.common.statement.FunctionDropStatement;
-import org.apache.asterix.lang.common.statement.IndexDropStatement;
-import org.apache.asterix.lang.common.statement.InsertStatement;
-import org.apache.asterix.lang.common.statement.LoadStatement;
-import org.apache.asterix.lang.common.statement.NodeGroupDropStatement;
-import org.apache.asterix.lang.common.statement.NodegroupDecl;
-=======
-import org.apache.asterix.lang.common.expression.VariableExpr;
->>>>>>> 31ee8b74
 import org.apache.asterix.lang.common.statement.Query;
 import org.apache.asterix.lang.common.util.FunctionUtil;
 import org.apache.asterix.metadata.declared.AqlMetadataProvider;
 import org.apache.asterix.om.functions.AsterixBuiltinFunctions;
 import org.apache.asterix.om.types.BuiltinType;
-<<<<<<< HEAD
-import org.apache.asterix.om.types.IAType;
-import org.apache.asterix.om.util.AsterixAppContextInfo;
-import org.apache.asterix.runtime.formats.FormatUtils;
-import org.apache.asterix.translator.CompiledStatements.CompiledInsertStatement;
-import org.apache.asterix.translator.CompiledStatements.CompiledLoadFromFileStatement;
-import org.apache.asterix.translator.CompiledStatements.ICompiledDmlStatement;
-=======
->>>>>>> 31ee8b74
 import org.apache.commons.lang3.mutable.Mutable;
 import org.apache.commons.lang3.mutable.MutableObject;
 import org.apache.hyracks.algebricks.common.exceptions.AlgebricksException;
@@ -139,359 +66,9 @@
 class AqlExpressionToPlanTranslator extends LangExpressionToPlanTranslator implements ILangExpressionToPlanTranslator,
         IAQLVisitor<Pair<ILogicalOperator, LogicalVariable>, Mutable<ILogicalOperator>> {
 
-<<<<<<< HEAD
-    private final AqlMetadataProvider metadataProvider;
-    private final TranslationContext context;
-    private final String outputDatasetName;
-    private final ICompiledDmlStatement stmt;
-    private static AtomicLong outputFileID = new AtomicLong(0);
-    private static final String OUTPUT_FILE_PREFIX = "OUTPUT_";
-    private static LogicalVariable METADATA_DUMMY_VAR = new LogicalVariable(-1);
-
-    public AqlExpressionToPlanTranslator(AqlMetadataProvider metadataProvider, int currentVarCounter,
-            String outputDatasetName, ICompiledDmlStatement stmt) throws AlgebricksException {
-        this.context = new TranslationContext(new Counter(currentVarCounter));
-        this.outputDatasetName = outputDatasetName;
-        this.stmt = stmt;
-        this.metadataProvider = metadataProvider;
-        FormatUtils.getDefaultFormat().registerRuntimeFunctions();
-    }
-
-    public int getVarCounter() {
-        return context.getVarCounter();
-    }
-
-    public ILogicalPlan translateLoad() throws AlgebricksException {
-        CompiledLoadFromFileStatement clffs = (CompiledLoadFromFileStatement) stmt;
-        Dataset dataset = metadataProvider.findDataset(clffs.getDataverseName(), clffs.getDatasetName());
-        if (dataset == null) {
-            // This would never happen since we check for this in AqlTranslator
-            throw new AlgebricksException(
-                    "Unable to load dataset " + clffs.getDatasetName() + " since it does not exist");
-        }
-        IAType itemType = metadataProvider.findType(clffs.getDataverseName(), dataset.getItemTypeName());
-        DatasetDataSource targetDatasource = validateDatasetInfo(metadataProvider, stmt.getDataverseName(),
-                stmt.getDatasetName());
-        List<List<String>> partitionKeys = DatasetUtils.getPartitioningKeys(targetDatasource.getDataset());
-
-        LoadableDataSource lds;
-        try {
-            lds = new LoadableDataSource(dataset, itemType, clffs.getAdapter(), clffs.getProperties());
-        } catch (IOException e) {
-            throw new AlgebricksException(e);
-        }
-
-        // etsOp is a dummy input operator used to keep the compiler happy. it
-        // could be removed but would result in
-        // the need to fix many rewrite rules that assume that datasourcescan
-        // operators always have input.
-        ILogicalOperator etsOp = new EmptyTupleSourceOperator();
-
-        // Add a logical variable for the record.
-        List<LogicalVariable> payloadVars = new ArrayList<LogicalVariable>();
-        payloadVars.add(context.newVar());
-
-        // Create a scan operator and make the empty tuple source its input
-        DataSourceScanOperator dssOp = new DataSourceScanOperator(payloadVars, lds);
-        dssOp.getInputs().add(new MutableObject<ILogicalOperator>(etsOp));
-        ILogicalExpression payloadExpr = new VariableReferenceExpression(payloadVars.get(0));
-        Mutable<ILogicalExpression> payloadRef = new MutableObject<ILogicalExpression>(payloadExpr);
-
-        // Creating the assign to extract the PK out of the record
-        ArrayList<LogicalVariable> pkVars = new ArrayList<LogicalVariable>();
-        ArrayList<Mutable<ILogicalExpression>> pkExprs = new ArrayList<Mutable<ILogicalExpression>>();
-        List<Mutable<ILogicalExpression>> varRefsForLoading = new ArrayList<Mutable<ILogicalExpression>>();
-        LogicalVariable payloadVar = payloadVars.get(0);
-        for (List<String> keyFieldName : partitionKeys) {
-            prepareVarAndExpression(keyFieldName, payloadVar, pkVars, pkExprs, varRefsForLoading);
-        }
-
-        AssignOperator assign = new AssignOperator(pkVars, pkExprs);
-        assign.getInputs().add(new MutableObject<ILogicalOperator>(dssOp));
-
-        // If the input is pre-sorted, we set the ordering property explicitly in the assign
-        if (clffs.alreadySorted()) {
-            List<OrderColumn> orderColumns = new ArrayList<OrderColumn>();
-            for (int i = 0; i < pkVars.size(); ++i) {
-                orderColumns.add(new OrderColumn(pkVars.get(i), OrderKind.ASC));
-            }
-            assign.setExplicitOrderingProperty(new LocalOrderProperty(orderColumns));
-        }
-
-        List<String> additionalFilteringField = DatasetUtils.getFilterField(targetDatasource.getDataset());
-        List<LogicalVariable> additionalFilteringVars = null;
-        List<Mutable<ILogicalExpression>> additionalFilteringAssignExpressions = null;
-        List<Mutable<ILogicalExpression>> additionalFilteringExpressions = null;
-        AssignOperator additionalFilteringAssign = null;
-        if (additionalFilteringField != null) {
-            additionalFilteringVars = new ArrayList<LogicalVariable>();
-            additionalFilteringAssignExpressions = new ArrayList<Mutable<ILogicalExpression>>();
-            additionalFilteringExpressions = new ArrayList<Mutable<ILogicalExpression>>();
-            prepareVarAndExpression(additionalFilteringField, payloadVar, additionalFilteringVars,
-                    additionalFilteringAssignExpressions, additionalFilteringExpressions);
-            additionalFilteringAssign = new AssignOperator(additionalFilteringVars,
-                    additionalFilteringAssignExpressions);
-        }
-
-        InsertDeleteOperator insertOp = new InsertDeleteOperator(targetDatasource, payloadRef, varRefsForLoading,
-                InsertDeleteOperator.Kind.INSERT, true);
-        insertOp.setAdditionalFilteringExpressions(additionalFilteringExpressions);
-
-        if (additionalFilteringAssign != null) {
-            additionalFilteringAssign.getInputs().add(new MutableObject<ILogicalOperator>(assign));
-            insertOp.getInputs().add(new MutableObject<ILogicalOperator>(additionalFilteringAssign));
-        } else {
-            insertOp.getInputs().add(new MutableObject<ILogicalOperator>(assign));
-        }
-
-        ILogicalOperator leafOperator = new SinkOperator();
-        leafOperator.getInputs().add(new MutableObject<ILogicalOperator>(insertOp));
-        return new ALogicalPlanImpl(new MutableObject<ILogicalOperator>(leafOperator));
-    }
-
-    public ILogicalPlan translate(Query expr) throws AlgebricksException, AsterixException {
-        Pair<ILogicalOperator, LogicalVariable> p = expr.accept(this,
-                new MutableObject<ILogicalOperator>(new EmptyTupleSourceOperator()));
-        ArrayList<Mutable<ILogicalOperator>> globalPlanRoots = new ArrayList<Mutable<ILogicalOperator>>();
-        ILogicalOperator topOp = p.first;
-        ProjectOperator project = (ProjectOperator) topOp;
-        LogicalVariable resVar = project.getVariables().get(0);
-
-        if (outputDatasetName == null) {
-            FileSplit outputFileSplit = metadataProvider.getOutputFile();
-            if (outputFileSplit == null) {
-                outputFileSplit = getDefaultOutputFileLocation();
-            }
-            metadataProvider.setOutputFile(outputFileSplit);
-
-            List<Mutable<ILogicalExpression>> writeExprList = new ArrayList<Mutable<ILogicalExpression>>(1);
-            writeExprList.add(new MutableObject<ILogicalExpression>(new VariableReferenceExpression(resVar)));
-            ResultSetSinkId rssId = new ResultSetSinkId(metadataProvider.getResultSetId());
-            ResultSetDataSink sink = new ResultSetDataSink(rssId, null);
-            topOp = new DistributeResultOperator(writeExprList, sink);
-            topOp.getInputs().add(new MutableObject<ILogicalOperator>(project));
-
-            // Retrieve the Output RecordType (if any) and store it on
-            // the DistributeResultOperator
-            IAType outputRecordType = metadataProvider.findOutputRecordType();
-            if (outputRecordType != null) {
-                topOp.getAnnotations().put("output-record-type", outputRecordType);
-            }
-        } else {
-            /**
-             * add the collection-to-sequence right before the final project,
-             * because dataset only accept non-collection records
-             */
-            LogicalVariable seqVar = context.newVar();
-            @SuppressWarnings("unchecked")
-            /** This assign adds a marker function collection-to-sequence: if the input is a singleton collection, unnest it; otherwise do nothing. */
-            AssignOperator assignCollectionToSequence = new AssignOperator(seqVar,
-                    new MutableObject<ILogicalExpression>(new ScalarFunctionCallExpression(
-                            FunctionUtils.getFunctionInfo(AsterixBuiltinFunctions.COLLECTION_TO_SEQUENCE),
-                            new MutableObject<ILogicalExpression>(new VariableReferenceExpression(resVar)))));
-            assignCollectionToSequence.getInputs()
-                    .add(new MutableObject<ILogicalOperator>(project.getInputs().get(0).getValue()));
-            project.getInputs().get(0).setValue(assignCollectionToSequence);
-            project.getVariables().set(0, seqVar);
-            resVar = seqVar;
-
-            DatasetDataSource targetDatasource = validateDatasetInfo(metadataProvider, stmt.getDataverseName(),
-                    stmt.getDatasetName());
-            ArrayList<LogicalVariable> vars = new ArrayList<LogicalVariable>();
-            ArrayList<Mutable<ILogicalExpression>> exprs = new ArrayList<Mutable<ILogicalExpression>>();
-            List<Mutable<ILogicalExpression>> varRefsForLoading = new ArrayList<Mutable<ILogicalExpression>>();
-            List<List<String>> partitionKeys = DatasetUtils.getPartitioningKeys(targetDatasource.getDataset());
-            for (List<String> keyFieldName : partitionKeys) {
-                prepareVarAndExpression(keyFieldName, resVar, vars, exprs, varRefsForLoading);
-            }
-
-            List<String> additionalFilteringField = DatasetUtils.getFilterField(targetDatasource.getDataset());
-            List<LogicalVariable> additionalFilteringVars = null;
-            List<Mutable<ILogicalExpression>> additionalFilteringAssignExpressions = null;
-            List<Mutable<ILogicalExpression>> additionalFilteringExpressions = null;
-            AssignOperator additionalFilteringAssign = null;
-            if (additionalFilteringField != null) {
-                additionalFilteringVars = new ArrayList<LogicalVariable>();
-                additionalFilteringAssignExpressions = new ArrayList<Mutable<ILogicalExpression>>();
-                additionalFilteringExpressions = new ArrayList<Mutable<ILogicalExpression>>();
-
-                prepareVarAndExpression(additionalFilteringField, resVar, additionalFilteringVars,
-                        additionalFilteringAssignExpressions, additionalFilteringExpressions);
-
-                additionalFilteringAssign = new AssignOperator(additionalFilteringVars,
-                        additionalFilteringAssignExpressions);
-            }
-
-            AssignOperator assign = new AssignOperator(vars, exprs);
-
-            if (additionalFilteringAssign != null) {
-                additionalFilteringAssign.getInputs().add(new MutableObject<ILogicalOperator>(project));
-                assign.getInputs().add(new MutableObject<ILogicalOperator>(additionalFilteringAssign));
-            } else {
-                assign.getInputs().add(new MutableObject<ILogicalOperator>(project));
-            }
-
-            Mutable<ILogicalExpression> varRef = new MutableObject<ILogicalExpression>(
-                    new VariableReferenceExpression(resVar));
-            ILogicalOperator leafOperator = null;
-
-            switch (stmt.getKind()) {
-                case INSERT: {
-                    InsertDeleteOperator insertOp = new InsertDeleteOperator(targetDatasource, varRef,
-                            varRefsForLoading, InsertDeleteOperator.Kind.INSERT, false);
-                    insertOp.setAdditionalFilteringExpressions(additionalFilteringExpressions);
-                    insertOp.getInputs().add(new MutableObject<ILogicalOperator>(assign));
-                    if (((CompiledInsertStatement) stmt).getReturnRecord()
-                            || ((CompiledInsertStatement) stmt).getReturnField() != null) {
-                        FileSplit outputFileSplit = metadataProvider.getOutputFile();
-                        if (outputFileSplit == null) {
-                            outputFileSplit = getDefaultOutputFileLocation();
-                        }
-
-                        metadataProvider.setOutputFile(outputFileSplit);
-                        List<Mutable<ILogicalExpression>> varRefList = new ArrayList<Mutable<ILogicalExpression>>();
-
-                        varRefList.add(varRef);
-
-                        ResultSetSinkId rssId = new ResultSetSinkId(metadataProvider.getResultSetId());
-                        ResultSetDataSink sink = new ResultSetDataSink(rssId, null);
-
-                        ReplaceableSinkOperator commitSink = new ReplaceableSinkOperator();
-                        commitSink.setPipelineEndFalse();
-                        commitSink.getInputs().add(new MutableObject<ILogicalOperator>(insertOp));
-
-                        if (((CompiledInsertStatement) stmt).getReturnField() != null) {
-                            List<LogicalVariable> assignVars = new ArrayList<LogicalVariable>();
-                            List<Mutable<ILogicalExpression>> expressions = new ArrayList<Mutable<ILogicalExpression>>();
-                            Mutable<ILogicalExpression> nameRef = new MutableObject<ILogicalExpression>(
-                                    new ConstantExpression(new AsterixConstantValue(
-                                            new AString(((CompiledInsertStatement) stmt).getReturnField().get(0)))));
-                            AbstractFunctionCallExpression func = new ScalarFunctionCallExpression(
-                                    FunctionUtils.getFunctionInfo(AsterixBuiltinFunctions.FIELD_ACCESS_BY_NAME), varRef,
-                                    nameRef);
-                            expressions.add(new MutableObject<ILogicalExpression>(func));
-                            LogicalVariable newVar = context.newVar();
-                            assignVars.add(newVar);
-
-                            varRefList = new ArrayList<Mutable<ILogicalExpression>>();
-                            Mutable<ILogicalExpression> mVarRef = new MutableObject<ILogicalExpression>(
-                                    new VariableReferenceExpression(newVar));
-                            varRefList.add(mVarRef);
-
-                            AssignOperator accessAssign = new AssignOperator(assignVars, expressions);
-                            accessAssign.getInputs().add(new MutableObject<ILogicalOperator>(commitSink));
-
-                            leafOperator = new DistributeResultOperator(varRefList, sink);
-                            leafOperator.getInputs().add(new MutableObject<ILogicalOperator>(accessAssign));
-
-                        } else {
-                            leafOperator = new DistributeResultOperator(varRefList, sink);
-                            leafOperator.getInputs().add(new MutableObject<ILogicalOperator>(commitSink));
-                        }
-                        // Retrieve the Output RecordType (if any) and store it on
-                        // the DistributeResultOperator
-                        IAType outputRecordType = metadataProvider.findOutputRecordType();
-                        if (outputRecordType != null) {
-                            leafOperator.getAnnotations().put("output-record-type", outputRecordType);
-                        }
-
-                    } else {
-                        leafOperator = new SinkOperator();
-                        leafOperator.getInputs().add(new MutableObject<ILogicalOperator>(insertOp));
-                    }
-
-                    break;
-                }
-                case DELETE: {
-                    InsertDeleteOperator deleteOp = new InsertDeleteOperator(targetDatasource, varRef,
-                            varRefsForLoading, InsertDeleteOperator.Kind.DELETE, false);
-                    deleteOp.setAdditionalFilteringExpressions(additionalFilteringExpressions);
-                    deleteOp.getInputs().add(new MutableObject<ILogicalOperator>(assign));
-                    leafOperator = new SinkOperator();
-                    leafOperator.getInputs().add(new MutableObject<ILogicalOperator>(deleteOp));
-                    break;
-                }
-                case CONNECT_FEED: {
-                    InsertDeleteOperator insertOp = new InsertDeleteOperator(targetDatasource, varRef,
-                            varRefsForLoading, InsertDeleteOperator.Kind.INSERT, false);
-                    insertOp.setAdditionalFilteringExpressions(additionalFilteringExpressions);
-                    insertOp.getInputs().add(new MutableObject<ILogicalOperator>(assign));
-                    leafOperator = new SinkOperator();
-                    leafOperator.getInputs().add(new MutableObject<ILogicalOperator>(insertOp));
-                    break;
-                }
-                case SUBSCRIBE_FEED: {
-                    ILogicalOperator insertOp = new InsertDeleteOperator(targetDatasource, varRef, varRefsForLoading,
-                            InsertDeleteOperator.Kind.INSERT, false);
-                    insertOp.getInputs().add(new MutableObject<ILogicalOperator>(assign));
-                    leafOperator = new SinkOperator();
-                    leafOperator.getInputs().add(new MutableObject<ILogicalOperator>(insertOp));
-                    break;
-                }
-            }
-            topOp = leafOperator;
-        }
-        globalPlanRoots.add(new MutableObject<ILogicalOperator>(topOp));
-        ILogicalPlan plan = new ALogicalPlanImpl(globalPlanRoots);
-        return plan;
-    }
-
-    @SuppressWarnings("unchecked")
-    private void prepareVarAndExpression(List<String> field, LogicalVariable resVar,
-            List<LogicalVariable> additionalFilteringVars,
-            List<Mutable<ILogicalExpression>> additionalFilteringAssignExpressions,
-            List<Mutable<ILogicalExpression>> varRefs) {
-        IFunctionInfo finfoAccess;
-        ScalarFunctionCallExpression f;
-        if (field.size() > 1) {
-            finfoAccess = FunctionUtils.getFunctionInfo(AsterixBuiltinFunctions.FIELD_ACCESS_NESTED);
-            f = new ScalarFunctionCallExpression(finfoAccess,
-                    new MutableObject<ILogicalExpression>(new VariableReferenceExpression(METADATA_DUMMY_VAR)),
-                    new MutableObject<ILogicalExpression>(
-                            new ConstantExpression(new AsterixConstantValue(new AOrderedList(field)))));
-        } else {
-            finfoAccess = FunctionUtils.getFunctionInfo(AsterixBuiltinFunctions.FIELD_ACCESS_BY_NAME);
-            f = new ScalarFunctionCallExpression(finfoAccess,
-                    new MutableObject<ILogicalExpression>(new VariableReferenceExpression(METADATA_DUMMY_VAR)),
-                    new MutableObject<ILogicalExpression>(
-                            new ConstantExpression(new AsterixConstantValue(new AString(field.get(0))))));
-        }
-        f.substituteVar(METADATA_DUMMY_VAR, resVar);
-        additionalFilteringAssignExpressions.add(new MutableObject<ILogicalExpression>(f));
-        LogicalVariable v = context.newVar();
-        additionalFilteringVars.add(v);
-        varRefs.add(new MutableObject<ILogicalExpression>(new VariableReferenceExpression(v)));
-    }
-
-    private DatasetDataSource validateDatasetInfo(AqlMetadataProvider metadataProvider, String dataverseName,
-            String datasetName) throws AlgebricksException {
-        Dataset dataset = metadataProvider.findDataset(dataverseName, datasetName);
-        if (dataset == null) {
-            throw new AlgebricksException("Cannot find dataset " + datasetName + " in dataverse " + dataverseName);
-        }
-        if (dataset.getDatasetType() == DatasetType.EXTERNAL) {
-            throw new AlgebricksException("Cannot write output to an external dataset.");
-        }
-        AqlSourceId sourceId = new AqlSourceId(dataverseName, datasetName);
-        String itemTypeName = dataset.getItemTypeName();
-        IAType itemType = metadataProvider.findType(dataverseName, itemTypeName);
-        DatasetDataSource dataSource = new DatasetDataSource(sourceId, dataset.getDataverseName(),
-                dataset.getDatasetName(), itemType, AqlDataSourceType.INTERNAL_DATASET);
-
-        return dataSource;
-    }
-
-    private FileSplit getDefaultOutputFileLocation() throws MetadataException {
-        String outputDir = System.getProperty("java.io.tmpDir");
-        String filePath = outputDir + System.getProperty("file.separator") + OUTPUT_FILE_PREFIX
-                + outputFileID.incrementAndGet();
-        AsterixMetadataProperties metadataProperties = AsterixAppContextInfo.getInstance().getMetadataProperties();
-        return new FileSplit(metadataProperties.getMetadataNodeName(), new FileReference(new File(filePath)));
-=======
     public AqlExpressionToPlanTranslator(AqlMetadataProvider metadataProvider, int currentVarCounter)
             throws AlgebricksException {
         super(metadataProvider, currentVarCounter);
->>>>>>> 31ee8b74
     }
 
     @Override
@@ -616,281 +193,4 @@
             return aggListifyForSubquery(resVar, resOpRef, false);
         }
     }
-
-<<<<<<< HEAD
-    @Override
-    public Pair<ILogicalOperator, LogicalVariable> visit(RecordTypeDefinition tre, Mutable<ILogicalOperator> arg)
-            throws AsterixException {
-        // TODO Auto-generated method stub
-        return null;
-    }
-
-    @Override
-    public Pair<ILogicalOperator, LogicalVariable> visit(TypeReferenceExpression tre, Mutable<ILogicalOperator> arg)
-            throws AsterixException {
-        // TODO Auto-generated method stub
-        return null;
-    }
-
-    @Override
-    public Pair<ILogicalOperator, LogicalVariable> visit(NodegroupDecl ngd, Mutable<ILogicalOperator> arg)
-            throws AsterixException {
-        // TODO Auto-generated method stub
-        return null;
-    }
-
-    @Override
-    public Pair<ILogicalOperator, LogicalVariable> visit(LoadStatement stmtLoad, Mutable<ILogicalOperator> arg)
-            throws AsterixException {
-        // TODO Auto-generated method stub
-        return null;
-    }
-
-    @Override
-    public Pair<ILogicalOperator, LogicalVariable> visit(DropStatement del, Mutable<ILogicalOperator> arg)
-            throws AsterixException {
-        // TODO Auto-generated method stub
-        return null;
-    }
-
-    @Override
-    public Pair<ILogicalOperator, LogicalVariable> visit(DisconnectFeedStatement del, Mutable<ILogicalOperator> arg)
-            throws AsterixException {
-        // TODO Auto-generated method stub
-        return null;
-    }
-
-    @Override
-    public Pair<ILogicalOperator, LogicalVariable> visit(CreateIndexStatement cis, Mutable<ILogicalOperator> arg)
-            throws AsterixException {
-        // TODO Auto-generated method stub
-        return null;
-    }
-
-    @Override
-    public Pair<ILogicalOperator, LogicalVariable> visit(OrderedListTypeDefinition olte, Mutable<ILogicalOperator> arg)
-            throws AsterixException {
-        // TODO Auto-generated method stub
-        return null;
-    }
-
-    @Override
-    public Pair<ILogicalOperator, LogicalVariable> visit(UnorderedListTypeDefinition ulte,
-            Mutable<ILogicalOperator> arg) throws AsterixException {
-        // TODO Auto-generated method stub
-        return null;
-    }
-
-    private ILogicalExpression makeUnnestExpression(ILogicalExpression expr) {
-        switch (expr.getExpressionTag()) {
-            case VARIABLE: {
-                return new UnnestingFunctionCallExpression(
-                        FunctionUtils.getFunctionInfo(AsterixBuiltinFunctions.SCAN_COLLECTION),
-                        new MutableObject<ILogicalExpression>(expr));
-            }
-            case FUNCTION_CALL: {
-                AbstractFunctionCallExpression fce = (AbstractFunctionCallExpression) expr;
-                if (fce.getKind() == FunctionKind.UNNEST) {
-                    return expr;
-                } else {
-                    return new UnnestingFunctionCallExpression(
-                            FunctionUtils.getFunctionInfo(AsterixBuiltinFunctions.SCAN_COLLECTION),
-                            new MutableObject<ILogicalExpression>(expr));
-                }
-            }
-            default: {
-                return expr;
-            }
-        }
-    }
-
-    @Override
-    public Pair<ILogicalOperator, LogicalVariable> visit(InsertStatement insert, Mutable<ILogicalOperator> arg)
-            throws AsterixException {
-        // TODO Auto-generated method stub
-        return null;
-    }
-
-    @Override
-    public Pair<ILogicalOperator, LogicalVariable> visit(DeleteStatement del, Mutable<ILogicalOperator> arg)
-            throws AsterixException {
-        // TODO Auto-generated method stub
-        return null;
-    }
-
-    @Override
-    public Pair<ILogicalOperator, LogicalVariable> visit(UpdateStatement update, Mutable<ILogicalOperator> arg)
-            throws AsterixException {
-        // TODO Auto-generated method stub
-        return null;
-    }
-
-    @Override
-    public Pair<ILogicalOperator, LogicalVariable> visit(UpdateClause del, Mutable<ILogicalOperator> arg)
-            throws AsterixException {
-        // TODO Auto-generated method stub
-        return null;
-    }
-
-    @Override
-    public Pair<ILogicalOperator, LogicalVariable> visit(DataverseDecl dv, Mutable<ILogicalOperator> arg)
-            throws AsterixException {
-        // TODO Auto-generated method stub
-        return null;
-    }
-
-    @Override
-    public Pair<ILogicalOperator, LogicalVariable> visit(DatasetDecl dd, Mutable<ILogicalOperator> arg)
-            throws AsterixException {
-        // TODO Auto-generated method stub
-        return null;
-    }
-
-    @Override
-    public Pair<ILogicalOperator, LogicalVariable> visit(SetStatement ss, Mutable<ILogicalOperator> arg)
-            throws AsterixException {
-        // TODO Auto-generated method stub
-        return null;
-    }
-
-    @Override
-    public Pair<ILogicalOperator, LogicalVariable> visit(WriteStatement ws, Mutable<ILogicalOperator> arg)
-            throws AsterixException {
-        // TODO Auto-generated method stub
-        return null;
-    }
-
-    @Override
-    public Pair<ILogicalOperator, LogicalVariable> visit(CreateDataverseStatement del, Mutable<ILogicalOperator> arg)
-            throws AsterixException {
-        // TODO Auto-generated method stub
-        return null;
-    }
-
-    @Override
-    public Pair<ILogicalOperator, LogicalVariable> visit(IndexDropStatement del, Mutable<ILogicalOperator> arg)
-            throws AsterixException {
-        // TODO Auto-generated method stub
-        return null;
-    }
-
-    @Override
-    public Pair<ILogicalOperator, LogicalVariable> visit(NodeGroupDropStatement del, Mutable<ILogicalOperator> arg)
-            throws AsterixException {
-        // TODO Auto-generated method stub
-        return null;
-    }
-
-    @Override
-    public Pair<ILogicalOperator, LogicalVariable> visit(DataverseDropStatement del, Mutable<ILogicalOperator> arg)
-            throws AsterixException {
-        // TODO Auto-generated method stub
-        return null;
-    }
-
-    @Override
-    public Pair<ILogicalOperator, LogicalVariable> visit(TypeDropStatement del, Mutable<ILogicalOperator> arg)
-            throws AsterixException {
-        // TODO Auto-generated method stub
-        return null;
-    }
-
-    @Override
-    public Pair<ILogicalOperator, LogicalVariable> visit(CreateFunctionStatement cfs, Mutable<ILogicalOperator> arg)
-            throws AsterixException {
-        // TODO Auto-generated method stub
-        return null;
-    }
-
-    @Override
-    public Pair<ILogicalOperator, LogicalVariable> visit(FunctionDropStatement del, Mutable<ILogicalOperator> arg)
-            throws AsterixException {
-        // TODO Auto-generated method stub
-        return null;
-    }
-
-    @Override
-    public Pair<ILogicalOperator, LogicalVariable> visit(CreatePrimaryFeedStatement del, Mutable<ILogicalOperator> arg)
-            throws AsterixException {
-        // TODO Auto-generated method stub
-        return null;
-    }
-
-    @Override
-    public Pair<ILogicalOperator, LogicalVariable> visit(CreateSecondaryFeedStatement del,
-            Mutable<ILogicalOperator> arg) throws AsterixException {
-        // TODO Auto-generated method stub
-        return null;
-    }
-
-    @Override
-    public Pair<ILogicalOperator, LogicalVariable> visit(ConnectFeedStatement del, Mutable<ILogicalOperator> arg)
-            throws AsterixException {
-        // TODO Auto-generated method stub
-        return null;
-    }
-
-    @Override
-    public Pair<ILogicalOperator, LogicalVariable> visit(FeedDropStatement del, Mutable<ILogicalOperator> arg)
-            throws AsterixException {
-        // TODO Auto-generated method stub
-        return null;
-    }
-
-    @Override
-    public Pair<ILogicalOperator, LogicalVariable> visit(CompactStatement del, Mutable<ILogicalOperator> arg)
-            throws AsterixException {
-        // TODO Auto-generated method stub
-        return null;
-    }
-
-    @Override
-    public Pair<ILogicalOperator, LogicalVariable> visit(CreateFeedPolicyStatement cfps, Mutable<ILogicalOperator> arg)
-            throws AsterixException {
-        return null;
-    }
-
-    @Override
-    public Pair<ILogicalOperator, LogicalVariable> visit(FeedPolicyDropStatement dfs, Mutable<ILogicalOperator> arg)
-            throws AsterixException {
-        return null;
-    }
-
-    @Override
-    public Pair<ILogicalOperator, LogicalVariable> visit(ChannelUnsubscribeStatement channelUnsubscribeStatement,
-            Mutable<ILogicalOperator> arg) {
-        // TODO Auto-generated method stub
-        return null;
-    }
-
-    @Override
-    public Pair<ILogicalOperator, LogicalVariable> visit(ChannelSubscribeStatement channelSubscribeStatement,
-            Mutable<ILogicalOperator> arg) throws AsterixException {
-        // TODO Auto-generated method stub
-        return null;
-    }
-
-    @Override
-    public Pair<ILogicalOperator, LogicalVariable> visit(ChannelDropStatement channelDropStatement,
-            Mutable<ILogicalOperator> arg) {
-        // TODO Auto-generated method stub
-        return null;
-    }
-
-    @Override
-    public Pair<ILogicalOperator, LogicalVariable> visit(ExecuteProcedureStatement executeProcedureStatement,
-            Mutable<ILogicalOperator> arg) throws AsterixException {
-        // TODO Auto-generated method stub
-        return null;
-    }
-
-    @Override
-    public Pair<ILogicalOperator, LogicalVariable> visit(CreateChannelStatement createChannelStatement,
-            Mutable<ILogicalOperator> arg) {
-        // TODO Auto-generated method stub
-        return null;
-    }
-
-=======
->>>>>>> 31ee8b74
 }